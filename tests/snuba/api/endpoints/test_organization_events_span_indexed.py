import uuid
from datetime import datetime, timezone
from unittest import mock
from uuid import uuid4

import pytest
import urllib3
from django.utils.timezone import now

from sentry.insights.models import InsightsStarredSegment
from sentry.testutils.helpers import parse_link_header
from sentry.testutils.helpers.datetime import before_now
from tests.snuba.api.endpoints.test_organization_events import OrganizationEventsEndpointTestBase

# Downsampling is deterministic, so unless the algorithm changes we can find a known id that will appear in the
# preflight and it will always show up
# If we need to get a new ID just query for event ids after loading 100s of events and use any of the ids that come back
KNOWN_PREFLIGHT_ID = "ca056dd858a24299"


class OrganizationEventsSpanIndexedEndpointTest(OrganizationEventsEndpointTestBase):
    is_eap = False
    """Test the indexed spans dataset.

    To run this locally you may need to set the ENABLE_SPANS_CONSUMER flag to True in Snuba.
    A way to do this is
    1. run: `docker container rm snuba-snuba-1`
    2. clone snuba locally
    3. run: `export ENABLE_SPANS_CONSUMER=True`
    4. run snuba
    At this point tests should work locally

    Once span ingestion is on by default this will no longer need to be done
    """

    @property
    def dataset(self):
        if self.is_eap:
            return "spans"
        else:
            return "spansIndexed"

    def do_request(self, query, features=None, **kwargs):
        return super().do_request(query, features, **kwargs)

    def setUp(self):
        super().setUp()
        self.features = {
            "organizations:starfish-view": True,
        }

    @pytest.mark.querybuilder
    def test_simple(self):
        self.store_spans(
            [
                self.create_span(
                    {"description": "foo", "sentry_tags": {"status": "success"}},
                    start_ts=self.ten_mins_ago,
                ),
                self.create_span(
                    {
                        "description": "bar",
                        "sentry_tags": {"status": "invalid_argument"},
                    },
                    start_ts=self.ten_mins_ago,
                ),
            ],
            is_eap=self.is_eap,
        )
        response = self.do_request(
            {
                "field": ["span.status", "description", "count()"],
                "query": "",
                "orderby": "description",
                "project": self.project.id,
                "dataset": self.dataset,
            }
        )

        assert response.status_code == 200, response.content
        data = response.data["data"]
        meta = response.data["meta"]
        assert len(data) == 2
        assert data == [
            {
                "span.status": "invalid_argument",
                "description": "bar",
                "count()": 1,
            },
            {
                "span.status": "ok",
                "description": "foo",
                "count()": 1,
            },
        ]
        assert meta["dataset"] == self.dataset

    def test_spm(self):
        self.store_spans(
            [
                self.create_span(
                    {"description": "foo", "sentry_tags": {"status": "success"}},
                    start_ts=self.ten_mins_ago,
                ),
            ],
            is_eap=self.is_eap,
        )
        response = self.do_request(
            {
                "field": ["description", "spm()"],
                "query": "",
                "orderby": "description",
                "project": self.project.id,
                "dataset": self.dataset,
            }
        )

        assert response.status_code == 200, response.content
        data = response.data["data"]
        meta = response.data["meta"]
        assert len(data) == 1
        assert data == [
            {
                "description": "foo",
                "spm()": 1 / (90 * 24 * 60),
            },
        ]
        assert meta["dataset"] == self.dataset

    def test_id_fields(self):
        self.store_spans(
            [
                self.create_span(
                    {"description": "foo", "sentry_tags": {"status": "success"}},
                    start_ts=self.ten_mins_ago,
                ),
                self.create_span(
                    {
                        "description": "bar",
                        "sentry_tags": {"status": "invalid_argument"},
                    },
                    start_ts=self.ten_mins_ago,
                ),
            ],
            is_eap=self.is_eap,
        )
        response = self.do_request(
            {
                "field": ["id", "span_id"],
                "query": "",
                "orderby": "id",
                "project": self.project.id,
                "dataset": self.dataset,
            }
        )

        assert response.status_code == 200, response.content
        data = response.data["data"]
        meta = response.data["meta"]
        assert len(data) == 2
        for obj in data:
            assert obj["id"] == obj["span_id"]
        assert meta["dataset"] == self.dataset

    def test_sentry_tags_vs_tags(self):
        self.store_spans(
            [
                self.create_span(
                    {"sentry_tags": {"transaction.method": "foo"}},
                    start_ts=self.ten_mins_ago,
                ),
            ],
            is_eap=self.is_eap,
        )
        response = self.do_request(
            {
                "field": ["transaction.method", "count()"],
                "query": "",
                "orderby": "count()",
                "project": self.project.id,
                "dataset": self.dataset,
            }
        )

        assert response.status_code == 200, response.content
        data = response.data["data"]
        meta = response.data["meta"]
        assert len(data) == 1
        assert data[0]["transaction.method"] == "foo"
        assert meta["dataset"] == self.dataset

    def test_sentry_tags_syntax(self):
        self.store_spans(
            [
                self.create_span(
                    {"sentry_tags": {"transaction.method": "foo"}},
                    start_ts=self.ten_mins_ago,
                ),
            ],
            is_eap=self.is_eap,
        )
        response = self.do_request(
            {
                "field": ["sentry_tags[transaction.method]", "count()"],
                "query": "",
                "orderby": "count()",
                "project": self.project.id,
                "dataset": self.dataset,
            }
        )

        assert response.status_code == 200, response.content
        data = response.data["data"]
        meta = response.data["meta"]
        assert len(data) == 1
        assert data[0]["sentry_tags[transaction.method]"] == "foo"
        assert meta["dataset"] == self.dataset

    def test_module_alias(self):
        # Delegates `span.module` to `sentry_tags[category]`. Maps `"db.redis"` spans to the `"cache"` module
        self.store_spans(
            [
                self.create_span(
                    {
                        "op": "db.redis",
                        "description": "EXEC *",
                        "sentry_tags": {
                            "description": "EXEC *",
                            "category": "db",
                            "op": "db.redis",
                            "transaction": "/app/index",
                        },
                    },
                    start_ts=self.ten_mins_ago,
                ),
            ],
            is_eap=self.is_eap,
        )

        response = self.do_request(
            {
                "field": ["span.module", "span.description"],
                "query": "span.module:cache",
                "project": self.project.id,
                "dataset": self.dataset,
            }
        )

        assert response.status_code == 200, response.content
        data = response.data["data"]
        meta = response.data["meta"]
        assert len(data) == 1
        assert data[0]["span.module"] == "cache"
        assert data[0]["span.description"] == "EXEC *"
        assert meta["dataset"] == self.dataset

    def test_device_class_filter_unknown(self):
        self.store_spans(
            [
                self.create_span({"sentry_tags": {"device.class": ""}}, start_ts=self.ten_mins_ago),
            ],
            is_eap=self.is_eap,
        )
        response = self.do_request(
            {
                "field": ["device.class", "count()"],
                "query": "device.class:Unknown",
                "orderby": "count()",
                "project": self.project.id,
                "dataset": self.dataset,
            }
        )

        assert response.status_code == 200, response.content
        data = response.data["data"]
        meta = response.data["meta"]
        assert len(data) == 1
        assert data[0]["device.class"] == "Unknown"
        assert meta["dataset"] == self.dataset

    def test_span_module(self):
        self.store_spans(
            [
                self.create_span(
                    {
                        "sentry_tags": {
                            "op": "http",
                            "category": "http",
                        }
                    },
                    start_ts=self.ten_mins_ago,
                ),
                self.create_span(
                    {
                        "sentry_tags": {
                            "op": "alternative",
                            "category": "other",
                        }
                    },
                    start_ts=self.ten_mins_ago,
                ),
                self.create_span(
                    {
                        "sentry_tags": {
                            "op": "alternative",
                            "category": "other",
                        }
                    },
                    start_ts=self.ten_mins_ago,
                ),
            ],
            is_eap=self.is_eap,
        )

        response = self.do_request(
            {
                "field": ["span.module", "count()"],
                "query": "",
                "orderby": "-count()",
                "project": self.project.id,
                "dataset": self.dataset,
            }
        )

        assert response.status_code == 200, response.content
        data = response.data["data"]
        meta = response.data["meta"]
        assert len(data) == 2
        assert data[0]["span.module"] == "other"
        assert data[1]["span.module"] == "http"
        assert meta["dataset"] == self.dataset

    def test_network_span(self):
        self.store_spans(
            [
                self.create_span(
                    {
                        "sentry_tags": {
                            "action": "GET",
                            "category": "http",
                            "description": "GET https://*.resource.com",
                            "domain": "*.resource.com",
                            "op": "http.client",
                            "status_code": "200",
                            "transaction": "/api/0/data/",
                            "transaction.method": "GET",
                            "transaction.op": "http.server",
                        }
                    },
                    start_ts=self.ten_mins_ago,
                ),
            ],
            is_eap=self.is_eap,
        )

        response = self.do_request(
            {
                "field": ["span.op", "span.status_code"],
                "query": "span.status_code:200",
                "project": self.project.id,
                "dataset": self.dataset,
            }
        )

        assert response.status_code == 200, response.content
        data = response.data["data"]
        meta = response.data["meta"]
        assert len(data) == 1
        assert data[0]["span.op"] == "http.client"
        assert data[0]["span.status_code"] == "200"
        assert meta["dataset"] == self.dataset

    def test_other_category_span(self):
        self.store_spans(
            [
                self.create_span(
                    {
                        "sentry_tags": {
                            "action": "GET",
                            "category": "alternative",
                            "description": "GET https://*.resource.com",
                            "domain": "*.resource.com",
                            "op": "alternative",
                            "status_code": "200",
                            "transaction": "/api/0/data/",
                            "transaction.method": "GET",
                            "transaction.op": "http.server",
                        }
                    },
                    start_ts=self.ten_mins_ago,
                ),
            ],
            is_eap=self.is_eap,
        )

        response = self.do_request(
            {
                "field": ["span.op", "span.status_code"],
                "query": "span.module:other span.status_code:200",
                "project": self.project.id,
                "dataset": self.dataset,
            }
        )

        assert response.status_code == 200, response.content
        data = response.data["data"]
        meta = response.data["meta"]
        assert len(data) == 1
        assert data[0]["span.op"] == "alternative"
        assert data[0]["span.status_code"] == "200"
        assert meta["dataset"] == self.dataset

    def test_inp_span(self):
        replay_id = uuid.uuid4().hex
        self.store_spans(
            [
                self.create_span(
                    {
                        "sentry_tags": {
                            "replay_id": replay_id,
                            "browser.name": "Chrome",
                            "transaction": "/pageloads/",
                        }
                    },
                    start_ts=self.ten_mins_ago,
                ),
            ],
            is_eap=self.is_eap,
        )
        response = self.do_request(
            {
                "field": ["replay.id", "browser.name", "origin.transaction", "count()"],
                "query": f"replay.id:{replay_id} AND browser.name:Chrome AND origin.transaction:/pageloads/",
                "orderby": "count()",
                "project": self.project.id,
                "dataset": self.dataset,
            }
        )

        assert response.status_code == 200, response.content
        data = response.data["data"]
        meta = response.data["meta"]
        assert len(data) == 1
        assert data[0]["replay.id"] == replay_id
        assert data[0]["browser.name"] == "Chrome"
        assert data[0]["origin.transaction"] == "/pageloads/"
        assert meta["dataset"] == self.dataset

    def test_id_filtering(self):
        span = self.create_span({"description": "foo"}, start_ts=self.ten_mins_ago)
        self.store_span(span, is_eap=self.is_eap)
        response = self.do_request(
            {
                "field": ["description", "count()"],
                "query": f"id:{span['span_id']}",
                "orderby": "description",
                "project": self.project.id,
                "dataset": self.dataset,
            }
        )

        assert response.status_code == 200, response.content
        data = response.data["data"]
        meta = response.data["meta"]
        assert len(data) == 1
        assert data[0]["description"] == "foo"
        assert meta["dataset"] == self.dataset

        response = self.do_request(
            {
                "field": ["description", "count()"],
                "query": f"transaction.id:{span['event_id']}",
                "orderby": "description",
                "project": self.project.id,
                "dataset": self.dataset,
            }
        )

        assert response.status_code == 200, response.content
        data = response.data["data"]
        meta = response.data["meta"]
        assert len(data) == 1
        assert data[0]["description"] == "foo"
        assert meta["dataset"] == self.dataset

    def test_span_op_casing(self):
        self.store_spans(
            [
                self.create_span(
                    {
                        "sentry_tags": {
                            "replay_id": "abc123",
                            "browser.name": "Chrome",
                            "transaction": "/pageloads/",
                            "op": "this is a transaction",
                        }
                    },
                    start_ts=self.ten_mins_ago,
                ),
            ],
            is_eap=self.is_eap,
        )
        response = self.do_request(
            {
                "field": ["span.op", "count()"],
                "query": 'span.op:"ThIs Is a TraNSActiON"',
                "orderby": "count()",
                "project": self.project.id,
                "dataset": self.dataset,
            }
        )

        assert response.status_code == 200, response.content
        data = response.data["data"]
        meta = response.data["meta"]
        assert len(data) == 1
        assert data[0]["span.op"] == "this is a transaction"
        assert meta["dataset"] == self.dataset

    def test_queue_span(self):
        self.store_spans(
            [
                self.create_span(
                    {
                        "measurements": {
                            "messaging.message.body.size": {
                                "value": 1024,
                                "unit": "byte",
                            },
                            "messaging.message.receive.latency": {
                                "value": 1000,
                                "unit": "millisecond",
                            },
                            "messaging.message.retry.count": {
                                "value": 2,
                                "unit": "none",
                            },
                        },
                        "sentry_tags": {
                            "transaction": "queue-processor",
                            "messaging.destination.name": "events",
                            "messaging.message.id": "abc123",
                            "trace.status": "ok",
                        },
                    },
                    start_ts=self.ten_mins_ago,
                ),
            ],
            is_eap=self.is_eap,
        )
        response = self.do_request(
            {
                "field": [
                    "transaction",
                    "messaging.destination.name",
                    "messaging.message.id",
                    "measurements.messaging.message.receive.latency",
                    "measurements.messaging.message.body.size",
                    "measurements.messaging.message.retry.count",
                    "trace.status",
                    "count()",
                ],
                "query": 'messaging.destination.name:"events"',
                "orderby": "count()",
                "project": self.project.id,
                "dataset": self.dataset,
            }
        )

        assert response.status_code == 200, response.content
        data = response.data["data"]
        meta = response.data["meta"]
        assert len(data) == 1
        assert data[0]["transaction"] == "queue-processor"
        assert data[0]["messaging.destination.name"] == "events"
        assert data[0]["messaging.message.id"] == "abc123"
        assert data[0]["trace.status"] == "ok"
        assert data[0]["measurements.messaging.message.receive.latency"] == 1000
        assert data[0]["measurements.messaging.message.body.size"] == 1024
        assert data[0]["measurements.messaging.message.retry.count"] == 2
        assert meta["dataset"] == self.dataset

    def test_tag_wildcards(self):
        self.store_spans(
            [
                self.create_span(
                    {"description": "foo", "tags": {"foo": "BaR"}},
                    start_ts=self.ten_mins_ago,
                ),
                self.create_span(
                    {"description": "qux", "tags": {"foo": "QuX"}},
                    start_ts=self.ten_mins_ago,
                ),
            ],
            is_eap=self.is_eap,
        )

        for query in [
            "foo:b*",
            "foo:*r",
            "foo:*a*",
            "foo:b*r",
        ]:
            response = self.do_request(
                {
                    "field": ["foo", "count()"],
                    "query": query,
                    "project": self.project.id,
                    "dataset": self.dataset,
                }
            )
            assert response.status_code == 200, response.content
            assert response.data["data"] == [{"foo": "BaR", "count()": 1}]

    def test_query_for_missing_tag(self):
        self.store_spans(
            [
                self.create_span(
                    {"description": "foo"},
                    start_ts=self.ten_mins_ago,
                ),
                self.create_span(
                    {"description": "qux", "tags": {"foo": "bar"}},
                    start_ts=self.ten_mins_ago,
                ),
            ],
            is_eap=self.is_eap,
        )

        response = self.do_request(
            {
                "field": ["foo", "count()"],
                "query": 'foo:""',
                "project": self.project.id,
                "dataset": self.dataset,
            }
        )
        assert response.status_code == 200, response.content
        assert response.data["data"] == [{"foo": "", "count()": 1}]

    def test_count_field_type(self):
        response = self.do_request(
            {
                "field": ["count()"],
                "project": self.project.id,
                "dataset": self.dataset,
            }
        )
        assert response.status_code == 200, response.content
        assert response.data["meta"]["fields"] == {"count()": "integer"}
        assert response.data["meta"]["units"] == {"count()": None}
        assert response.data["data"] == [{"count()": 0}]

    def _test_simple_measurements(self, keys):
        self.store_spans(
            [
                self.create_span(
                    {
                        "description": "foo",
                        "sentry_tags": {"status": "success"},
                        "tags": {"bar": "bar2"},
                    },
                    measurements={k: {"value": (i + 1) / 10} for i, (k, _, _) in enumerate(keys)},
                    start_ts=self.ten_mins_ago,
                ),
            ],
            is_eap=self.is_eap,
        )

        for i, (k, type, unit) in enumerate(keys):
            key = f"measurements.{k}"
            response = self.do_request(
                {
                    "field": [key],
                    "query": "description:foo",
                    "project": self.project.id,
                    "dataset": self.dataset,
                }
            )
            assert response.status_code == 200, response.content
            expected = {
                "dataScanned": "full",
                "dataset": mock.ANY,
                "datasetReason": "unchanged",
                "fields": {
                    key: type,
                    "id": "string",
                    "project.name": "string",
                },
                "isMetricsData": False,
                "isMetricsExtractedData": False,
                "tips": {},
                "units": {
                    key: unit,
                    "id": None,
                    "project.name": None,
                },
            }
            if self.is_eap:
                expected["accuracy"] = {
                    "confidence": [{}],
                }
            assert response.data["meta"] == expected
            assert response.data["data"] == [
                {
                    key: pytest.approx((i + 1) / 10),
                    "id": mock.ANY,
                    "project.name": self.project.slug,
                }
            ]

    def test_simple_measurements(self):
        keys = [
            ("app_start_cold", "duration", "millisecond"),
            ("app_start_warm", "duration", "millisecond"),
            (
                "frames_frozen",
                "number",
                None,
            ),  # should be integer but keeping it consistent
            ("frames_frozen_rate", "percentage", None),
            (
                "frames_slow",
                "number",
                None,
            ),  # should be integer but keeping it consistent
            ("frames_slow_rate", "percentage", None),
            (
                "frames_total",
                "number",
                None,
            ),  # should be integer but keeping it consistent
            ("time_to_initial_display", "duration", "millisecond"),
            ("time_to_full_display", "duration", "millisecond"),
            (
                "stall_count",
                "number",
                None,
            ),  # should be integer but keeping it consistent
            ("stall_percentage", "percentage", None),
            ("stall_stall_longest_time", "number", None),
            ("stall_stall_total_time", "number", None),
            ("cls", "number", None),
            ("fcp", "duration", "millisecond"),
            ("fid", "duration", "millisecond"),
            ("fp", "duration", "millisecond"),
            ("inp", "duration", "millisecond"),
            ("lcp", "duration", "millisecond"),
            ("ttfb", "duration", "millisecond"),
            ("ttfb.requesttime", "duration", "millisecond"),
            ("score.cls", "number", None),
            ("score.fcp", "number", None),
            ("score.fid", "number", None),
            ("score.inp", "number", None),
            ("score.lcp", "number", None),
            ("score.ttfb", "number", None),
            ("score.total", "number", None),
            ("score.weight.cls", "number", None),
            ("score.weight.fcp", "number", None),
            ("score.weight.fid", "number", None),
            ("score.weight.inp", "number", None),
            ("score.weight.lcp", "number", None),
            ("score.weight.ttfb", "number", None),
            ("messaging.message.receive.latency", "duration", "millisecond"),
            ("messaging.message.retry.count", "number", None),
            # size fields aren't property support pre-RPC
            ("cache.item_size", "number", None),
            ("messaging.message.body.size", "number", None),
        ]

        self._test_simple_measurements(keys)

    def test_environment(self):
        self.create_environment(self.project, name="prod")
        self.create_environment(self.project, name="test")
        self.store_spans(
            [
                self.create_span(
                    {"description": "foo", "sentry_tags": {"environment": "prod"}},
                    start_ts=self.ten_mins_ago,
                ),
                self.create_span(
                    {"description": "foo", "sentry_tags": {"environment": "test"}},
                    start_ts=self.ten_mins_ago,
                ),
            ],
            is_eap=self.is_eap,
        )
        response = self.do_request(
            {
                "field": ["environment", "count()"],
                "project": self.project.id,
                "environment": "prod",
                "orderby": "environment",
                "dataset": self.dataset,
            }
        )
        assert response.status_code == 200, response.content
        assert response.data["data"] == [
            {"environment": "prod", "count()": 1},
        ]

        response = self.do_request(
            {
                "field": ["environment", "count()"],
                "project": self.project.id,
                "environment": ["prod", "test"],
                "orderby": "environment",
                "dataset": self.dataset,
            }
        )
        assert response.status_code == 200, response.content
        assert response.data["data"] == [
            {"environment": "prod", "count()": 1},
            {"environment": "test", "count()": 1},
        ]

    def test_transaction(self):
        self.store_spans(
            [
                self.create_span(
                    {"description": "foo", "sentry_tags": {"transaction": "bar"}},
                    start_ts=self.ten_mins_ago,
                ),
            ],
            is_eap=self.is_eap,
        )
        response = self.do_request(
            {
                "field": ["description", "count()"],
                "query": "transaction:bar",
                "orderby": "description",
                "project": self.project.id,
                "dataset": self.dataset,
            }
        )

        assert response.status_code == 200, response.content
        data = response.data["data"]
        meta = response.data["meta"]
        assert len(data) == 1
        assert data == [
            {
                "description": "foo",
                "count()": 1,
            },
        ]
        assert meta["dataset"] == self.dataset

    def test_orderby_alias(self):
        self.store_spans(
            [
                self.create_span(
                    {"description": "foo", "sentry_tags": {"status": "success"}},
                    start_ts=self.ten_mins_ago,
                ),
                self.create_span(
                    {
                        "description": "bar",
                        "sentry_tags": {"status": "invalid_argument"},
                    },
                    duration=2000,
                    start_ts=self.ten_mins_ago,
                ),
            ],
            is_eap=self.is_eap,
        )
        response = self.do_request(
            {
                "field": ["span.description", "sum(span.self_time)"],
                "query": "",
                "orderby": "sum_span_self_time",
                "project": self.project.id,
                "dataset": self.dataset,
            }
        )
        assert response.status_code == 200, response.content
        data = response.data["data"]
        meta = response.data["meta"]
        assert len(data) == 2
        assert data == [
            {
                "span.description": "foo",
                "sum(span.self_time)": 1000,
            },
            {
                "span.description": "bar",
                "sum(span.self_time)": 2000,
            },
        ]
        assert meta["dataset"] == self.dataset

    @pytest.mark.querybuilder
    def test_explore_sample_query(self):
        spans = [
            self.create_span(
                {"description": "foo", "sentry_tags": {"status": "success"}},
                start_ts=self.ten_mins_ago,
            ),
            self.create_span(
                {"description": "bar", "sentry_tags": {"status": "invalid_argument"}},
                start_ts=self.nine_mins_ago,
            ),
        ]
        self.store_spans(
            spans,
            is_eap=self.is_eap,
        )
        response = self.do_request(
            {
                "field": [
                    "id",
                    "project",
                    "span.op",
                    "span.description",
                    "span.duration",
                    "timestamp",
                    "trace",
                    "transaction.span_id",
                ],
                "orderby": "timestamp",
                "statsPeriod": "1h",
                "project": self.project.id,
                "dataset": self.dataset,
            }
        )
        assert response.status_code == 200, response.content
        data = response.data["data"]
        meta = response.data["meta"]
        assert len(data) == 2
        for source, result in zip(spans, data):
            assert result["id"] == source["span_id"], "id"
            assert result["span.duration"] == 1000.0, "duration"
            assert result["span.op"] == "", "op"
            assert result["span.description"] == source["description"], "description"
            ts = datetime.fromisoformat(result["timestamp"])
            assert ts.tzinfo == timezone.utc
            assert ts.timestamp() == pytest.approx(
                source["end_timestamp_precise"], abs=5
            ), "timestamp"
            assert result["transaction.span_id"] == source["segment_id"], "transaction.span_id"
            assert result["project"] == result["project.name"] == self.project.slug, "project"
        assert meta["dataset"] == self.dataset

    def test_span_status(self):
        self.store_spans(
            [
                self.create_span(
                    {"description": "foo", "sentry_tags": {"status": "internal_error"}},
                    start_ts=self.ten_mins_ago,
                ),
            ],
            is_eap=self.is_eap,
        )
        response = self.do_request(
            {
                "field": ["description", "count()"],
                "query": "span.status:internal_error",
                "orderby": "description",
                "project": self.project.id,
                "dataset": self.dataset,
            }
        )

        assert response.status_code == 200, response.content
        data = response.data["data"]
        meta = response.data["meta"]
        assert len(data) == 1
        assert data == [
            {
                "description": "foo",
                "count()": 1,
            },
        ]
        assert meta["dataset"] == self.dataset

    def test_handle_nans_from_snuba(self):
        self.store_spans(
            [self.create_span({"description": "foo"}, start_ts=self.ten_mins_ago)],
            is_eap=self.is_eap,
        )

        response = self.do_request(
            {
                "field": ["description", "count()"],
                "query": "span.status:internal_error",
                "orderby": "description",
                "project": self.project.id,
                "dataset": self.dataset,
            }
        )
        assert response.status_code == 200, response.content

    def test_in_filter(self):
        self.store_spans(
            [
                self.create_span(
                    {"description": "foo", "sentry_tags": {"transaction": "bar"}},
                    start_ts=self.ten_mins_ago,
                ),
                self.create_span(
                    {"description": "foo", "sentry_tags": {"transaction": "baz"}},
                    start_ts=self.ten_mins_ago,
                ),
                self.create_span(
                    {"description": "foo", "sentry_tags": {"transaction": "bat"}},
                    start_ts=self.ten_mins_ago,
                ),
            ],
            is_eap=self.is_eap,
        )
        response = self.do_request(
            {
                "field": ["transaction", "count()"],
                "query": "transaction:[bar, baz]",
                "orderby": "transaction",
                "project": self.project.id,
                "dataset": self.dataset,
            }
        )

        assert response.status_code == 200, response.content
        data = response.data["data"]
        meta = response.data["meta"]
        assert len(data) == 2
        assert data == [
            {
                "transaction": "bar",
                "count()": 1,
            },
            {
                "transaction": "baz",
                "count()": 1,
            },
        ]
        assert meta["dataset"] == self.dataset

    def _test_aggregate_filter(self, queries):
        self.store_spans(
            [
                self.create_span(
                    {"sentry_tags": {"transaction": "foo"}},
                    measurements={
                        "lcp": {"value": 5000},
                        "http.response_content_length": {"value": 5000},
                    },
                    start_ts=self.ten_mins_ago,
                ),
                self.create_span(
                    {"sentry_tags": {"transaction": "foo"}},
                    measurements={
                        "lcp": {"value": 5000},
                        "http.response_content_length": {"value": 5000},
                    },
                    start_ts=self.ten_mins_ago,
                ),
                self.create_span(
                    {"sentry_tags": {"transaction": "bar"}},
                    measurements={
                        "lcp": {"value": 1000},
                        "http.response_content_length": {"value": 1000},
                    },
                    start_ts=self.ten_mins_ago,
                ),
            ],
            is_eap=self.is_eap,
        )

        for query in queries:
            response = self.do_request(
                {
                    "field": ["transaction", "count()"],
                    "query": query,
                    "orderby": "transaction",
                    "project": self.project.id,
                    "dataset": self.dataset,
                }
            )
            assert response.status_code == 200, response.content
            data = response.data["data"]
            meta = response.data["meta"]
            assert len(data) == 1
            assert data[0]["transaction"] == "foo"
            assert data[0]["count()"] == 2
            assert meta["dataset"] == self.dataset

    def test_aggregate_filter(self):
        self._test_aggregate_filter(
            [
                "count():2",
                "count():>1",
                "avg(measurements.lcp):>3000",
                "avg(measurements.lcp):>3s",
                "count():>1 avg(measurements.lcp):>3000",
                "count():>1 AND avg(measurements.lcp):>3000",
                "count():>1 OR avg(measurements.lcp):>3000",
            ]
        )

    def test_pagination_samples(self):
        self.store_spans(
            [
                self.create_span(
                    {"description": "a"},
                    start_ts=self.ten_mins_ago,
                ),
                self.create_span(
                    {"description": "b"},
                    start_ts=self.ten_mins_ago,
                ),
            ],
            is_eap=self.is_eap,
        )
        response = self.do_request(
            {
                "field": ["description"],
                "query": "",
                "orderby": "description",
                "project": self.project.id,
                "dataset": self.dataset,
                "per_page": 1,
            }
        )
        assert response.status_code == 200, response.content
        assert response.data["data"] == [
            {
                "id": mock.ANY,
                "project.name": self.project.slug,
                "description": "a",
            },
        ]

        links = {}
        for url, attrs in parse_link_header(response["Link"]).items():
            links[attrs["rel"]] = attrs
            attrs["href"] = url

        assert links["previous"]["results"] == "false"
        assert links["next"]["results"] == "true"

        assert links["next"]["href"] is not None
        response = self.client.get(links["next"]["href"], format="json")
        assert response.status_code == 200, response.content
        assert response.data["data"] == [
            {
                "id": mock.ANY,
                "project.name": self.project.slug,
                "description": "b",
            },
        ]

        links = {}
        for url, attrs in parse_link_header(response["Link"]).items():
            links[attrs["rel"]] = attrs
            attrs["href"] = url

        assert links["previous"]["results"] == "true"
        assert links["next"]["results"] == "false"

        assert links["previous"]["href"] is not None
        response = self.client.get(links["previous"]["href"], format="json")
        assert response.status_code == 200, response.content
        assert response.data["data"] == [
            {
                "id": mock.ANY,
                "project.name": self.project.slug,
                "description": "a",
            },
        ]

        links = {}
        for url, attrs in parse_link_header(response["Link"]).items():
            links[attrs["rel"]] = attrs
            attrs["href"] = url

        assert links["previous"]["results"] == "false"
        assert links["next"]["results"] == "true"

    def test_precise_timestamps(self):
        self.store_spans(
            [
                self.create_span(
                    {"description": "foo", "sentry_tags": {"status": "success"}},
                    start_ts=self.ten_mins_ago,
                ),
            ],
            is_eap=self.is_eap,
        )
        response = self.do_request(
            {
                "field": ["precise.start_ts", "precise.finish_ts"],
                "project": self.project.id,
                "dataset": self.dataset,
                "statsPeriod": "1h",
            }
        )
        start = self.ten_mins_ago.timestamp()
        finish = start + 1
        assert response.status_code == 200, response.content
        assert response.data["data"] == [
            {
                "id": mock.ANY,
                "project.name": self.project.slug,
                "precise.start_ts": start,
                "precise.finish_ts": finish,
            },
        ]

    def test_replay_id(self):
        self.store_spans(
            [
                self.create_span(
                    {"description": "foo", "sentry_tags": {"replay_id": "123"}},
                    start_ts=self.ten_mins_ago,
                ),
                self.create_span(
                    {"description": "foo", "tags": {"replayId": "321"}},
                    start_ts=self.ten_mins_ago,
                ),
            ],
            is_eap=self.is_eap,
        )
        response = self.do_request(
            {
                "field": ["replay"],
                "project": self.project.id,
                "dataset": self.dataset,
                "orderby": "replay",
            }
        )
        assert response.status_code == 200, response.content
        assert response.data["data"] == [
            {
                "id": mock.ANY,
                "project.name": self.project.slug,
                "replay": "123",
            },
            {
                "id": mock.ANY,
                "project.name": self.project.slug,
                "replay": "321",
            },
        ]

    def test_user_display(self):
        self.store_spans(
            [
                self.create_span(
                    {
                        "description": "foo",
                        "sentry_tags": {"user.email": "test@test.com"},
                    },
                    start_ts=self.ten_mins_ago,
                ),
                self.create_span(
                    {"description": "foo", "sentry_tags": {"user.username": "test"}},
                    start_ts=self.ten_mins_ago,
                ),
            ],
            is_eap=self.is_eap,
        )
        response = self.do_request(
            {
                "field": ["user.display"],
                "project": self.project.id,
                "dataset": self.dataset,
                "orderby": "user.display",
            }
        )
        assert response.status_code == 200, response.content
        assert response.data["data"] == [
            {
                "id": mock.ANY,
                "project.name": self.project.slug,
                "user.display": "test",
            },
            {
                "id": mock.ANY,
                "project.name": self.project.slug,
                "user.display": "test@test.com",
            },
        ]

    def test_query_with_asterisk(self):
        self.store_spans(
            [
                self.create_span(
                    {"description": "select * from database"},
                    start_ts=self.ten_mins_ago,
                ),
            ],
            is_eap=self.is_eap,
        )
        response = self.do_request(
            {
                "field": ["span.description"],
                "query": 'span.description:"select \\* from database"',
                "project": self.project.id,
                "dataset": self.dataset,
            }
        )
        assert response.status_code == 200, response.content
        assert len(response.data["data"]) == 1
        assert response.data["data"][0]["span.description"] == "select * from database"

    def test_wildcard_queries_with_asterisk_literals(self):
        self.store_spans(
            [
                self.create_span(
                    {"description": "select * from database"},
                    start_ts=self.ten_mins_ago,
                ),
            ],
            is_eap=self.is_eap,
        )
        response = self.do_request(
            {
                "field": ["span.description"],
                "query": 'span.description:"select \\* * database"',
                "project": self.project.id,
                "dataset": self.dataset,
            }
        )
        assert response.status_code == 200, response.content
        assert len(response.data["data"]) == 1
        assert response.data["data"][0]["span.description"] == "select * from database"

    def test_free_text_wildcard_filter(self):
        spans = [
            self.create_span(
                {
                    "description": "barbarbar",
                    "sentry_tags": {"status": "invalid_argument"},
                },
                start_ts=self.ten_mins_ago,
            ),
            self.create_span(
                {"description": "foofoofoo", "sentry_tags": {"status": "success"}},
                start_ts=self.ten_mins_ago,
            ),
        ]
        self.store_spans(spans, is_eap=self.is_eap)
        response = self.do_request(
            {
                "field": ["count()", "description"],
                "query": "oof",
                "orderby": "-count()",
                "project": self.project.id,
                "dataset": self.dataset,
            }
        )

        assert response.status_code == 200, response.content
        data = response.data["data"]
        meta = response.data["meta"]
        assert len(data) == 1
        assert data == [
            {
                "count()": 1,
                "description": "foofoofoo",
            },
        ]
        assert meta["dataset"] == self.dataset


class OrganizationEventsEAPRPCSpanEndpointTest(OrganizationEventsSpanIndexedEndpointTest):
    is_eap = True

    def test_simple(self):
        self.store_spans(
            [
                self.create_span(
                    {"description": "foo", "sentry_tags": {"status": "success"}},
                    start_ts=self.ten_mins_ago,
                ),
                self.create_span(
                    {
                        "description": "bar",
                        "sentry_tags": {"status": "invalid_argument"},
                    },
                    start_ts=self.ten_mins_ago,
                ),
            ],
            is_eap=self.is_eap,
        )
        response = self.do_request(
            {
                "field": ["span.status", "description", "count()"],
                "query": "",
                "orderby": "description",
                "project": self.project.id,
                "dataset": self.dataset,
            }
        )

        assert response.status_code == 200, response.content
        data = response.data["data"]
        meta = response.data["meta"]
        assert len(data) == 2
        assert data == [
            {
                "span.status": "invalid_argument",
                "description": "bar",
                "count()": 1,
            },
            {
                "span.status": "success",
                "description": "foo",
                "count()": 1,
            },
        ]
        assert meta["dataset"] == self.dataset

    @pytest.mark.xfail(reason="event_id isn't being written to the new table")
    def test_id_filtering(self):
        super().test_id_filtering()

    def test_numeric_attr_without_space(self):
        self.store_spans(
            [
                self.create_span(
                    {
                        "description": "foo",
                        "sentry_tags": {"status": "success"},
                    },
                    measurements={"foo": {"value": 5}},
                    start_ts=self.ten_mins_ago,
                ),
            ],
            is_eap=self.is_eap,
        )

        response = self.do_request(
            {
                "field": [
                    "description",
                    "tags[foo,number]",
                ],
                "query": "",
                "orderby": "description",
                "project": self.project.id,
                "dataset": self.dataset,
            }
        )

        assert response.status_code == 200, response.content
        assert len(response.data["data"]) == 1
        data = response.data["data"]
        assert data[0]["tags[foo,number]"] == 5

    def test_numeric_attr_overlap_string_attr(self):
        self.store_spans(
            [
                self.create_span(
                    {
                        "description": "foo",
                        "sentry_tags": {"status": "success"},
                    },
                    measurements={"foo": {"value": 5}},
                    start_ts=self.ten_mins_ago,
                ),
                self.create_span(
                    {
                        "description": "bar",
                        "sentry_tags": {"status": "success"},
                        "tags": {"foo": "five"},
                    },
                    start_ts=self.ten_mins_ago,
                ),
            ],
            is_eap=self.is_eap,
        )

        response = self.do_request(
            {
                "field": [
                    "description",
                    "tags[foo,number]",
                    "tags[foo,string]",
                    "tags[foo]",
                ],
                "query": "",
                "orderby": "description",
                "project": self.project.id,
                "dataset": self.dataset,
            }
        )

        assert response.status_code == 200, response.content
        assert len(response.data["data"]) == 2
        data = response.data["data"]

        assert data[0]["tags[foo,number]"] is None
        assert data[0]["tags[foo,string]"] == "five"
        assert data[0]["tags[foo]"] == "five"

        assert data[1]["tags[foo,number]"] == 5
        assert data[1]["tags[foo,string]"] is None
        assert data[1]["tags[foo]"] is None

    def test_numeric_attr_with_spaces(self):
        self.store_spans(
            [
                self.create_span(
                    {
                        "description": "zoo",
                        "sentry_tags": {"status": "success"},
                    },
                    measurements={"foo": {"value": 5}},
                    start_ts=self.ten_mins_ago,
                ),
            ],
            is_eap=self.is_eap,
        )

        response = self.do_request(
            {
                "field": [
                    "description",
                    "tags[foo,    number]",
                ],
                "query": "",
                "orderby": "description",
                "project": self.project.id,
                "dataset": self.dataset,
            }
        )

        assert response.status_code == 200, response.content
        assert len(response.data["data"]) == 1
        data = response.data["data"]
        assert data[0]["tags[foo,    number]"] == 5

    def test_numeric_attr_filtering(self):
        self.store_spans(
            [
                self.create_span(
                    {
                        "description": "foo",
                        "sentry_tags": {"status": "success"},
                    },
                    measurements={"foo": {"value": 5}},
                    start_ts=self.ten_mins_ago,
                ),
                self.create_span(
                    {
                        "description": "bar",
                        "sentry_tags": {"status": "success"},
                    },
                    measurements={"foo": {"value": 8}},
                    start_ts=self.ten_mins_ago,
                ),
            ],
            is_eap=self.is_eap,
        )

        response = self.do_request(
            {
                "field": ["description", "tags[foo,number]"],
                "query": "tags[foo,number]:5",
                "orderby": "description",
                "project": self.project.id,
                "dataset": self.dataset,
            }
        )

        assert response.status_code == 200, response.content
        assert len(response.data["data"]) == 1
        data = response.data["data"]
        assert data[0]["tags[foo,number]"] == 5
        assert data[0]["description"] == "foo"

    def test_long_attr_name(self):
        response = self.do_request(
            {
                "field": ["description", "z" * 201],
                "query": "",
                "orderby": "description",
                "project": self.project.id,
                "dataset": self.dataset,
            }
        )

        assert response.status_code == 400, response.content
        assert "Is Too Long" in response.data["detail"].title()

    def test_numeric_attr_orderby(self):
        self.store_spans(
            [
                self.create_span(
                    {
                        "description": "baz",
                        "sentry_tags": {"status": "success"},
                        "tags": {"foo": "five"},
                    },
                    measurements={"foo": {"value": 71}},
                    start_ts=self.ten_mins_ago,
                ),
                self.create_span(
                    {
                        "description": "foo",
                        "sentry_tags": {"status": "success"},
                        "tags": {"foo": "five"},
                    },
                    measurements={"foo": {"value": 5}},
                    start_ts=self.ten_mins_ago,
                ),
                self.create_span(
                    {
                        "description": "bar",
                        "sentry_tags": {"status": "success"},
                        "tags": {"foo": "five"},
                    },
                    measurements={"foo": {"value": 8}},
                    start_ts=self.ten_mins_ago,
                ),
            ],
            is_eap=self.is_eap,
        )

        response = self.do_request(
            {
                "field": ["description", "tags[foo,number]"],
                "query": "",
                "orderby": ["tags[foo,number]"],
                "project": self.project.id,
                "dataset": self.dataset,
            }
        )

        assert response.status_code == 200, response.content
        assert len(response.data["data"]) == 3
        data = response.data["data"]
        assert data[0]["tags[foo,number]"] == 5
        assert data[0]["description"] == "foo"
        assert data[1]["tags[foo,number]"] == 8
        assert data[1]["description"] == "bar"
        assert data[2]["tags[foo,number]"] == 71
        assert data[2]["description"] == "baz"

    def test_skip_aggregate_conditions_option(self):
        span_1 = self.create_span(
            {"description": "foo", "sentry_tags": {"status": "success"}},
            start_ts=self.ten_mins_ago,
        )
        span_2 = self.create_span(
            {"description": "bar", "sentry_tags": {"status": "invalid_argument"}},
            start_ts=self.ten_mins_ago,
        )
        self.store_spans(
            [span_1, span_2],
            is_eap=self.is_eap,
        )
        response = self.do_request(
            {
                "field": ["description"],
                "query": "description:foo count():>1",
                "orderby": "description",
                "project": self.project.id,
                "dataset": self.dataset,
                "allowAggregateConditions": "0",
            }
        )

        assert response.status_code == 200, response.content
        data = response.data["data"]
        meta = response.data["meta"]
        assert len(data) == 1
        assert data == [
            {
                "description": "foo",
                "project.name": self.project.slug,
                "id": span_1["span_id"],
            },
        ]
        assert meta["dataset"] == self.dataset

    def test_span_data_fields_http_resource(self):
        self.store_spans(
            [
                self.create_span(
                    {
                        "op": "resource.img",
                        "description": "/image/",
                        "data": {
                            "http.decoded_response_content_length": 1,
                            "http.response_content_length": 2,
                            "http.response_transfer_size": 3,
                        },
                    },
                    start_ts=self.ten_mins_ago,
                ),
            ],
            is_eap=self.is_eap,
        )

        response = self.do_request(
            {
                "field": [
                    "http.decoded_response_content_length",
                    "http.response_content_length",
                    "http.response_transfer_size",
                ],
                "query": "http.decoded_response_content_length:>0 http.response_content_length:>0 http.response_transfer_size:>0",
                "project": self.project.id,
                "dataset": self.dataset,
                "allowAggregateConditions": "0",
            }
        )
        assert response.status_code == 200, response.content
        assert response.data["data"] == [
            {
                "http.decoded_response_content_length": 1,
                "http.response_content_length": 2,
                "http.response_transfer_size": 3,
                "project.name": self.project.slug,
                "id": mock.ANY,
            },
        ]
        expected = {
            "dataScanned": "full",
            "dataset": mock.ANY,
            "datasetReason": "unchanged",
            "fields": {
                "http.decoded_response_content_length": "size",
                "http.response_content_length": "size",
                "http.response_transfer_size": "size",
                "id": "string",
                "project.name": "string",
            },
            "isMetricsData": False,
            "isMetricsExtractedData": False,
            "tips": {},
            "units": {
                "http.decoded_response_content_length": "byte",
                "http.response_content_length": "byte",
                "http.response_transfer_size": "byte",
                "id": None,
                "project.name": None,
            },
        }
        if self.is_eap:
            expected["accuracy"] = {
                "confidence": [{}],
            }
        assert response.data["meta"] == expected

    def test_filtering_numeric_attr(self):
        span_1 = self.create_span(
            {"description": "foo"},
            measurements={"foo": {"value": 30}},
            start_ts=self.ten_mins_ago,
        )
        span_2 = self.create_span(
            {"description": "foo"},
            measurements={"foo": {"value": 10}},
            start_ts=self.ten_mins_ago,
        )
        self.store_spans([span_1, span_2], is_eap=self.is_eap)

        response = self.do_request(
            {
                "field": ["tags[foo,number]"],
                "query": "span.duration:>=0 tags[foo,number]:>20",
                "project": self.project.id,
                "dataset": self.dataset,
            }
        )

        assert response.status_code == 200, response.content
        assert response.data["data"] == [
            {
                "id": span_1["span_id"],
                "project.name": self.project.slug,
                "tags[foo,number]": 30,
            },
        ]

    def test_aggregate_filter(self):
        self._test_aggregate_filter(
            [
                "count():2",
                "count():>1",
                "avg(measurements.lcp):>3000",
                "avg(measurements.lcp):>3s",
                "count():>1 avg(measurements.lcp):>3000",
                "count():>1 AND avg(measurements.lcp):>3000",
                "count():>1 OR avg(measurements.lcp):>3000",
                "(count():>1 AND avg(http.response_content_length):>3000) OR (count():>1 AND avg(measurements.lcp):>3000)",
            ]
        )

    @mock.patch(
        "sentry.utils.snuba_rpc._snuba_pool.urlopen",
        side_effect=urllib3.exceptions.TimeoutError,
    )
    def test_timeout(self, mock_rpc):
        response = self.do_request(
            {
                "field": ["span.status", "description", "count()"],
                "query": "",
                "orderby": "description",
                "project": self.project.id,
                "dataset": self.dataset,
            }
        )

        assert response.status_code == 400, response.content
        assert "Query timeout" in response.data["detail"]

    def test_extrapolation(self):
        """Extrapolation only changes the number when there's a sample rate"""
        spans = []
        spans.append(
            self.create_span(
                {
                    "description": "foo",
                    "sentry_tags": {"status": "success"},
                    "measurements": {"client_sample_rate": {"value": 0.1}},
                },
                start_ts=self.ten_mins_ago,
            )
        )
        spans.append(
            self.create_span(
                {
                    "description": "bar",
                    "sentry_tags": {"status": "success"},
                },
                start_ts=self.ten_mins_ago,
            )
        )
        self.store_spans(spans, is_eap=self.is_eap)
        response = self.do_request(
            {
                "field": ["description", "count()"],
                "orderby": "-count()",
                "query": "",
                "project": self.project.id,
                "dataset": self.dataset,
            }
        )

        assert response.status_code == 200, response.content
        data = response.data["data"]
        meta = response.data["meta"]
        confidence = meta["accuracy"]["confidence"]
        assert len(data) == 2
        assert len(confidence) == 2
        assert data[0]["count()"] == 10
        assert confidence[0]["count()"] == "low"
        assert data[1]["count()"] == 1
        assert confidence[1]["count()"] in ("high", "low")

    def test_span_duration(self):
        spans = [
            self.create_span(
                {"description": "bar", "sentry_tags": {"status": "invalid_argument"}},
                start_ts=self.ten_mins_ago,
            ),
            self.create_span(
                {"description": "foo", "sentry_tags": {"status": "success"}},
                start_ts=self.ten_mins_ago,
            ),
        ]
        self.store_spans(spans, is_eap=self.is_eap)
        response = self.do_request(
            {
                "field": ["span.duration", "description"],
                "query": "",
                "orderby": "description",
                "project": self.project.id,
                "dataset": self.dataset,
            }
        )

        assert response.status_code == 200, response.content
        data = response.data["data"]
        meta = response.data["meta"]
        assert len(data) == 2
        assert data == [
            {
                "span.duration": 1000.0,
                "description": "bar",
                "project.name": self.project.slug,
                "id": spans[0]["span_id"],
            },
            {
                "span.duration": 1000.0,
                "description": "foo",
                "project.name": self.project.slug,
                "id": spans[1]["span_id"],
            },
        ]
        assert meta["dataset"] == self.dataset

    def test_aggregate_numeric_attr(self):
        self.store_spans(
            [
                self.create_span(
                    {
                        "description": "foo",
                        "sentry_tags": {"status": "success"},
                        "tags": {"bar": "bar1"},
                    },
                    start_ts=self.ten_mins_ago,
                ),
                self.create_span(
                    {
                        "description": "foo",
                        "sentry_tags": {"status": "success"},
                        "tags": {"bar": "bar2"},
                    },
                    measurements={"foo": {"value": 5}},
                    start_ts=self.ten_mins_ago,
                ),
            ],
            is_eap=self.is_eap,
        )

        response = self.do_request(
            {
                "field": [
                    "description",
                    "count_unique(bar)",
                    "count_unique(tags[bar])",
                    "count_unique(tags[bar,string])",
                    "count()",
                    "count(span.duration)",
                    "count(tags[foo,     number])",
                    "sum(tags[foo,number])",
                    "avg(tags[foo,number])",
                    "p50(tags[foo,number])",
                    "p75(tags[foo,number])",
                    "p95(tags[foo,number])",
                    "p99(tags[foo,number])",
                    "p100(tags[foo,number])",
                    "min(tags[foo,number])",
                    "max(tags[foo,number])",
                ],
                "query": "",
                "orderby": "description",
                "project": self.project.id,
                "dataset": self.dataset,
            }
        )

        assert response.status_code == 200, response.content
        assert len(response.data["data"]) == 1
        data = response.data["data"]
        assert data[0] == {
            "description": "foo",
            "count_unique(bar)": 2,
            "count_unique(tags[bar])": 2,
            "count_unique(tags[bar,string])": 2,
            "count()": 2,
            "count(span.duration)": 2,
            "count(tags[foo,     number])": 1,
            "sum(tags[foo,number])": 5.0,
            "avg(tags[foo,number])": 5.0,
            "p50(tags[foo,number])": 5.0,
            "p75(tags[foo,number])": 5.0,
            "p95(tags[foo,number])": 5.0,
            "p99(tags[foo,number])": 5.0,
            "p100(tags[foo,number])": 5.0,
            "min(tags[foo,number])": 5.0,
            "max(tags[foo,number])": 5.0,
        }

    @pytest.mark.skip(reason="module not migrated over")
    def test_module_alias(self):
        super().test_module_alias()

    @pytest.mark.xfail(
        reason="wip: depends on rpc having a way to set a different default in virtual contexts"
    )
    def test_span_module(self):
        super().test_span_module()

    def test_inp_span(self):
        replay_id = uuid.uuid4().hex
        self.store_spans(
            [
                self.create_span(
                    {
                        "sentry_tags": {
                            "replay_id": replay_id,
                            "browser.name": "Chrome",
                            "transaction": "/pageloads/",
                        }
                    },
                    start_ts=self.ten_mins_ago,
                ),
            ],
            is_eap=self.is_eap,
        )
        response = self.do_request(
            {
                # Not moving origin.transaction to RPC, its equivalent to transaction and just represents the
                # transaction that's related to the span
                "field": ["replay.id", "browser.name", "transaction", "count()"],
                "query": f"replay.id:{replay_id} AND browser.name:Chrome AND transaction:/pageloads/",
                "orderby": "count()",
                "project": self.project.id,
                "dataset": self.dataset,
            }
        )

        assert response.status_code == 200, response.content
        data = response.data["data"]
        meta = response.data["meta"]
        assert len(data) == 1
        assert data[0]["replay.id"] == replay_id
        assert data[0]["browser.name"] == "Chrome"
        assert data[0]["transaction"] == "/pageloads/"
        assert meta["dataset"] == self.dataset

    @pytest.mark.xfail(
        reason="wip: depends on rpc having a way to set a different default in virtual contexts"
    )
    # https://github.com/getsentry/projects/issues/215?issue=getsentry%7Cprojects%7C488
    def test_other_category_span(self):
        super().test_other_category_span()

    @pytest.mark.xfail(
        reason="wip: not implemented yet, depends on rpc having a way to filter based on casing"
    )
    # https://github.com/getsentry/projects/issues/215?issue=getsentry%7Cprojects%7C489
    def test_span_op_casing(self):
        super().test_span_op_casing()

    def test_tag_wildcards(self):
        self.store_spans(
            [
                self.create_span(
                    {"description": "foo", "tags": {"foo": "bar"}},
                    start_ts=self.ten_mins_ago,
                ),
                self.create_span(
                    {"description": "qux", "tags": {"foo": "qux"}},
                    start_ts=self.ten_mins_ago,
                ),
            ],
            is_eap=self.is_eap,
        )

        for query in [
            "foo:b*",
            "foo:*r",
            "foo:*a*",
            "foo:b*r",
        ]:
            response = self.do_request(
                {
                    "field": ["foo", "count()"],
                    "query": query,
                    "project": self.project.id,
                    "dataset": self.dataset,
                }
            )
            assert response.status_code == 200, response.content
            assert response.data["data"] == [{"foo": "bar", "count()": 1}]

    @pytest.mark.xfail(reason="spm is not implemented, as spm will be replaced with spm")
    def test_spm(self):
        super().test_spm()

    def test_epm(self):
        self.store_spans(
            [
                self.create_span(
                    {"description": "foo", "sentry_tags": {"status": "success"}},
                    start_ts=self.ten_mins_ago,
                ),
            ],
            is_eap=self.is_eap,
        )
        response = self.do_request(
            {
                "field": ["description", "epm()"],
                "query": "",
                "orderby": "description",
                "project": self.project.id,
                "dataset": self.dataset,
            }
        )

        assert response.status_code == 200, response.content
        data = response.data["data"]
        meta = response.data["meta"]
        assert len(data) == 1
        assert data == [
            {
                "description": "foo",
                "epm()": 1 / (90 * 24 * 60),
            },
        ]
        assert meta["dataset"] == self.dataset
        assert meta["units"] == {"description": None, "epm()": "1/minute"}
        assert meta["fields"] == {"description": "string", "epm()": "rate"}

    def test_tpm(self):
        self.store_spans(
            [
                self.create_span(
                    {
                        "description": "foo",
                        "sentry_tags": {"status": "success"},
                        "is_segment": True,
                    },
                    start_ts=self.ten_mins_ago,
                ),
                self.create_span(
                    {"description": "foo", "sentry_tags": {"status": "success"}},
                    start_ts=self.ten_mins_ago,
                ),
            ],
            is_eap=self.is_eap,
        )

        response = self.do_request(
            {
                "field": ["description", "tpm()"],
                "query": "",
                "orderby": "description",
                "project": self.project.id,
                "dataset": self.dataset,
            }
        )

        segment_span_count = 1
        total_time = 90 * 24 * 60

        assert response.status_code == 200, response.content
        data = response.data["data"]
        meta = response.data["meta"]
        assert len(data) == 1
        assert data == [
            {
                "description": "foo",
                "tpm()": segment_span_count / total_time,
            },
        ]
        assert meta["dataset"] == self.dataset
        assert meta["units"] == {"description": None, "tpm()": "1/minute"}
        assert meta["fields"] == {"description": "string", "tpm()": "rate"}

    def test_p75_if(self):
        self.store_spans(
            [
                self.create_span({"is_segment": True}, start_ts=self.ten_mins_ago, duration=1000),
                self.create_span({"is_segment": True}, start_ts=self.ten_mins_ago, duration=1000),
                self.create_span({"is_segment": True}, start_ts=self.ten_mins_ago, duration=2000),
                self.create_span({"is_segment": True}, start_ts=self.ten_mins_ago, duration=2000),
                self.create_span({"is_segment": True}, start_ts=self.ten_mins_ago, duration=3000),
                self.create_span({"is_segment": True}, start_ts=self.ten_mins_ago, duration=3000),
                self.create_span({"is_segment": True}, start_ts=self.ten_mins_ago, duration=3000),
                self.create_span({"is_segment": True}, start_ts=self.ten_mins_ago, duration=4000),
                self.create_span({"is_segment": False}, start_ts=self.ten_mins_ago, duration=5000),
                self.create_span({"is_segment": False}, start_ts=self.ten_mins_ago, duration=5000),
                self.create_span({"is_segment": False}, start_ts=self.ten_mins_ago, duration=5000),
                self.create_span({"is_segment": False}, start_ts=self.ten_mins_ago, duration=5000),
            ],
            is_eap=self.is_eap,
        )

        response = self.do_request(
            {
                "field": ["p75_if(span.duration, is_transaction, true)"],
                "query": "",
                "project": self.project.id,
                "dataset": self.dataset,
            }
        )

        assert response.status_code == 200, response.content
        data = response.data["data"]
        meta = response.data["meta"]
        assert len(data) == 1
        assert data == [
            {
                "p75_if(span.duration, is_transaction, true)": 3000,
            },
        ]
        assert meta["dataset"] == self.dataset
        assert meta["units"] == {"p75_if(span.duration, is_transaction, true)": "millisecond"}
        assert meta["fields"] == {"p75_if(span.duration, is_transaction, true)": "duration"}

    def test_is_transaction(self):
        self.store_spans(
            [
                self.create_span(
                    {
                        "description": "foo",
                        "sentry_tags": {"status": "success"},
                        "is_segment": True,
                    },
                    start_ts=self.ten_mins_ago,
                ),
                self.create_span(
                    {
                        "description": "bar",
                        "sentry_tags": {"status": "success"},
                        "is_segment": False,
                    },
                    start_ts=self.ten_mins_ago,
                ),
            ],
            is_eap=self.is_eap,
        )
        response = self.do_request(
            {
                "field": ["span.status", "description", "count()", "is_transaction"],
                "query": "is_transaction:true",
                "orderby": "description",
                "project": self.project.id,
                "dataset": self.dataset,
            }
        )

        assert response.status_code == 200, response.content
        data = response.data["data"]
        meta = response.data["meta"]
        assert len(data) == 1
        assert data == [
            {
                "is_transaction": True,
                "span.status": "success",
                "description": "foo",
                "count()": 1,
            },
        ]
        assert meta["dataset"] == self.dataset

    def test_is_not_transaction(self):
        self.store_spans(
            [
                self.create_span(
                    {
                        "description": "foo",
                        "sentry_tags": {"status": "success"},
                        "is_segment": True,
                    },
                    start_ts=self.ten_mins_ago,
                ),
                self.create_span(
                    {
                        "description": "bar",
                        "sentry_tags": {"status": "success"},
                        "is_segment": False,
                    },
                    start_ts=self.ten_mins_ago,
                ),
            ],
            is_eap=self.is_eap,
        )
        response = self.do_request(
            {
                "field": ["span.status", "description", "count()", "is_transaction"],
                "query": "is_transaction:0",
                "orderby": "description",
                "project": self.project.id,
                "dataset": self.dataset,
            }
        )

        assert response.status_code == 200, response.content
        data = response.data["data"]
        meta = response.data["meta"]
        assert len(data) == 1
        assert data == [
            {
                "is_transaction": False,
                "span.status": "success",
                "description": "bar",
                "count()": 1,
            },
        ]
        assert meta["dataset"] == self.dataset

    def test_byte_fields(self):
        self.store_spans(
            [
                self.create_span(
                    {
                        "description": "foo",
                        "data": {
                            "cache.item_size": 1,
                            "messaging.message.body.size": 2,
                        },
                    },
                    start_ts=self.ten_mins_ago,
                ),
            ],
            is_eap=self.is_eap,
        )

        response = self.do_request(
            {
                "field": [
                    "cache.item_size",
                    "measurements.cache.item_size",
                    "messaging.message.body.size",
                    "measurements.messaging.message.body.size",
                ],
                "project": self.project.id,
                "dataset": self.dataset,
            }
        )

        assert response.data["data"] == [
            {
                "id": mock.ANY,
                "project.name": self.project.slug,
                "cache.item_size": 1.0,
                "measurements.cache.item_size": 1.0,
                "measurements.messaging.message.body.size": 2.0,
                "messaging.message.body.size": 2.0,
            },
        ]

        assert response.data["meta"]["fields"] == {
            "id": "string",
            "project.name": "string",
            "cache.item_size": "size",
            "measurements.cache.item_size": "size",
            "measurements.messaging.message.body.size": "size",
            "messaging.message.body.size": "size",
        }

        assert response.data["meta"]["units"] == {
            "id": None,
            "project.name": None,
            "cache.item_size": "byte",
            "measurements.cache.item_size": "byte",
            "measurements.messaging.message.body.size": "byte",
            "messaging.message.body.size": "byte",
        }

    def test_simple_measurements(self):
        keys = [
            ("app_start_cold", "duration", "millisecond"),
            ("app_start_warm", "duration", "millisecond"),
            (
                "frames_frozen",
                "number",
                None,
            ),  # should be integer but keeping it consistent
            ("frames_frozen_rate", "percentage", None),
            (
                "frames_slow",
                "number",
                None,
            ),  # should be integer but keeping it consistent
            ("frames_slow_rate", "percentage", None),
            (
                "frames_total",
                "number",
                None,
            ),  # should be integer but keeping it consistent
            ("time_to_initial_display", "duration", "millisecond"),
            ("time_to_full_display", "duration", "millisecond"),
            (
                "stall_count",
                "number",
                None,
            ),  # should be integer but keeping it consistent
            ("stall_percentage", "percentage", None),
            ("stall_stall_longest_time", "number", None),
            ("stall_stall_total_time", "number", None),
            ("cls", "number", None),
            ("fcp", "duration", "millisecond"),
            ("fid", "duration", "millisecond"),
            ("fp", "duration", "millisecond"),
            ("inp", "duration", "millisecond"),
            ("lcp", "duration", "millisecond"),
            ("ttfb", "duration", "millisecond"),
            ("ttfb.requesttime", "duration", "millisecond"),
            ("score.cls", "number", None),
            ("score.fcp", "number", None),
            ("score.fid", "number", None),
            ("score.inp", "number", None),
            ("score.lcp", "number", None),
            ("score.ttfb", "number", None),
            ("score.total", "number", None),
            ("score.weight.cls", "number", None),
            ("score.weight.fcp", "number", None),
            ("score.weight.fid", "number", None),
            ("score.weight.inp", "number", None),
            ("score.weight.lcp", "number", None),
            ("score.weight.ttfb", "number", None),
            ("cache.item_size", "size", "byte"),
            ("messaging.message.body.size", "size", "byte"),
            ("messaging.message.receive.latency", "duration", "millisecond"),
            ("messaging.message.retry.count", "number", None),
        ]

        self._test_simple_measurements(keys)

    def test_explore_sample_query(self):
        spans = [
            self.create_span(
                {"description": "foo", "sentry_tags": {"status": "success"}},
                start_ts=self.ten_mins_ago,
            ),
            self.create_span(
                {"description": "bar", "sentry_tags": {"status": "invalid_argument"}},
                start_ts=self.nine_mins_ago,
            ),
        ]
        self.store_spans(
            spans,
            is_eap=self.is_eap,
        )
        response = self.do_request(
            {
                "field": [
                    "id",
                    "project",
                    "span.op",
                    "span.description",
                    "span.duration",
                    "timestamp",
                    "trace",
                    "transaction.span_id",
                ],
                "orderby": "timestamp",
                "statsPeriod": "1h",
                "project": self.project.id,
                "dataset": self.dataset,
            }
        )
        assert response.status_code == 200, response.content
        data = response.data["data"]
        meta = response.data["meta"]
        assert len(data) == 2
        for source, result in zip(spans, data):
            assert result["id"] == source["span_id"], "id"
            assert result["span.duration"] == 1000.0, "duration"
            # TODO: once the snuba change to return Nones has merged remove the or
            assert result["span.op"] is None or result["span.op"] == "", "op"
            assert result["span.description"] == source["description"], "description"
            ts = datetime.fromisoformat(result["timestamp"])
            assert ts.tzinfo == timezone.utc
            assert ts.timestamp() == pytest.approx(
                source["end_timestamp_precise"], abs=5
            ), "timestamp"
            assert result["transaction.span_id"] == source["segment_id"], "transaction.span_id"
            assert result["project"] == result["project.name"] == self.project.slug, "project"
        assert meta["dataset"] == self.dataset

    def test_query_for_missing_tag(self):
        self.store_spans(
            [
                self.create_span(
                    {"description": "foo"},
                    start_ts=self.ten_mins_ago,
                ),
                self.create_span(
                    {"description": "qux", "tags": {"foo": "bar"}},
                    start_ts=self.ten_mins_ago,
                ),
            ],
            is_eap=self.is_eap,
        )

        response = self.do_request(
            {
                "field": ["foo", "count()"],
                "query": "has:foo",
                "project": self.project.id,
                "dataset": self.dataset,
            }
        )
        assert response.status_code == 200, response.content
        assert response.data["data"] == [{"foo": "bar", "count()": 1}]

    def test_query_for_missing_tag_negated(self):
        self.store_spans(
            [
                self.create_span(
                    {"description": "foo"},
                    start_ts=self.ten_mins_ago,
                ),
                self.create_span(
                    {"description": "qux", "tags": {"foo": "bar"}},
                    start_ts=self.ten_mins_ago,
                ),
            ],
            is_eap=self.is_eap,
        )

        response = self.do_request(
            {
                "field": ["foo", "count()"],
                "query": "!has:foo",
                "project": self.project.id,
                "dataset": self.dataset,
            }
        )
        assert response.status_code == 200, response.content
        data = response.data["data"]
        assert len(data) == 1
        assert data[0]["foo"] == "" or data[0]["foo"] is None
        assert data[0]["count()"] == 1

    def test_device_class_filter_unknown(self):
        self.store_spans(
            [
                self.create_span({"sentry_tags": {"device.class": ""}}, start_ts=self.ten_mins_ago),
            ],
            is_eap=self.is_eap,
        )
        response = self.do_request(
            {
                "field": ["device.class", "count()"],
                "query": "device.class:Unknown",
                "orderby": "count()",
                "project": self.project.id,
                "dataset": self.dataset,
            }
        )

        assert response.status_code == 200, response.content
        data = response.data["data"]
        meta = response.data["meta"]
        assert len(data) == 1
        assert data[0]["device.class"] == "Unknown"
        assert meta["dataset"] == self.dataset

    def test_device_class_column(self):
        self.store_spans(
            [
                self.create_span(
                    {"sentry_tags": {"device.class": "1"}}, start_ts=self.ten_mins_ago
                ),
            ],
            is_eap=self.is_eap,
        )
        response = self.do_request(
            {
                "field": ["device.class", "count()"],
                "query": "",
                "orderby": "count()",
                "project": self.project.id,
                "dataset": self.dataset,
            }
        )

        assert response.status_code == 200, response.content
        data = response.data["data"]
        meta = response.data["meta"]
        assert len(data) == 1
        assert data[0]["device.class"] == "low"
        assert meta["dataset"] == self.dataset

    def test_http_response_count(self):
        self.store_spans(
            [
                self.create_span(
                    {"sentry_tags": {"status_code": "500"}}, start_ts=self.ten_mins_ago
                ),
            ],
            is_eap=self.is_eap,
        )
        self.store_spans(
            [
                self.create_span(
                    {"sentry_tags": {"status_code": "500"}}, start_ts=self.ten_mins_ago
                ),
            ],
            is_eap=self.is_eap,
        )
        self.store_spans(
            [
                self.create_span(
                    {"sentry_tags": {"status_code": "404"}}, start_ts=self.ten_mins_ago
                ),
            ],
            is_eap=self.is_eap,
        )
        self.store_spans(
            [
                self.create_span(
                    {"sentry_tags": {"status_code": "200"}}, start_ts=self.ten_mins_ago
                ),
            ],
            is_eap=self.is_eap,
        )
        response = self.do_request(
            {
                "field": [
                    "http_response_count(5)",
                    "http_response_count(4)",
                    "http_response_count(2)",
                ],
                "project": self.project.id,
                "dataset": self.dataset,
            }
        )

        assert response.status_code == 200, response.content
        data = response.data["data"]
        meta = response.data["meta"]
        assert len(data) == 1
        assert data[0]["http_response_count(5)"] == 2
        assert data[0]["http_response_count(4)"] == 1
        assert data[0]["http_response_count(2)"] == 1
        assert meta["dataset"] == self.dataset

    def test_http_response_rate(self):
        self.store_spans(
            [
                self.create_span(
                    {"sentry_tags": {"status_code": "500"}}, start_ts=self.ten_mins_ago
                ),
            ],
            is_eap=self.is_eap,
        )
        self.store_spans(
            [
                self.create_span(
                    {"sentry_tags": {"status_code": "500"}}, start_ts=self.ten_mins_ago
                ),
            ],
            is_eap=self.is_eap,
        )
        self.store_spans(
            [
                self.create_span(
                    {"sentry_tags": {"status_code": "404"}}, start_ts=self.ten_mins_ago
                ),
            ],
            is_eap=self.is_eap,
        )
        self.store_spans(
            [
                self.create_span(
                    {"sentry_tags": {"status_code": "200"}}, start_ts=self.ten_mins_ago
                ),
            ],
            is_eap=self.is_eap,
        )
        response = self.do_request(
            {
                "field": [
                    "http_response_rate(5)",
                    "http_response_rate(4)",
                    "http_response_rate(2)",
                ],
                "project": self.project.id,
                "dataset": self.dataset,
            }
        )

        assert response.status_code == 200, response.content
        data = response.data["data"]
        meta = response.data["meta"]
        assert len(data) == 1
        assert data[0]["http_response_rate(5)"] == 0.5
        assert data[0]["http_response_rate(4)"] == 0.25
        assert data[0]["http_response_rate(2)"] == 0.25
        assert meta["dataset"] == self.dataset
        assert meta["fields"] == {
            "http_response_rate(5)": "percentage",
            "http_response_rate(4)": "percentage",
            "http_response_rate(2)": "percentage",
        }
        assert meta["units"] == {
            "http_response_rate(5)": None,
            "http_response_rate(4)": None,
            "http_response_rate(2)": None,
        }

    def test_http_response_rate_missing_status_code(self):
        self.store_spans(
            [
                self.create_span({"sentry_tags": {}}, start_ts=self.ten_mins_ago),
            ],
            is_eap=self.is_eap,
        )
        response = self.do_request(
            {
                "field": [
                    "http_response_rate(5)",
                ],
                "project": self.project.id,
                "dataset": self.dataset,
            }
        )
        assert response.status_code == 200, response.content
        data = response.data["data"]
        meta = response.data["meta"]
        assert len(data) == 1
        assert data[0]["http_response_rate(5)"] is None
        assert meta["dataset"] == self.dataset

    def test_http_response_rate_invalid_param(self):
        self.store_spans(
            [
                self.create_span(
                    {"sentry_tags": {"status_code": "500"}}, start_ts=self.ten_mins_ago
                ),
            ],
            is_eap=self.is_eap,
        )
        response = self.do_request(
            {
                "field": [
                    "http_response_rate(a)",
                ],
                "project": self.project.id,
                "dataset": self.dataset,
            }
        )

        assert response.status_code == 400, response.content
        assert (
            "Invalid Parameter A. Must Be One Of ['1', '2', '3', '4', '5']"
            == response.data["detail"].title()
        )

    def test_http_response_rate_group_by(self):
        self.store_spans(
            [
                self.create_span(
                    {
                        "description": "description 1",
                        "sentry_tags": {"status_code": "500"},
                    },
                    start_ts=self.ten_mins_ago,
                ),
            ],
            is_eap=self.is_eap,
        )
        self.store_spans(
            [
                self.create_span(
                    {
                        "description": "description 1",
                        "sentry_tags": {"status_code": "200"},
                    },
                    start_ts=self.ten_mins_ago,
                ),
            ],
            is_eap=self.is_eap,
        )
        self.store_spans(
            [
                self.create_span(
                    {
                        "description": "description 2",
                        "sentry_tags": {"status_code": "500"},
                    },
                    start_ts=self.ten_mins_ago,
                ),
            ],
            is_eap=self.is_eap,
        )
        self.store_spans(
            [
                self.create_span(
                    {
                        "description": "description 2",
                        "sentry_tags": {"status_code": "500"},
                    },
                    start_ts=self.ten_mins_ago,
                ),
            ],
            is_eap=self.is_eap,
        )
        response = self.do_request(
            {
                "field": ["http_response_rate(5)", "description"],
                "project": self.project.id,
                "dataset": self.dataset,
                "orderby": "description",
            }
        )

        assert response.status_code == 200, response.content
        data = response.data["data"]
        meta = response.data["meta"]
        assert len(data) == 2
        assert data[0]["http_response_rate(5)"] == 0.5
        assert data[0]["description"] == "description 1"
        assert data[1]["http_response_rate(5)"] == 1.0
        assert data[1]["description"] == "description 2"
        assert meta["dataset"] == self.dataset

    def test_cache_miss_rate(self):
        self.store_spans(
            [
                self.create_span(
                    {
                        "data": {"cache.hit": False},
                    },
                    start_ts=self.ten_mins_ago,
                ),
                self.create_span(
                    {
                        "data": {"cache.hit": True},
                    },
                    start_ts=self.ten_mins_ago,
                ),
                self.create_span(
                    {
                        "data": {"cache.hit": True},
                    },
                    start_ts=self.ten_mins_ago,
                ),
                self.create_span(
                    {
                        "data": {"cache.hit": True},
                    },
                    start_ts=self.ten_mins_ago,
                ),
            ],
            is_eap=self.is_eap,
        )

        response = self.do_request(
            {
                "field": ["cache_miss_rate()"],
                "project": self.project.id,
                "dataset": self.dataset,
            }
        )

        assert response.status_code == 200, response.content
        data = response.data["data"]
        meta = response.data["meta"]
        assert len(data) == 1
        assert data[0]["cache_miss_rate()"] == 0.25
        assert meta["dataset"] == self.dataset

    def test_cache_hit(self):
        self.store_spans(
            [
                self.create_span(
                    {
                        "description": "get cache 1",
                        "data": {"cache.hit": False},
                    },
                    start_ts=self.ten_mins_ago,
                ),
                self.create_span(
                    {
                        "description": "get cache 2",
                        "data": {"cache.hit": True},
                    },
                    start_ts=self.ten_mins_ago,
                ),
            ],
            is_eap=self.is_eap,
        )

        response = self.do_request(
            {
                "field": ["cache.hit", "description"],
                "project": self.project.id,
                "dataset": self.dataset,
                "orderby": "description",
            }
        )

        assert response.status_code == 200, response.content
        data = response.data["data"]
        meta = response.data["meta"]
        assert len(data) == 2
        assert data[0]["cache.hit"] is False
        assert data[1]["cache.hit"] is True
        assert meta["dataset"] == self.dataset

    def test_searchable_contexts(self):
        self.store_spans(
            [
                self.create_span(
                    {"sentry_tags": {"device.model": "Apple"}},
                    start_ts=self.ten_mins_ago,
                ),
                self.create_span(
                    {"sentry_tags": {"request.url": "https://sentry/api/0/foo"}},
                    start_ts=self.ten_mins_ago,
                ),
            ],
            is_eap=self.is_eap,
        )

        response = self.do_request(
            {
                "field": ["device.model", "request.url"],
                "project": self.project.id,
                "dataset": self.dataset,
                "orderby": "device.model",
            }
        )

        assert response.status_code == 200, response.content
        data = response.data["data"]
        meta = response.data["meta"]
        assert len(data) == 2
        assert data[0]["device.model"] == "Apple"
        assert data[1]["request.url"] == "https://sentry/api/0/foo"
        assert meta["dataset"] == self.dataset

    def test_trace_status_rate(self):
        statuses = ["unknown", "internal_error", "unauthenticated", "ok", "ok"]
        self.store_spans(
            [
                self.create_span(
                    {"sentry_tags": {"trace.status": status}},
                    start_ts=self.ten_mins_ago,
                )
                for status in statuses
            ],
            is_eap=self.is_eap,
        )

        response = self.do_request(
            {
                "field": [
                    "trace_status_rate(ok)",
                    "trace_status_rate(unknown)",
                    "trace_status_rate(internal_error)",
                    "trace_status_rate(unauthenticated)",
                ],
                "project": self.project.id,
                "dataset": self.dataset,
            }
        )

        assert response.status_code == 200, response.content
        data = response.data["data"]
        meta = response.data["meta"]

        assert len(data) == 1
        assert data[0]["trace_status_rate(ok)"] == 0.4
        assert data[0]["trace_status_rate(unknown)"] == 0.2
        assert data[0]["trace_status_rate(internal_error)"] == 0.2
        assert data[0]["trace_status_rate(unauthenticated)"] == 0.2

        assert meta["dataset"] == self.dataset

    def test_failure_rate(self):
        trace_statuses = ["ok", "cancelled", "unknown", "failure"]
        self.store_spans(
            [
                self.create_span(
                    {"sentry_tags": {"status": status}},
                    start_ts=self.ten_mins_ago,
                )
                for status in trace_statuses
            ],
            is_eap=self.is_eap,
        )

        response = self.do_request(
            {
                "field": ["failure_rate()"],
                "project": self.project.id,
                "dataset": self.dataset,
            }
        )

        assert response.status_code == 200, response.content
        data = response.data["data"]
        meta = response.data["meta"]
        assert len(data) == 1
        assert data[0]["failure_rate()"] == 0.25
        assert meta["dataset"] == self.dataset

    def test_failure_rate_if(self):
        trace_statuses = ["ok", "cancelled", "unknown", "failure"]

        spans = [
            self.create_span(
                {
                    "sentry_tags": {"status": status},
                    "is_segment": True,
                },
                start_ts=self.ten_mins_ago,
            )
            for status in trace_statuses
        ]

        spans.append(
            self.create_span(
                {
                    "sentry_tags": {"status": "ok"},
                    "is_segment": False,
                },
                start_ts=self.ten_mins_ago,
            )
        )

        self.store_spans(spans, is_eap=self.is_eap)

        response = self.do_request(
            {
                "field": ["failure_rate_if(is_transaction, true)"],
                "project": self.project.id,
                "dataset": self.dataset,
            }
        )

        assert response.status_code == 200, response.content
        data = response.data["data"]
        meta = response.data["meta"]
        assert len(data) == 1
        assert data[0]["failure_rate_if(is_transaction, true)"] == 0.25
        assert meta["dataset"] == self.dataset
        assert meta["fields"] == {
            "failure_rate_if(is_transaction, true)": "percentage",
        }
        assert meta["units"] == {
            "failure_rate_if(is_transaction, true)": None,
        }

    def test_count_op(self):
        self.store_spans(
            [
                self.create_span(
                    {"op": "queue.process", "sentry_tags": {"op": "queue.process"}},
                    start_ts=self.ten_mins_ago,
                ),
                self.create_span(
                    {"op": "queue.process", "sentry_tags": {"op": "queue.process"}},
                    start_ts=self.ten_mins_ago,
                ),
                self.create_span(
                    {"op": "queue.publish", "sentry_tags": {"op": "queue.publish"}},
                    start_ts=self.ten_mins_ago,
                ),
            ],
            is_eap=self.is_eap,
        )

        response = self.do_request(
            {
                "field": [
                    "count_op(queue.process)",
                    "count_op(queue.publish)",
                ],
                "project": self.project.id,
                "dataset": self.dataset,
            }
        )

        assert response.status_code == 200, response.content
        data = response.data["data"]
        meta = response.data["meta"]

        assert len(data) == 1
        assert data[0]["count_op(queue.process)"] == 2
        assert data[0]["count_op(queue.publish)"] == 1

        assert meta["dataset"] == self.dataset

    def test_avg_if(self):
        self.store_spans(
            [
                self.create_span(
                    {"op": "queue.process", "sentry_tags": {"op": "queue.process"}},
                    duration=1000,
                    start_ts=self.ten_mins_ago,
                ),
                self.create_span(
                    {"op": "queue.process", "sentry_tags": {"op": "queue.process"}},
                    duration=2000,
                    start_ts=self.ten_mins_ago,
                ),
                self.create_span(
                    {"op": "queue.publish", "sentry_tags": {"op": "queue.publish"}},
                    duration=3000,
                    start_ts=self.ten_mins_ago,
                ),
            ],
            is_eap=self.is_eap,
        )

        response = self.do_request(
            {
                "field": [
                    "avg_if(span.duration, span.op, queue.process)",
                    "avg_if(span.duration, span.op, queue.publish)",
                ],
                "project": self.project.id,
                "dataset": self.dataset,
            }
        )

        assert response.status_code == 200, response.content
        data = response.data["data"]
        meta = response.data["meta"]
        assert len(data) == 1
        assert data[0]["avg_if(span.duration, span.op, queue.process)"] == 1500.0
        assert data[0]["avg_if(span.duration, span.op, queue.publish)"] == 3000.0
        assert meta["dataset"] == self.dataset

    def test_avg_compare(self):
        self.store_spans(
            [
                self.create_span(
                    {"sentry_tags": {"release": "foo"}},
                    duration=100,
                    start_ts=self.ten_mins_ago,
                ),
                self.create_span(
                    {"sentry_tags": {"release": "bar"}},
                    duration=10,
                    start_ts=self.ten_mins_ago,
                ),
            ],
            is_eap=self.is_eap,
        )

        response = self.do_request(
            {
                "field": ["avg_compare(span.self_time, release, foo, bar)"],
                "project": self.project.id,
                "dataset": self.dataset,
            }
        )

        assert response.status_code == 200, response.content
        data = response.data["data"]
        meta = response.data["meta"]
        assert len(data) == 1
        assert data[0]["avg_compare(span.self_time, release, foo, bar)"] == -0.9
        assert meta["dataset"] == self.dataset
        assert meta["fields"] == {
            "avg_compare(span.self_time, release, foo, bar)": "percentage",
        }
        assert meta["units"] == {
            "avg_compare(span.self_time, release, foo, bar)": None,
        }

    def test_avg_if_invalid_param(self):
        self.store_spans(
            [
                self.create_span(
                    {"op": "queue.process", "sentry_tags": {"op": "queue.process"}},
                    duration=1000,
                    start_ts=self.ten_mins_ago,
                ),
            ]
        )

        response = self.do_request(
            {
                "field": [
                    "avg_if(span.duration, span.duration, queue.process)",
                ],
                "project": self.project.id,
                "dataset": self.dataset,
            }
        )

        assert response.status_code == 400, response.content
        assert (
            "Span.Duration Is Invalid For Parameter 2 In Avg_If. Its A Millisecond Type Field, But It Must Be One Of These Types: {'String'}"
            == response.data["detail"].title()
        )

    def test_count_if_invalid_param(self):
        response = self.do_request(
            {
                "field": [
                    "count_if(span.description, equals, queue.process)",
                ],
                "project": self.project.id,
                "dataset": self.dataset,
            }
        )

        assert response.status_code == 400, response.content
        assert (
            "Span.Description Is Invalid For Parameter 1 In Count_If."
            == response.data["detail"].title()
        )

    def test_ttif_ttfd_contribution_rate(self):
        spans = []
        for _ in range(8):
            spans.append(
                self.create_span(
                    {"sentry_tags": {"ttid": "ttid", "ttfd": "ttfd"}},
                    start_ts=self.ten_mins_ago,
                ),
            )

        spans.extend(
            [
                self.create_span(
                    {"sentry_tags": {"ttfd": "ttfd", "ttid": ""}},
                    start_ts=self.ten_mins_ago,
                ),
                self.create_span(
                    {"sentry_tags": {"ttfd": "", "ttid": ""}},
                    start_ts=self.ten_mins_ago,
                ),
            ]
        )

        self.store_spans(spans, is_eap=self.is_eap)

        response = self.do_request(
            {
                "field": [
                    "ttid_contribution_rate()",
                    "ttfd_contribution_rate()",
                ],
                "project": self.project.id,
                "dataset": self.dataset,
            }
        )

        assert response.status_code == 200, response.content
        data = response.data["data"]
        meta = response.data["meta"]

        assert len(data) == 1
        assert data[0]["ttid_contribution_rate()"] == 0.8
        assert data[0]["ttfd_contribution_rate()"] == 0.9
        assert meta["dataset"] == self.dataset

    def test_count_scores(self):
        self.store_spans(
            [
                self.create_span(
                    {
                        "measurements": {
                            "score.ratio.lcp": {"value": 0.03},
                            "score.total": {"value": 0.43},
                        }
                    },
                    start_ts=self.ten_mins_ago,
                ),
                self.create_span(
                    {
                        "measurements": {
                            "score.total": {"value": 1.0},
                        }
                    },
                    start_ts=self.ten_mins_ago,
                ),
                self.create_span(
                    {
                        "measurements": {
                            "score.total": {"value": 0.0},
                        }
                    },
                    start_ts=self.ten_mins_ago,
                ),
            ],
            is_eap=self.is_eap,
        )

        response = self.do_request(
            {
                "field": [
                    "count_scores(measurements.score.lcp)",
                    "count_scores(measurements.score.total)",
                ],
                "project": self.project.id,
                "dataset": self.dataset,
            }
        )

        assert response.status_code == 200, response.content
        data = response.data["data"]
        meta = response.data["meta"]
        assert len(data) == 1
        assert data[0]["count_scores(measurements.score.lcp)"] == 1
        assert data[0]["count_scores(measurements.score.total)"] == 3
        assert meta["dataset"] == self.dataset

    def test_count_scores_filter(self):
        self.store_spans(
            [
                self.create_span(
                    {
                        "measurements": {
                            "score.ratio.lcp": {"value": 0.03},
                            "score.total": {"value": 0.43},
                        },
                        "sentry_tags": {"transaction": "foo_transaction"},
                    },
                    start_ts=self.ten_mins_ago,
                ),
                self.create_span(
                    {
                        "measurements": {
                            "score.total": {"value": 1.0},
                            "score.ratio.lcp": {"value": 0.03},
                        },
                        "sentry_tags": {"transaction": "foo_transaction"},
                    },
                    start_ts=self.ten_mins_ago,
                ),
                self.create_span(
                    {
                        "measurements": {
                            "score.total": {"value": 0.0},
                            "score.ratio.lcp": {"value": 0.03},
                        },
                        "sentry_tags": {"transaction": "bar_transaction"},
                    },
                    start_ts=self.ten_mins_ago,
                ),
            ],
            is_eap=self.is_eap,
        )

        response = self.do_request(
            {
                "field": ["count_scores(measurements.score.lcp)", "transaction"],
                "query": "count_scores(measurements.score.lcp):>1",
                "project": self.project.id,
                "dataset": self.dataset,
            }
        )

        assert response.status_code == 200, response.content
        data = response.data["data"]
        meta = response.data["meta"]
        assert len(data) == 1
        assert data[0]["count_scores(measurements.score.lcp)"] == 2
        assert data[0]["transaction"] == "foo_transaction"
        assert meta["dataset"] == self.dataset

    def test_time_spent_percentage(self):
        spans = []
        for _ in range(4):
            spans.append(
                self.create_span({"sentry_tags": {"transaction": "foo_transaction"}}, duration=1),
            )
        spans.append(
            self.create_span({"sentry_tags": {"transaction": "bar_transaction"}}, duration=1)
        )
        self.store_spans(spans, is_eap=self.is_eap)

        response = self.do_request(
            {
                "field": ["transaction", "time_spent_percentage()"],
                "query": "",
                "orderby": ["-time_spent_percentage()"],
                "project": self.project.id,
                "dataset": self.dataset,
            }
        )

        assert response.status_code == 200, response.content
        data = response.data["data"]
        meta = response.data["meta"]
        assert len(data) == 2
        assert data[0]["time_spent_percentage()"] == 0.8
        assert data[0]["transaction"] == "foo_transaction"
        assert data[1]["time_spent_percentage()"] == 0.2
        assert data[1]["transaction"] == "bar_transaction"
        assert meta["dataset"] == self.dataset

    def test_performance_score(self):
        self.store_spans(
            [
                self.create_span(
                    {
                        "measurements": {
                            "score.ratio.lcp": {"value": 0.02},
                        }
                    },
                    start_ts=self.ten_mins_ago,
                ),
                self.create_span(
                    {
                        "measurements": {
                            "score.ratio.lcp": {"value": 0.08},
                        }
                    },
                    start_ts=self.ten_mins_ago,
                ),
                self.create_span(
                    {
                        "measurements": {
                            "score.ratio.lcp": {"value": 0.08},
                        }
                    },
                    start_ts=self.ten_mins_ago,
                ),
            ],
            is_eap=self.is_eap,
        )

        response = self.do_request(
            {
                "field": [
                    "performance_score(measurements.score.lcp)",
                ],
                "project": self.project.id,
                "dataset": self.dataset,
            }
        )

        assert response.status_code == 200, response.content
        data = response.data["data"]
        meta = response.data["meta"]
        assert len(data) == 1
        assert data[0]["performance_score(measurements.score.lcp)"] == 0.06
        assert meta["dataset"] == self.dataset

    def test_division_if(self):
        self.store_spans(
            [
                self.create_span(
                    {
                        "measurements": {
                            "frames.total": {"value": 100},
                            "frames.slow": {"value": 10},
                            "frames.frozen": {"value": 20},
                        },
                        "sentry_tags": {"browser.name": "Chrome"},
                    }
                ),
                self.create_span(
                    {
                        "measurements": {
                            "frames.total": {"value": 100},
                            "frames.slow": {"value": 50},
                            "frames.frozen": {"value": 60},
                        },
                        "sentry_tags": {"browser.name": "Firefox"},
                    }
                ),
            ],
            is_eap=True,
        )

        response = self.do_request(
            {
                "field": [
                    "division_if(mobile.slow_frames,mobile.total_frames,browser.name,Chrome)",
                    "division_if(mobile.slow_frames,mobile.total_frames,browser.name,Firefox)",
                ],
                "project": self.project.id,
                "dataset": self.dataset,
            }
        )

        assert response.status_code == 200, response.content
        data = response.data["data"]
        meta = response.data["meta"]
        assert len(data) == 1
        assert (
            data[0]["division_if(mobile.slow_frames,mobile.total_frames,browser.name,Chrome)"]
            == 10 / 100
        )
        assert (
            data[0]["division_if(mobile.slow_frames,mobile.total_frames,browser.name,Firefox)"]
            == 50 / 100
        )
        assert meta["dataset"] == self.dataset
        assert meta["fields"] == {
            "division_if(mobile.slow_frames,mobile.total_frames,browser.name,Chrome)": "percentage",
            "division_if(mobile.slow_frames,mobile.total_frames,browser.name,Firefox)": "percentage",
        }

    def test_total_performance_score(self):
        self.store_spans(
            [
                self.create_span(
                    {
                        "measurements": {
                            "score.ratio.lcp": {"value": 0.0},
                        }
                    },
                    start_ts=self.ten_mins_ago,
                ),
                self.create_span(
                    {
                        "measurements": {
                            "score.ratio.lcp": {"value": 0.02},
                        }
                    },
                    start_ts=self.ten_mins_ago,
                ),
                self.create_span(
                    {
                        "measurements": {
                            "score.ratio.lcp": {"value": 0.04},
                        }
                    },
                    start_ts=self.ten_mins_ago,
                ),
                self.create_span(
                    {
                        "measurements": {
                            "score.ratio.cls": {"value": 0.08},
                        }
                    },
                    start_ts=self.ten_mins_ago,
                ),
                self.create_span(
                    {
                        "measurements": {
                            "score.ratio.inp": {"value": 0.5},
                        }
                    },
                    start_ts=self.ten_mins_ago,
                ),
                self.create_span(
                    {
                        "measurements": {
                            "score.ratio.fcp": {"value": 0.08},
                        }
                    },
                    start_ts=self.ten_mins_ago,
                ),
                self.create_span(
                    {
                        "measurements": {
                            "score.ratio.ttfb": {"value": 0.5},
                        }
                    },
                    start_ts=self.ten_mins_ago,
                ),
            ],
            is_eap=True,
        )

        response = self.do_request(
            {
                "field": [
                    "performance_score(measurements.score.lcp)",
                    "performance_score(measurements.score.cls)",
                    "performance_score(measurements.score.ttfb)",
                    "performance_score(measurements.score.fcp)",
                    "performance_score(measurements.score.inp)",
                    "performance_score(measurements.score.total)",
                ],
                "project": self.project.id,
                "dataset": self.dataset,
            }
        )

        assert response.status_code == 200, response.content
        data = response.data["data"]
        meta = response.data["meta"]
        assert len(data) == 1
        assert data[0]["performance_score(measurements.score.lcp)"] == 0.02
        assert data[0]["performance_score(measurements.score.cls)"] == 0.08
        assert data[0]["performance_score(measurements.score.ttfb)"] == 0.5
        assert data[0]["performance_score(measurements.score.fcp)"] == 0.08
        assert data[0]["performance_score(measurements.score.inp)"] == 0.5
        self.assertAlmostEqual(data[0]["performance_score(measurements.score.total)"], 0.23)

        assert meta["dataset"] == self.dataset

    def test_total_performance_score_missing_vital(self):
        self.store_spans(
            [
                self.create_span(
                    {
                        "measurements": {
                            "score.ratio.lcp": {"value": 0.0},
                        }
                    },
                    start_ts=self.ten_mins_ago,
                ),
                self.create_span(
                    {
                        "measurements": {
                            "score.ratio.lcp": {"value": 0.02},
                        }
                    },
                    start_ts=self.ten_mins_ago,
                ),
                self.create_span(
                    {
                        "measurements": {
                            "score.ratio.lcp": {"value": 0.04},
                        }
                    },
                    start_ts=self.ten_mins_ago,
                ),
                self.create_span(
                    {
                        "measurements": {
                            "score.ratio.cls": {"value": 0.08},
                        }
                    },
                    start_ts=self.ten_mins_ago,
                ),
                self.create_span(
                    {
                        "measurements": {
                            "score.ratio.inp": {"value": 0.5},
                        }
                    },
                    start_ts=self.ten_mins_ago,
                ),
                self.create_span(
                    {
                        "measurements": {
                            "score.ratio.fcp": {"value": 0.08},
                        }
                    },
                    start_ts=self.ten_mins_ago,
                ),
            ],
            is_eap=True,
        )

        response = self.do_request(
            {
                "field": [
                    "performance_score(measurements.score.lcp)",
                    "performance_score(measurements.score.cls)",
                    "performance_score(measurements.score.ttfb)",
                    "performance_score(measurements.score.fcp)",
                    "performance_score(measurements.score.inp)",
                    "performance_score(measurements.score.total)",
                ],
                "project": self.project.id,
                "dataset": self.dataset,
            }
        )

        assert response.status_code == 200, response.content
        data = response.data["data"]
        meta = response.data["meta"]
        assert len(data) == 1
        assert data[0]["performance_score(measurements.score.lcp)"] == 0.02
        assert data[0]["performance_score(measurements.score.cls)"] == 0.08
        assert data[0]["performance_score(measurements.score.ttfb)"] == 0.0
        assert data[0]["performance_score(measurements.score.fcp)"] == 0.08
        assert data[0]["performance_score(measurements.score.inp)"] == 0.5
        self.assertAlmostEqual(data[0]["performance_score(measurements.score.total)"], 0.20)

        assert meta["dataset"] == self.dataset

    def test_total_performance_score_multiple_transactions(self):
        self.store_spans(
            [
                self.create_span(
                    {
                        "measurements": {
                            "score.ratio.lcp": {"value": 0.8},
                        },
                        "sentry_tags": {"transaction": "foo_transaction"},
                    },
                    start_ts=self.ten_mins_ago,
                ),
                self.create_span(
                    {
                        "measurements": {
                            "score.ratio.cls": {"value": 0.7},
                        },
                        "sentry_tags": {"transaction": "bar_transaction"},
                    },
                    start_ts=self.ten_mins_ago,
                ),
            ],
            is_eap=True,
        )

        response = self.do_request(
            {
                "field": [
                    "transaction",
                    "performance_score(measurements.score.total)",
                    "performance_score(measurements.score.lcp)",
                    "performance_score(measurements.score.cls)",
                    "performance_score(measurements.score.fcp)",
                    "opportunity_score(measurements.score.total)",
                    "opportunity_score(measurements.score.lcp)",
                    "opportunity_score(measurements.score.cls)",
                    "opportunity_score(measurements.score.fcp)",
                ],
                "project": self.project.id,
                "dataset": self.dataset,
                "orderby": "-transaction",
            }
        )

        assert response.status_code == 200, response.content
        data = response.data["data"]
        meta = response.data["meta"]
        assert len(data) == 2
        assert data[0]["transaction"] == "foo_transaction"
        self.assertAlmostEqual(data[0]["performance_score(measurements.score.total)"], 0.8)
        assert data[0]["performance_score(measurements.score.lcp)"] == 0.8
        assert data[0]["performance_score(measurements.score.cls)"] == 0.0
        assert data[0]["performance_score(measurements.score.fcp)"] == 0.0
        self.assertAlmostEqual(
            data[0]["opportunity_score(measurements.score.total)"], 0.13333333333333333
        )
        self.assertAlmostEqual(data[0]["opportunity_score(measurements.score.lcp)"], 0.2)
        assert data[0]["opportunity_score(measurements.score.cls)"] == 0.0
        assert data[0]["opportunity_score(measurements.score.fcp)"] == 0.0
        assert data[1]["transaction"] == "bar_transaction"
        self.assertAlmostEqual(data[1]["performance_score(measurements.score.total)"], 0.7)
        assert data[1]["performance_score(measurements.score.lcp)"] == 0.0
        assert data[1]["performance_score(measurements.score.cls)"] == 0.7
        assert data[1]["performance_score(measurements.score.fcp)"] == 0.0
        self.assertAlmostEqual(data[1]["opportunity_score(measurements.score.total)"], 0.1)
        assert data[1]["opportunity_score(measurements.score.lcp)"] == 0.0
        self.assertAlmostEqual(data[1]["opportunity_score(measurements.score.cls)"], 0.3)
        assert data[1]["opportunity_score(measurements.score.fcp)"] == 0.0

        assert meta["dataset"] == self.dataset

    def test_division(self):
        self.store_spans(
            [
                self.create_span(
                    {
                        "measurements": {
                            "frames.total": {"value": 100},
                            "frames.slow": {"value": 10},
                            "frames.frozen": {"value": 20},
                        }
                    }
                ),
            ],
            is_eap=True,
        )

        response = self.do_request(
            {
                "field": [
                    "division(mobile.slow_frames,mobile.total_frames)",
                    "division(mobile.frozen_frames,mobile.total_frames)",
                ],
                "project": self.project.id,
                "dataset": self.dataset,
            }
        )

        assert response.status_code == 200, response.content
        data = response.data["data"]
        meta = response.data["meta"]
        assert len(data) == 1
        assert data[0]["division(mobile.slow_frames,mobile.total_frames)"] == 10 / 100
        assert data[0]["division(mobile.frozen_frames,mobile.total_frames)"] == 20 / 100
        assert meta["dataset"] == self.dataset
        assert meta["fields"] == {
            "division(mobile.slow_frames,mobile.total_frames)": "percentage",
            "division(mobile.frozen_frames,mobile.total_frames)": "percentage",
        }

    def test_division_with_groupby(self):
        self.store_spans(
            [
                self.create_span(
                    {
                        "measurements": {
                            "frames.total": {"value": 100},
                            "frames.slow": {"value": 10},
                            "frames.frozen": {"value": 20},
                        },
                        "sentry_tags": {"transaction": "foo_transaction"},
                    }
                ),
            ],
            is_eap=True,
        )

        response = self.do_request(
            {
                "field": [
                    "transaction",
                    "division(mobile.slow_frames,mobile.total_frames)",
                    "division(mobile.frozen_frames,mobile.total_frames)",
                ],
                "project": self.project.id,
                "dataset": self.dataset,
            }
        )

        assert response.status_code == 200, response.content
        data = response.data["data"]
        meta = response.data["meta"]
        assert len(data) == 1
        assert data[0]["division(mobile.slow_frames,mobile.total_frames)"] == 10 / 100
        assert data[0]["division(mobile.frozen_frames,mobile.total_frames)"] == 20 / 100
        assert data[0]["transaction"] == "foo_transaction"
        assert meta["dataset"] == self.dataset

    def test_opportunity_score_zero_scores(self):
        self.store_spans(
            [
                self.create_span(
                    {
                        "measurements": {
                            "score.ratio.fcp": {"value": 0.0},
                            "score.ratio.cls": {"value": 0.0},
                            "score.ratio.ttfb": {"value": 0.0},
                            "score.ratio.lcp": {"value": 0.0},
                            "score.ratio.inp": {"value": 0.0},
                        },
                        "sentry_tags": {"transaction": "foo_transaction"},
                    }
                ),
                self.create_span(
                    {
                        "measurements": {
                            "score.ratio.fcp": {"value": 0.0},
                            "score.ratio.cls": {"value": 0.0},
                            "score.ratio.ttfb": {"value": 0.0},
                            "score.ratio.lcp": {"value": 0.0},
                            "score.ratio.inp": {"value": 0.0},
                        },
                        "sentry_tags": {"transaction": "bar_transaction"},
                    }
                ),
            ],
            is_eap=True,
        )

        response = self.do_request(
            {
                "field": [
                    "transaction",
                    "opportunity_score(measurements.score.total)",
                    "opportunity_score(measurements.score.lcp)",
                    "opportunity_score(measurements.score.inp)",
                    "opportunity_score(measurements.score.cls)",
                    "opportunity_score(measurements.score.ttfb)",
                    "opportunity_score(measurements.score.fcp)",
                ],
                "orderby": "transaction",
                "dataset": self.dataset,
                "project": self.project.id,
            }
        )

        assert response.status_code == 200, response.content
        data = response.data["data"]
        assert len(data) == 2
        assert data[0]["opportunity_score(measurements.score.lcp)"] == 0.5
        assert data[0]["opportunity_score(measurements.score.inp)"] == 0.5
        assert data[0]["opportunity_score(measurements.score.cls)"] == 0.5
        assert data[0]["opportunity_score(measurements.score.ttfb)"] == 0.5
        assert data[0]["opportunity_score(measurements.score.fcp)"] == 0.5
        assert data[0]["opportunity_score(measurements.score.total)"] == 0.5

        assert data[1]["opportunity_score(measurements.score.lcp)"] == 0.5
        assert data[1]["opportunity_score(measurements.score.inp)"] == 0.5
        assert data[1]["opportunity_score(measurements.score.cls)"] == 0.5
        assert data[1]["opportunity_score(measurements.score.ttfb)"] == 0.5
        assert data[1]["opportunity_score(measurements.score.fcp)"] == 0.5
        assert data[1]["opportunity_score(measurements.score.total)"] == 0.5

    def test_opportunity_score_simple(self):
        self.store_spans(
            [
                self.create_span(
                    {
                        "measurements": {
                            "score.ratio.fcp": {"value": 0.0},
                            "score.ratio.cls": {"value": 0.0},
                            "score.ratio.ttfb": {"value": 0.0},
                            "score.ratio.lcp": {"value": 1.0},
                            "score.ratio.inp": {"value": 0.0},
                        },
                    }
                ),
                self.create_span(
                    {
                        "measurements": {
                            "score.ratio.fcp": {"value": 0.0},
                            "score.ratio.cls": {"value": 0.0},
                            "score.ratio.ttfb": {"value": 0.0},
                            "score.ratio.lcp": {"value": 0.0},
                            "score.ratio.inp": {"value": 0.0},
                        },
                    }
                ),
            ],
            is_eap=True,
        )

        response = self.do_request(
            {
                "field": [
                    "transaction",
                    "opportunity_score(measurements.score.lcp)",
                    "opportunity_score(measurements.score.inp)",
                    "opportunity_score(measurements.score.cls)",
                    "opportunity_score(measurements.score.ttfb)",
                    "opportunity_score(measurements.score.fcp)",
                    "opportunity_score(measurements.score.total)",
                ],
                "orderby": "transaction",
                "dataset": self.dataset,
                "project": self.project.id,
            }
        )

        assert response.status_code == 200, response.content
        data = response.data["data"]
        assert len(data) == 1
        assert data[0]["opportunity_score(measurements.score.lcp)"] == 0.5
        assert data[0]["opportunity_score(measurements.score.inp)"] == 1.0
        assert data[0]["opportunity_score(measurements.score.cls)"] == 1.0
        assert data[0]["opportunity_score(measurements.score.ttfb)"] == 1.0
        assert data[0]["opportunity_score(measurements.score.fcp)"] == 1.0
        self.assertAlmostEqual(data[0]["opportunity_score(measurements.score.total)"], 0.85)

    def test_opportunity_score_with_transaction(self):
        self.store_spans(
            [
                self.create_span(
                    {
                        "measurements": {
                            "score.ratio.fcp": {"value": 0.0},
                            "score.ratio.cls": {"value": 0.0},
                            "score.ratio.ttfb": {"value": 0.0},
                            "score.ratio.lcp": {"value": 1.0},
                            "score.ratio.inp": {"value": 0.0},
                        },
                        "sentry_tags": {"transaction": "foo_transaction"},
                    }
                ),
                self.create_span(
                    {
                        "measurements": {
                            "score.ratio.fcp": {"value": 0.0},
                            "score.ratio.cls": {"value": 0.0},
                            "score.ratio.ttfb": {"value": 0.0},
                            "score.ratio.lcp": {"value": 0.0},
                            "score.ratio.inp": {"value": 0.0},
                        },
                        "sentry_tags": {"transaction": "bar_transaction"},
                    }
                ),
            ],
            is_eap=True,
        )

        response = self.do_request(
            {
                "field": [
                    "transaction",
                    "opportunity_score(measurements.score.lcp)",
                    "opportunity_score(measurements.score.inp)",
                    "opportunity_score(measurements.score.cls)",
                    "opportunity_score(measurements.score.ttfb)",
                    "opportunity_score(measurements.score.fcp)",
                    "opportunity_score(measurements.score.total)",
                ],
                "orderby": "transaction",
                "dataset": self.dataset,
                "project": self.project.id,
            }
        )

        assert response.status_code == 200, response.content
        data = response.data["data"]
        assert len(data) == 2

        assert data[0]["opportunity_score(measurements.score.lcp)"] == 0.5
        assert data[0]["opportunity_score(measurements.score.inp)"] == 0.5
        assert data[0]["opportunity_score(measurements.score.cls)"] == 0.5
        assert data[0]["opportunity_score(measurements.score.ttfb)"] == 0.5
        assert data[0]["opportunity_score(measurements.score.fcp)"] == 0.5
        assert data[0]["opportunity_score(measurements.score.total)"] == 0.5

        assert data[1]["opportunity_score(measurements.score.lcp)"] == 0
        assert data[1]["opportunity_score(measurements.score.inp)"] == 0.5
        assert data[1]["opportunity_score(measurements.score.cls)"] == 0.5
        assert data[1]["opportunity_score(measurements.score.ttfb)"] == 0.5
        assert data[1]["opportunity_score(measurements.score.fcp)"] == 0.5
        self.assertAlmostEqual(data[1]["opportunity_score(measurements.score.total)"], 0.35)

    def test_opportunity_score_with_filter(self):
        self.store_spans(
            [
                self.create_span(
                    {
                        "measurements": {
                            "score.ratio.fcp": {"value": 0.0},
                            "score.ratio.cls": {"value": 0.0},
                            "score.ratio.ttfb": {"value": 0.0},
                            "score.ratio.lcp": {"value": 1.0},
                            "score.ratio.inp": {"value": 0.0},
                        },
                        "sentry_tags": {
                            "transaction": "foo_transaction",
                            "browser.name": "Chrome",
                        },
                    }
                ),
                self.create_span(
                    {
                        "measurements": {
                            "score.ratio.fcp": {"value": 0.0},
                            "score.ratio.cls": {"value": 0.0},
                            "score.ratio.ttfb": {"value": 0.0},
                            "score.ratio.lcp": {"value": 0.0},
                            "score.ratio.inp": {"value": 0.0},
                        },
                        "sentry_tags": {
                            "transaction": "bar_transaction",
                            "browser.name": "Chrome",
                        },
                    }
                ),
                self.create_span(
                    {
                        "measurements": {
                            "score.ratio.fcp": {"value": 0.0},
                            "score.ratio.cls": {"value": 0.0},
                            "score.ratio.ttfb": {"value": 0.0},
                            "score.ratio.lcp": {"value": 0.0},
                            "score.ratio.inp": {"value": 0.0},
                        },
                        "sentry_tags": {
                            "transaction": "bar_transaction",
                            "browser.name": "Firefox",
                        },
                    }
                ),
            ],
            is_eap=True,
        )

        response = self.do_request(
            {
                "field": [
                    "transaction",
                    "opportunity_score(measurements.score.lcp)",
                    "opportunity_score(measurements.score.inp)",
                    "opportunity_score(measurements.score.cls)",
                    "opportunity_score(measurements.score.ttfb)",
                    "opportunity_score(measurements.score.fcp)",
                    "opportunity_score(measurements.score.total)",
                ],
                "query": "browser.name:Chrome",
                "orderby": "transaction",
                "dataset": self.dataset,
                "project": self.project.id,
            }
        )

        assert response.status_code == 200, response.content
        data = response.data["data"]
        assert len(data) == 2

        assert data[0]["opportunity_score(measurements.score.lcp)"] == 0.5
        assert data[0]["opportunity_score(measurements.score.inp)"] == 0.5
        assert data[0]["opportunity_score(measurements.score.cls)"] == 0.5
        assert data[0]["opportunity_score(measurements.score.ttfb)"] == 0.5
        assert data[0]["opportunity_score(measurements.score.fcp)"] == 0.5
        assert data[0]["opportunity_score(measurements.score.total)"] == 0.5

        assert data[1]["opportunity_score(measurements.score.lcp)"] == 0
        assert data[1]["opportunity_score(measurements.score.inp)"] == 0.5
        assert data[1]["opportunity_score(measurements.score.cls)"] == 0.5
        assert data[1]["opportunity_score(measurements.score.ttfb)"] == 0.5
        assert data[1]["opportunity_score(measurements.score.fcp)"] == 0.5
        self.assertAlmostEqual(data[1]["opportunity_score(measurements.score.total)"], 0.35)

    def test_total_opportunity_score_passes_with_bad_query(self):
        self.store_spans(
            [
                self.create_span(
                    {
                        "measurements": {
                            "score.ratio.fcp": {"value": 0.0},
                            "score.ratio.cls": {"value": 0.0},
                            "score.ratio.ttfb": {"value": 0.0},
                            "score.ratio.lcp": {"value": 1.0},
                            "score.ratio.inp": {"value": 0.0},
                        },
                        "sentry_tags": {
                            "transaction": "foo_transaction",
                            "browser.name": "Chrome",
                        },
                    }
                ),
            ],
            is_eap=True,
        )

        response = self.do_request(
            {
                "field": [
                    "transaction",
                    "opportunity_score(measurements.score.total)",
                ],
                "query": 'transaction.op:foo_transaction span.op:foo_transaction !transaction:"<< unparameterized >>" avg(measurements.score.total):>=0',
                "orderby": "transaction",
                "dataset": self.dataset,
                "project": self.project.id,
            }
        )

        assert response.status_code == 200, response.content

    def test_total_opportunity_score_missing_data(self):
        self.store_spans(
            [
                self.create_span(
                    {
                        "measurements": {
                            "score.ratio.fcp": {"value": 0.0},
                            "score.ratio.cls": {"value": 0.0},
                            "score.ratio.ttfb": {"value": 0.0},
                            "score.ratio.lcp": {"value": 1.0},
                        },
                    }
                ),
                self.create_span(
                    {
                        "measurements": {
                            "score.ratio.fcp": {"value": 0.0},
                            "score.ratio.cls": {"value": 0.0},
                            "score.ratio.ttfb": {"value": 0.0},
                            "score.ratio.lcp": {"value": 0.0},
                        },
                    }
                ),
                self.create_span(
                    {
                        "measurements": {
                            "score.ratio.fcp": {"value": 0.0},
                            "score.ratio.cls": {"value": 0.0},
                            "score.ratio.ttfb": {"value": 0.0},
                            "score.ratio.lcp": {"value": 0.0},
                        },
                    }
                ),
            ],
            is_eap=True,
        )

        response = self.do_request(
            {
                "field": [
                    "opportunity_score(measurements.score.total)",
                ],
                "dataset": self.dataset,
                "project": self.project.id,
            }
        )

        assert response.status_code == 200, response.content
        data = response.data["data"]
        assert len(data) == 1
        assert data[0]["opportunity_score(measurements.score.total)"] == 0.8571428571428572

    def test_count_starts(self):
        self.store_spans(
            [
                self.create_span(
                    {
                        "measurements": {"app_start_warm": {"value": 200}},
                        "sentry_tags": {"transaction": "foo_transaction"},
                    }
                ),
                self.create_span(
                    {
                        "measurements": {"app_start_warm": {"value": 100}},
                        "sentry_tags": {"transaction": "foo_transaction"},
                    }
                ),
                self.create_span(
                    {
                        "measurements": {"app_start_cold": {"value": 10}},
                        "sentry_tags": {"transaction": "foo_transaction"},
                    }
                ),
            ],
            is_eap=True,
        )

        response = self.do_request(
            {
                "field": [
                    "transaction",
                    "count_starts(measurements.app_start_warm)",
                    "count_starts(measurements.app_start_cold)",
                ],
                "project": self.project.id,
                "dataset": self.dataset,
            }
        )

        assert response.status_code == 200, response.content
        data = response.data["data"]
        meta = response.data["meta"]
        assert len(data) == 1
        assert data[0]["count_starts(measurements.app_start_warm)"] == 2
        assert data[0]["count_starts(measurements.app_start_cold)"] == 1
        assert meta["dataset"] == self.dataset

    @pytest.mark.skip(reason="replay id alias not migrated over")
    def test_replay_id(self):
        super().test_replay_id()

    @pytest.mark.skip(reason="user display alias not migrated over")
    def test_user_display(self):
        super().test_user_display()

    def test_unit_aggregate_filtering(self):
        spans = [
            self.create_span(
                {"description": "bar", "sentry_tags": {"status": "invalid_argument"}},
                start_ts=self.ten_mins_ago,
            ),
            self.create_span(
                {"description": "foo", "sentry_tags": {"status": "success"}},
                start_ts=self.ten_mins_ago,
            ),
        ]
        self.store_spans(spans, is_eap=self.is_eap)
        response = self.do_request(
            {
                "field": ["avg(span.duration)", "description"],
                "query": "avg(span.duration):>0.5s",
                "orderby": "description",
                "project": self.project.id,
                "dataset": self.dataset,
            }
        )

        assert response.status_code == 200, response.content
        data = response.data["data"]
        meta = response.data["meta"]
        assert len(data) == 2
        assert data == [
            {
                "avg(span.duration)": 1000.0,
                "description": "bar",
            },
            {
                "avg(span.duration)": 1000.0,
                "description": "foo",
            },
        ]
        assert meta["dataset"] == self.dataset

    def test_trace_id_in_filter(self):
        spans = [
            self.create_span(
                {"description": "bar", "trace_id": "1" * 32},
                start_ts=self.ten_mins_ago,
            ),
            self.create_span(
                {"description": "foo", "trace_id": "2" * 32},
                start_ts=self.ten_mins_ago,
            ),
        ]
        self.store_spans(spans, is_eap=self.is_eap)
        response = self.do_request(
            {
                "field": ["description"],
                "query": f"trace:[{'1' * 32}, {'2' * 32}]",
                "orderby": "description",
                "project": self.project.id,
                "dataset": self.dataset,
            }
        )

        assert response.status_code == 200, response.content
        data = response.data["data"]
        meta = response.data["meta"]
        assert len(data) == 2
        assert data == [
            {
                "description": "bar",
                "id": mock.ANY,
                "project.name": self.project.slug,
            },
            {
                "description": "foo",
                "id": mock.ANY,
                "project.name": self.project.slug,
            },
        ]
        assert meta["dataset"] == self.dataset

    def test_filtering_null_numeric_attr(self):
        spans = [
            self.create_span(
                {
                    "description": "bar",
                    "measurements": {"http.response.status_code": {"value": 200}},
                },
                start_ts=self.ten_mins_ago,
            ),
            self.create_span(
                {
                    "description": "foo",
                },
                start_ts=self.ten_mins_ago,
            ),
        ]
        self.store_spans(spans, is_eap=self.is_eap)
        response = self.do_request(
            {
                "field": [
                    "description",
                    "tags[http.response.status_code,number]",
                    "count()",
                ],
                "query": "!tags[http.response.status_code,number]:200",
                "orderby": "description",
                "project": self.project.id,
                "dataset": self.dataset,
            }
        )

        assert response.status_code == 200, response.content
        data = response.data["data"]
        meta = response.data["meta"]
        assert len(data) == 1
        assert data == [
            {
                "tags[http.response.status_code,number]": None,
                "description": "foo",
                "count()": 1,
            },
        ]
        assert meta["dataset"] == self.dataset

    def test_internal_fields(self):
        self.store_spans(
            [
                self.create_span(
                    {"description": "foo", "sentry_tags": {"status": "success"}},
                    start_ts=self.ten_mins_ago,
                ),
                self.create_span(
                    {"description": "zoo", "sentry_tags": {"status": "success"}},
                    start_ts=self.ten_mins_ago,
                ),
            ],
            is_eap=self.is_eap,
        )
        for private_field in [
            "sentry.organization_id",
            "sentry.item_type",
        ]:
            response = self.do_request(
                {
                    "field": [private_field, "count()"],
                    "query": "",
                    "orderby": private_field,
                    "project": self.project.id,
                    "dataset": self.dataset,
                    "statsPeriod": "1h",
                }
            )

            assert response.status_code == 400, response.content

    def test_transaction_profile_attributes(self):
        span_with_profile = self.create_span(start_ts=before_now(minutes=10))
        span_without_profile = self.create_span(
            {"profile_id": None}, start_ts=before_now(minutes=20)
        )
        self.store_spans(
            [span_with_profile, span_without_profile],
            is_eap=self.is_eap,
        )

        response = self.do_request(
            {
                "field": ["id", "profile.id", "timestamp"],
                "query": "",
                "orderby": "-timestamp",
                "project": self.project.id,
                "dataset": self.dataset,
                "statsPeriod": "1h",
            }
        )
        assert response.status_code == 200, response.content
        assert response.data["data"] == [
            {
                "id": span_with_profile["span_id"],
                "profile.id": span_with_profile["profile_id"],
                "project.name": self.project.slug,
                "timestamp": mock.ANY,
            },
            {
                "id": span_without_profile["span_id"],
                "profile.id": None,
                "project.name": self.project.slug,
                "timestamp": mock.ANY,
            },
        ]

        response = self.do_request(
            {
                "field": ["id", "profile.id", "timestamp"],
                "query": "has:profile.id",
                "orderby": "-timestamp",
                "project": self.project.id,
                "dataset": self.dataset,
                "statsPeriod": "1h",
            }
        )
        assert response.status_code == 200, response.content
        assert response.data["data"] == [
            {
                "id": span_with_profile["span_id"],
                "profile.id": span_with_profile["profile_id"],
                "project.name": self.project.slug,
                "timestamp": mock.ANY,
            },
        ]

    def test_continuous_profile_attributes(self):
        span_with_profile = self.create_span(
            {
                "profile_id": None,
                "sentry_tags": {
                    "profiler_id": uuid4().hex,
                    "thread.id": "123",
                    "thread.name": "main",
                },
            },
            start_ts=before_now(minutes=10),
        )
        span_without_profile = self.create_span(
            {"profile_id": None}, start_ts=before_now(minutes=20)
        )
        self.store_spans(
            [span_with_profile, span_without_profile],
            is_eap=self.is_eap,
        )

        response = self.do_request(
            {
                "field": ["id", "profiler.id", "thread.id", "thread.name", "timestamp"],
                "query": "",
                "orderby": "-timestamp",
                "project": self.project.id,
                "dataset": self.dataset,
                "statsPeriod": "1h",
            }
        )
        assert response.status_code == 200, response.content
        assert response.data["data"] == [
            {
                "id": span_with_profile["span_id"],
                "profiler.id": span_with_profile["sentry_tags"]["profiler_id"],
                "project.name": self.project.slug,
                "thread.id": span_with_profile["sentry_tags"]["thread.id"],
                "thread.name": span_with_profile["sentry_tags"]["thread.name"],
                "timestamp": mock.ANY,
            },
            {
                "id": span_without_profile["span_id"],
                "profiler.id": None,
                "project.name": self.project.slug,
                "thread.id": None,
                "thread.name": None,
                "timestamp": mock.ANY,
            },
        ]

        response = self.do_request(
            {
                "field": ["id", "profiler.id", "thread.id", "thread.name", "timestamp"],
                "query": "has:profiler.id",
                "orderby": "-timestamp",
                "project": self.project.id,
                "dataset": self.dataset,
                "statsPeriod": "1h",
            }
        )
        assert response.status_code == 200, response.content
        assert response.data["data"] == [
            {
                "id": span_with_profile["span_id"],
                "profiler.id": span_with_profile["sentry_tags"]["profiler_id"],
                "project.name": self.project.slug,
                "thread.id": span_with_profile["sentry_tags"]["thread.id"],
                "thread.name": span_with_profile["sentry_tags"]["thread.name"],
                "timestamp": mock.ANY,
            },
        ]

    def test_sampling_weight_does_not_fail(self):
        span = self.create_span(
            {
                "profile_id": None,
                "sentry_tags": {
                    "profiler_id": uuid4().hex,
                    "thread.id": "123",
                    "thread.name": "main",
                },
                "measurements": {"client_sample_rate": {"value": 0.5}},
            },
            start_ts=before_now(minutes=10),
        )
        self.store_spans([span], is_eap=self.is_eap)
        response = self.do_request(
            {
                "field": ["sentry.sampling_weight"],
                "query": "",
                "orderby": "sentry.sampling_weight",
                "project": self.project.id,
                "dataset": self.dataset,
            }
        )

        assert response.status_code == 200, response.content
        data = response.data["data"]
        meta = response.data["meta"]
        assert len(data) == 1
        # Sampling weight is 1 / client_sample_rate
        assert data[0]["sentry.sampling_weight"] == 2.0
        assert meta["dataset"] == self.dataset

    def test_sampling_factor_does_not_fail(self):
        span = self.create_span(
            {
                "profile_id": None,
                "sentry_tags": {
                    "profiler_id": uuid4().hex,
                    "thread.id": "123",
                    "thread.name": "main",
                },
                "measurements": {"client_sample_rate": {"value": 0.01}},
            },
            start_ts=before_now(minutes=10),
        )
        self.store_spans([span], is_eap=self.is_eap)
        response = self.do_request(
            {
                "field": ["sentry.sampling_factor"],
                "query": "",
                "orderby": "sentry.sampling_factor",
                "project": self.project.id,
                "dataset": self.dataset,
            }
        )

        assert response.status_code == 200, response.content
        data = response.data["data"]
        meta = response.data["meta"]
        assert len(data) == 1
        assert data[0]["sentry.sampling_factor"] == 0.01
        assert meta["dataset"] == self.dataset

    def test_is_starred_transaction(self):
        InsightsStarredSegment.objects.create(
            organization=self.organization,
            project=self.project,
            segment_name="foo",
            user_id=self.user.id,
        )

        self.store_spans(
            [
                self.create_span(
                    {
                        "description": "foo",
                        "sentry_tags": {"status": "success", "transaction": "foo"},
                        "is_segment": True,
                    },
                    start_ts=self.ten_mins_ago,
                ),
                self.create_span(
                    {
                        "description": "bar",
                        "sentry_tags": {"status": "success", "transaction": "bar"},
                        "is_segment": True,
                    },
                    start_ts=self.ten_mins_ago,
                ),
            ],
            is_eap=self.is_eap,
        )

        response = self.do_request(
            {
                "field": ["is_starred_transaction", "transaction"],
                "query": "",
                "project": self.project.id,
                "dataset": self.dataset,
                "orderby": "-is_starred_transaction",
            }
        )

        assert response.status_code == 200, response.content
        data = response.data["data"]
        assert len(data) == 2

        assert data[0]["is_starred_transaction"] is True
        assert data[0]["transaction"] == "foo"

        assert data[1]["is_starred_transaction"] is False
        assert data[1]["transaction"] == "bar"

    @mock.patch("sentry.api.utils.sentry_sdk.capture_exception")
    @mock.patch("sentry.utils.snuba_rpc._snuba_pool.urlopen")
    def test_snuba_error_handles_correctly(self, mock_sdk, mock_rpc_query):
        mock_rpc_query.side_effect = urllib3.exceptions.HTTPError()
        response = self.do_request(
            {
                "field": ["count()"],
                "query": "",
                "project": self.project.id,
                "dataset": self.dataset,
            }
        )

        assert response.status_code == 500, response.content
        mock_sdk.assert_called_once()

    def test_empty_string_equal(self):
        self.store_spans(
            [
                self.create_span(
                    {
                        "description": "foo",
                        "sentry_tags": {"user.email": "test@test.com"},
                    },
                    start_ts=self.ten_mins_ago,
                ),
                self.create_span(
                    {"description": "bar", "sentry_tags": {"user.email": ""}},
                    start_ts=self.ten_mins_ago,
                ),
            ],
            is_eap=self.is_eap,
        )
        response = self.do_request(
            {
                "field": ["user.email", "description", "count()"],
                "query": '!user.email:""',
                "orderby": "description",
                "project": self.project.id,
                "dataset": self.dataset,
            }
        )

        assert response.status_code == 200, response.content
        data = response.data["data"]
        meta = response.data["meta"]
        assert len(data) == 1
        assert data == [
            {
                "user.email": "test@test.com",
                "description": "foo",
                "count()": 1,
            },
        ]
        assert meta["dataset"] == self.dataset

    def test_empty_string_negation(self):
        self.store_spans(
            [
                self.create_span(
                    {
                        "description": "foo",
                        "sentry_tags": {"user.email": "test@test.com"},
                    },
                    start_ts=self.ten_mins_ago,
                ),
                self.create_span(
                    {"description": "bar", "sentry_tags": {"user.email": ""}},
                    start_ts=self.ten_mins_ago,
                ),
            ],
            is_eap=self.is_eap,
        )
        response = self.do_request(
            {
                "field": ["user.email", "description", "count()"],
                "query": 'user.email:""',
                "orderby": "description",
                "project": self.project.id,
                "dataset": self.dataset,
            }
        )

        assert response.status_code == 200, response.content
        data = response.data["data"]
        meta = response.data["meta"]
        assert len(data) == 1
        assert data == [
            {
                "user.email": "",
                "description": "bar",
                "count()": 1,
            },
        ]
        assert meta["dataset"] == self.dataset

    def test_has_parent_span_filter(self):
        spans = [
            self.create_span(
                {"parent_span_id": None},
                start_ts=self.ten_mins_ago,
            ),
            self.create_span(
                {},
                start_ts=self.ten_mins_ago,
            ),
        ]
        self.store_spans(spans, is_eap=self.is_eap)

        response = self.do_request(
            {
                "field": ["parent_span"],
                "query": "!has:parent_span",
                "project": self.project.id,
                "dataset": self.dataset,
            }
        )
        assert response.status_code == 200, response.content
        data = response.data["data"]
        meta = response.data["meta"]
        assert len(data) == 1
        assert data == [
            {
                "id": spans[0]["span_id"],
                "parent_span": None,
                "project.name": self.project.slug,
            }
        ]
        assert meta["dataset"] == self.dataset

        response = self.do_request(
            {
                "field": ["parent_span"],
                "query": "has:parent_span",
                "project": self.project.id,
                "dataset": self.dataset,
            }
        )
        assert response.status_code == 200, response.content
        data = response.data["data"]
        meta = response.data["meta"]
        assert len(data) == 1
        assert data == [
            {
                "id": spans[1]["span_id"],
                "parent_span": spans[1]["parent_span_id"],
                "project.name": self.project.slug,
            }
        ]
        assert meta["dataset"] == self.dataset

    def test_app_start_fields(self):
        self.store_spans(
            [
                self.create_span(
                    {
                        "description": "foo",
                        "sentry_tags": {
                            "ttid": "ttid",
                            "app_start_type": "cold",
                            "os.name": "Android",
                        },
                    },
                    start_ts=self.ten_mins_ago,
                ),
                self.create_span(
                    {
                        "description": "foo",
                        "sentry_tags": {
                            "ttid": "ttid",
                            "app_start_type": "warm",
                            "os.name": "iOS",
                        },
                    },
                    start_ts=self.ten_mins_ago,
                ),
                self.create_span(
                    {
                        "description": "foo",
                        "sentry_tags": {"app_start_type": "cold", "os.name": "Android"},
                    },
                    start_ts=self.ten_mins_ago,
                ),
            ],
            is_eap=self.is_eap,
        )
        response = self.do_request(
            {
                "field": ["app_start_type", "ttid", "os.name"],
                "query": "has:ttid",
                "orderby": "app_start_type",
                "project": self.project.id,
                "dataset": self.dataset,
            }
        )

        assert response.status_code == 200, response.content
        data = response.data["data"]
        meta = response.data["meta"]
        assert len(data) == 2
        assert data[0]["app_start_type"] == "cold"
        assert data[0]["ttid"] == "ttid"
        assert data[0]["os.name"] == "Android"
        assert data[1]["app_start_type"] == "warm"
        assert data[1]["ttid"] == "ttid"
        assert data[1]["os.name"] == "iOS"

        assert meta["dataset"] == self.dataset
        assert meta["dataset"] == self.dataset

    def test_typed_attributes_with_colons(self):
        span = self.create_span(
            {
                "data": {
                    "flag.evaluation.feature.organizations:foo": True,
                },
            },
            start_ts=self.ten_mins_ago,
        )
        self.store_spans(
            [
                self.create_span(start_ts=self.ten_mins_ago),
                span,
            ],
            is_eap=self.is_eap,
        )

        response = self.do_request(
            {
                "field": ["tags[flag.evaluation.feature.organizations:foo,number]"],
                "query": "has:tags[flag.evaluation.feature.organizations:foo,number] tags[flag.evaluation.feature.organizations:foo,number]:1",
                "project": self.project.id,
                "dataset": self.dataset,
            }
        )
        assert response.status_code == 200, response.content
        assert response.data["data"] == [
            {
                "id": span["span_id"],
                "project.name": self.project.slug,
                "tags[flag.evaluation.feature.organizations:foo,number]": 1,
            },
        ]

    def test_count_if_two_args(self):
        self.store_spans(
            [
                self.create_span({"sentry_tags": {"release": "foo"}}),
                self.create_span(
                    {"sentry_tags": {"release": "bar"}},
                    duration=10,
                    start_ts=self.ten_mins_ago,
                ),
            ],
            is_eap=self.is_eap,
        )

        response = self.do_request(
            {
                "field": ["count_if(release,foo)"],
                "query": "",
                "project": self.project.id,
                "dataset": self.dataset,
            }
        )
        assert response.status_code == 200, response.content
        data = response.data["data"]
        meta = response.data["meta"]

        assert len(data) == 1
        assert data[0]["count_if(release,foo)"] == 1
        assert meta["dataset"] == self.dataset

    def test_span_ops_breakdown(self):
        self.store_spans(
            [
                self.create_span(
                    {
                        "measurements": {"span_ops.ops.http": {"value": 100}},
                    },
                ),
            ],
            is_eap=self.is_eap,
        )

        response = self.do_request(
            {
                "field": ["spans.http"],
                "query": "",
                "project": self.project.id,
                "dataset": self.dataset,
            }
        )
        assert response.status_code == 200, response.content
        data = response.data["data"]
        meta = response.data["meta"]

        assert len(data) == 1
        assert data[0]["spans.http"] == 100
        assert meta["dataset"] == self.dataset

    def test_special_characters(self):
        characters = "_.-"
        span = self.create_span(
            {"tags": {f"tag{c}": c for c in characters}},
            start_ts=self.ten_mins_ago,
        )
        self.store_spans(
            [
                span,
                self.create_span(start_ts=self.ten_mins_ago),
            ],
            is_eap=self.is_eap,
        )

        for c in characters:
            response = self.do_request(
                {
                    "field": [f"tag{c}"],
                    "query": f"tag{c}:{c}",
                    "project": self.project.id,
                    "dataset": self.dataset,
                }
            )
            assert response.status_code == 200, response.content
            assert response.data["data"] == [
                {
                    "id": span["span_id"],
                    "project.name": self.project.slug,
                    f"tag{c}": c,
                }
            ]

    def test_ai_total_tokens_returns_integer_meta(self):
        self.store_spans(
            [
                self.create_span(
                    {"data": {"ai_total_tokens_used": 100}},
                    start_ts=self.ten_mins_ago,
                ),
                self.create_span(
                    {"data": {"ai_total_tokens_used": 50}},
                    start_ts=self.ten_mins_ago,
                ),
            ],
            is_eap=self.is_eap,
        )

        response = self.do_request(
            {
                "field": ["sum(ai.total_tokens.used)"],
                "query": "",
                "project": self.project.id,
                "dataset": self.dataset,
            }
        )
        assert response.status_code == 200, response.content

        data, meta = response.data["data"], response.data["meta"]
        assert len(data) == 1
        assert data[0]["sum(ai.total_tokens.used)"] == 150
        assert meta["dataset"] == self.dataset
        assert meta["fields"]["sum(ai.total_tokens.used)"] == "integer"

    def test_equation_simple(self):
        self.store_spans(
            [
                self.create_span(
                    {"description": "foo", "sentry_tags": {"status": "success"}},
                    start_ts=self.ten_mins_ago,
                ),
                self.create_span(
                    {
                        "description": "bar",
                        "sentry_tags": {"status": "invalid_argument"},
                    },
                    start_ts=self.ten_mins_ago,
                ),
            ],
            is_eap=self.is_eap,
        )
        equation = "equation|count() * 2"
        response = self.do_request(
            {
                "field": ["span.status", "description", equation],
                "query": "",
                "orderby": "description",
                "project": self.project.id,
                "dataset": self.dataset,
            }
        )

        assert response.status_code == 200, response.content
        data = response.data["data"]
        meta = response.data["meta"]
        assert len(data) == 2
        assert data == [
            {
                "span.status": "invalid_argument",
                "description": "bar",
                equation: 2,
            },
            {
                "span.status": "success",
                "description": "foo",
                equation: 2,
            },
        ]
        assert meta["dataset"] == self.dataset
        assert meta["fields"][equation] == "number"

    def test_equation_with_orderby_using_same_alias(self):
        self.store_spans(
            [
                self.create_span(
                    {"description": "foo", "sentry_tags": {"status": "success"}},
                    start_ts=self.ten_mins_ago,
                ),
                self.create_span(
                    {
                        "description": "bar",
                        "sentry_tags": {"status": "invalid_argument"},
                    },
                    start_ts=self.ten_mins_ago,
                ),
            ],
            is_eap=self.is_eap,
        )
        equation = "equation|count(span.duration)"
        response = self.do_request(
            {
                "field": ["count(span.duration)", equation],
                "query": "",
                "orderby": "count_span_duration",
                "project": self.project.id,
                "dataset": self.dataset,
            }
        )

        assert response.status_code == 200, response.content
        data = response.data["data"]
        meta = response.data["meta"]
        assert len(data) == 1
        assert data == [
            {
                "count(span.duration)": 2,
                equation: 2,
            },
        ]
        assert meta["dataset"] == self.dataset
        assert meta["fields"][equation] == "integer"

    def test_equation_single_function_term(self):
        self.store_spans(
            [
                self.create_span(
                    {"description": "foo", "sentry_tags": {"status": "success"}},
                    start_ts=self.ten_mins_ago,
                ),
                self.create_span(
                    {
                        "description": "bar",
                        "sentry_tags": {"status": "invalid_argument"},
                    },
                    start_ts=self.ten_mins_ago,
                ),
            ],
            is_eap=self.is_eap,
        )
        equation = "equation|count()"
        response = self.do_request(
            {
                "field": ["span.status", "description", equation],
                "query": "",
                "orderby": "description",
                "project": self.project.id,
                "dataset": self.dataset,
            }
        )

        assert response.status_code == 200, response.content
        data = response.data["data"]
        meta = response.data["meta"]
        assert len(data) == 2
        assert data == [
            {
                "span.status": "invalid_argument",
                "description": "bar",
                equation: 1,
            },
            {
                "span.status": "success",
                "description": "foo",
                equation: 1,
            },
        ]
        assert meta["dataset"] == self.dataset
        assert meta["fields"][equation] == "integer"

    def test_equation_single_field_term(self):
        self.store_spans(
            [
                self.create_span(
                    {
                        "description": "foo",
                        "sentry_tags": {"status": "success"},
                        "measurements": {"lcp": {"value": 1}},
                    },
                    start_ts=self.ten_mins_ago,
                ),
                self.create_span(
                    {
                        "description": "bar",
                        "sentry_tags": {"status": "success"},
                        "measurements": {"lcp": {"value": 1}},
                    },
                    start_ts=self.ten_mins_ago,
                ),
            ],
            is_eap=self.is_eap,
        )
        equation = "equation|measurements.lcp"
        response = self.do_request(
            {
                "field": ["span.status", "description", equation, "count()"],
                "query": "",
                "orderby": "description",
                "project": self.project.id,
                "dataset": self.dataset,
            }
        )

        assert response.status_code == 200, response.content
        data = response.data["data"]
        meta = response.data["meta"]
        assert len(data) == 2
        assert data == [
            {
                "span.status": "success",
                "description": "bar",
                "count()": 1,
                equation: 1,
            },
            {
                "span.status": "success",
                "description": "foo",
                "count()": 1,
                equation: 1,
            },
        ]
        assert meta["dataset"] == self.dataset
        assert meta["fields"][equation] == "duration"

    def test_equation_single_literal(self):
        self.store_spans(
            [
                self.create_span(
                    {
                        "description": "foo",
                        "sentry_tags": {"status": "success"},
                    },
                    start_ts=self.ten_mins_ago,
                ),
                self.create_span(
                    {
                        "description": "bar",
                        "sentry_tags": {"status": "success"},
                    },
                    start_ts=self.ten_mins_ago,
                ),
            ],
            is_eap=self.is_eap,
        )
        equation = "equation|3.14159"
        response = self.do_request(
            {
                "field": ["span.status", "description", equation, "count()"],
                "query": "",
                "orderby": "description",
                "project": self.project.id,
                "dataset": self.dataset,
            }
        )

        assert response.status_code == 200, response.content
        data = response.data["data"]
        meta = response.data["meta"]
        assert len(data) == 2
        assert data == [
            {
                "span.status": "success",
                "description": "bar",
                "count()": 1,
                equation: 3.14159,
            },
            {
                "span.status": "success",
                "description": "foo",
                "count()": 1,
                equation: 3.14159,
            },
        ]
        assert meta["dataset"] == self.dataset
        assert meta["fields"][equation] == "number"

    @pytest.mark.xfail(reason="Confidence isn't being returned by the RPC currently")
    def test_equation_with_extrapolation(self):
        """Extrapolation only changes the number when there's a sample rate"""
        spans = []
        spans.append(
            self.create_span(
                {
                    "description": "foo",
                    "sentry_tags": {"status": "success"},
                    "measurements": {"client_sample_rate": {"value": 0.1}},
                },
                start_ts=self.ten_mins_ago,
            )
        )
        spans.append(
            self.create_span(
                {
                    "description": "bar",
                    "sentry_tags": {"status": "success"},
                },
                start_ts=self.ten_mins_ago,
            )
        )
        self.store_spans(spans, is_eap=self.is_eap)
        equation = "equation|count() * (2)"
        response = self.do_request(
            {
                "field": ["description", equation],
                "orderby": f"-{equation}",
                "query": "",
                "project": self.project.id,
                "dataset": self.dataset,
            }
        )
        assert response.status_code == 200, response.content
        data = response.data["data"]
        meta = response.data["meta"]
        confidence = meta["accuracy"]["confidence"]
        assert len(data) == 2
        assert len(confidence) == 2
        assert data[0][equation] == 20
        assert confidence[0][equation] == "low"
        assert data[1][equation] == 2
        assert confidence[1][equation] in ("high", "low")

    def test_equation_all_symbols(self):
        self.store_spans(
            [
                self.create_span(
                    {"description": "foo", "sentry_tags": {"status": "success"}},
                    start_ts=self.ten_mins_ago,
                ),
                self.create_span(
                    {
                        "description": "bar",
                        "sentry_tags": {"status": "invalid_argument"},
                    },
                    start_ts=self.ten_mins_ago,
                ),
            ],
            is_eap=self.is_eap,
        )
        equation = "equation|count() * 2 + 2 - 2 / 2"
        response = self.do_request(
            {
                "field": ["span.status", "description", equation],
                "query": "",
                "orderby": "description",
                "project": self.project.id,
                "dataset": self.dataset,
            }
        )

        assert response.status_code == 200, response.content
        data = response.data["data"]
        meta = response.data["meta"]
        assert len(data) == 2
        assert data == [
            {
                "span.status": "invalid_argument",
                "description": "bar",
                equation: 3,
            },
            {
                "span.status": "success",
                "description": "foo",
                equation: 3,
            },
        ]
        assert meta["dataset"] == self.dataset
        assert meta["fields"][equation] == "number"

    def test_release(self):
        span1 = self.create_span(
            {
                "sentry_tags": {
                    "release": "1.0.8",
                    "environment": self.environment.name,
                },
            },
            start_ts=self.ten_mins_ago,
        )
        span2 = self.create_span(
            {
                "sentry_tags": {
                    "release": "1.0.9",
                    "environment": self.environment.name,
                },
            },
            start_ts=self.ten_mins_ago,
        )
        self.store_spans([span1, span2], is_eap=self.is_eap)

        response = self.do_request(
            {
                "field": ["release"],
                "query": "release:1.0.8",
                "project": self.project.id,
                "environment": self.environment.name,
                "dataset": self.dataset,
                "orderby": "release",
            }
        )
        assert response.status_code == 200, response.content
        assert response.data["data"] == [
            {
                "id": span1["span_id"],
                "project.name": self.project.slug,
                "release": "1.0.8",
            },
        ]

        response = self.do_request(
            {
                "field": ["release"],
                "query": "release:1*",
                "project": self.project.id,
                "dataset": self.dataset,
                "orderby": "release",
            }
        )
        assert response.status_code == 200, response.content
        assert response.data["data"] == [
            {
                "id": span1["span_id"],
                "project.name": self.project.slug,
                "release": "1.0.8",
            },
            {
                "id": span2["span_id"],
                "project.name": self.project.slug,
                "release": "1.0.9",
            },
        ]

    def test_latest_release_alias(self):
        self.create_release(version="0.8")
        span1 = self.create_span({"sentry_tags": {"release": "0.8"}}, start_ts=self.ten_mins_ago)
        self.store_spans([span1], is_eap=self.is_eap)

        response = self.do_request(
            {
                "field": ["release"],
                "query": "release:latest",
                "project": self.project.id,
                "dataset": self.dataset,
            }
        )
        assert response.status_code == 200, response.content
        assert response.data["data"] == [
            {
                "id": span1["span_id"],
                "project.name": self.project.slug,
                "release": "0.8",
            }
        ]

        self.create_release(version="0.9")
        span2 = self.create_span({"sentry_tags": {"release": "0.9"}}, start_ts=self.ten_mins_ago)
        self.store_spans([span2], is_eap=self.is_eap)

        response = self.do_request(
            {
                "field": ["release"],
                "query": "release:latest",
                "project": self.project.id,
                "dataset": self.dataset,
            }
        )
        assert response.status_code == 200, response.content
        assert response.data["data"] == [
            {
                "id": span2["span_id"],
                "project.name": self.project.slug,
                "release": "0.9",
            }
        ]

    def test_release_stage(self):
        replaced_release = self.create_release(
            version="replaced_release",
            environments=[self.environment],
            adopted=now(),
            unadopted=now(),
        )
        adopted_release = self.create_release(
            version="adopted_release",
            environments=[self.environment],
            adopted=now(),
        )
        self.create_release(version="not_adopted_release", environments=[self.environment])

        adopted_span = self.create_span(
            {
                "sentry_tags": {
                    "environment": self.environment.name,
                    "release": adopted_release.version,
                },
            },
            start_ts=self.ten_mins_ago,
        )
        replaced_span = self.create_span(
            {
                "sentry_tags": {
                    "environment": self.environment.name,
                    "release": replaced_release.version,
                },
            },
            start_ts=self.ten_mins_ago,
        )
        self.store_spans([adopted_span, replaced_span], is_eap=self.is_eap)

        request = {
            "field": ["release"],
            "project": self.project.id,
            "dataset": self.dataset,
            "orderby": "release",
            "environment": self.environment.name,
        }

        response = self.do_request({**request, "query": "release.stage:adopted"})
        assert response.status_code == 200, response.content
        assert response.data["data"] == [
            {
                "id": adopted_span["span_id"],
                "project.name": self.project.slug,
                "release": "adopted_release",
            },
        ]

        response = self.do_request({**request, "query": "!release.stage:low_adoption"})
        assert response.status_code == 200, response.content
        assert response.data["data"] == [
            {
                "id": adopted_span["span_id"],
                "project.name": self.project.slug,
                "release": "adopted_release",
            },
            {
                "id": replaced_span["span_id"],
                "project.name": self.project.slug,
                "release": "replaced_release",
            },
        ]

        response = self.do_request({**request, "query": "release.stage:[adopted,replaced]"})
        assert response.status_code == 200, response.content
        assert response.data["data"] == [
            {
                "id": adopted_span["span_id"],
                "project.name": self.project.slug,
                "release": "adopted_release",
            },
            {
                "id": replaced_span["span_id"],
                "project.name": self.project.slug,
                "release": "replaced_release",
            },
        ]

    def test_semver(self):
        release_1 = self.create_release(version="test@1.2.1")
        release_2 = self.create_release(version="test@1.2.2")
        release_3 = self.create_release(version="test@1.2.3")

        span1 = self.create_span(
            {"sentry_tags": {"release": release_1.version}}, start_ts=self.ten_mins_ago
        )
        span2 = self.create_span(
            {"sentry_tags": {"release": release_2.version}}, start_ts=self.ten_mins_ago
        )
        span3 = self.create_span(
            {"sentry_tags": {"release": release_3.version}}, start_ts=self.ten_mins_ago
        )
        self.store_spans([span1, span2, span3], is_eap=self.is_eap)

        request = {
            "field": ["release"],
            "project": self.project.id,
            "dataset": self.dataset,
            "orderby": "release",
        }

        response = self.do_request({**request, "query": "release.version:>1.2.1"})
        assert response.status_code == 200, response.content
        assert response.data["data"] == [
            {
                "id": span2["span_id"],
                "project.name": self.project.slug,
                "release": "test@1.2.2",
            },
            {
                "id": span3["span_id"],
                "project.name": self.project.slug,
                "release": "test@1.2.3",
            },
        ]

        with mock.patch("sentry.search.eap.spans.filter_aliases.constants.MAX_SEARCH_RELEASES", 2):
            response = self.do_request({**request, "query": "release.version:>1.2.1"})
        assert response.status_code == 200, response.content
        assert response.data["data"] == [
            {
                "id": span2["span_id"],
                "project.name": self.project.slug,
                "release": "test@1.2.2",
            },
            {
                "id": span3["span_id"],
                "project.name": self.project.slug,
                "release": "test@1.2.3",
            },
        ]

        response = self.do_request({**request, "query": "release.version:>=1.2.1"})
        assert response.status_code == 200, response.content
        assert response.data["data"] == [
            {
                "id": span1["span_id"],
                "project.name": self.project.slug,
                "release": "test@1.2.1",
            },
            {
                "id": span2["span_id"],
                "project.name": self.project.slug,
                "release": "test@1.2.2",
            },
            {
                "id": span3["span_id"],
                "project.name": self.project.slug,
                "release": "test@1.2.3",
            },
        ]

        response = self.do_request({**request, "query": "release.version:<1.2.2"})
        assert response.status_code == 200, response.content
        assert response.data["data"] == [
            {
                "id": span1["span_id"],
                "project.name": self.project.slug,
                "release": "test@1.2.1",
            }
        ]

        response = self.do_request({**request, "query": "release.version:1.2.2"})
        assert response.status_code == 200, response.content
        assert response.data["data"] == [
            {
                "id": span2["span_id"],
                "project.name": self.project.slug,
                "release": "test@1.2.2",
            }
        ]

        response = self.do_request({**request, "query": "!release.version:1.2.2"})
        assert response.status_code == 200, response.content
        assert response.data["data"] == [
            {
                "id": span1["span_id"],
                "project.name": self.project.slug,
                "release": "test@1.2.1",
            },
            {
                "id": span3["span_id"],
                "project.name": self.project.slug,
                "release": "test@1.2.3",
            },
        ]

    def test_semver_package(self):
        release_1 = self.create_release(version="test1@1.2.1")
        release_2 = self.create_release(version="test2@1.2.1")

        span1 = self.create_span(
            {"sentry_tags": {"release": release_1.version}}, start_ts=self.ten_mins_ago
        )
        span2 = self.create_span(
            {"sentry_tags": {"release": release_2.version}}, start_ts=self.ten_mins_ago
        )
        self.store_spans([span1, span2], is_eap=self.is_eap)

        request = {
            "field": ["release"],
            "project": self.project.id,
            "dataset": self.dataset,
            "orderby": "release",
        }

        response = self.do_request({**request, "query": "release.package:test1"})
        assert response.status_code == 200, response.content
        assert response.data["data"] == [
            {
                "id": span1["span_id"],
                "project.name": self.project.slug,
                "release": "test1@1.2.1",
            },
        ]

        response = self.do_request({**request, "query": "release.package:test2"})
        assert response.status_code == 200, response.content
        assert response.data["data"] == [
            {
                "id": span2["span_id"],
                "project.name": self.project.slug,
                "release": "test2@1.2.1",
            },
        ]

    def test_semver_build(self):
        release_1 = self.create_release(version="test@1.2.3+121")
        release_2 = self.create_release(version="test@1.2.3+122")

        span1 = self.create_span(
            {"sentry_tags": {"release": release_1.version}}, start_ts=self.ten_mins_ago
        )
        span2 = self.create_span(
            {"sentry_tags": {"release": release_2.version}}, start_ts=self.ten_mins_ago
        )
        self.store_spans([span1, span2], is_eap=self.is_eap)

        request = {
            "field": ["release"],
            "project": self.project.id,
            "dataset": self.dataset,
            "orderby": "release",
        }

        response = self.do_request({**request, "query": "release.build:121"})
        assert response.status_code == 200, response.content
        assert response.data["data"] == [
            {
                "id": span1["span_id"],
                "project.name": self.project.slug,
                "release": "test@1.2.3+121",
            },
        ]

        response = self.do_request({**request, "query": "release.build:122"})
        assert response.status_code == 200, response.content
        assert response.data["data"] == [
            {
                "id": span2["span_id"],
                "project.name": self.project.slug,
                "release": "test@1.2.3+122",
            },
        ]

        response = self.do_request({**request, "query": "!release.build:121"})
        assert response.status_code == 200, response.content
        assert response.data["data"] == [
            {
                "id": span2["span_id"],
                "project.name": self.project.slug,
                "release": "test@1.2.3+122",
            },
        ]

    def test_file_extension(self):
        self.store_spans(
            [
                self.create_span(
                    {"sentry_tags": {"file_extension": "css"}},
                    start_ts=self.ten_mins_ago,
                ),
                self.create_span(
                    {"sentry_tags": {"file_extension": "js"}},
                    start_ts=self.ten_mins_ago,
                ),
            ],
            is_eap=self.is_eap,
        )

        response = self.do_request(
            {
                "field": [
                    "file_extension",
                ],
                "orderby": "file_extension",
                "project": self.project.id,
                "dataset": self.dataset,
            }
        )

        assert response.status_code == 200, response.content
        data = response.data["data"]
        meta = response.data["meta"]
        assert len(data) == 2
        assert data[0]["file_extension"] == "css"
        assert data[1]["file_extension"] == "js"
        assert meta["dataset"] == self.dataset

    def test_filter_timestamp(self):
        one_day_ago = before_now(days=1).replace(microsecond=0)
        three_days_ago = before_now(days=3).replace(microsecond=0)

        span1 = self.create_span({}, start_ts=one_day_ago)
        span2 = self.create_span({}, start_ts=three_days_ago)
        self.store_spans([span1, span2], is_eap=self.is_eap)

        request = {
            "field": ["timestamp"],
            "project": self.project.id,
            "dataset": self.dataset,
        }

        response = self.do_request(
            {
                **request,
                "query": "timestamp:-2d",
            }
        )
        assert response.status_code == 200, response.content
        assert response.data["data"] == [
            {
                "id": span1["span_id"],
                "project.name": self.project.slug,
                "timestamp": one_day_ago.isoformat(),
            },
        ]

        timestamp = before_now(days=2).isoformat()
        timestamp = timestamp.split("T", 2)[0]

        response = self.do_request(
            {
                **request,
                "query": f"timestamp:>{timestamp}",
            }
        )
        assert response.status_code == 200, response.content
        assert response.data["data"] == [
            {
                "id": span1["span_id"],
                "project.name": self.project.slug,
                "timestamp": one_day_ago.isoformat(),
            },
        ]

        response = self.do_request(
            {
                **request,
                "query": f"timestamp:<{timestamp}",
            }
        )
        assert response.status_code == 200, response.content
        assert response.data["data"] == [
            {
                "id": span2["span_id"],
                "project.name": self.project.slug,
                "timestamp": three_days_ago.isoformat(),
            },
        ]

    def test_disable_extrapolation(self):
        spans = []
        spans.append(
            self.create_span(
                {
                    "description": "foo",
                    "sentry_tags": {"status": "success"},
                    "measurements": {"client_sample_rate": {"value": 0.1}},
                },
                start_ts=self.ten_mins_ago,
            )
        )
        spans.append(
            self.create_span(
                {
                    "description": "bar",
                    "sentry_tags": {"status": "success"},
                },
                start_ts=self.ten_mins_ago,
            )
        )
        self.store_spans(spans, is_eap=self.is_eap)
        response = self.do_request(
            {
                "field": ["description", "count()"],
                "orderby": "-count()",
                "query": "",
                "project": self.project.id,
                "dataset": self.dataset,
                "disableAggregateExtrapolation": 1,
            }
        )

        assert response.status_code == 200, response.content
        data = response.data["data"]
        meta = response.data["meta"]
        confidence = meta["accuracy"]["confidence"]
        assert len(data) == 2
        assert len(confidence) == 2
        assert data[0]["count()"] == 1
        assert "count()" not in confidence[0]
        assert data[1]["count()"] == 1
        assert "count()" not in confidence[1]

    def test_failure_count(self):
        trace_statuses = ["ok", "cancelled", "unknown", "failure"]
        self.store_spans(
            [
                self.create_span(
                    {"sentry_tags": {"status": status}},
                    start_ts=self.ten_mins_ago,
                )
                for status in trace_statuses
            ],
            is_eap=self.is_eap,
        )

        response = self.do_request(
            {
                "field": ["failure_count()"],
                "project": self.project.id,
                "dataset": self.dataset,
            }
        )

        assert response.status_code == 200, response.content
        data = response.data["data"]
        meta = response.data["meta"]
        assert len(data) == 1
        assert data[0]["failure_count()"] == 1
        assert meta["dataset"] == self.dataset

    def test_short_trace_id_filter(self):
        trace_ids = [
            "0" * 32,
            ("7" * 31) + "0",
            "7" * 32,
            ("7" * 31) + "f",
            "f" * 32,
        ]
        self.store_spans(
            [
                self.create_span(
                    {"trace_id": trace_id},
                    start_ts=self.ten_mins_ago,
                )
                for trace_id in trace_ids
            ],
            is_eap=self.is_eap,
        )

        for i in range(8, 32):
            response = self.do_request(
                {
                    "field": ["trace"],
                    "project": self.project.id,
                    "dataset": self.dataset,
                    "query": f"trace:{'7' * i}",
                    "orderby": "trace",
                }
            )

            assert response.status_code == 200, response.content
            data = response.data["data"]
            assert len(data) == 3
            assert {row["trace"] for row in data} == {
                ("7" * 31) + "0",
                "7" * 32,
                ("7" * 31) + "f",
            }

    def test_eps(self):
        self.store_spans(
            [
                self.create_span(
                    {"description": "foo", "sentry_tags": {"status": "success"}},
                    start_ts=self.ten_mins_ago,
                ),
            ],
            is_eap=self.is_eap,
        )
        response = self.do_request(
            {
                "field": ["description", "eps()"],
                "query": "",
                "orderby": "description",
                "project": self.project.id,
                "dataset": self.dataset,
            }
        )

        assert response.status_code == 200, response.content
        data = response.data["data"]
        meta = response.data["meta"]
        assert len(data) == 1
        assert data == [
            {
                "description": "foo",
                "eps()": 1 / (90 * 24 * 60 * 60),
            },
        ]
        assert meta["dataset"] == self.dataset
        assert meta["units"] == {"description": None, "eps()": "1/second"}
        assert meta["fields"] == {"description": "string", "eps()": "rate"}

    def test_apdex_function(self):
        """Test the apdex function with span.duration and threshold."""
        # Create spans with different durations to test apdex calculation
        # Threshold = 1000ms (1 second)
        # Satisfactory: ≤ 1000ms
        # Tolerable: > 1000ms and ≤ 4000ms
        # Frustrated: > 4000ms
        spans = [
            # Satisfactory spans (≤ 1000ms)
            self.create_span(
                {"description": "http.server", "is_segment": True},
                start_ts=self.ten_mins_ago,
                duration=500,  # 500ms - satisfactory
            ),
            self.create_span(
                {"description": "http.server", "is_segment": True},
                start_ts=self.ten_mins_ago,
                duration=1000,  # 1000ms - satisfactory (at threshold)
            ),
            # Tolerable spans (> 1000ms and ≤ 4000ms)
            self.create_span(
                {"description": "http.server", "is_segment": True},
                start_ts=self.ten_mins_ago,
                duration=2000,  # 2000ms - tolerable
            ),
            self.create_span(
                {"description": "http.server", "is_segment": True},
                start_ts=self.ten_mins_ago,
                duration=4000,  # 4000ms - tolerable (at 4T)
            ),
            # Frustrated spans (> 4000ms)
            self.create_span(
                {"description": "http.server", "is_segment": True},
                start_ts=self.ten_mins_ago,
                duration=5000,  # 5000ms - frustrated
            ),
            # Non-segment span
            self.create_span(
                {"description": "http.server", "is_segment": False},
                start_ts=self.ten_mins_ago,
                duration=5000,  # 5000ms - frustrated
            ),
        ]
        self.store_spans(spans, is_eap=self.is_eap)

        response = self.do_request(
            {
                "field": ["apdex(span.duration,1000)"],
                "query": "",
                "project": self.project.id,
                "dataset": self.dataset,
            }
        )

        assert response.status_code == 200, response.content
        data = response.data["data"]
        meta = response.data["meta"]

        # Expected apdex calculation:
        # Satisfactory: 2 spans (500ms, 1000ms)
        # Tolerable: 2 spans (2000ms, 4000ms)
        # Frustrated: 1 span (5000ms)
        # Total: 5 spans
        # Apdex = (2 + 2/2) / 5 = (2 + 1) / 5 = 3/5 = 0.6
        expected_apdex = 0.6

        assert len(data) == 1
        assert data[0]["apdex(span.duration,1000)"] == expected_apdex
        assert meta["dataset"] == self.dataset
        assert meta["fields"] == {"apdex(span.duration,1000)": "number"}

    def test_apdex_function_with_filter(self):
        """Test the apdex function with filtering."""
        # Create spans with different descriptions and durations
        # Only segments (transactions) will be counted in apdex calculation
        spans = [
            # Satisfactory spans for "api" operations (segments)
            self.create_span(
                {
                    "description": "http.server",
                    "sentry_tags": {"status": "success"},
                    "is_segment": True,
                },
                start_ts=self.ten_mins_ago,
                duration=500,
            ),
            self.create_span(
                {
                    "description": "http.server",
                    "sentry_tags": {"status": "success"},
                    "is_segment": True,
                },
                start_ts=self.ten_mins_ago,
                duration=800,
            ),
            # Tolerable span for "api" operations (segment)
            self.create_span(
                {
                    "description": "http.server",
                    "sentry_tags": {"status": "success"},
                    "is_segment": True,
                },
                start_ts=self.ten_mins_ago,
                duration=2000,
            ),
            # Frustrated span for "api" operations (segment)
            self.create_span(
                {
                    "description": "http.server",
                    "sentry_tags": {"status": "success"},
                    "is_segment": True,
                },
                start_ts=self.ten_mins_ago,
                duration=5000,
            ),
            # Other spans that should be filtered out
            self.create_span(
                {
                    "description": "task",
                    "sentry_tags": {"status": "success"},
                    "is_segment": True,
                },
                start_ts=self.ten_mins_ago,
                duration=100,
            ),
        ]
        self.store_spans(spans, is_eap=self.is_eap)

        response = self.do_request(
            {
                "field": ["apdex(span.duration,1000)"],
                "query": "description:http.server",
                "project": self.project.id,
                "dataset": self.dataset,
            }
        )

        assert response.status_code == 200, response.content
        data = response.data["data"]

        # Expected apdex calculation for filtered results:
        # Only segments (transactions) are counted in apdex
        # Satisfactory: 2 spans (500ms, 800ms) - both are segments
        # Tolerable: 1 span (2000ms) - is a segment
        # Frustrated: 1 span (5000ms) - is a segment
        # Total: 4 spans (all segments)
        # Apdex = (2 + 1/2) / 4 = (2 + 0.5) / 4 = 2.5/4 = 0.625
        expected_apdex = 0.625

        assert len(data) == 1
        assert data[0]["apdex(span.duration,1000)"] == expected_apdex

    def test_user_misery_function(self):
        """Test the user_misery function with span.duration and threshold."""
        # Create spans with different durations and users to test user misery calculation
        # Threshold = 1000ms (1 second)
        # Miserable threshold = 4000ms (4x threshold)
        # Users are considered miserable when response time > 4000ms
        spans = [
            # Happy users (≤ 4000ms) - segments
            self.create_span(
                {
                    "description": "http.server",
                    "sentry_tags": {"user": "user1"},
                    "is_segment": True,
                },
                start_ts=self.ten_mins_ago,
                duration=500,  # 500ms - happy
            ),
            self.create_span(
                {
                    "description": "http.server",
                    "sentry_tags": {"user": "user2"},
                    "is_segment": True,
                },
                start_ts=self.ten_mins_ago,
                duration=2000,  # 2000ms - happy
            ),
            self.create_span(
                {
                    "description": "http.server",
                    "sentry_tags": {"user": "user3"},
                    "is_segment": True,
                },
                start_ts=self.ten_mins_ago,
                duration=4000,  # 4000ms - happy (at 4T)
            ),
            # Miserable users (> 4000ms) - segments
            self.create_span(
                {
                    "description": "http.server",
                    "sentry_tags": {"user": "user4"},
                    "is_segment": True,
                },
                start_ts=self.ten_mins_ago,
                duration=5000,  # 5000ms - miserable
            ),
            self.create_span(
                {
                    "description": "http.server",
                    "sentry_tags": {"user": "user2"},
                    "is_segment": True,
                },
                start_ts=self.ten_mins_ago,
                duration=6000,  # 6000ms - miserable
            ),
            # Non-segment span (should not be counted)
            self.create_span(
                {
                    "description": "http.server",
                    "sentry_tags": {"user": "user5"},
                    "is_segment": False,
                },
                start_ts=self.ten_mins_ago,
                duration=5000,  # 5000ms - miserable but not a segment
            ),
        ]
        self.store_spans(spans, is_eap=self.is_eap)

        response = self.do_request(
            {
                "field": ["user_misery(span.duration,1000)"],
                "query": "",
                "project": self.project.id,
                "dataset": self.dataset,
            }
        )

        assert response.status_code == 200, response.content
        data = response.data["data"]
        meta = response.data["meta"]

        # Expected user misery calculation:
        # Miserable users: 2 (user4, user2) - both are segments
        # Total unique users: 5 (user1, user2, user3, user4) - all segments
        # MISERY_ALPHA = 5.8875, MISERY_BETA = 111.8625
        # User Misery = (2 + 5.8875) / (5 + 5.8875 + 111.8625) = 7.8875 / 122.75 ≈ 0.0643
        expected_user_misery = (2 + 5.8875) / (4 + 5.8875 + 111.8625)

        assert len(data) == 1
        assert data[0]["user_misery(span.duration,1000)"] == pytest.approx(
            expected_user_misery, rel=1e-3
        )
        assert meta["dataset"] == self.dataset
        assert meta["fields"] == {"user_misery(span.duration,1000)": "number"}

    def test_user_misery_function_with_filter(self):
        """Test the user_misery function with filtering."""
        # Create spans with different descriptions, durations, and users
        # Only segments (transactions) will be counted in user misery calculation
        spans = [
            # Happy users for "api" operations (segments)
            self.create_span(
                {
                    "description": "http.server",
                    "sentry_tags": {"user": "user1", "status": "success"},
                    "is_segment": True,
                },
                start_ts=self.ten_mins_ago,
                duration=500,
            ),
            self.create_span(
                {
                    "description": "http.server",
                    "sentry_tags": {"user": "user2", "status": "success"},
                    "is_segment": True,
                },
                start_ts=self.ten_mins_ago,
                duration=2000,
            ),
            # Miserable user for "api" operations (segment)
            self.create_span(
                {
                    "description": "http.server",
                    "sentry_tags": {"user": "user3", "status": "success"},
                    "is_segment": True,
                },
                start_ts=self.ten_mins_ago,
                duration=5000,
            ),
            # Other spans that should be filtered out
            self.create_span(
                {
                    "description": "task",
                    "sentry_tags": {"user": "user4", "status": "success"},
                    "is_segment": True,
                },
                start_ts=self.ten_mins_ago,
                duration=100,
            ),
        ]
        self.store_spans(spans, is_eap=self.is_eap)

        response = self.do_request(
            {
                "field": ["user_misery(span.duration,1000)"],
                "query": "description:http.server",
                "project": self.project.id,
                "dataset": self.dataset,
            }
        )

        assert response.status_code == 200, response.content
        data = response.data["data"]

        # Expected user misery calculation for filtered results:
        # Only segments (transactions) are counted in user misery
        # Miserable users: 1 (user3) - is a segment
        # Total unique users: 3 (user1, user2, user3) - all segments
        # MISERY_ALPHA = 5.8875, MISERY_BETA = 111.8625
        # User Misery = (1 + 5.8875) / (3 + 5.8875 + 111.8625) = 6.8875 / 120.75 ≈ 0.0570
        expected_user_misery = (1 + 5.8875) / (3 + 5.8875 + 111.8625)

        assert len(data) == 1
<<<<<<< HEAD
        assert data == [
            {
                "count()": 1,
                "description": "foofoofoo",
            },
        ]
        assert meta["dataset"] == "spans"

    def test_link_field_fails(self):
        response = self.do_request(
            {
                "field": ["span.status", "description", "count()"],
                "query": "sentry.links:foo",
                "orderby": "description",
                "project": self.project.id,
                "dataset": "spans",
            }
        )

        assert response.status_code == 400, response.content
        response = self.do_request(
            {
                "field": ["sentry.links", "description", "count()"],
                "query": "",
                "orderby": "description",
                "project": self.project.id,
                "dataset": "spans",
            }
        )

        assert response.status_code == 400, response.content
=======
        assert data[0]["user_misery(span.duration,1000)"] == pytest.approx(
            expected_user_misery, rel=1e-3
        )
>>>>>>> d616e5ba
<|MERGE_RESOLUTION|>--- conflicted
+++ resolved
@@ -6235,7 +6235,6 @@
         expected_user_misery = (1 + 5.8875) / (3 + 5.8875 + 111.8625)
 
         assert len(data) == 1
-<<<<<<< HEAD
         assert data == [
             {
                 "count()": 1,
@@ -6243,6 +6242,9 @@
             },
         ]
         assert meta["dataset"] == "spans"
+        assert data[0]["user_misery(span.duration,1000)"] == pytest.approx(
+            expected_user_misery, rel=1e-3
+        )
 
     def test_link_field_fails(self):
         response = self.do_request(
@@ -6266,9 +6268,4 @@
             }
         )
 
-        assert response.status_code == 400, response.content
-=======
-        assert data[0]["user_misery(span.duration,1000)"] == pytest.approx(
-            expected_user_misery, rel=1e-3
-        )
->>>>>>> d616e5ba
+        assert response.status_code == 400, response.content