import uuid
from datetime import datetime, timezone
from unittest import mock

import pytest
import urllib3

from sentry.search.events.constants import WEB_VITALS_PERFORMANCE_SCORE_WEIGHTS
from sentry.testutils.helpers import parse_link_header
from tests.snuba.api.endpoints.test_organization_events import OrganizationEventsEndpointTestBase


class OrganizationEventsSpanIndexedEndpointTest(OrganizationEventsEndpointTestBase):
    is_eap = False
    use_rpc = False
    """Test the indexed spans dataset.

    To run this locally you may need to set the ENABLE_SPANS_CONSUMER flag to True in Snuba.
    A way to do this is
    1. run: `docker container rm snuba-snuba-1`
    2. clone snuba locally
    3. run: `export ENABLE_SPANS_CONSUMER=True`
    4. run snuba
    At this point tests should work locally

    Once span ingestion is on by default this will no longer need to be done
    """

    @property
    def dataset(self):
        if self.is_eap:
            return "spans"
        else:
            return "spansIndexed"

    def do_request(self, query, features=None, **kwargs):
        query["useRpc"] = "1" if self.use_rpc else "0"
        return super().do_request(query, features, **kwargs)

    def setUp(self):
        super().setUp()
        self.features = {
            "organizations:starfish-view": True,
        }

    @pytest.mark.querybuilder
    def test_simple(self):
        self.store_spans(
            [
                self.create_span(
                    {"description": "foo", "sentry_tags": {"status": "success"}},
                    start_ts=self.ten_mins_ago,
                ),
                self.create_span(
                    {"description": "bar", "sentry_tags": {"status": "invalid_argument"}},
                    start_ts=self.ten_mins_ago,
                ),
            ],
            is_eap=self.is_eap,
        )
        response = self.do_request(
            {
                "field": ["span.status", "description", "count()"],
                "query": "",
                "orderby": "description",
                "project": self.project.id,
                "dataset": self.dataset,
            }
        )

        assert response.status_code == 200, response.content
        data = response.data["data"]
        meta = response.data["meta"]
        assert len(data) == 2
        assert data == [
            {
                "span.status": "invalid_argument",
                "description": "bar",
                "count()": 1,
            },
            {
                "span.status": "ok",
                "description": "foo",
                "count()": 1,
            },
        ]
        assert meta["dataset"] == self.dataset

    def test_spm(self):
        self.store_spans(
            [
                self.create_span(
                    {"description": "foo", "sentry_tags": {"status": "success"}},
                    start_ts=self.ten_mins_ago,
                ),
            ],
            is_eap=self.is_eap,
        )
        response = self.do_request(
            {
                "field": ["description", "spm()"],
                "query": "",
                "orderby": "description",
                "project": self.project.id,
                "dataset": self.dataset,
            }
        )

        assert response.status_code == 200, response.content
        data = response.data["data"]
        meta = response.data["meta"]
        assert len(data) == 1
        assert data == [
            {
                "description": "foo",
                "spm()": 1 / (90 * 24 * 60),
            },
        ]
        assert meta["dataset"] == self.dataset

    def test_id_fields(self):
        self.store_spans(
            [
                self.create_span(
                    {"description": "foo", "sentry_tags": {"status": "success"}},
                    start_ts=self.ten_mins_ago,
                ),
                self.create_span(
                    {"description": "bar", "sentry_tags": {"status": "invalid_argument"}},
                    start_ts=self.ten_mins_ago,
                ),
            ],
            is_eap=self.is_eap,
        )
        response = self.do_request(
            {
                "field": ["id", "span_id"],
                "query": "",
                "orderby": "id",
                "project": self.project.id,
                "dataset": self.dataset,
            }
        )

        assert response.status_code == 200, response.content
        data = response.data["data"]
        meta = response.data["meta"]
        assert len(data) == 2
        for obj in data:
            assert obj["id"] == obj["span_id"]
        assert meta["dataset"] == self.dataset

    def test_sentry_tags_vs_tags(self):
        self.store_spans(
            [
                self.create_span(
                    {"sentry_tags": {"transaction.method": "foo"}}, start_ts=self.ten_mins_ago
                ),
            ],
            is_eap=self.is_eap,
        )
        response = self.do_request(
            {
                "field": ["transaction.method", "count()"],
                "query": "",
                "orderby": "count()",
                "project": self.project.id,
                "dataset": self.dataset,
            }
        )

        assert response.status_code == 200, response.content
        data = response.data["data"]
        meta = response.data["meta"]
        assert len(data) == 1
        assert data[0]["transaction.method"] == "foo"
        assert meta["dataset"] == self.dataset

    def test_sentry_tags_syntax(self):
        self.store_spans(
            [
                self.create_span(
                    {"sentry_tags": {"transaction.method": "foo"}}, start_ts=self.ten_mins_ago
                ),
            ],
            is_eap=self.is_eap,
        )
        response = self.do_request(
            {
                "field": ["sentry_tags[transaction.method]", "count()"],
                "query": "",
                "orderby": "count()",
                "project": self.project.id,
                "dataset": self.dataset,
            }
        )

        assert response.status_code == 200, response.content
        data = response.data["data"]
        meta = response.data["meta"]
        assert len(data) == 1
        assert data[0]["sentry_tags[transaction.method]"] == "foo"
        assert meta["dataset"] == self.dataset

    def test_module_alias(self):
        # Delegates `span.module` to `sentry_tags[category]`. Maps `"db.redis"` spans to the `"cache"` module
        self.store_spans(
            [
                self.create_span(
                    {
                        "op": "db.redis",
                        "description": "EXEC *",
                        "sentry_tags": {
                            "description": "EXEC *",
                            "category": "db",
                            "op": "db.redis",
                            "transaction": "/app/index",
                        },
                    },
                    start_ts=self.ten_mins_ago,
                ),
            ],
            is_eap=self.is_eap,
        )

        response = self.do_request(
            {
                "field": ["span.module", "span.description"],
                "query": "span.module:cache",
                "project": self.project.id,
                "dataset": self.dataset,
            }
        )

        assert response.status_code == 200, response.content
        data = response.data["data"]
        meta = response.data["meta"]
        assert len(data) == 1
        assert data[0]["span.module"] == "cache"
        assert data[0]["span.description"] == "EXEC *"
        assert meta["dataset"] == self.dataset

    def test_device_class_filter_unknown(self):
        self.store_spans(
            [
                self.create_span({"sentry_tags": {"device.class": ""}}, start_ts=self.ten_mins_ago),
            ],
            is_eap=self.is_eap,
        )
        response = self.do_request(
            {
                "field": ["device.class", "count()"],
                "query": "device.class:Unknown",
                "orderby": "count()",
                "project": self.project.id,
                "dataset": self.dataset,
            }
        )

        assert response.status_code == 200, response.content
        data = response.data["data"]
        meta = response.data["meta"]
        assert len(data) == 1
        assert data[0]["device.class"] == "Unknown"
        assert meta["dataset"] == self.dataset

    def test_span_module(self):
        self.store_spans(
            [
                self.create_span(
                    {
                        "sentry_tags": {
                            "op": "http",
                            "category": "http",
                        }
                    },
                    start_ts=self.ten_mins_ago,
                ),
                self.create_span(
                    {
                        "sentry_tags": {
                            "op": "alternative",
                            "category": "other",
                        }
                    },
                    start_ts=self.ten_mins_ago,
                ),
                self.create_span(
                    {
                        "sentry_tags": {
                            "op": "alternative",
                            "category": "other",
                        }
                    },
                    start_ts=self.ten_mins_ago,
                ),
            ],
            is_eap=self.is_eap,
        )

        response = self.do_request(
            {
                "field": ["span.module", "count()"],
                "query": "",
                "orderby": "-count()",
                "project": self.project.id,
                "dataset": self.dataset,
            }
        )

        assert response.status_code == 200, response.content
        data = response.data["data"]
        meta = response.data["meta"]
        assert len(data) == 2
        assert data[0]["span.module"] == "other"
        assert data[1]["span.module"] == "http"
        assert meta["dataset"] == self.dataset

    def test_network_span(self):
        self.store_spans(
            [
                self.create_span(
                    {
                        "sentry_tags": {
                            "action": "GET",
                            "category": "http",
                            "description": "GET https://*.resource.com",
                            "domain": "*.resource.com",
                            "op": "http.client",
                            "status_code": "200",
                            "transaction": "/api/0/data/",
                            "transaction.method": "GET",
                            "transaction.op": "http.server",
                        }
                    },
                    start_ts=self.ten_mins_ago,
                ),
            ],
            is_eap=self.is_eap,
        )

        response = self.do_request(
            {
                "field": ["span.op", "span.status_code"],
                "query": "span.status_code:200",
                "project": self.project.id,
                "dataset": self.dataset,
            }
        )

        assert response.status_code == 200, response.content
        data = response.data["data"]
        meta = response.data["meta"]
        assert len(data) == 1
        assert data[0]["span.op"] == "http.client"
        assert data[0]["span.status_code"] == "200"
        assert meta["dataset"] == self.dataset

    def test_other_category_span(self):
        self.store_spans(
            [
                self.create_span(
                    {
                        "sentry_tags": {
                            "action": "GET",
                            "category": "alternative",
                            "description": "GET https://*.resource.com",
                            "domain": "*.resource.com",
                            "op": "alternative",
                            "status_code": "200",
                            "transaction": "/api/0/data/",
                            "transaction.method": "GET",
                            "transaction.op": "http.server",
                        }
                    },
                    start_ts=self.ten_mins_ago,
                ),
            ],
            is_eap=self.is_eap,
        )

        response = self.do_request(
            {
                "field": ["span.op", "span.status_code"],
                "query": "span.module:other span.status_code:200",
                "project": self.project.id,
                "dataset": self.dataset,
            }
        )

        assert response.status_code == 200, response.content
        data = response.data["data"]
        meta = response.data["meta"]
        assert len(data) == 1
        assert data[0]["span.op"] == "alternative"
        assert data[0]["span.status_code"] == "200"
        assert meta["dataset"] == self.dataset

    def test_inp_span(self):
        replay_id = uuid.uuid4().hex
        self.store_spans(
            [
                self.create_span(
                    {
                        "sentry_tags": {
                            "replay_id": replay_id,
                            "browser.name": "Chrome",
                            "transaction": "/pageloads/",
                        }
                    },
                    start_ts=self.ten_mins_ago,
                ),
            ],
            is_eap=self.is_eap,
        )
        response = self.do_request(
            {
                "field": ["replay.id", "browser.name", "origin.transaction", "count()"],
                "query": f"replay.id:{replay_id} AND browser.name:Chrome AND origin.transaction:/pageloads/",
                "orderby": "count()",
                "project": self.project.id,
                "dataset": self.dataset,
            }
        )

        assert response.status_code == 200, response.content
        data = response.data["data"]
        meta = response.data["meta"]
        assert len(data) == 1
        assert data[0]["replay.id"] == replay_id
        assert data[0]["browser.name"] == "Chrome"
        assert data[0]["origin.transaction"] == "/pageloads/"
        assert meta["dataset"] == self.dataset

    def test_id_filtering(self):
        span = self.create_span({"description": "foo"}, start_ts=self.ten_mins_ago)
        self.store_span(span, is_eap=self.is_eap)
        response = self.do_request(
            {
                "field": ["description", "count()"],
                "query": f"id:{span['span_id']}",
                "orderby": "description",
                "project": self.project.id,
                "dataset": self.dataset,
            }
        )

        assert response.status_code == 200, response.content
        data = response.data["data"]
        meta = response.data["meta"]
        assert len(data) == 1
        assert data[0]["description"] == "foo"
        assert meta["dataset"] == self.dataset

        response = self.do_request(
            {
                "field": ["description", "count()"],
                "query": f"transaction.id:{span['event_id']}",
                "orderby": "description",
                "project": self.project.id,
                "dataset": self.dataset,
            }
        )

        assert response.status_code == 200, response.content
        data = response.data["data"]
        meta = response.data["meta"]
        assert len(data) == 1
        assert data[0]["description"] == "foo"
        assert meta["dataset"] == self.dataset

    def test_span_op_casing(self):
        self.store_spans(
            [
                self.create_span(
                    {
                        "sentry_tags": {
                            "replay_id": "abc123",
                            "browser.name": "Chrome",
                            "transaction": "/pageloads/",
                            "op": "this is a transaction",
                        }
                    },
                    start_ts=self.ten_mins_ago,
                ),
            ],
            is_eap=self.is_eap,
        )
        response = self.do_request(
            {
                "field": ["span.op", "count()"],
                "query": 'span.op:"ThIs Is a TraNSActiON"',
                "orderby": "count()",
                "project": self.project.id,
                "dataset": self.dataset,
            }
        )

        assert response.status_code == 200, response.content
        data = response.data["data"]
        meta = response.data["meta"]
        assert len(data) == 1
        assert data[0]["span.op"] == "this is a transaction"
        assert meta["dataset"] == self.dataset

    def test_queue_span(self):
        self.store_spans(
            [
                self.create_span(
                    {
                        "measurements": {
                            "messaging.message.body.size": {"value": 1024, "unit": "byte"},
                            "messaging.message.receive.latency": {
                                "value": 1000,
                                "unit": "millisecond",
                            },
                            "messaging.message.retry.count": {"value": 2, "unit": "none"},
                        },
                        "sentry_tags": {
                            "transaction": "queue-processor",
                            "messaging.destination.name": "events",
                            "messaging.message.id": "abc123",
                            "trace.status": "ok",
                        },
                    },
                    start_ts=self.ten_mins_ago,
                ),
            ],
            is_eap=self.is_eap,
        )
        response = self.do_request(
            {
                "field": [
                    "transaction",
                    "messaging.destination.name",
                    "messaging.message.id",
                    "measurements.messaging.message.receive.latency",
                    "measurements.messaging.message.body.size",
                    "measurements.messaging.message.retry.count",
                    "trace.status",
                    "count()",
                ],
                "query": 'messaging.destination.name:"events"',
                "orderby": "count()",
                "project": self.project.id,
                "dataset": self.dataset,
            }
        )

        assert response.status_code == 200, response.content
        data = response.data["data"]
        meta = response.data["meta"]
        assert len(data) == 1
        assert data[0]["transaction"] == "queue-processor"
        assert data[0]["messaging.destination.name"] == "events"
        assert data[0]["messaging.message.id"] == "abc123"
        assert data[0]["trace.status"] == "ok"
        assert data[0]["measurements.messaging.message.receive.latency"] == 1000
        assert data[0]["measurements.messaging.message.body.size"] == 1024
        assert data[0]["measurements.messaging.message.retry.count"] == 2
        assert meta["dataset"] == self.dataset

    def test_tag_wildcards(self):
        self.store_spans(
            [
                self.create_span(
                    {"description": "foo", "tags": {"foo": "BaR"}},
                    start_ts=self.ten_mins_ago,
                ),
                self.create_span(
                    {"description": "qux", "tags": {"foo": "QuX"}},
                    start_ts=self.ten_mins_ago,
                ),
            ],
            is_eap=self.is_eap,
        )

        for query in [
            "foo:b*",
            "foo:*r",
            "foo:*a*",
            "foo:b*r",
        ]:
            response = self.do_request(
                {
                    "field": ["foo", "count()"],
                    "query": query,
                    "project": self.project.id,
                    "dataset": self.dataset,
                }
            )
            assert response.status_code == 200, response.content
            assert response.data["data"] == [{"foo": "BaR", "count()": 1}]

    def test_query_for_missing_tag(self):
        self.store_spans(
            [
                self.create_span(
                    {"description": "foo"},
                    start_ts=self.ten_mins_ago,
                ),
                self.create_span(
                    {"description": "qux", "tags": {"foo": "bar"}},
                    start_ts=self.ten_mins_ago,
                ),
            ],
            is_eap=self.is_eap,
        )

        response = self.do_request(
            {
                "field": ["foo", "count()"],
                "query": 'foo:""',
                "project": self.project.id,
                "dataset": self.dataset,
            }
        )
        assert response.status_code == 200, response.content
        assert response.data["data"] == [{"foo": "", "count()": 1}]

    def test_count_field_type(self):
        response = self.do_request(
            {
                "field": ["count()"],
                "project": self.project.id,
                "dataset": self.dataset,
            }
        )
        assert response.status_code == 200, response.content
        assert response.data["meta"]["fields"] == {"count()": "integer"}
        assert response.data["meta"]["units"] == {"count()": None}
        assert response.data["data"] == [{"count()": 0}]

    def _test_simple_measurements(self, keys):
        self.store_spans(
            [
                self.create_span(
                    {
                        "description": "foo",
                        "sentry_tags": {"status": "success"},
                        "tags": {"bar": "bar2"},
                    },
                    measurements={k: {"value": (i + 1) / 10} for i, (k, _, _) in enumerate(keys)},
                    start_ts=self.ten_mins_ago,
                ),
            ],
            is_eap=self.is_eap,
        )

        for i, (k, type, unit) in enumerate(keys):
            key = f"measurements.{k}"
            response = self.do_request(
                {
                    "field": [key],
                    "query": "description:foo",
                    "project": self.project.id,
                    "dataset": self.dataset,
                }
            )
            assert response.status_code == 200, response.content
            expected = {
                "dataset": mock.ANY,
                "datasetReason": "unchanged",
                "fields": {
                    key: type,
                    "id": "string",
                    "project.name": "string",
                },
                "isMetricsData": False,
                "isMetricsExtractedData": False,
                "tips": {},
                "units": {
                    key: unit,
                    "id": None,
                    "project.name": None,
                },
            }
            if self.use_rpc:
                expected["accuracy"] = {
                    "confidence": [{}],
                }
            assert response.data["meta"] == expected
            assert response.data["data"] == [
                {
                    key: pytest.approx((i + 1) / 10),
                    "id": mock.ANY,
                    "project.name": self.project.slug,
                }
            ]

    def test_simple_measurements(self):
        keys = [
            ("app_start_cold", "duration", "millisecond"),
            ("app_start_warm", "duration", "millisecond"),
            ("frames_frozen", "number", None),  # should be integer but keeping it consistent
            ("frames_frozen_rate", "percentage", None),
            ("frames_slow", "number", None),  # should be integer but keeping it consistent
            ("frames_slow_rate", "percentage", None),
            ("frames_total", "number", None),  # should be integer but keeping it consistent
            ("time_to_initial_display", "duration", "millisecond"),
            ("time_to_full_display", "duration", "millisecond"),
            ("stall_count", "number", None),  # should be integer but keeping it consistent
            ("stall_percentage", "percentage", None),
            ("stall_stall_longest_time", "number", None),
            ("stall_stall_total_time", "number", None),
            ("cls", "number", None),
            ("fcp", "duration", "millisecond"),
            ("fid", "duration", "millisecond"),
            ("fp", "duration", "millisecond"),
            ("inp", "duration", "millisecond"),
            ("lcp", "duration", "millisecond"),
            ("ttfb", "duration", "millisecond"),
            ("ttfb.requesttime", "duration", "millisecond"),
            ("score.cls", "number", None),
            ("score.fcp", "number", None),
            ("score.fid", "number", None),
            ("score.inp", "number", None),
            ("score.lcp", "number", None),
            ("score.ttfb", "number", None),
            ("score.total", "number", None),
            ("score.weight.cls", "number", None),
            ("score.weight.fcp", "number", None),
            ("score.weight.fid", "number", None),
            ("score.weight.inp", "number", None),
            ("score.weight.lcp", "number", None),
            ("score.weight.ttfb", "number", None),
            ("messaging.message.receive.latency", "duration", "millisecond"),
            ("messaging.message.retry.count", "number", None),
            # size fields aren't property support pre-RPC
            ("cache.item_size", "number", None),
            ("messaging.message.body.size", "number", None),
        ]

        self._test_simple_measurements(keys)

    def test_environment(self):
        self.create_environment(self.project, name="prod")
        self.create_environment(self.project, name="test")
        self.store_spans(
            [
                self.create_span(
                    {"description": "foo", "sentry_tags": {"environment": "prod"}},
                    start_ts=self.ten_mins_ago,
                ),
                self.create_span(
                    {"description": "foo", "sentry_tags": {"environment": "test"}},
                    start_ts=self.ten_mins_ago,
                ),
            ],
            is_eap=self.is_eap,
        )
        response = self.do_request(
            {
                "field": ["environment", "count()"],
                "project": self.project.id,
                "environment": "prod",
                "orderby": "environment",
                "dataset": self.dataset,
            }
        )
        assert response.status_code == 200, response.content
        assert response.data["data"] == [
            {"environment": "prod", "count()": 1},
        ]

        response = self.do_request(
            {
                "field": ["environment", "count()"],
                "project": self.project.id,
                "environment": ["prod", "test"],
                "orderby": "environment",
                "dataset": self.dataset,
            }
        )
        assert response.status_code == 200, response.content
        assert response.data["data"] == [
            {"environment": "prod", "count()": 1},
            {"environment": "test", "count()": 1},
        ]

    def test_transaction(self):
        self.store_spans(
            [
                self.create_span(
                    {"description": "foo", "sentry_tags": {"transaction": "bar"}},
                    start_ts=self.ten_mins_ago,
                ),
            ],
            is_eap=self.is_eap,
        )
        response = self.do_request(
            {
                "field": ["description", "count()"],
                "query": "transaction:bar",
                "orderby": "description",
                "project": self.project.id,
                "dataset": self.dataset,
            }
        )

        assert response.status_code == 200, response.content
        data = response.data["data"]
        meta = response.data["meta"]
        assert len(data) == 1
        assert data == [
            {
                "description": "foo",
                "count()": 1,
            },
        ]
        assert meta["dataset"] == self.dataset

    def test_orderby_alias(self):
        self.store_spans(
            [
                self.create_span(
                    {"description": "foo", "sentry_tags": {"status": "success"}},
                    start_ts=self.ten_mins_ago,
                ),
                self.create_span(
                    {"description": "bar", "sentry_tags": {"status": "invalid_argument"}},
                    duration=2000,
                    start_ts=self.ten_mins_ago,
                ),
            ],
            is_eap=self.is_eap,
        )
        response = self.do_request(
            {
                "field": ["span.description", "sum(span.self_time)"],
                "query": "",
                "orderby": "sum_span_self_time",
                "project": self.project.id,
                "dataset": self.dataset,
            }
        )
        assert response.status_code == 200, response.content
        data = response.data["data"]
        meta = response.data["meta"]
        assert len(data) == 2
        assert data == [
            {
                "span.description": "foo",
                "sum(span.self_time)": 1000,
            },
            {
                "span.description": "bar",
                "sum(span.self_time)": 2000,
            },
        ]
        assert meta["dataset"] == self.dataset

    @pytest.mark.querybuilder
    def test_explore_sample_query(self):
        spans = [
            self.create_span(
                {"description": "foo", "sentry_tags": {"status": "success"}},
                start_ts=self.ten_mins_ago,
            ),
            self.create_span(
                {"description": "bar", "sentry_tags": {"status": "invalid_argument"}},
                start_ts=self.nine_mins_ago,
            ),
        ]
        self.store_spans(
            spans,
            is_eap=self.is_eap,
        )
        response = self.do_request(
            {
                "field": [
                    "id",
                    "project",
                    "span.op",
                    "span.description",
                    "span.duration",
                    "timestamp",
                    "trace",
                    "transaction.span_id",
                ],
                # This is to skip INP spans
                "query": "!transaction.span_id:00",
                "orderby": "timestamp",
                "statsPeriod": "1h",
                "project": self.project.id,
                "dataset": self.dataset,
            }
        )
        assert response.status_code == 200, response.content
        data = response.data["data"]
        meta = response.data["meta"]
        assert len(data) == 2
        for source, result in zip(spans, data):
            assert result["id"] == source["span_id"], "id"
            assert result["span.duration"] == 1000.0, "duration"
            assert result["span.op"] == "", "op"
            assert result["span.description"] == source["description"], "description"
            ts = datetime.fromisoformat(result["timestamp"])
            assert ts.tzinfo == timezone.utc
            assert ts.timestamp() == pytest.approx(
                source["end_timestamp_precise"], abs=5
            ), "timestamp"
            assert result["transaction.span_id"] == source["segment_id"], "transaction.span_id"
            assert result["project"] == result["project.name"] == self.project.slug, "project"
        assert meta["dataset"] == self.dataset

    def test_span_status(self):
        self.store_spans(
            [
                self.create_span(
                    {"description": "foo", "sentry_tags": {"status": "internal_error"}},
                    start_ts=self.ten_mins_ago,
                ),
            ],
            is_eap=self.is_eap,
        )
        response = self.do_request(
            {
                "field": ["description", "count()"],
                "query": "span.status:internal_error",
                "orderby": "description",
                "project": self.project.id,
                "dataset": self.dataset,
            }
        )

        assert response.status_code == 200, response.content
        data = response.data["data"]
        meta = response.data["meta"]
        assert len(data) == 1
        assert data == [
            {
                "description": "foo",
                "count()": 1,
            },
        ]
        assert meta["dataset"] == self.dataset

    def test_handle_nans_from_snuba(self):
        self.store_spans(
            [self.create_span({"description": "foo"}, start_ts=self.ten_mins_ago)],
            is_eap=self.is_eap,
        )

        response = self.do_request(
            {
                "field": ["description", "count()"],
                "query": "span.status:internal_error",
                "orderby": "description",
                "project": self.project.id,
                "dataset": self.dataset,
            }
        )
        assert response.status_code == 200, response.content

    def test_in_filter(self):
        self.store_spans(
            [
                self.create_span(
                    {"description": "foo", "sentry_tags": {"transaction": "bar"}},
                    start_ts=self.ten_mins_ago,
                ),
                self.create_span(
                    {"description": "foo", "sentry_tags": {"transaction": "baz"}},
                    start_ts=self.ten_mins_ago,
                ),
                self.create_span(
                    {"description": "foo", "sentry_tags": {"transaction": "bat"}},
                    start_ts=self.ten_mins_ago,
                ),
            ],
            is_eap=self.is_eap,
        )
        response = self.do_request(
            {
                "field": ["transaction", "count()"],
                "query": "transaction:[bar, baz]",
                "orderby": "transaction",
                "project": self.project.id,
                "dataset": self.dataset,
            }
        )

        assert response.status_code == 200, response.content
        data = response.data["data"]
        meta = response.data["meta"]
        assert len(data) == 2
        assert data == [
            {
                "transaction": "bar",
                "count()": 1,
            },
            {
                "transaction": "baz",
                "count()": 1,
            },
        ]
        assert meta["dataset"] == self.dataset

    def _test_aggregate_filter(self, queries):
        self.store_spans(
            [
                self.create_span(
                    {"sentry_tags": {"transaction": "foo"}},
                    measurements={
                        "lcp": {"value": 5000},
                        "http.response_content_length": {"value": 5000},
                    },
                    start_ts=self.ten_mins_ago,
                ),
                self.create_span(
                    {"sentry_tags": {"transaction": "foo"}},
                    measurements={
                        "lcp": {"value": 5000},
                        "http.response_content_length": {"value": 5000},
                    },
                    start_ts=self.ten_mins_ago,
                ),
                self.create_span(
                    {"sentry_tags": {"transaction": "bar"}},
                    measurements={
                        "lcp": {"value": 1000},
                        "http.response_content_length": {"value": 1000},
                    },
                    start_ts=self.ten_mins_ago,
                ),
            ],
            is_eap=self.is_eap,
        )

        for query in queries:
            response = self.do_request(
                {
                    "field": ["transaction", "count()"],
                    "query": query,
                    "orderby": "transaction",
                    "project": self.project.id,
                    "dataset": self.dataset,
                }
            )
            assert response.status_code == 200, response.content
            data = response.data["data"]
            meta = response.data["meta"]
            assert len(data) == 1
            assert data[0]["transaction"] == "foo"
            assert data[0]["count()"] == 2
            assert meta["dataset"] == self.dataset

    def test_aggregate_filter(self):
        self._test_aggregate_filter(
            [
                "count():2",
                "count():>1",
                "avg(measurements.lcp):>3000",
                "avg(measurements.lcp):>3s",
                "count():>1 avg(measurements.lcp):>3000",
                "count():>1 AND avg(measurements.lcp):>3000",
                "count():>1 OR avg(measurements.lcp):>3000",
            ]
        )

    def test_pagination_samples(self):
        self.store_spans(
            [
                self.create_span(
                    {"description": "a"},
                    start_ts=self.ten_mins_ago,
                ),
                self.create_span(
                    {"description": "b"},
                    start_ts=self.ten_mins_ago,
                ),
            ],
            is_eap=self.is_eap,
        )
        response = self.do_request(
            {
                "field": ["description"],
                "query": "",
                "orderby": "description",
                "project": self.project.id,
                "dataset": self.dataset,
                "per_page": 1,
            }
        )
        assert response.status_code == 200, response.content
        assert response.data["data"] == [
            {
                "id": mock.ANY,
                "project.name": self.project.slug,
                "description": "a",
            },
        ]

        links = {}
        for url, attrs in parse_link_header(response["Link"]).items():
            links[attrs["rel"]] = attrs
            attrs["href"] = url

        assert links["previous"]["results"] == "false"
        assert links["next"]["results"] == "true"

        assert links["next"]["href"] is not None
        response = self.client.get(links["next"]["href"], format="json")
        assert response.status_code == 200, response.content
        assert response.data["data"] == [
            {
                "id": mock.ANY,
                "project.name": self.project.slug,
                "description": "b",
            },
        ]

        links = {}
        for url, attrs in parse_link_header(response["Link"]).items():
            links[attrs["rel"]] = attrs
            attrs["href"] = url

        assert links["previous"]["results"] == "true"
        assert links["next"]["results"] == "false"

        assert links["previous"]["href"] is not None
        response = self.client.get(links["previous"]["href"], format="json")
        assert response.status_code == 200, response.content
        assert response.data["data"] == [
            {
                "id": mock.ANY,
                "project.name": self.project.slug,
                "description": "a",
            },
        ]

        links = {}
        for url, attrs in parse_link_header(response["Link"]).items():
            links[attrs["rel"]] = attrs
            attrs["href"] = url

        assert links["previous"]["results"] == "false"
        assert links["next"]["results"] == "true"

    def test_precise_timestamps(self):
        self.store_spans(
            [
                self.create_span(
                    {"description": "foo", "sentry_tags": {"status": "success"}},
                    start_ts=self.ten_mins_ago,
                ),
            ],
            is_eap=self.is_eap,
        )
        response = self.do_request(
            {
                "field": ["precise.start_ts", "precise.finish_ts"],
                "project": self.project.id,
                "dataset": self.dataset,
            }
        )
        start = self.ten_mins_ago.timestamp()
        finish = start + 1
        assert response.status_code == 200, response.content
        assert response.data["data"] == [
            {
                "id": mock.ANY,
                "project.name": self.project.slug,
                "precise.start_ts": start,
                "precise.finish_ts": finish,
            },
        ]

    def test_replay_id(self):
        self.store_spans(
            [
                self.create_span(
                    {"description": "foo", "sentry_tags": {"replay_id": "123"}},
                    start_ts=self.ten_mins_ago,
                ),
                self.create_span(
                    {"description": "foo", "tags": {"replayId": "321"}},
                    start_ts=self.ten_mins_ago,
                ),
            ],
            is_eap=self.is_eap,
        )
        response = self.do_request(
            {
                "field": ["replay"],
                "project": self.project.id,
                "dataset": self.dataset,
                "orderby": "replay",
            }
        )
        assert response.status_code == 200, response.content
        assert response.data["data"] == [
            {
                "id": mock.ANY,
                "project.name": self.project.slug,
                "replay": "123",
            },
            {
                "id": mock.ANY,
                "project.name": self.project.slug,
                "replay": "321",
            },
        ]

    def test_user_display(self):
        self.store_spans(
            [
                self.create_span(
                    {"description": "foo", "sentry_tags": {"user.email": "test@test.com"}},
                    start_ts=self.ten_mins_ago,
                ),
                self.create_span(
                    {"description": "foo", "sentry_tags": {"user.username": "test"}},
                    start_ts=self.ten_mins_ago,
                ),
            ],
            is_eap=self.is_eap,
        )
        response = self.do_request(
            {
                "field": ["user.display"],
                "project": self.project.id,
                "dataset": self.dataset,
                "orderby": "user.display",
            }
        )
        assert response.status_code == 200, response.content
        assert response.data["data"] == [
            {
                "id": mock.ANY,
                "project.name": self.project.slug,
                "user.display": "test",
            },
            {
                "id": mock.ANY,
                "project.name": self.project.slug,
                "user.display": "test@test.com",
            },
        ]

    def test_query_with_asterisk(self):
        self.store_spans(
            [
                self.create_span(
                    {"description": "select * from database"},
                    start_ts=self.ten_mins_ago,
                ),
            ],
            is_eap=self.is_eap,
        )
        response = self.do_request(
            {
                "field": ["span.description"],
                "query": 'span.description:"select \\* from database"',
                "project": self.project.id,
                "dataset": self.dataset,
            }
        )
        assert response.status_code == 200, response.content
        assert len(response.data["data"]) == 1
        assert response.data["data"][0]["span.description"] == "select * from database"

    def test_wildcard_queries_with_asterisk_literals(self):
        self.store_spans(
            [
                self.create_span(
                    {"description": "select * from database"},
                    start_ts=self.ten_mins_ago,
                ),
            ],
            is_eap=self.is_eap,
        )
        response = self.do_request(
            {
                "field": ["span.description"],
                "query": 'span.description:"select \\* * database"',
                "project": self.project.id,
                "dataset": self.dataset,
            }
        )
        assert response.status_code == 200, response.content
        assert len(response.data["data"]) == 1
        assert response.data["data"][0]["span.description"] == "select * from database"

    def test_free_text_wildcard_filter(self):
        spans = [
            self.create_span(
                {"description": "barbarbar", "sentry_tags": {"status": "invalid_argument"}},
                start_ts=self.ten_mins_ago,
            ),
            self.create_span(
                {"description": "foofoofoo", "sentry_tags": {"status": "success"}},
                start_ts=self.ten_mins_ago,
            ),
        ]
        self.store_spans(spans, is_eap=self.is_eap)
        response = self.do_request(
            {
                "field": ["count()", "description"],
                "query": "oof",
                "orderby": "-count()",
                "project": self.project.id,
                "dataset": self.dataset,
            }
        )

        assert response.status_code == 200, response.content
        data = response.data["data"]
        meta = response.data["meta"]
        assert len(data) == 1
        assert data == [
            {
                "count()": 1,
                "description": "foofoofoo",
            },
        ]
        assert meta["dataset"] == self.dataset


class OrganizationEventsEAPSpanEndpointTest(OrganizationEventsSpanIndexedEndpointTest):
    is_eap = True
    use_rpc = False

    def test_simple(self):
        self.store_spans(
            [
                self.create_span(
                    {"description": "foo", "sentry_tags": {"status": "success"}},
                    start_ts=self.ten_mins_ago,
                ),
                self.create_span(
                    {"description": "bar", "sentry_tags": {"status": "invalid_argument"}},
                    start_ts=self.ten_mins_ago,
                ),
            ],
            is_eap=self.is_eap,
        )
        response = self.do_request(
            {
                "field": ["span.status", "description", "count()"],
                "query": "",
                "orderby": "description",
                "project": self.project.id,
                "dataset": self.dataset,
            }
        )

        assert response.status_code == 200, response.content
        data = response.data["data"]
        meta = response.data["meta"]
        assert len(data) == 2
        assert data == [
            {
                "span.status": "invalid_argument",
                "description": "bar",
                "count()": 1,
            },
            {
                "span.status": "success",
                "description": "foo",
                "count()": 1,
            },
        ]
        assert meta["dataset"] == self.dataset

    @pytest.mark.xfail(reason="event_id isn't being written to the new table")
    def test_id_filtering(self):
        super().test_id_filtering()

    def test_span_duration(self):
        spans = [
            self.create_span(
                {"description": "bar", "sentry_tags": {"status": "invalid_argument"}},
                start_ts=self.ten_mins_ago,
            ),
            self.create_span(
                {"description": "foo", "sentry_tags": {"status": "success"}},
                start_ts=self.ten_mins_ago,
            ),
        ]
        self.store_spans(spans, is_eap=self.is_eap)
        response = self.do_request(
            {
                "field": ["span.duration", "description"],
                "query": "",
                "orderby": "description",
                "project": self.project.id,
                "dataset": self.dataset,
            }
        )

        assert response.status_code == 200, response.content
        data = response.data["data"]
        meta = response.data["meta"]
        assert len(data) == 2
        assert data == [
            {
                "span.duration": 1000.0,
                "description": "bar",
                "project.name": self.project.slug,
                "id": spans[0]["span_id"],
            },
            {
                "span.duration": 1000.0,
                "description": "foo",
                "project.name": self.project.slug,
                "id": spans[1]["span_id"],
            },
        ]
        assert meta["dataset"] == self.dataset

    @pytest.mark.xfail
    def test_aggregate_numeric_attr(self):
        self.store_spans(
            [
                self.create_span(
                    {
                        "description": "foo",
                        "sentry_tags": {"status": "success"},
                        "tags": {"bar": "bar1"},
                    },
                    start_ts=self.ten_mins_ago,
                ),
                self.create_span(
                    {
                        "description": "foo",
                        "sentry_tags": {"status": "success"},
                        "tags": {"bar": "bar2"},
                    },
                    measurements={"foo": {"value": 5}},
                    start_ts=self.ten_mins_ago,
                ),
                self.create_span(
                    {
                        "description": "foo",
                        "sentry_tags": {"status": "success"},
                        "tags": {"bar": "bar3"},
                    },
                    start_ts=self.ten_mins_ago,
                ),
            ],
            is_eap=self.is_eap,
        )

        response = self.do_request(
            {
                "field": [
                    "description",
                    "count_unique(bar)",
                    "count_unique(tags[bar])",
                    "count_unique(tags[bar,string])",
                    "count()",
                    "count(span.duration)",
                    "count(tags[foo,     number])",
                    "sum(tags[foo,number])",
                    "avg(tags[foo,number])",
                    "p50(tags[foo,number])",
                    "p75(tags[foo,number])",
                    "p95(tags[foo,number])",
                    "p99(tags[foo,number])",
                    "p100(tags[foo,number])",
                    "min(tags[foo,number])",
                    "max(tags[foo,number])",
                ],
                "query": "",
                "orderby": "description",
                "project": self.project.id,
                "dataset": self.dataset,
            }
        )

        assert response.status_code == 200, response.content
        assert len(response.data["data"]) == 1
        data = response.data["data"]
        assert data[0] == {
            "description": "foo",
            "count_unique(bar)": 3,
            "count_unique(tags[bar])": 3,
            "count_unique(tags[bar,string])": 3,
            "count()": 3,
            "count(span.duration)": 3,
            "count(tags[foo,     number])": 1,
            "sum(tags[foo,number])": 5.0,
            "avg(tags[foo,number])": 5.0,
            "p50(tags[foo,number])": 5.0,
            "p75(tags[foo,number])": 5.0,
            "p95(tags[foo,number])": 5.0,
            "p99(tags[foo,number])": 5.0,
            "p100(tags[foo,number])": 5.0,
            "min(tags[foo,number])": 5.0,
            "max(tags[foo,number])": 5.0,
        }

    def test_numeric_attr_without_space(self):
        self.store_spans(
            [
                self.create_span(
                    {
                        "description": "foo",
                        "sentry_tags": {"status": "success"},
                        "tags": {"foo": "five"},
                    },
                    measurements={"foo": {"value": 5}},
                    start_ts=self.ten_mins_ago,
                ),
            ],
            is_eap=self.is_eap,
        )

        response = self.do_request(
            {
                "field": ["description", "tags[foo,number]", "tags[foo,string]", "tags[foo]"],
                "query": "",
                "orderby": "description",
                "project": self.project.id,
                "dataset": self.dataset,
            }
        )

        assert response.status_code == 200, response.content
        assert len(response.data["data"]) == 1
        data = response.data["data"]
        assert data[0]["tags[foo,number]"] == 5
        assert data[0]["tags[foo,string]"] == "five"
        assert data[0]["tags[foo]"] == "five"

    def test_numeric_attr_with_spaces(self):
        self.store_spans(
            [
                self.create_span(
                    {
                        "description": "foo",
                        "sentry_tags": {"status": "success"},
                        "tags": {"foo": "five"},
                    },
                    measurements={"foo": {"value": 5}},
                    start_ts=self.ten_mins_ago,
                ),
            ],
            is_eap=self.is_eap,
        )

        response = self.do_request(
            {
                "field": ["description", "tags[foo,    number]", "tags[foo, string]", "tags[foo]"],
                "query": "",
                "orderby": "description",
                "project": self.project.id,
                "dataset": self.dataset,
            }
        )

        assert response.status_code == 200, response.content
        assert len(response.data["data"]) == 1
        data = response.data["data"]
        assert data[0]["tags[foo,    number]"] == 5
        assert data[0]["tags[foo, string]"] == "five"
        assert data[0]["tags[foo]"] == "five"

    def test_numeric_attr_filtering(self):
        self.store_spans(
            [
                self.create_span(
                    {
                        "description": "foo",
                        "sentry_tags": {"status": "success"},
                        "tags": {"foo": "five"},
                    },
                    measurements={"foo": {"value": 5}},
                    start_ts=self.ten_mins_ago,
                ),
                self.create_span(
                    {"description": "bar", "sentry_tags": {"status": "success", "foo": "five"}},
                    measurements={"foo": {"value": 8}},
                    start_ts=self.ten_mins_ago,
                ),
            ],
            is_eap=self.is_eap,
        )

        response = self.do_request(
            {
                "field": ["description", "tags[foo,number]"],
                "query": "tags[foo,number]:5",
                "orderby": "description",
                "project": self.project.id,
                "dataset": self.dataset,
            }
        )

        assert response.status_code == 200, response.content
        assert len(response.data["data"]) == 1
        data = response.data["data"]
        assert data[0]["tags[foo,number]"] == 5
        assert data[0]["description"] == "foo"

    def test_long_attr_name(self):
        response = self.do_request(
            {
                "field": ["description", "z" * 201],
                "query": "",
                "orderby": "description",
                "project": self.project.id,
                "dataset": self.dataset,
            }
        )

        assert response.status_code == 400, response.content
        assert "Is Too Long" in response.data["detail"].title()

    def test_numeric_attr_orderby(self):
        self.store_spans(
            [
                self.create_span(
                    {
                        "description": "baz",
                        "sentry_tags": {"status": "success"},
                        "tags": {"foo": "five"},
                    },
                    measurements={"foo": {"value": 71}},
                    start_ts=self.ten_mins_ago,
                ),
                self.create_span(
                    {
                        "description": "foo",
                        "sentry_tags": {"status": "success"},
                        "tags": {"foo": "five"},
                    },
                    measurements={"foo": {"value": 5}},
                    start_ts=self.ten_mins_ago,
                ),
                self.create_span(
                    {
                        "description": "bar",
                        "sentry_tags": {"status": "success"},
                        "tags": {"foo": "five"},
                    },
                    measurements={"foo": {"value": 8}},
                    start_ts=self.ten_mins_ago,
                ),
            ],
            is_eap=self.is_eap,
        )

        response = self.do_request(
            {
                "field": ["description", "tags[foo,number]"],
                "query": "",
                "orderby": ["tags[foo,number]"],
                "project": self.project.id,
                "dataset": self.dataset,
            }
        )

        assert response.status_code == 200, response.content
        assert len(response.data["data"]) == 3
        data = response.data["data"]
        assert data[0]["tags[foo,number]"] == 5
        assert data[0]["description"] == "foo"
        assert data[1]["tags[foo,number]"] == 8
        assert data[1]["description"] == "bar"
        assert data[2]["tags[foo,number]"] == 71
        assert data[2]["description"] == "baz"

    def test_margin_of_error(self):
        total_samples = 10
        in_group = 5
        spans = []
        for _ in range(in_group):
            spans.append(
                self.create_span(
                    {
                        "description": "foo",
                        "sentry_tags": {"status": "success"},
                        "measurements": {"client_sample_rate": {"value": 0.00001}},
                    },
                    start_ts=self.ten_mins_ago,
                )
            )
        for _ in range(total_samples - in_group):
            spans.append(
                self.create_span(
                    {
                        "description": "bar",
                        "sentry_tags": {"status": "success"},
                        "measurements": {"client_sample_rate": {"value": 0.00001}},
                    },
                )
            )

        self.store_spans(
            spans,
            is_eap=self.is_eap,
        )

        response = self.do_request(
            {
                "field": [
                    "margin_of_error()",
                    "lower_count_limit()",
                    "upper_count_limit()",
                    "count()",
                ],
                "query": "description:foo",
                "project": self.project.id,
                "dataset": self.dataset,
            }
        )
        assert response.status_code == 200, response.content
        assert len(response.data["data"]) == 1
        data = response.data["data"][0]
        margin_of_error = data["margin_of_error()"]
        lower_limit = data["lower_count_limit()"]
        upper_limit = data["upper_count_limit()"]
        extrapolated = data["count()"]
        assert margin_of_error == pytest.approx(0.306, rel=1e-1)
        # How to read this; these results mean that the extrapolated count is
        # 500k, with a lower estimated bound of ~200k, and an upper bound of 800k
        assert lower_limit == pytest.approx(190_000, abs=5000)
        assert extrapolated == pytest.approx(500_000, abs=5000)
        assert upper_limit == pytest.approx(810_000, abs=5000)

    def test_skip_aggregate_conditions_option(self):
        span_1 = self.create_span(
            {"description": "foo", "sentry_tags": {"status": "success"}},
            start_ts=self.ten_mins_ago,
        )
        span_2 = self.create_span(
            {"description": "bar", "sentry_tags": {"status": "invalid_argument"}},
            start_ts=self.ten_mins_ago,
        )
        self.store_spans(
            [span_1, span_2],
            is_eap=self.is_eap,
        )
        response = self.do_request(
            {
                "field": ["description"],
                "query": "description:foo count():>1",
                "orderby": "description",
                "project": self.project.id,
                "dataset": self.dataset,
                "allowAggregateConditions": "0",
            }
        )

        assert response.status_code == 200, response.content
        data = response.data["data"]
        meta = response.data["meta"]
        assert len(data) == 1
        assert data == [
            {
                "description": "foo",
                "project.name": self.project.slug,
                "id": span_1["span_id"],
            },
        ]
        assert meta["dataset"] == self.dataset

    def test_span_data_fields_http_resource(self):
        self.store_spans(
            [
                self.create_span(
                    {
                        "op": "resource.img",
                        "description": "/image/",
                        "data": {
                            "http.decoded_response_content_length": 1,
                            "http.response_content_length": 2,
                            "http.response_transfer_size": 3,
                        },
                    },
                    start_ts=self.ten_mins_ago,
                ),
            ],
            is_eap=self.is_eap,
        )

        response = self.do_request(
            {
                "field": [
                    "http.decoded_response_content_length",
                    "http.response_content_length",
                    "http.response_transfer_size",
                ],
                "query": "http.decoded_response_content_length:>0 http.response_content_length:>0 http.response_transfer_size:>0",
                "project": self.project.id,
                "dataset": self.dataset,
                "allowAggregateConditions": "0",
            }
        )
        assert response.status_code == 200, response.content
        assert response.data["data"] == [
            {
                "http.decoded_response_content_length": 1,
                "http.response_content_length": 2,
                "http.response_transfer_size": 3,
                "project.name": self.project.slug,
                "id": mock.ANY,
            },
        ]
        expected = {
            "dataset": mock.ANY,
            "datasetReason": "unchanged",
            "fields": {
                "http.decoded_response_content_length": "size",
                "http.response_content_length": "size",
                "http.response_transfer_size": "size",
                "id": "string",
                "project.name": "string",
            },
            "isMetricsData": False,
            "isMetricsExtractedData": False,
            "tips": {},
            "units": {
                "http.decoded_response_content_length": "byte",
                "http.response_content_length": "byte",
                "http.response_transfer_size": "byte",
                "id": None,
                "project.name": None,
            },
        }
        if self.use_rpc:
            expected["accuracy"] = {
                "confidence": [{}],
            }
        assert response.data["meta"] == expected

    def test_filtering_numeric_attr(self):
        span_1 = self.create_span(
            {"description": "foo"},
            measurements={"foo": {"value": 30}},
            start_ts=self.ten_mins_ago,
        )
        span_2 = self.create_span(
            {"description": "foo"},
            measurements={"foo": {"value": 10}},
            start_ts=self.ten_mins_ago,
        )
        self.store_spans([span_1, span_2], is_eap=self.is_eap)

        response = self.do_request(
            {
                "field": ["tags[foo,number]"],
                "query": "span.duration:>=0 tags[foo,number]:>20",
                "project": self.project.id,
                "dataset": self.dataset,
            }
        )

        assert response.status_code == 200, response.content
        assert response.data["data"] == [
            {
                "id": span_1["span_id"],
                "project.name": self.project.slug,
                "tags[foo,number]": 30,
            },
        ]

    def test_byte_fields(self):
        self.store_spans(
            [
                self.create_span(
                    {
                        "description": "foo",
                        "data": {
                            "cache.item_size": 1,
                            "messaging.message.body.size": 2,
                        },
                    },
                    start_ts=self.ten_mins_ago,
                ),
            ],
            is_eap=self.is_eap,
        )

        response = self.do_request(
            {
                "field": [
                    "cache.item_size",
                    "measurements.cache.item_size",
                    "messaging.message.body.size",
                    "measurements.messaging.message.body.size",
                ],
                "project": self.project.id,
                "dataset": self.dataset,
            }
        )

        assert response.data["data"] == [
            {
                "id": mock.ANY,
                "project.name": self.project.slug,
                "cache.item_size": 1.0,
                "measurements.cache.item_size": 1.0,
                "measurements.messaging.message.body.size": 2.0,
                "messaging.message.body.size": 2.0,
            },
        ]

    def test_aggregate_filter(self):
        self._test_aggregate_filter(
            [
                "count():2",
                "count():>1",
                "avg(measurements.lcp):>3000",
                "avg(measurements.lcp):>3s",
                "count():>1 avg(measurements.lcp):>3000",
                "count():>1 AND avg(measurements.lcp):>3000",
                "count():>1 OR avg(measurements.lcp):>3000",
                "(count():>1 AND avg(http.response_content_length):>3000) OR (count():>1 AND avg(measurements.lcp):>3000)",
            ]
        )


class OrganizationEventsEAPRPCSpanEndpointTest(OrganizationEventsEAPSpanEndpointTest):
    is_eap = True
    use_rpc = True

    @mock.patch(
        "sentry.utils.snuba_rpc._snuba_pool.urlopen", side_effect=urllib3.exceptions.TimeoutError
    )
    def test_timeout(self, mock_rpc):
        response = self.do_request(
            {
                "field": ["span.status", "description", "count()"],
                "query": "",
                "orderby": "description",
                "project": self.project.id,
                "dataset": self.dataset,
            }
        )

        assert response.status_code == 400, response.content
        assert "Query timeout" in response.data["detail"]

    def test_extrapolation(self):
        """Extrapolation only changes the number when there's a sample rate"""
        spans = []
        spans.append(
            self.create_span(
                {
                    "description": "foo",
                    "sentry_tags": {"status": "success"},
                    "measurements": {"client_sample_rate": {"value": 0.1}},
                },
                start_ts=self.ten_mins_ago,
            )
        )
        spans.append(
            self.create_span(
                {
                    "description": "bar",
                    "sentry_tags": {"status": "success"},
                },
                start_ts=self.ten_mins_ago,
            )
        )
        self.store_spans(spans, is_eap=self.is_eap)
        response = self.do_request(
            {
                "field": ["description", "count()"],
                "orderby": "-count()",
                "query": "",
                "project": self.project.id,
                "dataset": self.dataset,
            }
        )

        assert response.status_code == 200, response.content
        data = response.data["data"]
        meta = response.data["meta"]
        confidence = meta["accuracy"]["confidence"]
        assert len(data) == 2
        assert len(confidence) == 2
        assert data[0]["count()"] == 10
        assert confidence[0]["count()"] == "low"
        assert data[1]["count()"] == 1
        assert confidence[1]["count()"] in ("high", "low")

    def test_span_duration(self):
        spans = [
            self.create_span(
                {"description": "bar", "sentry_tags": {"status": "invalid_argument"}},
                start_ts=self.ten_mins_ago,
            ),
            self.create_span(
                {"description": "foo", "sentry_tags": {"status": "success"}},
                start_ts=self.ten_mins_ago,
            ),
        ]
        self.store_spans(spans, is_eap=self.is_eap)
        response = self.do_request(
            {
                "field": ["span.duration", "description"],
                "query": "",
                "orderby": "description",
                "project": self.project.id,
                "dataset": self.dataset,
            }
        )

        assert response.status_code == 200, response.content
        data = response.data["data"]
        meta = response.data["meta"]
        assert len(data) == 2
        assert data == [
            {
                "span.duration": 1000.0,
                "description": "bar",
                "project.name": self.project.slug,
                "id": spans[0]["span_id"],
            },
            {
                "span.duration": 1000.0,
                "description": "foo",
                "project.name": self.project.slug,
                "id": spans[1]["span_id"],
            },
        ]
        assert meta["dataset"] == self.dataset

    def test_aggregate_numeric_attr(self):
        self.store_spans(
            [
                self.create_span(
                    {
                        "description": "foo",
                        "sentry_tags": {"status": "success"},
                        "tags": {"bar": "bar1"},
                    },
                    start_ts=self.ten_mins_ago,
                ),
                self.create_span(
                    {
                        "description": "foo",
                        "sentry_tags": {"status": "success"},
                        "tags": {"bar": "bar2"},
                    },
                    measurements={"foo": {"value": 5}},
                    start_ts=self.ten_mins_ago,
                ),
            ],
            is_eap=self.is_eap,
        )

        response = self.do_request(
            {
                "field": [
                    "description",
                    "count_unique(bar)",
                    "count_unique(tags[bar])",
                    "count_unique(tags[bar,string])",
                    "count()",
                    "count(span.duration)",
                    "count(tags[foo,     number])",
                    "sum(tags[foo,number])",
                    "avg(tags[foo,number])",
                    "p50(tags[foo,number])",
                    "p75(tags[foo,number])",
                    "p95(tags[foo,number])",
                    "p99(tags[foo,number])",
                    "p100(tags[foo,number])",
                    "min(tags[foo,number])",
                    "max(tags[foo,number])",
                ],
                "query": "",
                "orderby": "description",
                "project": self.project.id,
                "dataset": self.dataset,
            }
        )

        assert response.status_code == 200, response.content
        assert len(response.data["data"]) == 1
        data = response.data["data"]
        assert data[0] == {
            "description": "foo",
            "count_unique(bar)": 2,
            "count_unique(tags[bar])": 2,
            "count_unique(tags[bar,string])": 2,
            "count()": 2,
            "count(span.duration)": 2,
            "count(tags[foo,     number])": 1,
            "sum(tags[foo,number])": 5.0,
            "avg(tags[foo,number])": 5.0,
            "p50(tags[foo,number])": 5.0,
            "p75(tags[foo,number])": 5.0,
            "p95(tags[foo,number])": 5.0,
            "p99(tags[foo,number])": 5.0,
            "p100(tags[foo,number])": 5.0,
            "min(tags[foo,number])": 5.0,
            "max(tags[foo,number])": 5.0,
        }

    @pytest.mark.skip(reason="margin will not be moved to the RPC")
    def test_margin_of_error(self):
        super().test_margin_of_error()

    @pytest.mark.skip(reason="module not migrated over")
    def test_module_alias(self):
        super().test_module_alias()

    @pytest.mark.xfail(
        reason="wip: depends on rpc having a way to set a different default in virtual contexts"
    )
    def test_span_module(self):
        super().test_span_module()

    def test_inp_span(self):
        replay_id = uuid.uuid4().hex
        self.store_spans(
            [
                self.create_span(
                    {
                        "sentry_tags": {
                            "replay_id": replay_id,
                            "browser.name": "Chrome",
                            "transaction": "/pageloads/",
                        }
                    },
                    start_ts=self.ten_mins_ago,
                ),
            ],
            is_eap=self.is_eap,
        )
        response = self.do_request(
            {
                # Not moving origin.transaction to RPC, its equivalent to transaction and just represents the
                # transaction that's related to the span
                "field": ["replay.id", "browser.name", "transaction", "count()"],
                "query": f"replay.id:{replay_id} AND browser.name:Chrome AND transaction:/pageloads/",
                "orderby": "count()",
                "project": self.project.id,
                "dataset": self.dataset,
            }
        )

        assert response.status_code == 200, response.content
        data = response.data["data"]
        meta = response.data["meta"]
        assert len(data) == 1
        assert data[0]["replay.id"] == replay_id
        assert data[0]["browser.name"] == "Chrome"
        assert data[0]["transaction"] == "/pageloads/"
        assert meta["dataset"] == self.dataset

    @pytest.mark.xfail(
        reason="wip: depends on rpc having a way to set a different default in virtual contexts"
    )
    # https://github.com/getsentry/projects/issues/215?issue=getsentry%7Cprojects%7C488
    def test_other_category_span(self):
        super().test_other_category_span()

    @pytest.mark.xfail(
        reason="wip: not implemented yet, depends on rpc having a way to filter based on casing"
    )
    # https://github.com/getsentry/projects/issues/215?issue=getsentry%7Cprojects%7C489
    def test_span_op_casing(self):
        super().test_span_op_casing()

    def test_tag_wildcards(self):
        self.store_spans(
            [
                self.create_span(
                    {"description": "foo", "tags": {"foo": "bar"}},
                    start_ts=self.ten_mins_ago,
                ),
                self.create_span(
                    {"description": "qux", "tags": {"foo": "qux"}},
                    start_ts=self.ten_mins_ago,
                ),
            ],
            is_eap=self.is_eap,
        )

        for query in [
            "foo:b*",
            "foo:*r",
            "foo:*a*",
            "foo:b*r",
        ]:
            response = self.do_request(
                {
                    "field": ["foo", "count()"],
                    "query": query,
                    "project": self.project.id,
                    "dataset": self.dataset,
                }
            )
            assert response.status_code == 200, response.content
            assert response.data["data"] == [{"foo": "bar", "count()": 1}]

    @pytest.mark.xfail(reason="wip: rate not implemented yet")
    def test_spm(self):
        super().test_spm()

    def test_is_transaction(self):
        self.store_spans(
            [
                self.create_span(
                    {
                        "description": "foo",
                        "sentry_tags": {"status": "success"},
                        "is_segment": True,
                    },
                    start_ts=self.ten_mins_ago,
                ),
                self.create_span(
                    {
                        "description": "bar",
                        "sentry_tags": {"status": "success"},
                        "is_segment": False,
                    },
                    start_ts=self.ten_mins_ago,
                ),
            ],
            is_eap=self.is_eap,
        )
        response = self.do_request(
            {
                "field": ["span.status", "description", "count()", "is_transaction"],
                "query": "is_transaction:true",
                "orderby": "description",
                "project": self.project.id,
                "dataset": self.dataset,
            }
        )

        assert response.status_code == 200, response.content
        data = response.data["data"]
        meta = response.data["meta"]
        assert len(data) == 1
        assert data == [
            {
                "is_transaction": True,
                "span.status": "success",
                "description": "foo",
                "count()": 1,
            },
        ]
        assert meta["dataset"] == self.dataset

    def test_is_not_transaction(self):
        self.store_spans(
            [
                self.create_span(
                    {
                        "description": "foo",
                        "sentry_tags": {"status": "success"},
                        "is_segment": True,
                    },
                    start_ts=self.ten_mins_ago,
                ),
                self.create_span(
                    {
                        "description": "bar",
                        "sentry_tags": {"status": "success"},
                        "is_segment": False,
                    },
                    start_ts=self.ten_mins_ago,
                ),
            ],
            is_eap=self.is_eap,
        )
        response = self.do_request(
            {
                "field": ["span.status", "description", "count()", "is_transaction"],
                "query": "is_transaction:0",
                "orderby": "description",
                "project": self.project.id,
                "dataset": self.dataset,
            }
        )

        assert response.status_code == 200, response.content
        data = response.data["data"]
        meta = response.data["meta"]
        assert len(data) == 1
        assert data == [
            {
                "is_transaction": False,
                "span.status": "success",
                "description": "bar",
                "count()": 1,
            },
        ]
        assert meta["dataset"] == self.dataset

    def test_byte_fields(self):
        self.store_spans(
            [
                self.create_span(
                    {
                        "description": "foo",
                        "data": {
                            "cache.item_size": 1,
                            "messaging.message.body.size": 2,
                        },
                    },
                    start_ts=self.ten_mins_ago,
                ),
            ],
            is_eap=self.is_eap,
        )

        response = self.do_request(
            {
                "field": [
                    "cache.item_size",
                    "measurements.cache.item_size",
                    "messaging.message.body.size",
                    "measurements.messaging.message.body.size",
                ],
                "project": self.project.id,
                "dataset": self.dataset,
            }
        )

        assert response.data["data"] == [
            {
                "id": mock.ANY,
                "project.name": self.project.slug,
                "cache.item_size": 1.0,
                "measurements.cache.item_size": 1.0,
                "measurements.messaging.message.body.size": 2.0,
                "messaging.message.body.size": 2.0,
            },
        ]

        assert response.data["meta"]["fields"] == {
            "id": "string",
            "project.name": "string",
            "cache.item_size": "size",
            "measurements.cache.item_size": "size",
            "measurements.messaging.message.body.size": "size",
            "messaging.message.body.size": "size",
        }

        assert response.data["meta"]["units"] == {
            "id": None,
            "project.name": None,
            "cache.item_size": "byte",
            "measurements.cache.item_size": "byte",
            "measurements.messaging.message.body.size": "byte",
            "messaging.message.body.size": "byte",
        }

    def test_simple_measurements(self):
        keys = [
            ("app_start_cold", "duration", "millisecond"),
            ("app_start_warm", "duration", "millisecond"),
            ("frames_frozen", "number", None),  # should be integer but keeping it consistent
            ("frames_frozen_rate", "percentage", None),
            ("frames_slow", "number", None),  # should be integer but keeping it consistent
            ("frames_slow_rate", "percentage", None),
            ("frames_total", "number", None),  # should be integer but keeping it consistent
            ("time_to_initial_display", "duration", "millisecond"),
            ("time_to_full_display", "duration", "millisecond"),
            ("stall_count", "number", None),  # should be integer but keeping it consistent
            ("stall_percentage", "percentage", None),
            ("stall_stall_longest_time", "number", None),
            ("stall_stall_total_time", "number", None),
            ("cls", "number", None),
            ("fcp", "duration", "millisecond"),
            ("fid", "duration", "millisecond"),
            ("fp", "duration", "millisecond"),
            ("inp", "duration", "millisecond"),
            ("lcp", "duration", "millisecond"),
            ("ttfb", "duration", "millisecond"),
            ("ttfb.requesttime", "duration", "millisecond"),
            ("score.cls", "number", None),
            ("score.fcp", "number", None),
            ("score.fid", "number", None),
            ("score.inp", "number", None),
            ("score.lcp", "number", None),
            ("score.ttfb", "number", None),
            ("score.total", "number", None),
            ("score.weight.cls", "number", None),
            ("score.weight.fcp", "number", None),
            ("score.weight.fid", "number", None),
            ("score.weight.inp", "number", None),
            ("score.weight.lcp", "number", None),
            ("score.weight.ttfb", "number", None),
            ("cache.item_size", "size", "byte"),
            ("messaging.message.body.size", "size", "byte"),
            ("messaging.message.receive.latency", "duration", "millisecond"),
            ("messaging.message.retry.count", "number", None),
        ]

        self._test_simple_measurements(keys)

    def test_explore_sample_query(self):
        spans = [
            self.create_span(
                {"description": "foo", "sentry_tags": {"status": "success"}},
                start_ts=self.ten_mins_ago,
            ),
            self.create_span(
                {"description": "bar", "sentry_tags": {"status": "invalid_argument"}},
                start_ts=self.nine_mins_ago,
            ),
        ]
        self.store_spans(
            spans,
            is_eap=self.is_eap,
        )
        response = self.do_request(
            {
                "field": [
                    "id",
                    "project",
                    "span.op",
                    "span.description",
                    "span.duration",
                    "timestamp",
                    "trace",
                    "transaction.span_id",
                ],
                # This is to skip INP spans
                "query": "!transaction.span_id:00",
                "orderby": "timestamp",
                "statsPeriod": "1h",
                "project": self.project.id,
                "dataset": self.dataset,
            }
        )
        assert response.status_code == 200, response.content
        data = response.data["data"]
        meta = response.data["meta"]
        assert len(data) == 2
        for source, result in zip(spans, data):
            assert result["id"] == source["span_id"], "id"
            assert result["span.duration"] == 1000.0, "duration"
            # TODO: once the snuba change to return Nones has merged remove the or
            assert result["span.op"] is None or result["span.op"] == "", "op"
            assert result["span.description"] == source["description"], "description"
            ts = datetime.fromisoformat(result["timestamp"])
            assert ts.tzinfo == timezone.utc
            assert ts.timestamp() == pytest.approx(
                source["end_timestamp_precise"], abs=5
            ), "timestamp"
            assert result["transaction.span_id"] == source["segment_id"], "transaction.span_id"
            assert result["project"] == result["project.name"] == self.project.slug, "project"
        assert meta["dataset"] == self.dataset

    def test_query_for_missing_tag(self):
        self.store_spans(
            [
                self.create_span(
                    {"description": "foo"},
                    start_ts=self.ten_mins_ago,
                ),
                self.create_span(
                    {"description": "qux", "tags": {"foo": "bar"}},
                    start_ts=self.ten_mins_ago,
                ),
            ],
            is_eap=self.is_eap,
        )

        response = self.do_request(
            {
                "field": ["foo", "count()"],
                "query": "has:foo",
                "project": self.project.id,
                "dataset": self.dataset,
            }
        )
        assert response.status_code == 200, response.content
        assert response.data["data"] == [{"foo": "bar", "count()": 1}]

    def test_query_for_missing_tag_negated(self):
        self.store_spans(
            [
                self.create_span(
                    {"description": "foo"},
                    start_ts=self.ten_mins_ago,
                ),
                self.create_span(
                    {"description": "qux", "tags": {"foo": "bar"}},
                    start_ts=self.ten_mins_ago,
                ),
            ],
            is_eap=self.is_eap,
        )

        response = self.do_request(
            {
                "field": ["foo", "count()"],
                "query": "!has:foo",
                "project": self.project.id,
                "dataset": self.dataset,
            }
        )
        assert response.status_code == 200, response.content
        data = response.data["data"]
        assert len(data) == 1
        assert data[0]["foo"] == "" or data[0]["foo"] is None
        assert data[0]["count()"] == 1

    def test_device_class_filter_unknown(self):
        self.store_spans(
            [
                self.create_span({"sentry_tags": {"device.class": ""}}, start_ts=self.ten_mins_ago),
            ],
            is_eap=self.is_eap,
        )
        response = self.do_request(
            {
                "field": ["device.class", "count()"],
                "query": "device.class:Unknown",
                "orderby": "count()",
                "project": self.project.id,
                "dataset": self.dataset,
            }
        )

        assert response.status_code == 200, response.content
        data = response.data["data"]
        meta = response.data["meta"]
        assert len(data) == 1
        assert data[0]["device.class"] == "Unknown"
        assert meta["dataset"] == self.dataset

    def test_http_response_rate(self):
        self.store_spans(
            [
                self.create_span(
                    {"sentry_tags": {"status_code": "500"}}, start_ts=self.ten_mins_ago
                ),
            ],
            is_eap=self.is_eap,
        )
        self.store_spans(
            [
                self.create_span(
                    {"sentry_tags": {"status_code": "500"}}, start_ts=self.ten_mins_ago
                ),
            ],
            is_eap=self.is_eap,
        )
        self.store_spans(
            [
                self.create_span(
                    {"sentry_tags": {"status_code": "404"}}, start_ts=self.ten_mins_ago
                ),
            ],
            is_eap=self.is_eap,
        )
        self.store_spans(
            [
                self.create_span(
                    {"sentry_tags": {"status_code": "200"}}, start_ts=self.ten_mins_ago
                ),
            ],
            is_eap=self.is_eap,
        )
        response = self.do_request(
            {
                "field": [
                    "http_response_rate(5)",
                    "http_response_rate(4)",
                    "http_response_rate(2)",
                ],
                "project": self.project.id,
                "dataset": self.dataset,
            }
        )

        assert response.status_code == 200, response.content
        data = response.data["data"]
        meta = response.data["meta"]
        assert len(data) == 1
        assert data[0]["http_response_rate(5)"] == 0.5
        assert data[0]["http_response_rate(4)"] == 0.25
        assert data[0]["http_response_rate(2)"] == 0.25
        assert meta["dataset"] == self.dataset

    def test_http_response_rate_invalid_param(self):
        self.store_spans(
            [
                self.create_span(
                    {"sentry_tags": {"status_code": "500"}}, start_ts=self.ten_mins_ago
                ),
            ],
            is_eap=self.is_eap,
        )
        response = self.do_request(
            {
                "field": [
                    "http_response_rate(a)",
                ],
                "project": self.project.id,
                "dataset": self.dataset,
            }
        )

        assert response.status_code == 400, response.content
        assert (
            "Invalid Parameter A. Must Be One Of ['1', '2', '3', '4', '5']"
            == response.data["detail"].title()
        )

    def test_http_response_rate_group_by(self):
        self.store_spans(
            [
                self.create_span(
                    {"description": "description 1", "sentry_tags": {"status_code": "500"}},
                    start_ts=self.ten_mins_ago,
                ),
            ],
            is_eap=self.is_eap,
        )
        self.store_spans(
            [
                self.create_span(
                    {"description": "description 1", "sentry_tags": {"status_code": "200"}},
                    start_ts=self.ten_mins_ago,
                ),
            ],
            is_eap=self.is_eap,
        )
        self.store_spans(
            [
                self.create_span(
                    {"description": "description 2", "sentry_tags": {"status_code": "500"}},
                    start_ts=self.ten_mins_ago,
                ),
            ],
            is_eap=self.is_eap,
        )
        self.store_spans(
            [
                self.create_span(
                    {"description": "description 2", "sentry_tags": {"status_code": "500"}},
                    start_ts=self.ten_mins_ago,
                ),
            ],
            is_eap=self.is_eap,
        )
        response = self.do_request(
            {
                "field": ["http_response_rate(5)", "description"],
                "project": self.project.id,
                "dataset": self.dataset,
                "orderby": "description",
            }
        )

        assert response.status_code == 200, response.content
        data = response.data["data"]
        meta = response.data["meta"]
        assert len(data) == 2
        assert data[0]["http_response_rate(5)"] == 0.5
        assert data[0]["description"] == "description 1"
        assert data[1]["http_response_rate(5)"] == 1.0
        assert data[1]["description"] == "description 2"
        assert meta["dataset"] == self.dataset

    def test_cache_miss_rate(self):
        self.store_spans(
            [
                self.create_span(
                    {
                        "data": {"cache.hit": False},
                    },
                    start_ts=self.ten_mins_ago,
                ),
                self.create_span(
                    {
                        "data": {"cache.hit": True},
                    },
                    start_ts=self.ten_mins_ago,
                ),
                self.create_span(
                    {
                        "data": {"cache.hit": True},
                    },
                    start_ts=self.ten_mins_ago,
                ),
                self.create_span(
                    {
                        "data": {"cache.hit": True},
                    },
                    start_ts=self.ten_mins_ago,
                ),
            ],
            is_eap=self.is_eap,
        )

        response = self.do_request(
            {
                "field": ["cache_miss_rate()"],
                "project": self.project.id,
                "dataset": self.dataset,
            }
        )

        assert response.status_code == 200, response.content
        data = response.data["data"]
        meta = response.data["meta"]
        assert len(data) == 1
        assert data[0]["cache_miss_rate()"] == 0.25
        assert meta["dataset"] == self.dataset

    def test_cache_hit(self):
        self.store_spans(
            [
                self.create_span(
                    {
                        "description": "get cache 1",
                        "data": {"cache.hit": False},
                    },
                    start_ts=self.ten_mins_ago,
                ),
                self.create_span(
                    {
                        "description": "get cache 2",
                        "data": {"cache.hit": True},
                    },
                    start_ts=self.ten_mins_ago,
                ),
            ],
            is_eap=self.is_eap,
        )

        response = self.do_request(
            {
                "field": ["cache.hit", "description"],
                "project": self.project.id,
                "dataset": self.dataset,
                "orderby": "description",
            }
        )

        assert response.status_code == 200, response.content
        data = response.data["data"]
        meta = response.data["meta"]
        assert len(data) == 2
        assert data[0]["cache.hit"] is False
        assert data[1]["cache.hit"] is True
        assert meta["dataset"] == self.dataset

    def test_trace_status_rate(self):
        statuses = ["unknown", "internal_error", "unauthenticated", "ok", "ok"]
        self.store_spans(
            [
                self.create_span(
                    {"sentry_tags": {"trace.status": status}}, start_ts=self.ten_mins_ago
                )
                for status in statuses
            ],
            is_eap=self.is_eap,
        )

        response = self.do_request(
            {
                "field": [
                    "trace_status_rate(ok)",
                    "trace_status_rate(unknown)",
                    "trace_status_rate(internal_error)",
                    "trace_status_rate(unauthenticated)",
                ],
                "project": self.project.id,
                "dataset": self.dataset,
            }
        )

        assert response.status_code == 200, response.content
        data = response.data["data"]
        meta = response.data["meta"]

        assert len(data) == 1
        assert data[0]["trace_status_rate(ok)"] == 0.4
        assert data[0]["trace_status_rate(unknown)"] == 0.2
        assert data[0]["trace_status_rate(internal_error)"] == 0.2
        assert data[0]["trace_status_rate(unauthenticated)"] == 0.2

        assert meta["dataset"] == self.dataset

    def test_failure_rate(self):
        trace_statuses = ["ok", "cancelled", "unknown", "failure"]
        self.store_spans(
            [
                self.create_span(
                    {"sentry_tags": {"trace.status": status}},
                    start_ts=self.ten_mins_ago,
                )
                for status in trace_statuses
            ],
            is_eap=self.is_eap,
        )

        response = self.do_request(
            {
                "field": ["failure_rate()"],
                "project": self.project.id,
                "dataset": self.dataset,
            }
        )

        assert response.status_code == 200, response.content
        data = response.data["data"]
        meta = response.data["meta"]
        assert len(data) == 1
        assert data[0]["failure_rate()"] == 0.25
        assert meta["dataset"] == self.dataset

    def test_count_op(self):
        self.store_spans(
            [
                self.create_span(
                    {"op": "queue.process", "sentry_tags": {"op": "queue.process"}},
                    start_ts=self.ten_mins_ago,
                ),
                self.create_span(
                    {"op": "queue.process", "sentry_tags": {"op": "queue.process"}},
                    start_ts=self.ten_mins_ago,
                ),
                self.create_span(
                    {"op": "queue.publish", "sentry_tags": {"op": "queue.publish"}},
                    start_ts=self.ten_mins_ago,
                ),
            ],
            is_eap=self.is_eap,
        )

        response = self.do_request(
            {
                "field": [
                    "count_op(queue.process)",
                    "count_op(queue.publish)",
                ],
                "project": self.project.id,
                "dataset": self.dataset,
            }
        )

        assert response.status_code == 200, response.content
        data = response.data["data"]
        meta = response.data["meta"]

        assert len(data) == 1
        assert data[0]["count_op(queue.process)"] == 2
        assert data[0]["count_op(queue.publish)"] == 1

        assert meta["dataset"] == self.dataset

    def test_avg_if(self):
        self.store_spans(
            [
                self.create_span(
                    {"op": "queue.process", "sentry_tags": {"op": "queue.process"}},
                    duration=1000,
                    start_ts=self.ten_mins_ago,
                ),
                self.create_span(
                    {"op": "queue.process", "sentry_tags": {"op": "queue.process"}},
                    duration=2000,
                    start_ts=self.ten_mins_ago,
                ),
                self.create_span(
                    {"op": "queue.publish", "sentry_tags": {"op": "queue.publish"}},
                    duration=3000,
                    start_ts=self.ten_mins_ago,
                ),
            ],
            is_eap=self.is_eap,
        )

        response = self.do_request(
            {
                "field": [
                    "avg_if(span.duration, span.op, queue.process)",
                    "avg_if(span.duration, span.op, queue.publish)",
                ],
                "project": self.project.id,
                "dataset": self.dataset,
            }
        )

        assert response.status_code == 200, response.content
        data = response.data["data"]
        meta = response.data["meta"]
        assert len(data) == 1
        assert data[0]["avg_if(span.duration, span.op, queue.process)"] == 1500.0
        assert data[0]["avg_if(span.duration, span.op, queue.publish)"] == 3000.0
        assert meta["dataset"] == self.dataset

    def test_avg_compare(self):
        self.store_spans(
            [
                self.create_span(
                    {"sentry_tags": {"release": "foo"}}, duration=100, start_ts=self.ten_mins_ago
                ),
                self.create_span(
                    {"sentry_tags": {"release": "bar"}},
                    duration=10,
                    start_ts=self.ten_mins_ago,
                ),
            ],
            is_eap=self.is_eap,
        )

        response = self.do_request(
            {
                "field": ["avg_compare(span.self_time, release, foo, bar)"],
                "project": self.project.id,
                "dataset": self.dataset,
            }
        )

        assert response.status_code == 200, response.content
        data = response.data["data"]
        meta = response.data["meta"]
        assert len(data) == 1
        assert data[0]["avg_compare(span.self_time, release, foo, bar)"] == -0.9
        assert meta["dataset"] == self.dataset

    def test_avg_if_invalid_param(self):
        self.store_spans(
            [
                self.create_span(
                    {"op": "queue.process", "sentry_tags": {"op": "queue.process"}},
                    duration=1000,
                    start_ts=self.ten_mins_ago,
                ),
            ]
        )

        response = self.do_request(
            {
                "field": [
                    "avg_if(span.duration, span.duration, queue.process)",
                ],
                "project": self.project.id,
                "dataset": self.dataset,
            }
        )

        assert response.status_code == 400, response.content
        assert (
            "Span.Duration Is Invalid For Parameter 2 In Avg_If. Its A Millisecond Type Field, But It Must Be One Of These Types: {'String'}"
            == response.data["detail"].title()
        )

    def test_ttif_ttfd_contribution_rate(self):
        spans = []
        for _ in range(8):
            spans.append(
                self.create_span(
                    {"sentry_tags": {"ttid": "ttid", "ttfd": "ttfd"}},
                    start_ts=self.ten_mins_ago,
                ),
            )

        spans.extend(
            [
                self.create_span(
                    {"sentry_tags": {"ttfd": "ttfd", "ttid": ""}}, start_ts=self.ten_mins_ago
                ),
                self.create_span(
                    {"sentry_tags": {"ttfd": "", "ttid": ""}}, start_ts=self.ten_mins_ago
                ),
            ]
        )

        self.store_spans(spans, is_eap=self.is_eap)

        response = self.do_request(
            {
                "field": [
                    "ttid_contribution_rate()",
                    "ttfd_contribution_rate()",
                ],
                "project": self.project.id,
                "dataset": self.dataset,
            }
        )

        assert response.status_code == 200, response.content
        data = response.data["data"]
        meta = response.data["meta"]

        assert len(data) == 1
        assert data[0]["ttid_contribution_rate()"] == 0.8
        assert data[0]["ttfd_contribution_rate()"] == 0.9
        assert meta["dataset"] == self.dataset

    def test_count_scores(self):
        self.store_spans(
            [
                self.create_span(
                    {
                        "measurements": {
                            "score.ratio.lcp": {"value": 0.03},
                            "score.total": {"value": 0.43},
                        }
                    },
                    start_ts=self.ten_mins_ago,
                ),
                self.create_span(
                    {
                        "measurements": {
                            "score.total": {"value": 1.0},
                        }
                    },
                    start_ts=self.ten_mins_ago,
                ),
                self.create_span(
                    {
                        "measurements": {
                            "score.total": {"value": 0.0},
                        }
                    },
                    start_ts=self.ten_mins_ago,
                ),
            ],
            is_eap=self.is_eap,
        )

        response = self.do_request(
            {
                "field": [
                    "count_scores(measurements.score.lcp)",
                    "count_scores(measurements.score.total)",
                ],
                "project": self.project.id,
                "dataset": self.dataset,
            }
        )

        assert response.status_code == 200, response.content
        data = response.data["data"]
        meta = response.data["meta"]
        assert len(data) == 1
        assert data[0]["count_scores(measurements.score.lcp)"] == 1
        assert data[0]["count_scores(measurements.score.total)"] == 3
        assert meta["dataset"] == self.dataset

    def test_performance_score(self):
        self.store_spans(
            [
                self.create_span(
                    {
                        "measurements": {
                            "score.ratio.lcp": {"value": 0.02},
                        }
                    },
                    start_ts=self.ten_mins_ago,
                ),
                self.create_span(
                    {
                        "measurements": {
                            "score.ratio.lcp": {"value": 0.08},
                        }
                    },
                    start_ts=self.ten_mins_ago,
                ),
                self.create_span(
                    {
                        "measurements": {
                            "score.ratio.lcp": {"value": 0.08},
                        }
                    },
                    start_ts=self.ten_mins_ago,
                ),
            ],
            is_eap=self.is_eap,
        )

        response = self.do_request(
            {
                "field": [
                    "performance_score(measurements.score.lcp)",
                ],
                "project": self.project.id,
                "dataset": self.dataset,
            }
        )

        assert response.status_code == 200, response.content
        data = response.data["data"]
        meta = response.data["meta"]
        assert len(data) == 1
        assert data[0]["performance_score(measurements.score.lcp)"] == 0.06
        assert meta["dataset"] == self.dataset

    def test_division(self):
        self.store_spans(
            [
                self.create_span(
                    {
                        "measurements": {
                            "frames.total": {"value": 100},
                            "frames.slow": {"value": 10},
                            "frames.frozen": {"value": 20},
                        }
                    }
                ),
            ],
            is_eap=True,
        )

        response = self.do_request(
            {
                "field": [
                    "division(mobile.frames_slow,mobile.frames_total)",
                    "division(mobile.frames_frozen,mobile.frames_total)",
                ],
                "project": self.project.id,
                "dataset": self.dataset,
            }
        )

        assert response.status_code == 200, response.content
        data = response.data["data"]
        meta = response.data["meta"]
        assert len(data) == 1
        assert data[0]["division(mobile.frames_slow,mobile.frames_total)"] == 10 / 100
        assert data[0]["division(mobile.frames_frozen,mobile.frames_total)"] == 20 / 100
        assert meta["dataset"] == self.dataset

    def test_opportunity_score(self):
        self.store_spans(
            [
                self.create_span(
                    {
                        "measurements": {
                            "score.ratio.lcp": {"value": 0.1},
                            "score.ratio.fcp": {"value": 0.57142857142},
                            "score.total": {"value": 0.43},
                        }
                    }
                ),
                self.create_span(
                    {
                        "measurements": {
                            "score.ratio.lcp": {"value": 1.0},
                            "score.total": {"value": 1.0},
                        }
                    }
                ),
                self.create_span(
                    {
                        "measurements": {
                            "score.total": {"value": 0.0},
                        }
                    }
                ),
            ],
            is_eap=self.is_eap,
        )

        response = self.do_request(
            {
                "field": [
                    "opportunity_score(measurements.score.lcp)",
                    "opportunity_score(measurements.score.total)",
                ],
                "project": self.project.id,
                "dataset": self.dataset,
            }
        )

        lcp_score = (
            0.27 / WEB_VITALS_PERFORMANCE_SCORE_WEIGHTS["lcp"]
        )  # TODO: we should multiplying by the weight in the formula, but we can't until https://github.com/getsentry/eap-planning/issues/202
        assert response.status_code == 200, response.content
        data = response.data["data"]
        meta = response.data["meta"]
        assert len(data) == 1
        self.assertAlmostEqual(data[0]["opportunity_score(measurements.score.lcp)"], lcp_score)
        assert data[0]["opportunity_score(measurements.score.total)"] == 1.57
        assert meta["dataset"] == self.dataset

<<<<<<< HEAD
    @pytest.mark.skip(
        reason="RPC does not support static number operations which is required by this function"
    )
    def test_time_spent_percentage(self):
        spans = []
        for _ in range(4):
            spans.append(
                self.create_span({"sentry_tags": {"transaction": "foo_transaction"}}, duration=1),
            )
        spans.append(
            self.create_span({"sentry_tags": {"transaction": "bar_transaction"}}, duration=1)
        )
        self.store_spans(spans, is_eap=self.is_eap)

        response = self.do_request(
            {
                "field": ["transaction", "time_spent_percentage()"],
                "query": "",
                "orderby": ["-time_spent_percentage()"],
=======
    def test_count_starts(self):
        self.store_spans(
            [
                self.create_span(
                    {
                        "measurements": {"app_start_warm": {"value": 200}},
                        "sentry_tags": {"transaction": "foo_transaction"},
                    }
                ),
                self.create_span(
                    {
                        "measurements": {"app_start_warm": {"value": 100}},
                        "sentry_tags": {"transaction": "foo_transaction"},
                    }
                ),
                self.create_span(
                    {
                        "measurements": {"app_start_cold": {"value": 10}},
                        "sentry_tags": {"transaction": "foo_transaction"},
                    }
                ),
            ],
            is_eap=True,
        )

        response = self.do_request(
            {
                "field": [
                    "transaction",
                    "count_starts(measurements.app_start_warm)",
                    "count_starts(measurements.app_start_cold)",
                ],
>>>>>>> 8ae7ee0a
                "project": self.project.id,
                "dataset": self.dataset,
            }
        )

        assert response.status_code == 200, response.content
        data = response.data["data"]
        meta = response.data["meta"]
<<<<<<< HEAD
        assert len(data) == 2
        assert data[0]["time_spent_percentage()"] == 0.8
        assert data[0]["transaction"] == "foo_transaction"
        assert data[1]["time_spent_percentage()"] == 0.2
        assert data[1]["transaction"] == "bar_transaction"
=======
        assert len(data) == 1
        assert data[0]["count_starts(measurements.app_start_warm)"] == 2
        assert data[0]["count_starts(measurements.app_start_cold)"] == 1
>>>>>>> 8ae7ee0a
        assert meta["dataset"] == self.dataset

    @pytest.mark.skip(reason="replay id alias not migrated over")
    def test_replay_id(self):
        super().test_replay_id()

    @pytest.mark.skip(reason="user display alias not migrated over")
    def test_user_display(self):
        super().test_user_display()

    def test_unit_aggregate_filtering(self):
        spans = [
            self.create_span(
                {"description": "bar", "sentry_tags": {"status": "invalid_argument"}},
                start_ts=self.ten_mins_ago,
            ),
            self.create_span(
                {"description": "foo", "sentry_tags": {"status": "success"}},
                start_ts=self.ten_mins_ago,
            ),
        ]
        self.store_spans(spans, is_eap=self.is_eap)
        response = self.do_request(
            {
                "field": ["avg(span.duration)", "description"],
                "query": "avg(span.duration):>0.5s",
                "orderby": "description",
                "project": self.project.id,
                "dataset": self.dataset,
            }
        )

        assert response.status_code == 200, response.content
        data = response.data["data"]
        meta = response.data["meta"]
        assert len(data) == 2
        assert data == [
            {
                "avg(span.duration)": 1000.0,
                "description": "bar",
            },
            {
                "avg(span.duration)": 1000.0,
                "description": "foo",
            },
        ]
        assert meta["dataset"] == self.dataset

    def test_trace_id_in_filter(self):
        spans = [
            self.create_span(
                {"description": "bar", "trace_id": "1" * 32},
                start_ts=self.ten_mins_ago,
            ),
            self.create_span(
                {"description": "foo", "trace_id": "2" * 32},
                start_ts=self.ten_mins_ago,
            ),
        ]
        self.store_spans(spans, is_eap=self.is_eap)
        response = self.do_request(
            {
                "field": ["description"],
                "query": f"trace:[{'1' * 32}, {'2' * 32}]",
                "orderby": "description",
                "project": self.project.id,
                "dataset": self.dataset,
            }
        )

        assert response.status_code == 200, response.content
        data = response.data["data"]
        meta = response.data["meta"]
        assert len(data) == 2
        assert data == [
            {
                "description": "bar",
                "id": mock.ANY,
                "project.name": self.project.slug,
            },
            {
                "description": "foo",
                "id": mock.ANY,
                "project.name": self.project.slug,
            },
        ]
        assert meta["dataset"] == self.dataset

    @pytest.mark.xfail(reason="RPC is not evaluating `Null != 200` correctly")
    def test_filtering_null_numeric_attr(self):
        spans = [
            self.create_span(
                {
                    "description": "bar",
                    "measurements": {"http.response.status_code": {"value": 200}},
                },
                start_ts=self.ten_mins_ago,
            ),
            self.create_span(
                {
                    "description": "foo",
                },
                start_ts=self.ten_mins_ago,
            ),
        ]
        self.store_spans(spans, is_eap=self.is_eap)
        response = self.do_request(
            {
                "field": ["description", "tags[http.response.status_code,number]"],
                "query": "!tags[http.response.status_code,number]:200",
                "orderby": "description",
                "project": self.project.id,
                "dataset": self.dataset,
            }
        )

        assert response.status_code == 200, response.content
        data = response.data["data"]
        meta = response.data["meta"]
        assert len(data) == 1
        assert data == [
            {
                "tags[http.response.status_code,number]": None,
                "description": "foo",
            },
        ]
        assert meta["dataset"] == self.dataset<|MERGE_RESOLUTION|>--- conflicted
+++ resolved
@@ -3040,143 +3040,6 @@
         assert data[0]["count_scores(measurements.score.total)"] == 3
         assert meta["dataset"] == self.dataset
 
-    def test_performance_score(self):
-        self.store_spans(
-            [
-                self.create_span(
-                    {
-                        "measurements": {
-                            "score.ratio.lcp": {"value": 0.02},
-                        }
-                    },
-                    start_ts=self.ten_mins_ago,
-                ),
-                self.create_span(
-                    {
-                        "measurements": {
-                            "score.ratio.lcp": {"value": 0.08},
-                        }
-                    },
-                    start_ts=self.ten_mins_ago,
-                ),
-                self.create_span(
-                    {
-                        "measurements": {
-                            "score.ratio.lcp": {"value": 0.08},
-                        }
-                    },
-                    start_ts=self.ten_mins_ago,
-                ),
-            ],
-            is_eap=self.is_eap,
-        )
-
-        response = self.do_request(
-            {
-                "field": [
-                    "performance_score(measurements.score.lcp)",
-                ],
-                "project": self.project.id,
-                "dataset": self.dataset,
-            }
-        )
-
-        assert response.status_code == 200, response.content
-        data = response.data["data"]
-        meta = response.data["meta"]
-        assert len(data) == 1
-        assert data[0]["performance_score(measurements.score.lcp)"] == 0.06
-        assert meta["dataset"] == self.dataset
-
-    def test_division(self):
-        self.store_spans(
-            [
-                self.create_span(
-                    {
-                        "measurements": {
-                            "frames.total": {"value": 100},
-                            "frames.slow": {"value": 10},
-                            "frames.frozen": {"value": 20},
-                        }
-                    }
-                ),
-            ],
-            is_eap=True,
-        )
-
-        response = self.do_request(
-            {
-                "field": [
-                    "division(mobile.frames_slow,mobile.frames_total)",
-                    "division(mobile.frames_frozen,mobile.frames_total)",
-                ],
-                "project": self.project.id,
-                "dataset": self.dataset,
-            }
-        )
-
-        assert response.status_code == 200, response.content
-        data = response.data["data"]
-        meta = response.data["meta"]
-        assert len(data) == 1
-        assert data[0]["division(mobile.frames_slow,mobile.frames_total)"] == 10 / 100
-        assert data[0]["division(mobile.frames_frozen,mobile.frames_total)"] == 20 / 100
-        assert meta["dataset"] == self.dataset
-
-    def test_opportunity_score(self):
-        self.store_spans(
-            [
-                self.create_span(
-                    {
-                        "measurements": {
-                            "score.ratio.lcp": {"value": 0.1},
-                            "score.ratio.fcp": {"value": 0.57142857142},
-                            "score.total": {"value": 0.43},
-                        }
-                    }
-                ),
-                self.create_span(
-                    {
-                        "measurements": {
-                            "score.ratio.lcp": {"value": 1.0},
-                            "score.total": {"value": 1.0},
-                        }
-                    }
-                ),
-                self.create_span(
-                    {
-                        "measurements": {
-                            "score.total": {"value": 0.0},
-                        }
-                    }
-                ),
-            ],
-            is_eap=self.is_eap,
-        )
-
-        response = self.do_request(
-            {
-                "field": [
-                    "opportunity_score(measurements.score.lcp)",
-                    "opportunity_score(measurements.score.total)",
-                ],
-                "project": self.project.id,
-                "dataset": self.dataset,
-            }
-        )
-
-        lcp_score = (
-            0.27 / WEB_VITALS_PERFORMANCE_SCORE_WEIGHTS["lcp"]
-        )  # TODO: we should multiplying by the weight in the formula, but we can't until https://github.com/getsentry/eap-planning/issues/202
-        assert response.status_code == 200, response.content
-        data = response.data["data"]
-        meta = response.data["meta"]
-        assert len(data) == 1
-        self.assertAlmostEqual(data[0]["opportunity_score(measurements.score.lcp)"], lcp_score)
-        assert data[0]["opportunity_score(measurements.score.total)"] == 1.57
-        assert meta["dataset"] == self.dataset
-
-<<<<<<< HEAD
     @pytest.mark.skip(
         reason="RPC does not support static number operations which is required by this function"
     )
@@ -3196,7 +3059,157 @@
                 "field": ["transaction", "time_spent_percentage()"],
                 "query": "",
                 "orderby": ["-time_spent_percentage()"],
-=======
+                "project": self.project.id,
+                "dataset": self.dataset,
+            }
+        )
+
+        assert response.status_code == 200, response.content
+        data = response.data["data"]
+        meta = response.data["meta"]
+        assert len(data) == 2
+        assert data[0]["time_spent_percentage()"] == 0.8
+        assert data[0]["transaction"] == "foo_transaction"
+        assert data[1]["time_spent_percentage()"] == 0.2
+        assert data[1]["transaction"] == "bar_transaction"
+        assert meta["dataset"] == self.dataset
+
+    def test_performance_score(self):
+        self.store_spans(
+            [
+                self.create_span(
+                    {
+                        "measurements": {
+                            "score.ratio.lcp": {"value": 0.02},
+                        }
+                    },
+                    start_ts=self.ten_mins_ago,
+                ),
+                self.create_span(
+                    {
+                        "measurements": {
+                            "score.ratio.lcp": {"value": 0.08},
+                        }
+                    },
+                    start_ts=self.ten_mins_ago,
+                ),
+                self.create_span(
+                    {
+                        "measurements": {
+                            "score.ratio.lcp": {"value": 0.08},
+                        }
+                    },
+                    start_ts=self.ten_mins_ago,
+                ),
+            ],
+            is_eap=self.is_eap,
+        )
+
+        response = self.do_request(
+            {
+                "field": [
+                    "performance_score(measurements.score.lcp)",
+                ],
+                "project": self.project.id,
+                "dataset": self.dataset,
+            }
+        )
+
+        assert response.status_code == 200, response.content
+        data = response.data["data"]
+        meta = response.data["meta"]
+        assert len(data) == 1
+        assert data[0]["performance_score(measurements.score.lcp)"] == 0.06
+        assert meta["dataset"] == self.dataset
+
+    def test_division(self):
+        self.store_spans(
+            [
+                self.create_span(
+                    {
+                        "measurements": {
+                            "frames.total": {"value": 100},
+                            "frames.slow": {"value": 10},
+                            "frames.frozen": {"value": 20},
+                        }
+                    }
+                ),
+            ],
+            is_eap=True,
+        )
+
+        response = self.do_request(
+            {
+                "field": [
+                    "division(mobile.frames_slow,mobile.frames_total)",
+                    "division(mobile.frames_frozen,mobile.frames_total)",
+                ],
+                "project": self.project.id,
+                "dataset": self.dataset,
+            }
+        )
+
+        assert response.status_code == 200, response.content
+        data = response.data["data"]
+        meta = response.data["meta"]
+        assert len(data) == 1
+        assert data[0]["division(mobile.frames_slow,mobile.frames_total)"] == 10 / 100
+        assert data[0]["division(mobile.frames_frozen,mobile.frames_total)"] == 20 / 100
+        assert meta["dataset"] == self.dataset
+
+    def test_opportunity_score(self):
+        self.store_spans(
+            [
+                self.create_span(
+                    {
+                        "measurements": {
+                            "score.ratio.lcp": {"value": 0.1},
+                            "score.ratio.fcp": {"value": 0.57142857142},
+                            "score.total": {"value": 0.43},
+                        }
+                    }
+                ),
+                self.create_span(
+                    {
+                        "measurements": {
+                            "score.ratio.lcp": {"value": 1.0},
+                            "score.total": {"value": 1.0},
+                        }
+                    }
+                ),
+                self.create_span(
+                    {
+                        "measurements": {
+                            "score.total": {"value": 0.0},
+                        }
+                    }
+                ),
+            ],
+            is_eap=self.is_eap,
+        )
+
+        response = self.do_request(
+            {
+                "field": [
+                    "opportunity_score(measurements.score.lcp)",
+                    "opportunity_score(measurements.score.total)",
+                ],
+                "project": self.project.id,
+                "dataset": self.dataset,
+            }
+        )
+
+        lcp_score = (
+            0.27 / WEB_VITALS_PERFORMANCE_SCORE_WEIGHTS["lcp"]
+        )  # TODO: we should multiplying by the weight in the formula, but we can't until https://github.com/getsentry/eap-planning/issues/202
+        assert response.status_code == 200, response.content
+        data = response.data["data"]
+        meta = response.data["meta"]
+        assert len(data) == 1
+        self.assertAlmostEqual(data[0]["opportunity_score(measurements.score.lcp)"], lcp_score)
+        assert data[0]["opportunity_score(measurements.score.total)"] == 1.57
+        assert meta["dataset"] == self.dataset
+
     def test_count_starts(self):
         self.store_spans(
             [
@@ -3229,26 +3242,17 @@
                     "count_starts(measurements.app_start_warm)",
                     "count_starts(measurements.app_start_cold)",
                 ],
->>>>>>> 8ae7ee0a
-                "project": self.project.id,
-                "dataset": self.dataset,
-            }
-        )
-
-        assert response.status_code == 200, response.content
-        data = response.data["data"]
-        meta = response.data["meta"]
-<<<<<<< HEAD
-        assert len(data) == 2
-        assert data[0]["time_spent_percentage()"] == 0.8
-        assert data[0]["transaction"] == "foo_transaction"
-        assert data[1]["time_spent_percentage()"] == 0.2
-        assert data[1]["transaction"] == "bar_transaction"
-=======
+                "project": self.project.id,
+                "dataset": self.dataset,
+            }
+        )
+
+        assert response.status_code == 200, response.content
+        data = response.data["data"]
+        meta = response.data["meta"]
         assert len(data) == 1
         assert data[0]["count_starts(measurements.app_start_warm)"] == 2
         assert data[0]["count_starts(measurements.app_start_cold)"] == 1
->>>>>>> 8ae7ee0a
         assert meta["dataset"] == self.dataset
 
     @pytest.mark.skip(reason="replay id alias not migrated over")
