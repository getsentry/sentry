--- conflicted
+++ resolved
@@ -5779,7 +5779,34 @@
         assert data[1]["count()"] == 1
         assert "count()" not in confidence[1]
 
-<<<<<<< HEAD
+    def test_failure_count(self):
+        trace_statuses = ["ok", "cancelled", "unknown", "failure"]
+        self.store_spans(
+            [
+                self.create_span(
+                    {"sentry_tags": {"status": status}},
+                    start_ts=self.ten_mins_ago,
+                )
+                for status in trace_statuses
+            ],
+            is_eap=self.is_eap,
+        )
+
+        response = self.do_request(
+            {
+                "field": ["failure_count()"],
+                "project": self.project.id,
+                "dataset": self.dataset,
+            }
+        )
+
+        assert response.status_code == 200, response.content
+        data = response.data["data"]
+        meta = response.data["meta"]
+        assert len(data) == 1
+        assert data[0]["failure_count()"] == 1
+        assert meta["dataset"] == self.dataset
+
     def test_eps(self):
         self.store_spans(
             [
@@ -5795,24 +5822,6 @@
                 "field": ["description", "eps()"],
                 "query": "",
                 "orderby": "description",
-=======
-    def test_failure_count(self):
-        trace_statuses = ["ok", "cancelled", "unknown", "failure"]
-        self.store_spans(
-            [
-                self.create_span(
-                    {"sentry_tags": {"status": status}},
-                    start_ts=self.ten_mins_ago,
-                )
-                for status in trace_statuses
-            ],
-            is_eap=self.is_eap,
-        )
-
-        response = self.do_request(
-            {
-                "field": ["failure_count()"],
->>>>>>> c47b4370
                 "project": self.project.id,
                 "dataset": self.dataset,
             }
@@ -5822,7 +5831,6 @@
         data = response.data["data"]
         meta = response.data["meta"]
         assert len(data) == 1
-<<<<<<< HEAD
         assert data == [
             {
                 "description": "foo",
@@ -5831,8 +5839,4 @@
         ]
         assert meta["dataset"] == self.dataset
         assert meta["units"] == {"description": None, "eps()": "1/second"}
-        assert meta["fields"] == {"description": "string", "eps()": "rate"}
-=======
-        assert data[0]["failure_count()"] == 1
-        assert meta["dataset"] == self.dataset
->>>>>>> c47b4370
+        assert meta["fields"] == {"description": "string", "eps()": "rate"}