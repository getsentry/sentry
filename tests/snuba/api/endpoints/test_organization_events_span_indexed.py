import uuid
from unittest import mock

import pytest

from tests.snuba.api.endpoints.test_organization_events import OrganizationEventsEndpointTestBase


class OrganizationEventsSpanIndexedEndpointTest(OrganizationEventsEndpointTestBase):
    is_eap = False
    use_rpc = False
    """Test the indexed spans dataset.

    To run this locally you may need to set the ENABLE_SPANS_CONSUMER flag to True in Snuba.
    A way to do this is
    1. run: `sentry devservices down snuba`
    2. clone snuba locally
    3. run: `export ENABLE_SPANS_CONSUMER=True`
    4. run snuba
    At this point tests should work locally

    Once span ingestion is on by default this will no longer need to be done
    """

    @property
    def dataset(self):
        if self.is_eap:
            return "spans"
        else:
            return "spansIndexed"

    def do_request(self, query, features=None, **kwargs):
        query["useRpc"] = "1" if self.use_rpc else "0"
        return super().do_request(query, features, **kwargs)

    def setUp(self):
        super().setUp()
        self.features = {
            "organizations:starfish-view": True,
        }

    @pytest.mark.querybuilder
    def test_simple(self):
        self.store_spans(
            [
                self.create_span(
                    {"description": "foo", "sentry_tags": {"status": "success"}},
                    start_ts=self.ten_mins_ago,
                ),
                self.create_span(
                    {"description": "bar", "sentry_tags": {"status": "invalid_argument"}},
                    start_ts=self.ten_mins_ago,
                ),
            ],
            is_eap=self.is_eap,
        )
        response = self.do_request(
            {
                "field": ["span.status", "description", "count()"],
                "query": "",
                "orderby": "description",
                "project": self.project.id,
                "dataset": self.dataset,
            }
        )

        assert response.status_code == 200, response.content
        data = response.data["data"]
        meta = response.data["meta"]
        assert len(data) == 2
        assert data == [
            {
                "span.status": "invalid_argument",
                "description": "bar",
                "count()": 1,
            },
            {
                "span.status": "ok",
                "description": "foo",
                "count()": 1,
            },
        ]
        assert meta["dataset"] == self.dataset

    def test_spm(self):
        self.store_spans(
            [
                self.create_span(
                    {"description": "foo", "sentry_tags": {"status": "success"}},
                    start_ts=self.ten_mins_ago,
                ),
            ],
            is_eap=self.is_eap,
        )
        response = self.do_request(
            {
                "field": ["description", "spm()"],
                "query": "",
                "orderby": "description",
                "project": self.project.id,
                "dataset": self.dataset,
            }
        )

        assert response.status_code == 200, response.content
        data = response.data["data"]
        meta = response.data["meta"]
        assert len(data) == 1
        assert data == [
            {
                "description": "foo",
                "spm()": 1 / (90 * 24 * 60),
            },
        ]
        assert meta["dataset"] == self.dataset

    def test_id_fields(self):
        self.store_spans(
            [
                self.create_span(
                    {"description": "foo", "sentry_tags": {"status": "success"}},
                    start_ts=self.ten_mins_ago,
                ),
                self.create_span(
                    {"description": "bar", "sentry_tags": {"status": "invalid_argument"}},
                    start_ts=self.ten_mins_ago,
                ),
            ],
            is_eap=self.is_eap,
        )
        response = self.do_request(
            {
                "field": ["id", "span_id"],
                "query": "",
                "orderby": "id",
                "project": self.project.id,
                "dataset": self.dataset,
            }
        )

        assert response.status_code == 200, response.content
        data = response.data["data"]
        meta = response.data["meta"]
        assert len(data) == 2
        for obj in data:
            assert obj["id"] == obj["span_id"]
        assert meta["dataset"] == self.dataset

    def test_sentry_tags_vs_tags(self):
        self.store_spans(
            [
                self.create_span(
                    {"sentry_tags": {"transaction.method": "foo"}}, start_ts=self.ten_mins_ago
                ),
            ],
            is_eap=self.is_eap,
        )
        response = self.do_request(
            {
                "field": ["transaction.method", "count()"],
                "query": "",
                "orderby": "count()",
                "project": self.project.id,
                "dataset": self.dataset,
            }
        )

        assert response.status_code == 200, response.content
        data = response.data["data"]
        meta = response.data["meta"]
        assert len(data) == 1
        assert data[0]["transaction.method"] == "foo"
        assert meta["dataset"] == self.dataset

    def test_sentry_tags_syntax(self):
        self.store_spans(
            [
                self.create_span(
                    {"sentry_tags": {"transaction.method": "foo"}}, start_ts=self.ten_mins_ago
                ),
            ],
            is_eap=self.is_eap,
        )
        response = self.do_request(
            {
                "field": ["sentry_tags[transaction.method]", "count()"],
                "query": "",
                "orderby": "count()",
                "project": self.project.id,
                "dataset": self.dataset,
            }
        )

        assert response.status_code == 200, response.content
        data = response.data["data"]
        meta = response.data["meta"]
        assert len(data) == 1
        assert data[0]["sentry_tags[transaction.method]"] == "foo"
        assert meta["dataset"] == self.dataset

    def test_module_alias(self):
        # Delegates `span.module` to `sentry_tags[category]`. Maps `"db.redis"` spans to the `"cache"` module
        self.store_spans(
            [
                self.create_span(
                    {
                        "op": "db.redis",
                        "description": "EXEC *",
                        "sentry_tags": {
                            "description": "EXEC *",
                            "category": "db",
                            "op": "db.redis",
                            "transaction": "/app/index",
                        },
                    },
                    start_ts=self.ten_mins_ago,
                ),
            ],
            is_eap=self.is_eap,
        )

        response = self.do_request(
            {
                "field": ["span.module", "span.description"],
                "query": "span.module:cache",
                "project": self.project.id,
                "dataset": self.dataset,
            }
        )

        assert response.status_code == 200, response.content
        data = response.data["data"]
        meta = response.data["meta"]
        assert len(data) == 1
        assert data[0]["span.module"] == "cache"
        assert data[0]["span.description"] == "EXEC *"
        assert meta["dataset"] == self.dataset

    def test_device_class_filter_unknown(self):
        self.store_spans(
            [
                self.create_span({"sentry_tags": {"device.class": ""}}, start_ts=self.ten_mins_ago),
            ],
            is_eap=self.is_eap,
        )
        response = self.do_request(
            {
                "field": ["device.class", "count()"],
                "query": "device.class:Unknown",
                "orderby": "count()",
                "project": self.project.id,
                "dataset": self.dataset,
            }
        )

        assert response.status_code == 200, response.content
        data = response.data["data"]
        meta = response.data["meta"]
        assert len(data) == 1
        assert data[0]["device.class"] == "Unknown"
        assert meta["dataset"] == self.dataset

    def test_network_span(self):
        self.store_spans(
            [
                self.create_span(
                    {
                        "sentry_tags": {
                            "action": "GET",
                            "category": "http",
                            "description": "GET https://*.resource.com",
                            "domain": "*.resource.com",
                            "op": "http.client",
                            "status_code": "200",
                            "transaction": "/api/0/data/",
                            "transaction.method": "GET",
                            "transaction.op": "http.server",
                        }
                    },
                    start_ts=self.ten_mins_ago,
                ),
            ],
            is_eap=self.is_eap,
        )

        response = self.do_request(
            {
                "field": ["span.op", "span.status_code"],
                "query": "span.module:http span.status_code:200",
                "project": self.project.id,
                "dataset": self.dataset,
            }
        )

        assert response.status_code == 200, response.content
        data = response.data["data"]
        meta = response.data["meta"]
        assert len(data) == 1
        assert data[0]["span.op"] == "http.client"
        assert data[0]["span.status_code"] == "200"
        assert meta["dataset"] == self.dataset

    def test_other_category_span(self):
        self.store_spans(
            [
                self.create_span(
                    {
                        "sentry_tags": {
                            "action": "GET",
                            "category": "alternative",
                            "description": "GET https://*.resource.com",
                            "domain": "*.resource.com",
                            "op": "alternative",
                            "status_code": "200",
                            "transaction": "/api/0/data/",
                            "transaction.method": "GET",
                            "transaction.op": "http.server",
                        }
                    },
                    start_ts=self.ten_mins_ago,
                ),
            ],
            is_eap=self.is_eap,
        )

        response = self.do_request(
            {
                "field": ["span.op", "span.status_code"],
                "query": "span.module:other span.status_code:200",
                "project": self.project.id,
                "dataset": self.dataset,
            }
        )

        assert response.status_code == 200, response.content
        data = response.data["data"]
        meta = response.data["meta"]
        assert len(data) == 1
        assert data[0]["span.op"] == "alternative"
        assert data[0]["span.status_code"] == "200"
        assert meta["dataset"] == self.dataset

    def test_inp_span(self):
        replay_id = uuid.uuid4().hex
        self.store_spans(
            [
                self.create_span(
                    {
                        "sentry_tags": {
                            "replay_id": replay_id,
                            "browser.name": "Chrome",
                            "transaction": "/pageloads/",
                        }
                    },
                    start_ts=self.ten_mins_ago,
                ),
            ],
            is_eap=self.is_eap,
        )
        response = self.do_request(
            {
                "field": ["replay.id", "browser.name", "origin.transaction", "count()"],
                "query": f"replay.id:{replay_id} AND browser.name:Chrome AND origin.transaction:/pageloads/",
                "orderby": "count()",
                "project": self.project.id,
                "dataset": self.dataset,
            }
        )

        assert response.status_code == 200, response.content
        data = response.data["data"]
        meta = response.data["meta"]
        assert len(data) == 1
        assert data[0]["replay.id"] == replay_id
        assert data[0]["browser.name"] == "Chrome"
        assert data[0]["origin.transaction"] == "/pageloads/"
        assert meta["dataset"] == self.dataset

    def test_id_filtering(self):
        span = self.create_span({"description": "foo"}, start_ts=self.ten_mins_ago)
        self.store_span(span, is_eap=self.is_eap)
        response = self.do_request(
            {
                "field": ["description", "count()"],
                "query": f"id:{span['span_id']}",
                "orderby": "description",
                "project": self.project.id,
                "dataset": self.dataset,
            }
        )

        assert response.status_code == 200, response.content
        data = response.data["data"]
        meta = response.data["meta"]
        assert len(data) == 1
        assert data[0]["description"] == "foo"
        assert meta["dataset"] == self.dataset

        response = self.do_request(
            {
                "field": ["description", "count()"],
                "query": f"transaction.id:{span['event_id']}",
                "orderby": "description",
                "project": self.project.id,
                "dataset": self.dataset,
            }
        )

        assert response.status_code == 200, response.content
        data = response.data["data"]
        meta = response.data["meta"]
        assert len(data) == 1
        assert data[0]["description"] == "foo"
        assert meta["dataset"] == self.dataset

    def test_span_op_casing(self):
        self.store_spans(
            [
                self.create_span(
                    {
                        "sentry_tags": {
                            "replay_id": "abc123",
                            "browser.name": "Chrome",
                            "transaction": "/pageloads/",
                            "op": "this is a transaction",
                        }
                    },
                    start_ts=self.ten_mins_ago,
                ),
            ],
            is_eap=self.is_eap,
        )
        response = self.do_request(
            {
                "field": ["span.op", "count()"],
                "query": 'span.op:"ThIs Is a TraNSActiON"',
                "orderby": "count()",
                "project": self.project.id,
                "dataset": self.dataset,
            }
        )

        assert response.status_code == 200, response.content
        data = response.data["data"]
        meta = response.data["meta"]
        assert len(data) == 1
        assert data[0]["span.op"] == "this is a transaction"
        assert meta["dataset"] == self.dataset

    def test_queue_span(self):
        self.store_spans(
            [
                self.create_span(
                    {
                        "measurements": {
                            "messaging.message.body.size": {"value": 1024, "unit": "byte"},
                            "messaging.message.receive.latency": {
                                "value": 1000,
                                "unit": "millisecond",
                            },
                            "messaging.message.retry.count": {"value": 2, "unit": "none"},
                        },
                        "sentry_tags": {
                            "transaction": "queue-processor",
                            "messaging.destination.name": "events",
                            "messaging.message.id": "abc123",
                            "trace.status": "ok",
                        },
                    },
                    start_ts=self.ten_mins_ago,
                ),
            ],
            is_eap=self.is_eap,
        )
        response = self.do_request(
            {
                "field": [
                    "transaction",
                    "messaging.destination.name",
                    "messaging.message.id",
                    "measurements.messaging.message.receive.latency",
                    "measurements.messaging.message.body.size",
                    "measurements.messaging.message.retry.count",
                    "trace.status",
                    "count()",
                ],
                "query": 'messaging.destination.name:"events"',
                "orderby": "count()",
                "project": self.project.id,
                "dataset": self.dataset,
            }
        )

        assert response.status_code == 200, response.content
        data = response.data["data"]
        meta = response.data["meta"]
        assert len(data) == 1
        assert data[0]["transaction"] == "queue-processor"
        assert data[0]["messaging.destination.name"] == "events"
        assert data[0]["messaging.message.id"] == "abc123"
        assert data[0]["trace.status"] == "ok"
        assert data[0]["measurements.messaging.message.receive.latency"] == 1000
        assert data[0]["measurements.messaging.message.body.size"] == 1024
        assert data[0]["measurements.messaging.message.retry.count"] == 2
        assert meta["dataset"] == self.dataset

    def test_tag_wildcards(self):
        self.store_spans(
            [
                self.create_span(
                    {"description": "foo", "tags": {"foo": "BaR"}},
                    start_ts=self.ten_mins_ago,
                ),
                self.create_span(
                    {"description": "qux", "tags": {"foo": "QuX"}},
                    start_ts=self.ten_mins_ago,
                ),
            ],
            is_eap=self.is_eap,
        )

        for query in [
            "foo:b*",
            "foo:*r",
            "foo:*a*",
            "foo:b*r",
        ]:
            response = self.do_request(
                {
                    "field": ["foo", "count()"],
                    "query": query,
                    "project": self.project.id,
                    "dataset": self.dataset,
                }
            )
            assert response.status_code == 200, response.content
            assert response.data["data"] == [{"foo": "BaR", "count()": 1}]

    def test_query_for_missing_tag(self):
        self.store_spans(
            [
                self.create_span(
                    {"description": "foo"},
                    start_ts=self.ten_mins_ago,
                ),
                self.create_span(
                    {"description": "qux", "tags": {"foo": "bar"}},
                    start_ts=self.ten_mins_ago,
                ),
            ],
            is_eap=self.is_eap,
        )

        response = self.do_request(
            {
                "field": ["foo", "count()"],
                "query": 'foo:""',
                "project": self.project.id,
                "dataset": self.dataset,
            }
        )
        assert response.status_code == 200, response.content
        assert response.data["data"] == [{"foo": "", "count()": 1}]

    def test_count_field_type(self):
        response = self.do_request(
            {
                "field": ["count()"],
                "project": self.project.id,
                "dataset": self.dataset,
            }
        )
        assert response.status_code == 200, response.content
        assert response.data["meta"]["fields"] == {"count()": "integer"}
        assert response.data["meta"]["units"] == {"count()": None}
        assert response.data["data"] == [{"count()": 0}]

    def test_simple_measurements(self):
        keys = [
            ("app_start_cold", "duration", "millisecond"),
            ("app_start_warm", "duration", "millisecond"),
            ("frames_frozen", "number", None),
            ("frames_frozen_rate", "percentage", None),
            ("frames_slow", "number", None),
            ("frames_slow_rate", "percentage", None),
            ("frames_total", "number", None),
            ("time_to_initial_display", "duration", "millisecond"),
            ("time_to_full_display", "duration", "millisecond"),
            ("stall_count", "number", None),
            ("stall_percentage", "percentage", None),
            ("stall_stall_longest_time", "number", None),
            ("stall_stall_total_time", "number", None),
            ("cls", "number", None),
            ("fcp", "duration", "millisecond"),
            ("fid", "duration", "millisecond"),
            ("fp", "duration", "millisecond"),
            ("inp", "duration", "millisecond"),
            ("lcp", "duration", "millisecond"),
            ("ttfb", "duration", "millisecond"),
            ("ttfb.requesttime", "duration", "millisecond"),
            ("score.cls", "number", None),
            ("score.fcp", "number", None),
            ("score.fid", "number", None),
            ("score.inp", "number", None),
            ("score.lcp", "number", None),
            ("score.ttfb", "number", None),
            ("score.total", "number", None),
            ("score.weight.cls", "number", None),
            ("score.weight.fcp", "number", None),
            ("score.weight.fid", "number", None),
            ("score.weight.inp", "number", None),
            ("score.weight.lcp", "number", None),
            ("score.weight.ttfb", "number", None),
            ("cache.item_size", "number", None),
            ("messaging.message.body.size", "number", None),
            ("messaging.message.receive.latency", "number", None),
            ("messaging.message.retry.count", "number", None),
            ("http.response_content_length", "number", None),
        ]

        self.store_spans(
            [
                self.create_span(
                    {
                        "description": "foo",
                        "sentry_tags": {"status": "success"},
                        "tags": {"bar": "bar2"},
                    },
                    measurements={k: {"value": i + 1} for i, (k, _, _) in enumerate(keys)},
                    start_ts=self.ten_mins_ago,
                ),
            ],
            is_eap=self.is_eap,
        )

        for i, (k, type, unit) in enumerate(keys):
            key = f"measurements.{k}"
            response = self.do_request(
                {
                    "field": [key],
                    "query": "description:foo",
                    "project": self.project.id,
                    "dataset": self.dataset,
                }
            )
            assert response.status_code == 200, response.content
            assert response.data["meta"] == {
                "dataset": mock.ANY,
                "datasetReason": "unchanged",
                "fields": {
                    key: type,
                    "id": "string",
                    "project.name": "string",
                },
                "isMetricsData": False,
                "isMetricsExtractedData": False,
                "tips": {},
                "units": {
                    key: unit,
                    "id": None,
                    "project.name": None,
                },
            }
            assert response.data["data"] == [
                {
                    key: i + 1,
                    "id": mock.ANY,
                    "project.name": self.project.slug,
                }
            ]

    def test_environment(self):
        self.create_environment(self.project, name="prod")
        self.create_environment(self.project, name="test")
        self.store_spans(
            [
                self.create_span(
                    {"description": "foo", "sentry_tags": {"environment": "prod"}},
                    start_ts=self.ten_mins_ago,
                ),
                self.create_span(
                    {"description": "foo", "sentry_tags": {"environment": "test"}},
                    start_ts=self.ten_mins_ago,
                ),
            ],
            is_eap=self.is_eap,
        )
        response = self.do_request(
            {
                "field": ["environment", "count()"],
                "project": self.project.id,
                "environment": "prod",
                "dataset": self.dataset,
            }
        )
        assert response.status_code == 200, response.content
        assert response.data["data"] == [
            {"environment": "prod", "count()": 1},
        ]

    def test_transaction(self):
        self.store_spans(
            [
                self.create_span(
                    {"description": "foo", "sentry_tags": {"transaction": "bar"}},
                    start_ts=self.ten_mins_ago,
                ),
            ],
            is_eap=self.is_eap,
        )
        response = self.do_request(
            {
                "field": ["description", "count()"],
                "query": "transaction:bar",
                "orderby": "description",
                "project": self.project.id,
                "dataset": self.dataset,
            }
        )

        assert response.status_code == 200, response.content
        data = response.data["data"]
        meta = response.data["meta"]
        assert len(data) == 1
        assert data == [
            {
                "description": "foo",
                "count()": 1,
            },
        ]
        assert meta["dataset"] == self.dataset

<<<<<<< HEAD
    def test_orderby_alias(self):
        self.store_spans(
            [
                self.create_span(
                    {"description": "foo", "sentry_tags": {"status": "success"}},
                    start_ts=self.ten_mins_ago,
                ),
                self.create_span(
                    {"description": "bar", "sentry_tags": {"status": "invalid_argument"}},
                    duration=2000,
=======
    def test_span_status(self):
        self.store_spans(
            [
                self.create_span(
                    {"description": "foo", "sentry_tags": {"status": "internal_error"}},
>>>>>>> c997a7ed
                    start_ts=self.ten_mins_ago,
                ),
            ],
            is_eap=self.is_eap,
        )
        response = self.do_request(
            {
<<<<<<< HEAD
                "field": ["span.description", "sum(span.self_time)"],
                "query": "",
                "orderby": "sum_span_self_time",
=======
                "field": ["description", "count()"],
                "query": "span.status:internal_error",
                "orderby": "description",
>>>>>>> c997a7ed
                "project": self.project.id,
                "dataset": self.dataset,
            }
        )

        assert response.status_code == 200, response.content
        data = response.data["data"]
        meta = response.data["meta"]
<<<<<<< HEAD
        assert len(data) == 2
        assert data == [
            {
                "span.description": "foo",
                "sum(span.self_time)": 1000,
            },
            {
                "span.description": "bar",
                "sum(span.self_time)": 2000,
=======
        assert len(data) == 1
        assert data == [
            {
                "description": "foo",
                "count()": 1,
>>>>>>> c997a7ed
            },
        ]
        assert meta["dataset"] == self.dataset


class OrganizationEventsEAPSpanEndpointTest(OrganizationEventsSpanIndexedEndpointTest):
    is_eap = True
    use_rpc = False

    def test_simple(self):
        self.store_spans(
            [
                self.create_span(
                    {"description": "foo", "sentry_tags": {"status": "success"}},
                    start_ts=self.ten_mins_ago,
                ),
                self.create_span(
                    {"description": "bar", "sentry_tags": {"status": "invalid_argument"}},
                    start_ts=self.ten_mins_ago,
                ),
            ],
            is_eap=self.is_eap,
        )
        response = self.do_request(
            {
                "field": ["span.status", "description", "count()"],
                "query": "",
                "orderby": "description",
                "project": self.project.id,
                "dataset": self.dataset,
            }
        )

        assert response.status_code == 200, response.content
        data = response.data["data"]
        meta = response.data["meta"]
        assert len(data) == 2
        assert data == [
            {
                "span.status": "invalid_argument",
                "description": "bar",
                "count()": 1,
            },
            {
                "span.status": "success",
                "description": "foo",
                "count()": 1,
            },
        ]
        assert meta["dataset"] == self.dataset

    @pytest.mark.xfail(reason="event_id isn't being written to the new table")
    def test_id_filtering(self):
        super().test_id_filtering()

    def test_span_duration(self):
        spans = [
            self.create_span(
                {"description": "bar", "sentry_tags": {"status": "invalid_argument"}},
                start_ts=self.ten_mins_ago,
            ),
            self.create_span(
                {"description": "foo", "sentry_tags": {"status": "success"}},
                start_ts=self.ten_mins_ago,
            ),
        ]
        self.store_spans(spans, is_eap=self.is_eap)
        response = self.do_request(
            {
                "field": ["span.duration", "description"],
                "query": "",
                "orderby": "description",
                "project": self.project.id,
                "dataset": self.dataset,
            }
        )

        assert response.status_code == 200, response.content
        data = response.data["data"]
        meta = response.data["meta"]
        assert len(data) == 2
        assert data == [
            {
                "span.duration": 1000.0,
                "description": "bar",
                "project.name": self.project.slug,
                "id": spans[0]["span_id"],
            },
            {
                "span.duration": 1000.0,
                "description": "foo",
                "project.name": self.project.slug,
                "id": spans[1]["span_id"],
            },
        ]
        assert meta["dataset"] == self.dataset

    def test_aggregate_numeric_attr_weighted(self):
        self.store_spans(
            [
                self.create_span(
                    {
                        "description": "foo",
                        "sentry_tags": {"status": "success"},
                        "tags": {"bar": "bar1"},
                    },
                    start_ts=self.ten_mins_ago,
                ),
                self.create_span(
                    {
                        "description": "foo",
                        "sentry_tags": {"status": "success"},
                        "tags": {"bar": "bar2"},
                    },
                    measurements={"foo": {"value": 5}},
                    start_ts=self.ten_mins_ago,
                ),
                self.create_span(
                    {
                        "description": "foo",
                        "sentry_tags": {"status": "success"},
                        "tags": {"bar": "bar3"},
                    },
                    start_ts=self.ten_mins_ago,
                ),
            ],
            is_eap=self.is_eap,
        )

        response = self.do_request(
            {
                "field": [
                    "description",
                    "count_unique(bar)",
                    "count_unique(tags[bar])",
                    "count_unique(tags[bar,string])",
                    "count()",
                    "count(span.duration)",
                    "count(tags[foo,     number])",
                    "sum(tags[foo,number])",
                    "avg(tags[foo,number])",
                    "p50(tags[foo,number])",
                    "p75(tags[foo,number])",
                    "p95(tags[foo,number])",
                    "p99(tags[foo,number])",
                    "p100(tags[foo,number])",
                    "min(tags[foo,number])",
                    "max(tags[foo,number])",
                ],
                "query": "",
                "orderby": "description",
                "project": self.project.id,
                "dataset": self.dataset,
            }
        )

        assert response.status_code == 200, response.content
        assert len(response.data["data"]) == 1
        data = response.data["data"]
        assert data[0] == {
            "description": "foo",
            "count_unique(bar)": 3,
            "count_unique(tags[bar])": 3,
            "count_unique(tags[bar,string])": 3,
            "count()": 3,
            "count(span.duration)": 3,
            "count(tags[foo,     number])": 1,
            "sum(tags[foo,number])": 5.0,
            "avg(tags[foo,number])": 5.0,
            "p50(tags[foo,number])": 5.0,
            "p75(tags[foo,number])": 5.0,
            "p95(tags[foo,number])": 5.0,
            "p99(tags[foo,number])": 5.0,
            "p100(tags[foo,number])": 5.0,
            "min(tags[foo,number])": 5.0,
            "max(tags[foo,number])": 5.0,
        }

    def test_numeric_attr_without_space(self):
        self.store_spans(
            [
                self.create_span(
                    {
                        "description": "foo",
                        "sentry_tags": {"status": "success"},
                        "tags": {"foo": "five"},
                    },
                    measurements={"foo": {"value": 5}},
                    start_ts=self.ten_mins_ago,
                ),
            ],
            is_eap=self.is_eap,
        )

        response = self.do_request(
            {
                "field": ["description", "tags[foo,number]", "tags[foo,string]", "tags[foo]"],
                "query": "",
                "orderby": "description",
                "project": self.project.id,
                "dataset": self.dataset,
            }
        )

        assert response.status_code == 200, response.content
        assert len(response.data["data"]) == 1
        data = response.data["data"]
        assert data[0]["tags[foo,number]"] == 5
        assert data[0]["tags[foo,string]"] == "five"
        assert data[0]["tags[foo]"] == "five"

    def test_numeric_attr_with_spaces(self):
        self.store_spans(
            [
                self.create_span(
                    {
                        "description": "foo",
                        "sentry_tags": {"status": "success"},
                        "tags": {"foo": "five"},
                    },
                    measurements={"foo": {"value": 5}},
                    start_ts=self.ten_mins_ago,
                ),
            ],
            is_eap=self.is_eap,
        )

        response = self.do_request(
            {
                "field": ["description", "tags[foo,    number]", "tags[foo, string]", "tags[foo]"],
                "query": "",
                "orderby": "description",
                "project": self.project.id,
                "dataset": self.dataset,
            }
        )

        assert response.status_code == 200, response.content
        assert len(response.data["data"]) == 1
        data = response.data["data"]
        assert data[0]["tags[foo,    number]"] == 5
        assert data[0]["tags[foo, string]"] == "five"
        assert data[0]["tags[foo]"] == "five"

    def test_numeric_attr_filtering(self):
        self.store_spans(
            [
                self.create_span(
                    {
                        "description": "foo",
                        "sentry_tags": {"status": "success"},
                        "tags": {"foo": "five"},
                    },
                    measurements={"foo": {"value": 5}},
                    start_ts=self.ten_mins_ago,
                ),
                self.create_span(
                    {"description": "bar", "sentry_tags": {"status": "success", "foo": "five"}},
                    measurements={"foo": {"value": 8}},
                    start_ts=self.ten_mins_ago,
                ),
            ],
            is_eap=self.is_eap,
        )

        response = self.do_request(
            {
                "field": ["description", "tags[foo,number]"],
                "query": "tags[foo,number]:5",
                "orderby": "description",
                "project": self.project.id,
                "dataset": self.dataset,
            }
        )

        assert response.status_code == 200, response.content
        assert len(response.data["data"]) == 1
        data = response.data["data"]
        assert data[0]["tags[foo,number]"] == 5
        assert data[0]["description"] == "foo"

    def test_long_attr_name(self):
        response = self.do_request(
            {
                "field": ["description", "z" * 201],
                "query": "",
                "orderby": "description",
                "project": self.project.id,
                "dataset": self.dataset,
            }
        )

        assert response.status_code == 400, response.content
        assert "Is Too Long" in response.data["detail"].title()

    def test_numeric_attr_orderby(self):
        self.store_spans(
            [
                self.create_span(
                    {
                        "description": "baz",
                        "sentry_tags": {"status": "success"},
                        "tags": {"foo": "five"},
                    },
                    measurements={"foo": {"value": 71}},
                    start_ts=self.ten_mins_ago,
                ),
                self.create_span(
                    {
                        "description": "foo",
                        "sentry_tags": {"status": "success"},
                        "tags": {"foo": "five"},
                    },
                    measurements={"foo": {"value": 5}},
                    start_ts=self.ten_mins_ago,
                ),
                self.create_span(
                    {
                        "description": "bar",
                        "sentry_tags": {"status": "success"},
                        "tags": {"foo": "five"},
                    },
                    measurements={"foo": {"value": 8}},
                    start_ts=self.ten_mins_ago,
                ),
            ],
            is_eap=self.is_eap,
        )

        response = self.do_request(
            {
                "field": ["description", "tags[foo,number]"],
                "query": "",
                "orderby": ["tags[foo,number]"],
                "project": self.project.id,
                "dataset": self.dataset,
            }
        )

        assert response.status_code == 200, response.content
        assert len(response.data["data"]) == 3
        data = response.data["data"]
        assert data[0]["tags[foo,number]"] == 5
        assert data[0]["description"] == "foo"
        assert data[1]["tags[foo,number]"] == 8
        assert data[1]["description"] == "bar"
        assert data[2]["tags[foo,number]"] == 71
        assert data[2]["description"] == "baz"

    def test_aggregate_numeric_attr(self):
        self.store_spans(
            [
                self.create_span(
                    {
                        "description": "foo",
                        "sentry_tags": {"status": "success"},
                        "tags": {"bar": "bar1"},
                    },
                    start_ts=self.ten_mins_ago,
                ),
                self.create_span(
                    {
                        "description": "foo",
                        "sentry_tags": {"status": "success"},
                        "tags": {"bar": "bar2"},
                    },
                    measurements={"foo": {"value": 5}},
                    start_ts=self.ten_mins_ago,
                ),
            ],
            is_eap=self.is_eap,
        )

        response = self.do_request(
            {
                "field": [
                    "description",
                    "count_unique(bar)",
                    "count_unique(tags[bar])",
                    "count_unique(tags[bar,string])",
                    "count()",
                    "count(span.duration)",
                    "count(tags[foo,     number])",
                    "sum(tags[foo,number])",
                    "avg(tags[foo,number])",
                    "p50(tags[foo,number])",
                    "p75(tags[foo,number])",
                    "p95(tags[foo,number])",
                    "p99(tags[foo,number])",
                    "p100(tags[foo,number])",
                    "min(tags[foo,number])",
                    "max(tags[foo,number])",
                ],
                "query": "",
                "orderby": "description",
                "project": self.project.id,
                "dataset": self.dataset,
            }
        )

        assert response.status_code == 200, response.content
        assert len(response.data["data"]) == 1
        data = response.data["data"]
        assert data[0] == {
            "description": "foo",
            "count_unique(bar)": 2,
            "count_unique(tags[bar])": 2,
            "count_unique(tags[bar,string])": 2,
            "count()": 2,
            "count(span.duration)": 2,
            "count(tags[foo,     number])": 1,
            "sum(tags[foo,number])": 5.0,
            "avg(tags[foo,number])": 5.0,
            "p50(tags[foo,number])": 5.0,
            "p75(tags[foo,number])": 5.0,
            "p95(tags[foo,number])": 5.0,
            "p99(tags[foo,number])": 5.0,
            "p100(tags[foo,number])": 5.0,
            "min(tags[foo,number])": 5.0,
            "max(tags[foo,number])": 5.0,
        }

    def test_margin_of_error(self):
        total_samples = 10
        in_group = 5
        spans = []
        for _ in range(in_group):
            spans.append(
                self.create_span(
                    {
                        "description": "foo",
                        "sentry_tags": {"status": "success"},
                        "measurements": {"client_sample_rate": {"value": 0.00001}},
                    },
                    start_ts=self.ten_mins_ago,
                )
            )
        for _ in range(total_samples - in_group):
            spans.append(
                self.create_span(
                    {
                        "description": "bar",
                        "sentry_tags": {"status": "success"},
                        "measurements": {"client_sample_rate": {"value": 0.00001}},
                    },
                )
            )

        self.store_spans(
            spans,
            is_eap=self.is_eap,
        )

        response = self.do_request(
            {
                "field": [
                    "margin_of_error()",
                    "lower_count_limit()",
                    "upper_count_limit()",
                    "count()",
                ],
                "query": "description:foo",
                "project": self.project.id,
                "dataset": self.dataset,
            }
        )
        assert response.status_code == 200, response.content
        assert len(response.data["data"]) == 1
        data = response.data["data"][0]
        margin_of_error = data["margin_of_error()"]
        lower_limit = data["lower_count_limit()"]
        upper_limit = data["upper_count_limit()"]
        extrapolated = data["count()"]
        assert margin_of_error == pytest.approx(0.306, rel=1e-1)
        # How to read this; these results mean that the extrapolated count is
        # 500k, with a lower estimated bound of ~200k, and an upper bound of 800k
        assert lower_limit == pytest.approx(190_000, abs=5000)
        assert extrapolated == pytest.approx(500_000, abs=5000)
        assert upper_limit == pytest.approx(810_000, abs=5000)

    def test_skip_aggregate_conditions_option(self):
        span_1 = self.create_span(
            {"description": "foo", "sentry_tags": {"status": "success"}},
            start_ts=self.ten_mins_ago,
        )
        span_2 = self.create_span(
            {"description": "bar", "sentry_tags": {"status": "invalid_argument"}},
            start_ts=self.ten_mins_ago,
        )
        self.store_spans(
            [span_1, span_2],
            is_eap=self.is_eap,
        )
        response = self.do_request(
            {
                "field": ["description"],
                "query": "description:foo count():>1",
                "orderby": "description",
                "project": self.project.id,
                "dataset": self.dataset,
                "allowAggregateConditions": "0",
            }
        )

        assert response.status_code == 200, response.content
        data = response.data["data"]
        meta = response.data["meta"]
        assert len(data) == 1
        assert data == [
            {
                "description": "foo",
                "project.name": self.project.slug,
                "id": span_1["span_id"],
            },
        ]
        assert meta["dataset"] == self.dataset


class OrganizationEventsEAPRPCSpanEndpointTest(OrganizationEventsEAPSpanEndpointTest):
    """These tests aren't fully passing yet, currently inheriting xfail from the eap tests"""

    is_eap = True
    use_rpc = True

    def test_extrapolation(self):
        """Extrapolation only changes the number when there's a sample rate"""
        spans = []
        spans.append(
            self.create_span(
                {
                    "description": "foo",
                    "sentry_tags": {"status": "success"},
                    "measurements": {"client_sample_rate": {"value": 0.1}},
                },
                start_ts=self.ten_mins_ago,
            )
        )
        self.store_spans(spans, is_eap=self.is_eap)
        response = self.do_request(
            {
                "field": ["count()"],
                "query": "",
                "project": self.project.id,
                "dataset": self.dataset,
            }
        )

        assert response.status_code == 200, response.content
        data = response.data["data"]
        assert len(data) == 1
        assert data[0]["count()"] == 10

    def test_span_duration(self):
        spans = [
            self.create_span(
                {"description": "bar", "sentry_tags": {"status": "invalid_argument"}},
                start_ts=self.ten_mins_ago,
            ),
            self.create_span(
                {"description": "foo", "sentry_tags": {"status": "success"}},
                start_ts=self.ten_mins_ago,
            ),
        ]
        self.store_spans(spans, is_eap=self.is_eap)
        response = self.do_request(
            {
                "field": ["span.duration", "description"],
                "query": "",
                "orderby": "description",
                "project": self.project.id,
                "dataset": self.dataset,
            }
        )

        assert response.status_code == 200, response.content
        data = response.data["data"]
        meta = response.data["meta"]
        assert len(data) == 2
        assert data == [
            {
                "span.duration": 1000.0,
                "description": "bar",
                "project.name": self.project.slug,
                "id": spans[0]["span_id"],
            },
            {
                "span.duration": 1000.0,
                "description": "foo",
                "project.name": self.project.slug,
                "id": spans[1]["span_id"],
            },
        ]
        assert meta["dataset"] == self.dataset

    @pytest.mark.xfail(reason="weighted functions will not be moved to the RPC")
    def test_aggregate_numeric_attr_weighted(self):
        super().test_aggregate_numeric_attr_weighted()

    def test_aggregate_numeric_attr(self):
        self.store_spans(
            [
                self.create_span(
                    {
                        "description": "foo",
                        "sentry_tags": {"status": "success"},
                        "tags": {"bar": "bar1"},
                    },
                    start_ts=self.ten_mins_ago,
                ),
                self.create_span(
                    {
                        "description": "foo",
                        "sentry_tags": {"status": "success"},
                        "tags": {"bar": "bar2"},
                    },
                    measurements={"foo": {"value": 5}},
                    start_ts=self.ten_mins_ago,
                ),
            ],
            is_eap=self.is_eap,
        )

        response = self.do_request(
            {
                "field": [
                    "description",
                    "count_unique(bar)",
                    "count_unique(tags[bar])",
                    "count_unique(tags[bar,string])",
                    "count()",
                    "count(span.duration)",
                    "count(tags[foo,     number])",
                    "sum(tags[foo,number])",
                    "avg(tags[foo,number])",
                    "p50(tags[foo,number])",
                    "p75(tags[foo,number])",
                    "p95(tags[foo,number])",
                    "p99(tags[foo,number])",
                    "p100(tags[foo,number])",
                    "min(tags[foo,number])",
                    "max(tags[foo,number])",
                ],
                "query": "",
                "orderby": "description",
                "project": self.project.id,
                "dataset": self.dataset,
            }
        )

        assert response.status_code == 200, response.content
        assert len(response.data["data"]) == 1
        data = response.data["data"]
        assert data[0] == {
            "description": "foo",
            "count_unique(bar)": 2,
            "count_unique(tags[bar])": 2,
            "count_unique(tags[bar,string])": 2,
            "count()": 2,
            "count(span.duration)": 2,
            "count(tags[foo,     number])": 1,
            "sum(tags[foo,number])": 5.0,
            "avg(tags[foo,number])": 5.0,
            "p50(tags[foo,number])": 5.0,
            "p75(tags[foo,number])": 5.0,
            "p95(tags[foo,number])": 5.0,
            "p99(tags[foo,number])": 5.0,
            "p100(tags[foo,number])": 5.0,
            "min(tags[foo,number])": 5.0,
            "max(tags[foo,number])": 5.0,
        }

    @pytest.mark.xfail(reason="margin will not be moved to the RPC")
    def test_margin_of_error(self):
        super().test_margin_of_error()

    @pytest.mark.xfail(reason="rpc not handling attr_str vs attr_num with same alias")
    def test_numeric_attr_without_space(self):
        super().test_numeric_attr_without_space()

    @pytest.mark.xfail(reason="rpc not handling attr_str vs attr_num with same alias")
    def test_numeric_attr_with_spaces(self):
        super().test_numeric_attr_with_spaces()

    @pytest.mark.xfail(reason="module not migrated over")
    def test_module_alias(self):
        super().test_module_alias()

    @pytest.mark.xfail(reason="wip: not implemented yet")
    def test_inp_span(self):
        super().test_inp_span()

    @pytest.mark.xfail(reason="wip: not implemented yet")
    def test_network_span(self):
        super().test_network_span()

    @pytest.mark.xfail(reason="wip: not implemented yet")
    def test_other_category_span(self):
        super().test_other_category_span()

    @pytest.mark.xfail(reason="wip: not implemented yet")
    def test_queue_span(self):
        super().test_queue_span()

    @pytest.mark.xfail(reason="wip: not implemented yet")
    def test_sentry_tags_syntax(self):
        super().test_sentry_tags_syntax()

    @pytest.mark.xfail(reason="wip: not implemented yet")
    def test_span_op_casing(self):
        super().test_span_op_casing()

    def test_tag_wildcards(self):
        self.store_spans(
            [
                self.create_span(
                    {"description": "foo", "tags": {"foo": "bar"}},
                    start_ts=self.ten_mins_ago,
                ),
                self.create_span(
                    {"description": "qux", "tags": {"foo": "qux"}},
                    start_ts=self.ten_mins_ago,
                ),
            ],
            is_eap=self.is_eap,
        )

        for query in [
            "foo:b*",
            "foo:*r",
            "foo:*a*",
            "foo:b*r",
        ]:
            response = self.do_request(
                {
                    "field": ["foo", "count()"],
                    "query": query,
                    "project": self.project.id,
                    "dataset": self.dataset,
                }
            )
            assert response.status_code == 200, response.content
            assert response.data["data"] == [{"foo": "bar", "count()": 1}]

    @pytest.mark.xfail(reason="rate not implemented yet")
    def test_spm(self):
        super().test_spm()

    @pytest.mark.xfail(reason="units not implemented yet")
    def test_simple_measurements(self):
        super().test_simple_measurements()<|MERGE_RESOLUTION|>--- conflicted
+++ resolved
@@ -730,7 +730,6 @@
         ]
         assert meta["dataset"] == self.dataset
 
-<<<<<<< HEAD
     def test_orderby_alias(self):
         self.store_spans(
             [
@@ -741,38 +740,24 @@
                 self.create_span(
                     {"description": "bar", "sentry_tags": {"status": "invalid_argument"}},
                     duration=2000,
-=======
-    def test_span_status(self):
-        self.store_spans(
-            [
-                self.create_span(
-                    {"description": "foo", "sentry_tags": {"status": "internal_error"}},
->>>>>>> c997a7ed
-                    start_ts=self.ten_mins_ago,
-                ),
-            ],
-            is_eap=self.is_eap,
-        )
-        response = self.do_request(
-            {
-<<<<<<< HEAD
+                    start_ts=self.ten_mins_ago,
+                ),
+            ],
+            is_eap=self.is_eap,
+        )
+        response = self.do_request(
+            {
                 "field": ["span.description", "sum(span.self_time)"],
                 "query": "",
                 "orderby": "sum_span_self_time",
-=======
-                "field": ["description", "count()"],
-                "query": "span.status:internal_error",
-                "orderby": "description",
->>>>>>> c997a7ed
-                "project": self.project.id,
-                "dataset": self.dataset,
-            }
-        )
-
-        assert response.status_code == 200, response.content
-        data = response.data["data"]
-        meta = response.data["meta"]
-<<<<<<< HEAD
+                "project": self.project.id,
+                "dataset": self.dataset,
+            }
+        )
+
+        assert response.status_code == 200, response.content
+        data = response.data["data"]
+        meta = response.data["meta"]
         assert len(data) == 2
         assert data == [
             {
@@ -782,16 +767,43 @@
             {
                 "span.description": "bar",
                 "sum(span.self_time)": 2000,
-=======
+            },
+        ]
+        assert meta["dataset"] == self.dataset
+
+    def test_span_status(self):
+        self.store_spans(
+            [
+                self.create_span(
+                    {"description": "foo", "sentry_tags": {"status": "internal_error"}},
+                    start_ts=self.ten_mins_ago,
+                ),
+            ],
+            is_eap=self.is_eap,
+        )
+        response = self.do_request(
+            {
+                "field": ["description", "count()"],
+                "query": "span.status:internal_error",
+                "orderby": "description",
+                "project": self.project.id,
+                "dataset": self.dataset,
+            }
+        )
+
+        assert response.status_code == 200, response.content
+        data = response.data["data"]
+        meta = response.data["meta"]
         assert len(data) == 1
         assert data == [
             {
                 "description": "foo",
                 "count()": 1,
->>>>>>> c997a7ed
             },
         ]
         assert meta["dataset"] == self.dataset
+
+
 
 
 class OrganizationEventsEAPSpanEndpointTest(OrganizationEventsSpanIndexedEndpointTest):
