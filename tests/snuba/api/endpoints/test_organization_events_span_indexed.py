--- conflicted
+++ resolved
@@ -669,13 +669,6 @@
                 }
             ]
 
-<<<<<<< HEAD
-    def test_transaction(self):
-        self.store_spans(
-            [
-                self.create_span(
-                    {"description": "foo", "sentry_tags": {"transaction": "bar"}},
-=======
     def test_environment(self):
         self.create_environment(self.project, name="prod")
         self.create_environment(self.project, name="test")
@@ -687,15 +680,36 @@
                 ),
                 self.create_span(
                     {"description": "foo", "sentry_tags": {"environment": "test"}},
->>>>>>> 5aa14c0d
-                    start_ts=self.ten_mins_ago,
-                ),
-            ],
-            is_eap=self.is_eap,
-        )
-        response = self.do_request(
-            {
-<<<<<<< HEAD
+                    start_ts=self.ten_mins_ago,
+                ),
+            ],
+            is_eap=self.is_eap,
+        )
+        response = self.do_request(
+            {
+                "field": ["environment", "count()"],
+                "project": self.project.id,
+                "environment": "prod",
+                "dataset": self.dataset,
+            }
+        )
+        assert response.status_code == 200, response.content
+        assert response.data["data"] == [
+            {"environment": "prod", "count()": 1},
+        ]
+
+    def test_transaction(self):
+        self.store_spans(
+            [
+                self.create_span(
+                    {"description": "foo", "sentry_tags": {"transaction": "bar"}},
+                    start_ts=self.ten_mins_ago,
+                ),
+            ],
+            is_eap=self.is_eap,
+        )
+        response = self.do_request(
+            {
                 "field": ["description", "count()"],
                 "query": "transaction:bar",
                 "orderby": "description",
@@ -715,18 +729,6 @@
             },
         ]
         assert meta["dataset"] == self.dataset
-=======
-                "field": ["environment", "count()"],
-                "project": self.project.id,
-                "environment": "prod",
-                "dataset": self.dataset,
-            }
-        )
-        assert response.status_code == 200, response.content
-        assert response.data["data"] == [
-            {"environment": "prod", "count()": 1},
-        ]
->>>>>>> 5aa14c0d
 
 
 class OrganizationEventsEAPSpanEndpointTest(OrganizationEventsSpanIndexedEndpointTest):
