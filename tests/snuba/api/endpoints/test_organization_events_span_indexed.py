import uuid
from datetime import datetime, timezone
from unittest import mock
from uuid import uuid4

import pytest
import urllib3
from django.utils.timezone import now

from sentry.insights.models import InsightsStarredSegment
from sentry.testutils.helpers import parse_link_header
from sentry.testutils.helpers.datetime import before_now
from tests.snuba.api.endpoints.test_organization_events import OrganizationEventsEndpointTestBase

# Downsampling is deterministic, so unless the algorithm changes we can find a known id that will appear in the
# preflight and it will always show up
# If we need to get a new ID just query for event ids after loading 100s of events and use any of the ids that come back
KNOWN_PREFLIGHT_ID = "ca056dd858a24299"


class OrganizationEventsSpanIndexedEndpointTest(OrganizationEventsEndpointTestBase):
    is_eap = False
    """Test the indexed spans dataset.

    To run this locally you may need to set the ENABLE_SPANS_CONSUMER flag to True in Snuba.
    A way to do this is
    1. run: `docker container rm snuba-snuba-1`
    2. clone snuba locally
    3. run: `export ENABLE_SPANS_CONSUMER=True`
    4. run snuba
    At this point tests should work locally

    Once span ingestion is on by default this will no longer need to be done
    """

    @property
    def dataset(self):
        if self.is_eap:
            return "spans"
        else:
            return "spansIndexed"

    def do_request(self, query, features=None, **kwargs):
        return super().do_request(query, features, **kwargs)

    def setUp(self):
        super().setUp()
        self.features = {
            "organizations:starfish-view": True,
        }

    @pytest.mark.querybuilder
    def test_simple(self):
        self.store_spans(
            [
                self.create_span(
                    {"description": "foo", "sentry_tags": {"status": "success"}},
                    start_ts=self.ten_mins_ago,
                ),
                self.create_span(
                    {
                        "description": "bar",
                        "sentry_tags": {"status": "invalid_argument"},
                    },
                    start_ts=self.ten_mins_ago,
                ),
            ],
            is_eap=self.is_eap,
        )
        response = self.do_request(
            {
                "field": ["span.status", "description", "count()"],
                "query": "",
                "orderby": "description",
                "project": self.project.id,
                "dataset": self.dataset,
            }
        )

        assert response.status_code == 200, response.content
        data = response.data["data"]
        meta = response.data["meta"]
        assert len(data) == 2
        assert data == [
            {
                "span.status": "invalid_argument",
                "description": "bar",
                "count()": 1,
            },
            {
                "span.status": "ok",
                "description": "foo",
                "count()": 1,
            },
        ]
        assert meta["dataset"] == self.dataset

    def test_spm(self):
        self.store_spans(
            [
                self.create_span(
                    {"description": "foo", "sentry_tags": {"status": "success"}},
                    start_ts=self.ten_mins_ago,
                ),
            ],
            is_eap=self.is_eap,
        )
        response = self.do_request(
            {
                "field": ["description", "spm()"],
                "query": "",
                "orderby": "description",
                "project": self.project.id,
                "dataset": self.dataset,
            }
        )

        assert response.status_code == 200, response.content
        data = response.data["data"]
        meta = response.data["meta"]
        assert len(data) == 1
        assert data == [
            {
                "description": "foo",
                "spm()": 1 / (90 * 24 * 60),
            },
        ]
        assert meta["dataset"] == self.dataset

    def test_id_fields(self):
        self.store_spans(
            [
                self.create_span(
                    {"description": "foo", "sentry_tags": {"status": "success"}},
                    start_ts=self.ten_mins_ago,
                ),
                self.create_span(
                    {
                        "description": "bar",
                        "sentry_tags": {"status": "invalid_argument"},
                    },
                    start_ts=self.ten_mins_ago,
                ),
            ],
            is_eap=self.is_eap,
        )
        response = self.do_request(
            {
                "field": ["id", "span_id"],
                "query": "",
                "orderby": "id",
                "project": self.project.id,
                "dataset": self.dataset,
            }
        )

        assert response.status_code == 200, response.content
        data = response.data["data"]
        meta = response.data["meta"]
        assert len(data) == 2
        for obj in data:
            assert obj["id"] == obj["span_id"]
        assert meta["dataset"] == self.dataset

    def test_sentry_tags_vs_tags(self):
        self.store_spans(
            [
                self.create_span(
                    {"sentry_tags": {"transaction.method": "foo"}},
                    start_ts=self.ten_mins_ago,
                ),
            ],
            is_eap=self.is_eap,
        )
        response = self.do_request(
            {
                "field": ["transaction.method", "count()"],
                "query": "",
                "orderby": "count()",
                "project": self.project.id,
                "dataset": self.dataset,
            }
        )

        assert response.status_code == 200, response.content
        data = response.data["data"]
        meta = response.data["meta"]
        assert len(data) == 1
        assert data[0]["transaction.method"] == "foo"
        assert meta["dataset"] == self.dataset

    def test_sentry_tags_syntax(self):
        self.store_spans(
            [
                self.create_span(
                    {"sentry_tags": {"transaction.method": "foo"}},
                    start_ts=self.ten_mins_ago,
                ),
            ],
            is_eap=self.is_eap,
        )
        response = self.do_request(
            {
                "field": ["sentry_tags[transaction.method]", "count()"],
                "query": "",
                "orderby": "count()",
                "project": self.project.id,
                "dataset": self.dataset,
            }
        )

        assert response.status_code == 200, response.content
        data = response.data["data"]
        meta = response.data["meta"]
        assert len(data) == 1
        assert data[0]["sentry_tags[transaction.method]"] == "foo"
        assert meta["dataset"] == self.dataset

    def test_module_alias(self):
        # Delegates `span.module` to `sentry_tags[category]`. Maps `"db.redis"` spans to the `"cache"` module
        self.store_spans(
            [
                self.create_span(
                    {
                        "op": "db.redis",
                        "description": "EXEC *",
                        "sentry_tags": {
                            "description": "EXEC *",
                            "category": "db",
                            "op": "db.redis",
                            "transaction": "/app/index",
                        },
                    },
                    start_ts=self.ten_mins_ago,
                ),
            ],
            is_eap=self.is_eap,
        )

        response = self.do_request(
            {
                "field": ["span.module", "span.description"],
                "query": "span.module:cache",
                "project": self.project.id,
                "dataset": self.dataset,
            }
        )

        assert response.status_code == 200, response.content
        data = response.data["data"]
        meta = response.data["meta"]
        assert len(data) == 1
        assert data[0]["span.module"] == "cache"
        assert data[0]["span.description"] == "EXEC *"
        assert meta["dataset"] == self.dataset

    def test_device_class_filter_unknown(self):
        self.store_spans(
            [
                self.create_span({"sentry_tags": {"device.class": ""}}, start_ts=self.ten_mins_ago),
            ],
            is_eap=self.is_eap,
        )
        response = self.do_request(
            {
                "field": ["device.class", "count()"],
                "query": "device.class:Unknown",
                "orderby": "count()",
                "project": self.project.id,
                "dataset": self.dataset,
            }
        )

        assert response.status_code == 200, response.content
        data = response.data["data"]
        meta = response.data["meta"]
        assert len(data) == 1
        assert data[0]["device.class"] == "Unknown"
        assert meta["dataset"] == self.dataset

    def test_span_module(self):
        self.store_spans(
            [
                self.create_span(
                    {
                        "sentry_tags": {
                            "op": "http",
                            "category": "http",
                        }
                    },
                    start_ts=self.ten_mins_ago,
                ),
                self.create_span(
                    {
                        "sentry_tags": {
                            "op": "alternative",
                            "category": "other",
                        }
                    },
                    start_ts=self.ten_mins_ago,
                ),
                self.create_span(
                    {
                        "sentry_tags": {
                            "op": "alternative",
                            "category": "other",
                        }
                    },
                    start_ts=self.ten_mins_ago,
                ),
            ],
            is_eap=self.is_eap,
        )

        response = self.do_request(
            {
                "field": ["span.module", "count()"],
                "query": "",
                "orderby": "-count()",
                "project": self.project.id,
                "dataset": self.dataset,
            }
        )

        assert response.status_code == 200, response.content
        data = response.data["data"]
        meta = response.data["meta"]
        assert len(data) == 2
        assert data[0]["span.module"] == "other"
        assert data[1]["span.module"] == "http"
        assert meta["dataset"] == self.dataset

    def test_network_span(self):
        self.store_spans(
            [
                self.create_span(
                    {
                        "sentry_tags": {
                            "action": "GET",
                            "category": "http",
                            "description": "GET https://*.resource.com",
                            "domain": "*.resource.com",
                            "op": "http.client",
                            "status_code": "200",
                            "transaction": "/api/0/data/",
                            "transaction.method": "GET",
                            "transaction.op": "http.server",
                        }
                    },
                    start_ts=self.ten_mins_ago,
                ),
            ],
            is_eap=self.is_eap,
        )

        response = self.do_request(
            {
                "field": ["span.op", "span.status_code"],
                "query": "span.status_code:200",
                "project": self.project.id,
                "dataset": self.dataset,
            }
        )

        assert response.status_code == 200, response.content
        data = response.data["data"]
        meta = response.data["meta"]
        assert len(data) == 1
        assert data[0]["span.op"] == "http.client"
        assert data[0]["span.status_code"] == "200"
        assert meta["dataset"] == self.dataset

    def test_other_category_span(self):
        self.store_spans(
            [
                self.create_span(
                    {
                        "sentry_tags": {
                            "action": "GET",
                            "category": "alternative",
                            "description": "GET https://*.resource.com",
                            "domain": "*.resource.com",
                            "op": "alternative",
                            "status_code": "200",
                            "transaction": "/api/0/data/",
                            "transaction.method": "GET",
                            "transaction.op": "http.server",
                        }
                    },
                    start_ts=self.ten_mins_ago,
                ),
            ],
            is_eap=self.is_eap,
        )

        response = self.do_request(
            {
                "field": ["span.op", "span.status_code"],
                "query": "span.module:other span.status_code:200",
                "project": self.project.id,
                "dataset": self.dataset,
            }
        )

        assert response.status_code == 200, response.content
        data = response.data["data"]
        meta = response.data["meta"]
        assert len(data) == 1
        assert data[0]["span.op"] == "alternative"
        assert data[0]["span.status_code"] == "200"
        assert meta["dataset"] == self.dataset

    def test_inp_span(self):
        replay_id = uuid.uuid4().hex
        self.store_spans(
            [
                self.create_span(
                    {
                        "sentry_tags": {
                            "replay_id": replay_id,
                            "browser.name": "Chrome",
                            "transaction": "/pageloads/",
                        }
                    },
                    start_ts=self.ten_mins_ago,
                ),
            ],
            is_eap=self.is_eap,
        )
        response = self.do_request(
            {
                "field": ["replay.id", "browser.name", "origin.transaction", "count()"],
                "query": f"replay.id:{replay_id} AND browser.name:Chrome AND origin.transaction:/pageloads/",
                "orderby": "count()",
                "project": self.project.id,
                "dataset": self.dataset,
            }
        )

        assert response.status_code == 200, response.content
        data = response.data["data"]
        meta = response.data["meta"]
        assert len(data) == 1
        assert data[0]["replay.id"] == replay_id
        assert data[0]["browser.name"] == "Chrome"
        assert data[0]["origin.transaction"] == "/pageloads/"
        assert meta["dataset"] == self.dataset

    def test_id_filtering(self):
        span = self.create_span({"description": "foo"}, start_ts=self.ten_mins_ago)
        self.store_span(span, is_eap=self.is_eap)
        response = self.do_request(
            {
                "field": ["description", "count()"],
                "query": f"id:{span['span_id']}",
                "orderby": "description",
                "project": self.project.id,
                "dataset": self.dataset,
            }
        )

        assert response.status_code == 200, response.content
        data = response.data["data"]
        meta = response.data["meta"]
        assert len(data) == 1
        assert data[0]["description"] == "foo"
        assert meta["dataset"] == self.dataset

        response = self.do_request(
            {
                "field": ["description", "count()"],
                "query": f"transaction.id:{span['event_id']}",
                "orderby": "description",
                "project": self.project.id,
                "dataset": self.dataset,
            }
        )

        assert response.status_code == 200, response.content
        data = response.data["data"]
        meta = response.data["meta"]
        assert len(data) == 1
        assert data[0]["description"] == "foo"
        assert meta["dataset"] == self.dataset

    def test_span_op_casing(self):
        self.store_spans(
            [
                self.create_span(
                    {
                        "sentry_tags": {
                            "replay_id": "abc123",
                            "browser.name": "Chrome",
                            "transaction": "/pageloads/",
                            "op": "this is a transaction",
                        }
                    },
                    start_ts=self.ten_mins_ago,
                ),
            ],
            is_eap=self.is_eap,
        )
        response = self.do_request(
            {
                "field": ["span.op", "count()"],
                "query": 'span.op:"ThIs Is a TraNSActiON"',
                "orderby": "count()",
                "project": self.project.id,
                "dataset": self.dataset,
            }
        )

        assert response.status_code == 200, response.content
        data = response.data["data"]
        meta = response.data["meta"]
        assert len(data) == 1
        assert data[0]["span.op"] == "this is a transaction"
        assert meta["dataset"] == self.dataset

    def test_queue_span(self):
        self.store_spans(
            [
                self.create_span(
                    {
                        "measurements": {
                            "messaging.message.body.size": {
                                "value": 1024,
                                "unit": "byte",
                            },
                            "messaging.message.receive.latency": {
                                "value": 1000,
                                "unit": "millisecond",
                            },
                            "messaging.message.retry.count": {
                                "value": 2,
                                "unit": "none",
                            },
                        },
                        "sentry_tags": {
                            "transaction": "queue-processor",
                            "messaging.destination.name": "events",
                            "messaging.message.id": "abc123",
                            "trace.status": "ok",
                        },
                    },
                    start_ts=self.ten_mins_ago,
                ),
            ],
            is_eap=self.is_eap,
        )
        response = self.do_request(
            {
                "field": [
                    "transaction",
                    "messaging.destination.name",
                    "messaging.message.id",
                    "measurements.messaging.message.receive.latency",
                    "measurements.messaging.message.body.size",
                    "measurements.messaging.message.retry.count",
                    "trace.status",
                    "count()",
                ],
                "query": 'messaging.destination.name:"events"',
                "orderby": "count()",
                "project": self.project.id,
                "dataset": self.dataset,
            }
        )

        assert response.status_code == 200, response.content
        data = response.data["data"]
        meta = response.data["meta"]
        assert len(data) == 1
        assert data[0]["transaction"] == "queue-processor"
        assert data[0]["messaging.destination.name"] == "events"
        assert data[0]["messaging.message.id"] == "abc123"
        assert data[0]["trace.status"] == "ok"
        assert data[0]["measurements.messaging.message.receive.latency"] == 1000
        assert data[0]["measurements.messaging.message.body.size"] == 1024
        assert data[0]["measurements.messaging.message.retry.count"] == 2
        assert meta["dataset"] == self.dataset

    def test_tag_wildcards(self):
        self.store_spans(
            [
                self.create_span(
                    {"description": "foo", "tags": {"foo": "BaR"}},
                    start_ts=self.ten_mins_ago,
                ),
                self.create_span(
                    {"description": "qux", "tags": {"foo": "QuX"}},
                    start_ts=self.ten_mins_ago,
                ),
            ],
            is_eap=self.is_eap,
        )

        for query in [
            "foo:b*",
            "foo:*r",
            "foo:*a*",
            "foo:b*r",
        ]:
            response = self.do_request(
                {
                    "field": ["foo", "count()"],
                    "query": query,
                    "project": self.project.id,
                    "dataset": self.dataset,
                }
            )
            assert response.status_code == 200, response.content
            assert response.data["data"] == [{"foo": "BaR", "count()": 1}]

    def test_query_for_missing_tag(self):
        self.store_spans(
            [
                self.create_span(
                    {"description": "foo"},
                    start_ts=self.ten_mins_ago,
                ),
                self.create_span(
                    {"description": "qux", "tags": {"foo": "bar"}},
                    start_ts=self.ten_mins_ago,
                ),
            ],
            is_eap=self.is_eap,
        )

        response = self.do_request(
            {
                "field": ["foo", "count()"],
                "query": 'foo:""',
                "project": self.project.id,
                "dataset": self.dataset,
            }
        )
        assert response.status_code == 200, response.content
        assert response.data["data"] == [{"foo": "", "count()": 1}]

    def test_count_field_type(self):
        response = self.do_request(
            {
                "field": ["count()"],
                "project": self.project.id,
                "dataset": self.dataset,
            }
        )
        assert response.status_code == 200, response.content
        assert response.data["meta"]["fields"] == {"count()": "integer"}
        assert response.data["meta"]["units"] == {"count()": None}
        assert response.data["data"] == [{"count()": 0}]

    def _test_simple_measurements(self, keys):
        self.store_spans(
            [
                self.create_span(
                    {
                        "description": "foo",
                        "sentry_tags": {"status": "success"},
                        "tags": {"bar": "bar2"},
                    },
                    measurements={k: {"value": (i + 1) / 10} for i, (k, _, _) in enumerate(keys)},
                    start_ts=self.ten_mins_ago,
                ),
            ],
            is_eap=self.is_eap,
        )

        for i, (k, type, unit) in enumerate(keys):
            key = f"measurements.{k}"
            response = self.do_request(
                {
                    "field": [key],
                    "query": "description:foo",
                    "project": self.project.id,
                    "dataset": self.dataset,
                }
            )
            assert response.status_code == 200, response.content
            expected = {
                "dataScanned": "full",
                "dataset": mock.ANY,
                "datasetReason": "unchanged",
                "fields": {
                    key: type,
                    "id": "string",
                    "project.name": "string",
                },
                "isMetricsData": False,
                "isMetricsExtractedData": False,
                "tips": {},
                "units": {
                    key: unit,
                    "id": None,
                    "project.name": None,
                },
            }
            if self.is_eap:
                expected["accuracy"] = {
                    "confidence": [{}],
                }
            assert response.data["meta"] == expected
            assert response.data["data"] == [
                {
                    key: pytest.approx((i + 1) / 10),
                    "id": mock.ANY,
                    "project.name": self.project.slug,
                }
            ]

    def test_simple_measurements(self):
        keys = [
            ("app_start_cold", "duration", "millisecond"),
            ("app_start_warm", "duration", "millisecond"),
            (
                "frames_frozen",
                "number",
                None,
            ),  # should be integer but keeping it consistent
            ("frames_frozen_rate", "percentage", None),
            (
                "frames_slow",
                "number",
                None,
            ),  # should be integer but keeping it consistent
            ("frames_slow_rate", "percentage", None),
            (
                "frames_total",
                "number",
                None,
            ),  # should be integer but keeping it consistent
            ("time_to_initial_display", "duration", "millisecond"),
            ("time_to_full_display", "duration", "millisecond"),
            (
                "stall_count",
                "number",
                None,
            ),  # should be integer but keeping it consistent
            ("stall_percentage", "percentage", None),
            ("stall_stall_longest_time", "number", None),
            ("stall_stall_total_time", "number", None),
            ("cls", "number", None),
            ("fcp", "duration", "millisecond"),
            ("fid", "duration", "millisecond"),
            ("fp", "duration", "millisecond"),
            ("inp", "duration", "millisecond"),
            ("lcp", "duration", "millisecond"),
            ("ttfb", "duration", "millisecond"),
            ("ttfb.requesttime", "duration", "millisecond"),
            ("score.cls", "number", None),
            ("score.fcp", "number", None),
            ("score.fid", "number", None),
            ("score.inp", "number", None),
            ("score.lcp", "number", None),
            ("score.ttfb", "number", None),
            ("score.total", "number", None),
            ("score.weight.cls", "number", None),
            ("score.weight.fcp", "number", None),
            ("score.weight.fid", "number", None),
            ("score.weight.inp", "number", None),
            ("score.weight.lcp", "number", None),
            ("score.weight.ttfb", "number", None),
            ("messaging.message.receive.latency", "duration", "millisecond"),
            ("messaging.message.retry.count", "number", None),
            # size fields aren't property support pre-RPC
            ("cache.item_size", "number", None),
            ("messaging.message.body.size", "number", None),
        ]

        self._test_simple_measurements(keys)

    def test_environment(self):
        self.create_environment(self.project, name="prod")
        self.create_environment(self.project, name="test")
        self.store_spans(
            [
                self.create_span(
                    {"description": "foo", "sentry_tags": {"environment": "prod"}},
                    start_ts=self.ten_mins_ago,
                ),
                self.create_span(
                    {"description": "foo", "sentry_tags": {"environment": "test"}},
                    start_ts=self.ten_mins_ago,
                ),
            ],
            is_eap=self.is_eap,
        )
        response = self.do_request(
            {
                "field": ["environment", "count()"],
                "project": self.project.id,
                "environment": "prod",
                "orderby": "environment",
                "dataset": self.dataset,
            }
        )
        assert response.status_code == 200, response.content
        assert response.data["data"] == [
            {"environment": "prod", "count()": 1},
        ]

        response = self.do_request(
            {
                "field": ["environment", "count()"],
                "project": self.project.id,
                "environment": ["prod", "test"],
                "orderby": "environment",
                "dataset": self.dataset,
            }
        )
        assert response.status_code == 200, response.content
        assert response.data["data"] == [
            {"environment": "prod", "count()": 1},
            {"environment": "test", "count()": 1},
        ]

    def test_transaction(self):
        self.store_spans(
            [
                self.create_span(
                    {"description": "foo", "sentry_tags": {"transaction": "bar"}},
                    start_ts=self.ten_mins_ago,
                ),
            ],
            is_eap=self.is_eap,
        )
        response = self.do_request(
            {
                "field": ["description", "count()"],
                "query": "transaction:bar",
                "orderby": "description",
                "project": self.project.id,
                "dataset": self.dataset,
            }
        )

        assert response.status_code == 200, response.content
        data = response.data["data"]
        meta = response.data["meta"]
        assert len(data) == 1
        assert data == [
            {
                "description": "foo",
                "count()": 1,
            },
        ]
        assert meta["dataset"] == self.dataset

    def test_orderby_alias(self):
        self.store_spans(
            [
                self.create_span(
                    {"description": "foo", "sentry_tags": {"status": "success"}},
                    start_ts=self.ten_mins_ago,
                ),
                self.create_span(
                    {
                        "description": "bar",
                        "sentry_tags": {"status": "invalid_argument"},
                    },
                    duration=2000,
                    start_ts=self.ten_mins_ago,
                ),
            ],
            is_eap=self.is_eap,
        )
        response = self.do_request(
            {
                "field": ["span.description", "sum(span.self_time)"],
                "query": "",
                "orderby": "sum_span_self_time",
                "project": self.project.id,
                "dataset": self.dataset,
            }
        )
        assert response.status_code == 200, response.content
        data = response.data["data"]
        meta = response.data["meta"]
        assert len(data) == 2
        assert data == [
            {
                "span.description": "foo",
                "sum(span.self_time)": 1000,
            },
            {
                "span.description": "bar",
                "sum(span.self_time)": 2000,
            },
        ]
        assert meta["dataset"] == self.dataset

    @pytest.mark.querybuilder
    def test_explore_sample_query(self):
        spans = [
            self.create_span(
                {"description": "foo", "sentry_tags": {"status": "success"}},
                start_ts=self.ten_mins_ago,
            ),
            self.create_span(
                {"description": "bar", "sentry_tags": {"status": "invalid_argument"}},
                start_ts=self.nine_mins_ago,
            ),
        ]
        self.store_spans(
            spans,
            is_eap=self.is_eap,
        )
        response = self.do_request(
            {
                "field": [
                    "id",
                    "project",
                    "span.op",
                    "span.description",
                    "span.duration",
                    "timestamp",
                    "trace",
                    "transaction.span_id",
                ],
                # This is to skip INP spans
                "query": "!transaction.span_id:00",
                "orderby": "timestamp",
                "statsPeriod": "1h",
                "project": self.project.id,
                "dataset": self.dataset,
            }
        )
        assert response.status_code == 200, response.content
        data = response.data["data"]
        meta = response.data["meta"]
        assert len(data) == 2
        for source, result in zip(spans, data):
            assert result["id"] == source["span_id"], "id"
            assert result["span.duration"] == 1000.0, "duration"
            assert result["span.op"] == "", "op"
            assert result["span.description"] == source["description"], "description"
            ts = datetime.fromisoformat(result["timestamp"])
            assert ts.tzinfo == timezone.utc
            assert ts.timestamp() == pytest.approx(
                source["end_timestamp_precise"], abs=5
            ), "timestamp"
            assert result["transaction.span_id"] == source["segment_id"], "transaction.span_id"
            assert result["project"] == result["project.name"] == self.project.slug, "project"
        assert meta["dataset"] == self.dataset

    def test_span_status(self):
        self.store_spans(
            [
                self.create_span(
                    {"description": "foo", "sentry_tags": {"status": "internal_error"}},
                    start_ts=self.ten_mins_ago,
                ),
            ],
            is_eap=self.is_eap,
        )
        response = self.do_request(
            {
                "field": ["description", "count()"],
                "query": "span.status:internal_error",
                "orderby": "description",
                "project": self.project.id,
                "dataset": self.dataset,
            }
        )

        assert response.status_code == 200, response.content
        data = response.data["data"]
        meta = response.data["meta"]
        assert len(data) == 1
        assert data == [
            {
                "description": "foo",
                "count()": 1,
            },
        ]
        assert meta["dataset"] == self.dataset

    def test_handle_nans_from_snuba(self):
        self.store_spans(
            [self.create_span({"description": "foo"}, start_ts=self.ten_mins_ago)],
            is_eap=self.is_eap,
        )

        response = self.do_request(
            {
                "field": ["description", "count()"],
                "query": "span.status:internal_error",
                "orderby": "description",
                "project": self.project.id,
                "dataset": self.dataset,
            }
        )
        assert response.status_code == 200, response.content

    def test_in_filter(self):
        self.store_spans(
            [
                self.create_span(
                    {"description": "foo", "sentry_tags": {"transaction": "bar"}},
                    start_ts=self.ten_mins_ago,
                ),
                self.create_span(
                    {"description": "foo", "sentry_tags": {"transaction": "baz"}},
                    start_ts=self.ten_mins_ago,
                ),
                self.create_span(
                    {"description": "foo", "sentry_tags": {"transaction": "bat"}},
                    start_ts=self.ten_mins_ago,
                ),
            ],
            is_eap=self.is_eap,
        )
        response = self.do_request(
            {
                "field": ["transaction", "count()"],
                "query": "transaction:[bar, baz]",
                "orderby": "transaction",
                "project": self.project.id,
                "dataset": self.dataset,
            }
        )

        assert response.status_code == 200, response.content
        data = response.data["data"]
        meta = response.data["meta"]
        assert len(data) == 2
        assert data == [
            {
                "transaction": "bar",
                "count()": 1,
            },
            {
                "transaction": "baz",
                "count()": 1,
            },
        ]
        assert meta["dataset"] == self.dataset

    def _test_aggregate_filter(self, queries):
        self.store_spans(
            [
                self.create_span(
                    {"sentry_tags": {"transaction": "foo"}},
                    measurements={
                        "lcp": {"value": 5000},
                        "http.response_content_length": {"value": 5000},
                    },
                    start_ts=self.ten_mins_ago,
                ),
                self.create_span(
                    {"sentry_tags": {"transaction": "foo"}},
                    measurements={
                        "lcp": {"value": 5000},
                        "http.response_content_length": {"value": 5000},
                    },
                    start_ts=self.ten_mins_ago,
                ),
                self.create_span(
                    {"sentry_tags": {"transaction": "bar"}},
                    measurements={
                        "lcp": {"value": 1000},
                        "http.response_content_length": {"value": 1000},
                    },
                    start_ts=self.ten_mins_ago,
                ),
            ],
            is_eap=self.is_eap,
        )

        for query in queries:
            response = self.do_request(
                {
                    "field": ["transaction", "count()"],
                    "query": query,
                    "orderby": "transaction",
                    "project": self.project.id,
                    "dataset": self.dataset,
                }
            )
            assert response.status_code == 200, response.content
            data = response.data["data"]
            meta = response.data["meta"]
            assert len(data) == 1
            assert data[0]["transaction"] == "foo"
            assert data[0]["count()"] == 2
            assert meta["dataset"] == self.dataset

    def test_aggregate_filter(self):
        self._test_aggregate_filter(
            [
                "count():2",
                "count():>1",
                "avg(measurements.lcp):>3000",
                "avg(measurements.lcp):>3s",
                "count():>1 avg(measurements.lcp):>3000",
                "count():>1 AND avg(measurements.lcp):>3000",
                "count():>1 OR avg(measurements.lcp):>3000",
            ]
        )

    def test_pagination_samples(self):
        self.store_spans(
            [
                self.create_span(
                    {"description": "a"},
                    start_ts=self.ten_mins_ago,
                ),
                self.create_span(
                    {"description": "b"},
                    start_ts=self.ten_mins_ago,
                ),
            ],
            is_eap=self.is_eap,
        )
        response = self.do_request(
            {
                "field": ["description"],
                "query": "",
                "orderby": "description",
                "project": self.project.id,
                "dataset": self.dataset,
                "per_page": 1,
            }
        )
        assert response.status_code == 200, response.content
        assert response.data["data"] == [
            {
                "id": mock.ANY,
                "project.name": self.project.slug,
                "description": "a",
            },
        ]

        links = {}
        for url, attrs in parse_link_header(response["Link"]).items():
            links[attrs["rel"]] = attrs
            attrs["href"] = url

        assert links["previous"]["results"] == "false"
        assert links["next"]["results"] == "true"

        assert links["next"]["href"] is not None
        response = self.client.get(links["next"]["href"], format="json")
        assert response.status_code == 200, response.content
        assert response.data["data"] == [
            {
                "id": mock.ANY,
                "project.name": self.project.slug,
                "description": "b",
            },
        ]

        links = {}
        for url, attrs in parse_link_header(response["Link"]).items():
            links[attrs["rel"]] = attrs
            attrs["href"] = url

        assert links["previous"]["results"] == "true"
        assert links["next"]["results"] == "false"

        assert links["previous"]["href"] is not None
        response = self.client.get(links["previous"]["href"], format="json")
        assert response.status_code == 200, response.content
        assert response.data["data"] == [
            {
                "id": mock.ANY,
                "project.name": self.project.slug,
                "description": "a",
            },
        ]

        links = {}
        for url, attrs in parse_link_header(response["Link"]).items():
            links[attrs["rel"]] = attrs
            attrs["href"] = url

        assert links["previous"]["results"] == "false"
        assert links["next"]["results"] == "true"

    def test_precise_timestamps(self):
        self.store_spans(
            [
                self.create_span(
                    {"description": "foo", "sentry_tags": {"status": "success"}},
                    start_ts=self.ten_mins_ago,
                ),
            ],
            is_eap=self.is_eap,
        )
        response = self.do_request(
            {
                "field": ["precise.start_ts", "precise.finish_ts"],
                "project": self.project.id,
                "dataset": self.dataset,
                "statsPeriod": "1h",
            }
        )
        start = self.ten_mins_ago.timestamp()
        finish = start + 1
        assert response.status_code == 200, response.content
        assert response.data["data"] == [
            {
                "id": mock.ANY,
                "project.name": self.project.slug,
                "precise.start_ts": start,
                "precise.finish_ts": finish,
            },
        ]

    def test_replay_id(self):
        self.store_spans(
            [
                self.create_span(
                    {"description": "foo", "sentry_tags": {"replay_id": "123"}},
                    start_ts=self.ten_mins_ago,
                ),
                self.create_span(
                    {"description": "foo", "tags": {"replayId": "321"}},
                    start_ts=self.ten_mins_ago,
                ),
            ],
            is_eap=self.is_eap,
        )
        response = self.do_request(
            {
                "field": ["replay"],
                "project": self.project.id,
                "dataset": self.dataset,
                "orderby": "replay",
            }
        )
        assert response.status_code == 200, response.content
        assert response.data["data"] == [
            {
                "id": mock.ANY,
                "project.name": self.project.slug,
                "replay": "123",
            },
            {
                "id": mock.ANY,
                "project.name": self.project.slug,
                "replay": "321",
            },
        ]

    def test_user_display(self):
        self.store_spans(
            [
                self.create_span(
                    {
                        "description": "foo",
                        "sentry_tags": {"user.email": "test@test.com"},
                    },
                    start_ts=self.ten_mins_ago,
                ),
                self.create_span(
                    {"description": "foo", "sentry_tags": {"user.username": "test"}},
                    start_ts=self.ten_mins_ago,
                ),
            ],
            is_eap=self.is_eap,
        )
        response = self.do_request(
            {
                "field": ["user.display"],
                "project": self.project.id,
                "dataset": self.dataset,
                "orderby": "user.display",
            }
        )
        assert response.status_code == 200, response.content
        assert response.data["data"] == [
            {
                "id": mock.ANY,
                "project.name": self.project.slug,
                "user.display": "test",
            },
            {
                "id": mock.ANY,
                "project.name": self.project.slug,
                "user.display": "test@test.com",
            },
        ]

    def test_query_with_asterisk(self):
        self.store_spans(
            [
                self.create_span(
                    {"description": "select * from database"},
                    start_ts=self.ten_mins_ago,
                ),
            ],
            is_eap=self.is_eap,
        )
        response = self.do_request(
            {
                "field": ["span.description"],
                "query": 'span.description:"select \\* from database"',
                "project": self.project.id,
                "dataset": self.dataset,
            }
        )
        assert response.status_code == 200, response.content
        assert len(response.data["data"]) == 1
        assert response.data["data"][0]["span.description"] == "select * from database"

    def test_wildcard_queries_with_asterisk_literals(self):
        self.store_spans(
            [
                self.create_span(
                    {"description": "select * from database"},
                    start_ts=self.ten_mins_ago,
                ),
            ],
            is_eap=self.is_eap,
        )
        response = self.do_request(
            {
                "field": ["span.description"],
                "query": 'span.description:"select \\* * database"',
                "project": self.project.id,
                "dataset": self.dataset,
            }
        )
        assert response.status_code == 200, response.content
        assert len(response.data["data"]) == 1
        assert response.data["data"][0]["span.description"] == "select * from database"

    def test_free_text_wildcard_filter(self):
        spans = [
            self.create_span(
                {
                    "description": "barbarbar",
                    "sentry_tags": {"status": "invalid_argument"},
                },
                start_ts=self.ten_mins_ago,
            ),
            self.create_span(
                {"description": "foofoofoo", "sentry_tags": {"status": "success"}},
                start_ts=self.ten_mins_ago,
            ),
        ]
        self.store_spans(spans, is_eap=self.is_eap)
        response = self.do_request(
            {
                "field": ["count()", "description"],
                "query": "oof",
                "orderby": "-count()",
                "project": self.project.id,
                "dataset": self.dataset,
            }
        )

        assert response.status_code == 200, response.content
        data = response.data["data"]
        meta = response.data["meta"]
        assert len(data) == 1
        assert data == [
            {
                "count()": 1,
                "description": "foofoofoo",
            },
        ]
        assert meta["dataset"] == self.dataset


class OrganizationEventsEAPRPCSpanEndpointTest(OrganizationEventsSpanIndexedEndpointTest):
    is_eap = True

    def test_simple(self):
        self.store_spans(
            [
                self.create_span(
                    {"description": "foo", "sentry_tags": {"status": "success"}},
                    start_ts=self.ten_mins_ago,
                ),
                self.create_span(
                    {
                        "description": "bar",
                        "sentry_tags": {"status": "invalid_argument"},
                    },
                    start_ts=self.ten_mins_ago,
                ),
            ],
            is_eap=self.is_eap,
        )
        response = self.do_request(
            {
                "field": ["span.status", "description", "count()"],
                "query": "",
                "orderby": "description",
                "project": self.project.id,
                "dataset": self.dataset,
            }
        )

        assert response.status_code == 200, response.content
        data = response.data["data"]
        meta = response.data["meta"]
        assert len(data) == 2
        assert data == [
            {
                "span.status": "invalid_argument",
                "description": "bar",
                "count()": 1,
            },
            {
                "span.status": "success",
                "description": "foo",
                "count()": 1,
            },
        ]
        assert meta["dataset"] == self.dataset

    @pytest.mark.xfail(reason="event_id isn't being written to the new table")
    def test_id_filtering(self):
        super().test_id_filtering()

    def test_numeric_attr_without_space(self):
        self.store_spans(
            [
                self.create_span(
                    {
                        "description": "foo",
                        "sentry_tags": {"status": "success"},
                        "tags": {"foo": "five"},
                    },
                    measurements={"foo": {"value": 5}},
                    start_ts=self.ten_mins_ago,
                ),
            ],
            is_eap=self.is_eap,
        )

        response = self.do_request(
            {
                "field": [
                    "description",
                    "tags[foo,number]",
                    "tags[foo,string]",
                    "tags[foo]",
                ],
                "query": "",
                "orderby": "description",
                "project": self.project.id,
                "dataset": self.dataset,
            }
        )

        assert response.status_code == 200, response.content
        assert len(response.data["data"]) == 1
        data = response.data["data"]
        assert data[0]["tags[foo,number]"] == 5
        assert data[0]["tags[foo,string]"] == "five"
        assert data[0]["tags[foo]"] == "five"

    def test_numeric_attr_with_spaces(self):
        self.store_spans(
            [
                self.create_span(
                    {
                        "description": "foo",
                        "sentry_tags": {"status": "success"},
                        "tags": {"foo": "five"},
                    },
                    measurements={"foo": {"value": 5}},
                    start_ts=self.ten_mins_ago,
                ),
            ],
            is_eap=self.is_eap,
        )

        response = self.do_request(
            {
                "field": [
                    "description",
                    "tags[foo,    number]",
                    "tags[foo, string]",
                    "tags[foo]",
                ],
                "query": "",
                "orderby": "description",
                "project": self.project.id,
                "dataset": self.dataset,
            }
        )

        assert response.status_code == 200, response.content
        assert len(response.data["data"]) == 1
        data = response.data["data"]
        assert data[0]["tags[foo,    number]"] == 5
        assert data[0]["tags[foo, string]"] == "five"
        assert data[0]["tags[foo]"] == "five"

    def test_numeric_attr_filtering(self):
        self.store_spans(
            [
                self.create_span(
                    {
                        "description": "foo",
                        "sentry_tags": {"status": "success"},
                        "tags": {"foo": "five"},
                    },
                    measurements={"foo": {"value": 5}},
                    start_ts=self.ten_mins_ago,
                ),
                self.create_span(
                    {
                        "description": "bar",
                        "sentry_tags": {"status": "success", "foo": "five"},
                    },
                    measurements={"foo": {"value": 8}},
                    start_ts=self.ten_mins_ago,
                ),
            ],
            is_eap=self.is_eap,
        )

        response = self.do_request(
            {
                "field": ["description", "tags[foo,number]"],
                "query": "tags[foo,number]:5",
                "orderby": "description",
                "project": self.project.id,
                "dataset": self.dataset,
            }
        )

        assert response.status_code == 200, response.content
        assert len(response.data["data"]) == 1
        data = response.data["data"]
        assert data[0]["tags[foo,number]"] == 5
        assert data[0]["description"] == "foo"

    def test_long_attr_name(self):
        response = self.do_request(
            {
                "field": ["description", "z" * 201],
                "query": "",
                "orderby": "description",
                "project": self.project.id,
                "dataset": self.dataset,
            }
        )

        assert response.status_code == 400, response.content
        assert "Is Too Long" in response.data["detail"].title()

    def test_numeric_attr_orderby(self):
        self.store_spans(
            [
                self.create_span(
                    {
                        "description": "baz",
                        "sentry_tags": {"status": "success"},
                        "tags": {"foo": "five"},
                    },
                    measurements={"foo": {"value": 71}},
                    start_ts=self.ten_mins_ago,
                ),
                self.create_span(
                    {
                        "description": "foo",
                        "sentry_tags": {"status": "success"},
                        "tags": {"foo": "five"},
                    },
                    measurements={"foo": {"value": 5}},
                    start_ts=self.ten_mins_ago,
                ),
                self.create_span(
                    {
                        "description": "bar",
                        "sentry_tags": {"status": "success"},
                        "tags": {"foo": "five"},
                    },
                    measurements={"foo": {"value": 8}},
                    start_ts=self.ten_mins_ago,
                ),
            ],
            is_eap=self.is_eap,
        )

        response = self.do_request(
            {
                "field": ["description", "tags[foo,number]"],
                "query": "",
                "orderby": ["tags[foo,number]"],
                "project": self.project.id,
                "dataset": self.dataset,
            }
        )

        assert response.status_code == 200, response.content
        assert len(response.data["data"]) == 3
        data = response.data["data"]
        assert data[0]["tags[foo,number]"] == 5
        assert data[0]["description"] == "foo"
        assert data[1]["tags[foo,number]"] == 8
        assert data[1]["description"] == "bar"
        assert data[2]["tags[foo,number]"] == 71
        assert data[2]["description"] == "baz"

    def test_skip_aggregate_conditions_option(self):
        span_1 = self.create_span(
            {"description": "foo", "sentry_tags": {"status": "success"}},
            start_ts=self.ten_mins_ago,
        )
        span_2 = self.create_span(
            {"description": "bar", "sentry_tags": {"status": "invalid_argument"}},
            start_ts=self.ten_mins_ago,
        )
        self.store_spans(
            [span_1, span_2],
            is_eap=self.is_eap,
        )
        response = self.do_request(
            {
                "field": ["description"],
                "query": "description:foo count():>1",
                "orderby": "description",
                "project": self.project.id,
                "dataset": self.dataset,
                "allowAggregateConditions": "0",
            }
        )

        assert response.status_code == 200, response.content
        data = response.data["data"]
        meta = response.data["meta"]
        assert len(data) == 1
        assert data == [
            {
                "description": "foo",
                "project.name": self.project.slug,
                "id": span_1["span_id"],
            },
        ]
        assert meta["dataset"] == self.dataset

    def test_span_data_fields_http_resource(self):
        self.store_spans(
            [
                self.create_span(
                    {
                        "op": "resource.img",
                        "description": "/image/",
                        "data": {
                            "http.decoded_response_content_length": 1,
                            "http.response_content_length": 2,
                            "http.response_transfer_size": 3,
                        },
                    },
                    start_ts=self.ten_mins_ago,
                ),
            ],
            is_eap=self.is_eap,
        )

        response = self.do_request(
            {
                "field": [
                    "http.decoded_response_content_length",
                    "http.response_content_length",
                    "http.response_transfer_size",
                ],
                "query": "http.decoded_response_content_length:>0 http.response_content_length:>0 http.response_transfer_size:>0",
                "project": self.project.id,
                "dataset": self.dataset,
                "allowAggregateConditions": "0",
            }
        )
        assert response.status_code == 200, response.content
        assert response.data["data"] == [
            {
                "http.decoded_response_content_length": 1,
                "http.response_content_length": 2,
                "http.response_transfer_size": 3,
                "project.name": self.project.slug,
                "id": mock.ANY,
            },
        ]
        expected = {
            "dataScanned": "full",
            "dataset": mock.ANY,
            "datasetReason": "unchanged",
            "fields": {
                "http.decoded_response_content_length": "size",
                "http.response_content_length": "size",
                "http.response_transfer_size": "size",
                "id": "string",
                "project.name": "string",
            },
            "isMetricsData": False,
            "isMetricsExtractedData": False,
            "tips": {},
            "units": {
                "http.decoded_response_content_length": "byte",
                "http.response_content_length": "byte",
                "http.response_transfer_size": "byte",
                "id": None,
                "project.name": None,
            },
        }
        if self.is_eap:
            expected["accuracy"] = {
                "confidence": [{}],
            }
        assert response.data["meta"] == expected

    def test_filtering_numeric_attr(self):
        span_1 = self.create_span(
            {"description": "foo"},
            measurements={"foo": {"value": 30}},
            start_ts=self.ten_mins_ago,
        )
        span_2 = self.create_span(
            {"description": "foo"},
            measurements={"foo": {"value": 10}},
            start_ts=self.ten_mins_ago,
        )
        self.store_spans([span_1, span_2], is_eap=self.is_eap)

        response = self.do_request(
            {
                "field": ["tags[foo,number]"],
                "query": "span.duration:>=0 tags[foo,number]:>20",
                "project": self.project.id,
                "dataset": self.dataset,
            }
        )

        assert response.status_code == 200, response.content
        assert response.data["data"] == [
            {
                "id": span_1["span_id"],
                "project.name": self.project.slug,
                "tags[foo,number]": 30,
            },
        ]

    def test_aggregate_filter(self):
        self._test_aggregate_filter(
            [
                "count():2",
                "count():>1",
                "avg(measurements.lcp):>3000",
                "avg(measurements.lcp):>3s",
                "count():>1 avg(measurements.lcp):>3000",
                "count():>1 AND avg(measurements.lcp):>3000",
                "count():>1 OR avg(measurements.lcp):>3000",
                "(count():>1 AND avg(http.response_content_length):>3000) OR (count():>1 AND avg(measurements.lcp):>3000)",
            ]
        )

    @mock.patch(
        "sentry.utils.snuba_rpc._snuba_pool.urlopen",
        side_effect=urllib3.exceptions.TimeoutError,
    )
    def test_timeout(self, mock_rpc):
        response = self.do_request(
            {
                "field": ["span.status", "description", "count()"],
                "query": "",
                "orderby": "description",
                "project": self.project.id,
                "dataset": self.dataset,
            }
        )

        assert response.status_code == 400, response.content
        assert "Query timeout" in response.data["detail"]

    def test_extrapolation(self):
        """Extrapolation only changes the number when there's a sample rate"""
        spans = []
        spans.append(
            self.create_span(
                {
                    "description": "foo",
                    "sentry_tags": {"status": "success"},
                    "measurements": {"client_sample_rate": {"value": 0.1}},
                },
                start_ts=self.ten_mins_ago,
            )
        )
        spans.append(
            self.create_span(
                {
                    "description": "bar",
                    "sentry_tags": {"status": "success"},
                },
                start_ts=self.ten_mins_ago,
            )
        )
        self.store_spans(spans, is_eap=self.is_eap)
        response = self.do_request(
            {
                "field": ["description", "count()"],
                "orderby": "-count()",
                "query": "",
                "project": self.project.id,
                "dataset": self.dataset,
            }
        )

        assert response.status_code == 200, response.content
        data = response.data["data"]
        meta = response.data["meta"]
        confidence = meta["accuracy"]["confidence"]
        assert len(data) == 2
        assert len(confidence) == 2
        assert data[0]["count()"] == 10
        assert confidence[0]["count()"] == "low"
        assert data[1]["count()"] == 1
        assert confidence[1]["count()"] in ("high", "low")

    def test_span_duration(self):
        spans = [
            self.create_span(
                {"description": "bar", "sentry_tags": {"status": "invalid_argument"}},
                start_ts=self.ten_mins_ago,
            ),
            self.create_span(
                {"description": "foo", "sentry_tags": {"status": "success"}},
                start_ts=self.ten_mins_ago,
            ),
        ]
        self.store_spans(spans, is_eap=self.is_eap)
        response = self.do_request(
            {
                "field": ["span.duration", "description"],
                "query": "",
                "orderby": "description",
                "project": self.project.id,
                "dataset": self.dataset,
            }
        )

        assert response.status_code == 200, response.content
        data = response.data["data"]
        meta = response.data["meta"]
        assert len(data) == 2
        assert data == [
            {
                "span.duration": 1000.0,
                "description": "bar",
                "project.name": self.project.slug,
                "id": spans[0]["span_id"],
            },
            {
                "span.duration": 1000.0,
                "description": "foo",
                "project.name": self.project.slug,
                "id": spans[1]["span_id"],
            },
        ]
        assert meta["dataset"] == self.dataset

    def test_aggregate_numeric_attr(self):
        self.store_spans(
            [
                self.create_span(
                    {
                        "description": "foo",
                        "sentry_tags": {"status": "success"},
                        "tags": {"bar": "bar1"},
                    },
                    start_ts=self.ten_mins_ago,
                ),
                self.create_span(
                    {
                        "description": "foo",
                        "sentry_tags": {"status": "success"},
                        "tags": {"bar": "bar2"},
                    },
                    measurements={"foo": {"value": 5}},
                    start_ts=self.ten_mins_ago,
                ),
            ],
            is_eap=self.is_eap,
        )

        response = self.do_request(
            {
                "field": [
                    "description",
                    "count_unique(bar)",
                    "count_unique(tags[bar])",
                    "count_unique(tags[bar,string])",
                    "count()",
                    "count(span.duration)",
                    "count(tags[foo,     number])",
                    "sum(tags[foo,number])",
                    "avg(tags[foo,number])",
                    "p50(tags[foo,number])",
                    "p75(tags[foo,number])",
                    "p95(tags[foo,number])",
                    "p99(tags[foo,number])",
                    "p100(tags[foo,number])",
                    "min(tags[foo,number])",
                    "max(tags[foo,number])",
                ],
                "query": "",
                "orderby": "description",
                "project": self.project.id,
                "dataset": self.dataset,
            }
        )

        assert response.status_code == 200, response.content
        assert len(response.data["data"]) == 1
        data = response.data["data"]
        assert data[0] == {
            "description": "foo",
            "count_unique(bar)": 2,
            "count_unique(tags[bar])": 2,
            "count_unique(tags[bar,string])": 2,
            "count()": 2,
            "count(span.duration)": 2,
            "count(tags[foo,     number])": 1,
            "sum(tags[foo,number])": 5.0,
            "avg(tags[foo,number])": 5.0,
            "p50(tags[foo,number])": 5.0,
            "p75(tags[foo,number])": 5.0,
            "p95(tags[foo,number])": 5.0,
            "p99(tags[foo,number])": 5.0,
            "p100(tags[foo,number])": 5.0,
            "min(tags[foo,number])": 5.0,
            "max(tags[foo,number])": 5.0,
        }

    @pytest.mark.skip(reason="module not migrated over")
    def test_module_alias(self):
        super().test_module_alias()

    @pytest.mark.xfail(
        reason="wip: depends on rpc having a way to set a different default in virtual contexts"
    )
    def test_span_module(self):
        super().test_span_module()

    def test_inp_span(self):
        replay_id = uuid.uuid4().hex
        self.store_spans(
            [
                self.create_span(
                    {
                        "sentry_tags": {
                            "replay_id": replay_id,
                            "browser.name": "Chrome",
                            "transaction": "/pageloads/",
                        }
                    },
                    start_ts=self.ten_mins_ago,
                ),
            ],
            is_eap=self.is_eap,
        )
        response = self.do_request(
            {
                # Not moving origin.transaction to RPC, its equivalent to transaction and just represents the
                # transaction that's related to the span
                "field": ["replay.id", "browser.name", "transaction", "count()"],
                "query": f"replay.id:{replay_id} AND browser.name:Chrome AND transaction:/pageloads/",
                "orderby": "count()",
                "project": self.project.id,
                "dataset": self.dataset,
            }
        )

        assert response.status_code == 200, response.content
        data = response.data["data"]
        meta = response.data["meta"]
        assert len(data) == 1
        assert data[0]["replay.id"] == replay_id
        assert data[0]["browser.name"] == "Chrome"
        assert data[0]["transaction"] == "/pageloads/"
        assert meta["dataset"] == self.dataset

    @pytest.mark.xfail(
        reason="wip: depends on rpc having a way to set a different default in virtual contexts"
    )
    # https://github.com/getsentry/projects/issues/215?issue=getsentry%7Cprojects%7C488
    def test_other_category_span(self):
        super().test_other_category_span()

    @pytest.mark.xfail(
        reason="wip: not implemented yet, depends on rpc having a way to filter based on casing"
    )
    # https://github.com/getsentry/projects/issues/215?issue=getsentry%7Cprojects%7C489
    def test_span_op_casing(self):
        super().test_span_op_casing()

    def test_tag_wildcards(self):
        self.store_spans(
            [
                self.create_span(
                    {"description": "foo", "tags": {"foo": "bar"}},
                    start_ts=self.ten_mins_ago,
                ),
                self.create_span(
                    {"description": "qux", "tags": {"foo": "qux"}},
                    start_ts=self.ten_mins_ago,
                ),
            ],
            is_eap=self.is_eap,
        )

        for query in [
            "foo:b*",
            "foo:*r",
            "foo:*a*",
            "foo:b*r",
        ]:
            response = self.do_request(
                {
                    "field": ["foo", "count()"],
                    "query": query,
                    "project": self.project.id,
                    "dataset": self.dataset,
                }
            )
            assert response.status_code == 200, response.content
            assert response.data["data"] == [{"foo": "bar", "count()": 1}]

    @pytest.mark.xfail(reason="spm is not implemented, as spm will be replaced with spm")
    def test_spm(self):
        super().test_spm()

    def test_epm(self):
        self.store_spans(
            [
                self.create_span(
                    {"description": "foo", "sentry_tags": {"status": "success"}},
                    start_ts=self.ten_mins_ago,
                ),
            ],
            is_eap=self.is_eap,
        )
        response = self.do_request(
            {
                "field": ["description", "epm()"],
                "query": "",
                "orderby": "description",
                "project": self.project.id,
                "dataset": self.dataset,
            }
        )

        assert response.status_code == 200, response.content
        data = response.data["data"]
        meta = response.data["meta"]
        assert len(data) == 1
        assert data == [
            {
                "description": "foo",
                "epm()": 1 / (90 * 24 * 60),
            },
        ]
        assert meta["dataset"] == self.dataset
        assert meta["units"] == {"description": None, "epm()": "1/minute"}
        assert meta["fields"] == {"description": "string", "epm()": "rate"}

    def test_tpm(self):
        self.store_spans(
            [
                self.create_span(
                    {
                        "description": "foo",
                        "sentry_tags": {"status": "success"},
                        "is_segment": True,
                    },
                    start_ts=self.ten_mins_ago,
                ),
                self.create_span(
                    {"description": "foo", "sentry_tags": {"status": "success"}},
                    start_ts=self.ten_mins_ago,
                ),
            ],
            is_eap=self.is_eap,
        )

        response = self.do_request(
            {
                "field": ["description", "tpm()"],
                "query": "",
                "orderby": "description",
                "project": self.project.id,
                "dataset": self.dataset,
            }
        )

        segment_span_count = 1
        total_time = 90 * 24 * 60

        assert response.status_code == 200, response.content
        data = response.data["data"]
        meta = response.data["meta"]
        assert len(data) == 1
        assert data == [
            {
                "description": "foo",
                "tpm()": segment_span_count / total_time,
            },
        ]
        assert meta["dataset"] == self.dataset
        assert meta["units"] == {"description": None, "tpm()": "1/minute"}
        assert meta["fields"] == {"description": "string", "tpm()": "rate"}

    def test_p75_if(self):
        self.store_spans(
            [
                self.create_span({"is_segment": True}, start_ts=self.ten_mins_ago, duration=1000),
                self.create_span({"is_segment": True}, start_ts=self.ten_mins_ago, duration=1000),
                self.create_span({"is_segment": True}, start_ts=self.ten_mins_ago, duration=2000),
                self.create_span({"is_segment": True}, start_ts=self.ten_mins_ago, duration=2000),
                self.create_span({"is_segment": True}, start_ts=self.ten_mins_ago, duration=3000),
                self.create_span({"is_segment": True}, start_ts=self.ten_mins_ago, duration=3000),
                self.create_span({"is_segment": True}, start_ts=self.ten_mins_ago, duration=3000),
                self.create_span({"is_segment": True}, start_ts=self.ten_mins_ago, duration=4000),
                self.create_span({"is_segment": False}, start_ts=self.ten_mins_ago, duration=5000),
                self.create_span({"is_segment": False}, start_ts=self.ten_mins_ago, duration=5000),
                self.create_span({"is_segment": False}, start_ts=self.ten_mins_ago, duration=5000),
                self.create_span({"is_segment": False}, start_ts=self.ten_mins_ago, duration=5000),
            ],
            is_eap=self.is_eap,
        )

        response = self.do_request(
            {
                "field": ["p75_if(span.duration, is_transaction, true)"],
                "query": "",
                "project": self.project.id,
                "dataset": self.dataset,
            }
        )

        assert response.status_code == 200, response.content
        data = response.data["data"]
        meta = response.data["meta"]
        assert len(data) == 1
        assert data == [
            {
                "p75_if(span.duration, is_transaction, true)": 3000,
            },
        ]
        assert meta["dataset"] == self.dataset
        assert meta["units"] == {"p75_if(span.duration, is_transaction, true)": "millisecond"}
        assert meta["fields"] == {"p75_if(span.duration, is_transaction, true)": "duration"}

    def test_is_transaction(self):
        self.store_spans(
            [
                self.create_span(
                    {
                        "description": "foo",
                        "sentry_tags": {"status": "success"},
                        "is_segment": True,
                    },
                    start_ts=self.ten_mins_ago,
                ),
                self.create_span(
                    {
                        "description": "bar",
                        "sentry_tags": {"status": "success"},
                        "is_segment": False,
                    },
                    start_ts=self.ten_mins_ago,
                ),
            ],
            is_eap=self.is_eap,
        )
        response = self.do_request(
            {
                "field": ["span.status", "description", "count()", "is_transaction"],
                "query": "is_transaction:true",
                "orderby": "description",
                "project": self.project.id,
                "dataset": self.dataset,
            }
        )

        assert response.status_code == 200, response.content
        data = response.data["data"]
        meta = response.data["meta"]
        assert len(data) == 1
        assert data == [
            {
                "is_transaction": True,
                "span.status": "success",
                "description": "foo",
                "count()": 1,
            },
        ]
        assert meta["dataset"] == self.dataset

    def test_is_not_transaction(self):
        self.store_spans(
            [
                self.create_span(
                    {
                        "description": "foo",
                        "sentry_tags": {"status": "success"},
                        "is_segment": True,
                    },
                    start_ts=self.ten_mins_ago,
                ),
                self.create_span(
                    {
                        "description": "bar",
                        "sentry_tags": {"status": "success"},
                        "is_segment": False,
                    },
                    start_ts=self.ten_mins_ago,
                ),
            ],
            is_eap=self.is_eap,
        )
        response = self.do_request(
            {
                "field": ["span.status", "description", "count()", "is_transaction"],
                "query": "is_transaction:0",
                "orderby": "description",
                "project": self.project.id,
                "dataset": self.dataset,
            }
        )

        assert response.status_code == 200, response.content
        data = response.data["data"]
        meta = response.data["meta"]
        assert len(data) == 1
        assert data == [
            {
                "is_transaction": False,
                "span.status": "success",
                "description": "bar",
                "count()": 1,
            },
        ]
        assert meta["dataset"] == self.dataset

    def test_byte_fields(self):
        self.store_spans(
            [
                self.create_span(
                    {
                        "description": "foo",
                        "data": {
                            "cache.item_size": 1,
                            "messaging.message.body.size": 2,
                        },
                    },
                    start_ts=self.ten_mins_ago,
                ),
            ],
            is_eap=self.is_eap,
        )

        response = self.do_request(
            {
                "field": [
                    "cache.item_size",
                    "measurements.cache.item_size",
                    "messaging.message.body.size",
                    "measurements.messaging.message.body.size",
                ],
                "project": self.project.id,
                "dataset": self.dataset,
            }
        )

        assert response.data["data"] == [
            {
                "id": mock.ANY,
                "project.name": self.project.slug,
                "cache.item_size": 1.0,
                "measurements.cache.item_size": 1.0,
                "measurements.messaging.message.body.size": 2.0,
                "messaging.message.body.size": 2.0,
            },
        ]

        assert response.data["meta"]["fields"] == {
            "id": "string",
            "project.name": "string",
            "cache.item_size": "size",
            "measurements.cache.item_size": "size",
            "measurements.messaging.message.body.size": "size",
            "messaging.message.body.size": "size",
        }

        assert response.data["meta"]["units"] == {
            "id": None,
            "project.name": None,
            "cache.item_size": "byte",
            "measurements.cache.item_size": "byte",
            "measurements.messaging.message.body.size": "byte",
            "messaging.message.body.size": "byte",
        }

    def test_simple_measurements(self):
        keys = [
            ("app_start_cold", "duration", "millisecond"),
            ("app_start_warm", "duration", "millisecond"),
            (
                "frames_frozen",
                "number",
                None,
            ),  # should be integer but keeping it consistent
            ("frames_frozen_rate", "percentage", None),
            (
                "frames_slow",
                "number",
                None,
            ),  # should be integer but keeping it consistent
            ("frames_slow_rate", "percentage", None),
            (
                "frames_total",
                "number",
                None,
            ),  # should be integer but keeping it consistent
            ("time_to_initial_display", "duration", "millisecond"),
            ("time_to_full_display", "duration", "millisecond"),
            (
                "stall_count",
                "number",
                None,
            ),  # should be integer but keeping it consistent
            ("stall_percentage", "percentage", None),
            ("stall_stall_longest_time", "number", None),
            ("stall_stall_total_time", "number", None),
            ("cls", "number", None),
            ("fcp", "duration", "millisecond"),
            ("fid", "duration", "millisecond"),
            ("fp", "duration", "millisecond"),
            ("inp", "duration", "millisecond"),
            ("lcp", "duration", "millisecond"),
            ("ttfb", "duration", "millisecond"),
            ("ttfb.requesttime", "duration", "millisecond"),
            ("score.cls", "number", None),
            ("score.fcp", "number", None),
            ("score.fid", "number", None),
            ("score.inp", "number", None),
            ("score.lcp", "number", None),
            ("score.ttfb", "number", None),
            ("score.total", "number", None),
            ("score.weight.cls", "number", None),
            ("score.weight.fcp", "number", None),
            ("score.weight.fid", "number", None),
            ("score.weight.inp", "number", None),
            ("score.weight.lcp", "number", None),
            ("score.weight.ttfb", "number", None),
            ("cache.item_size", "size", "byte"),
            ("messaging.message.body.size", "size", "byte"),
            ("messaging.message.receive.latency", "duration", "millisecond"),
            ("messaging.message.retry.count", "number", None),
        ]

        self._test_simple_measurements(keys)

    def test_explore_sample_query(self):
        spans = [
            self.create_span(
                {"description": "foo", "sentry_tags": {"status": "success"}},
                start_ts=self.ten_mins_ago,
            ),
            self.create_span(
                {"description": "bar", "sentry_tags": {"status": "invalid_argument"}},
                start_ts=self.nine_mins_ago,
            ),
        ]
        self.store_spans(
            spans,
            is_eap=self.is_eap,
        )
        response = self.do_request(
            {
                "field": [
                    "id",
                    "project",
                    "span.op",
                    "span.description",
                    "span.duration",
                    "timestamp",
                    "trace",
                    "transaction.span_id",
                ],
                # This is to skip INP spans
                "query": "!transaction.span_id:00",
                "orderby": "timestamp",
                "statsPeriod": "1h",
                "project": self.project.id,
                "dataset": self.dataset,
            }
        )
        assert response.status_code == 200, response.content
        data = response.data["data"]
        meta = response.data["meta"]
        assert len(data) == 2
        for source, result in zip(spans, data):
            assert result["id"] == source["span_id"], "id"
            assert result["span.duration"] == 1000.0, "duration"
            # TODO: once the snuba change to return Nones has merged remove the or
            assert result["span.op"] is None or result["span.op"] == "", "op"
            assert result["span.description"] == source["description"], "description"
            ts = datetime.fromisoformat(result["timestamp"])
            assert ts.tzinfo == timezone.utc
            assert ts.timestamp() == pytest.approx(
                source["end_timestamp_precise"], abs=5
            ), "timestamp"
            assert result["transaction.span_id"] == source["segment_id"], "transaction.span_id"
            assert result["project"] == result["project.name"] == self.project.slug, "project"
        assert meta["dataset"] == self.dataset

    def test_query_for_missing_tag(self):
        self.store_spans(
            [
                self.create_span(
                    {"description": "foo"},
                    start_ts=self.ten_mins_ago,
                ),
                self.create_span(
                    {"description": "qux", "tags": {"foo": "bar"}},
                    start_ts=self.ten_mins_ago,
                ),
            ],
            is_eap=self.is_eap,
        )

        response = self.do_request(
            {
                "field": ["foo", "count()"],
                "query": "has:foo",
                "project": self.project.id,
                "dataset": self.dataset,
            }
        )
        assert response.status_code == 200, response.content
        assert response.data["data"] == [{"foo": "bar", "count()": 1}]

    def test_query_for_missing_tag_negated(self):
        self.store_spans(
            [
                self.create_span(
                    {"description": "foo"},
                    start_ts=self.ten_mins_ago,
                ),
                self.create_span(
                    {"description": "qux", "tags": {"foo": "bar"}},
                    start_ts=self.ten_mins_ago,
                ),
            ],
            is_eap=self.is_eap,
        )

        response = self.do_request(
            {
                "field": ["foo", "count()"],
                "query": "!has:foo",
                "project": self.project.id,
                "dataset": self.dataset,
            }
        )
        assert response.status_code == 200, response.content
        data = response.data["data"]
        assert len(data) == 1
        assert data[0]["foo"] == "" or data[0]["foo"] is None
        assert data[0]["count()"] == 1

    def test_device_class_filter_unknown(self):
        self.store_spans(
            [
                self.create_span({"sentry_tags": {"device.class": ""}}, start_ts=self.ten_mins_ago),
            ],
            is_eap=self.is_eap,
        )
        response = self.do_request(
            {
                "field": ["device.class", "count()"],
                "query": "device.class:Unknown",
                "orderby": "count()",
                "project": self.project.id,
                "dataset": self.dataset,
            }
        )

        assert response.status_code == 200, response.content
        data = response.data["data"]
        meta = response.data["meta"]
        assert len(data) == 1
        assert data[0]["device.class"] == "Unknown"
        assert meta["dataset"] == self.dataset

    def test_device_class_column(self):
        self.store_spans(
            [
                self.create_span(
                    {"sentry_tags": {"device.class": "1"}}, start_ts=self.ten_mins_ago
                ),
            ],
            is_eap=self.is_eap,
        )
        response = self.do_request(
            {
                "field": ["device.class", "count()"],
                "query": "",
                "orderby": "count()",
                "project": self.project.id,
                "dataset": self.dataset,
            }
        )

        assert response.status_code == 200, response.content
        data = response.data["data"]
        meta = response.data["meta"]
        assert len(data) == 1
        assert data[0]["device.class"] == "low"
        assert meta["dataset"] == self.dataset

    def test_http_response_count(self):
        self.store_spans(
            [
                self.create_span(
                    {"sentry_tags": {"status_code": "500"}}, start_ts=self.ten_mins_ago
                ),
            ],
            is_eap=self.is_eap,
        )
        self.store_spans(
            [
                self.create_span(
                    {"sentry_tags": {"status_code": "500"}}, start_ts=self.ten_mins_ago
                ),
            ],
            is_eap=self.is_eap,
        )
        self.store_spans(
            [
                self.create_span(
                    {"sentry_tags": {"status_code": "404"}}, start_ts=self.ten_mins_ago
                ),
            ],
            is_eap=self.is_eap,
        )
        self.store_spans(
            [
                self.create_span(
                    {"sentry_tags": {"status_code": "200"}}, start_ts=self.ten_mins_ago
                ),
            ],
            is_eap=self.is_eap,
        )
        response = self.do_request(
            {
                "field": [
                    "http_response_count(5)",
                    "http_response_count(4)",
                    "http_response_count(2)",
                ],
                "project": self.project.id,
                "dataset": self.dataset,
            }
        )

        assert response.status_code == 200, response.content
        data = response.data["data"]
        meta = response.data["meta"]
        assert len(data) == 1
        assert data[0]["http_response_count(5)"] == 2
        assert data[0]["http_response_count(4)"] == 1
        assert data[0]["http_response_count(2)"] == 1
        assert meta["dataset"] == self.dataset

    def test_http_response_rate(self):
        self.store_spans(
            [
                self.create_span(
                    {"sentry_tags": {"status_code": "500"}}, start_ts=self.ten_mins_ago
                ),
            ],
            is_eap=self.is_eap,
        )
        self.store_spans(
            [
                self.create_span(
                    {"sentry_tags": {"status_code": "500"}}, start_ts=self.ten_mins_ago
                ),
            ],
            is_eap=self.is_eap,
        )
        self.store_spans(
            [
                self.create_span(
                    {"sentry_tags": {"status_code": "404"}}, start_ts=self.ten_mins_ago
                ),
            ],
            is_eap=self.is_eap,
        )
        self.store_spans(
            [
                self.create_span(
                    {"sentry_tags": {"status_code": "200"}}, start_ts=self.ten_mins_ago
                ),
            ],
            is_eap=self.is_eap,
        )
        response = self.do_request(
            {
                "field": [
                    "http_response_rate(5)",
                    "http_response_rate(4)",
                    "http_response_rate(2)",
                ],
                "project": self.project.id,
                "dataset": self.dataset,
            }
        )

        assert response.status_code == 200, response.content
        data = response.data["data"]
        meta = response.data["meta"]
        assert len(data) == 1
        assert data[0]["http_response_rate(5)"] == 0.5
        assert data[0]["http_response_rate(4)"] == 0.25
        assert data[0]["http_response_rate(2)"] == 0.25
        assert meta["dataset"] == self.dataset
        assert meta["fields"] == {
            "http_response_rate(5)": "percentage",
            "http_response_rate(4)": "percentage",
            "http_response_rate(2)": "percentage",
        }
        assert meta["units"] == {
            "http_response_rate(5)": None,
            "http_response_rate(4)": None,
            "http_response_rate(2)": None,
        }

    def test_http_response_rate_missing_status_code(self):
        self.store_spans(
            [
                self.create_span({"sentry_tags": {}}, start_ts=self.ten_mins_ago),
            ],
            is_eap=self.is_eap,
        )
        response = self.do_request(
            {
                "field": [
                    "http_response_rate(5)",
                ],
                "project": self.project.id,
                "dataset": self.dataset,
            }
        )
        assert response.status_code == 200, response.content
        data = response.data["data"]
        meta = response.data["meta"]
        assert len(data) == 1
        assert data[0]["http_response_rate(5)"] is None
        assert meta["dataset"] == self.dataset

    def test_http_response_rate_invalid_param(self):
        self.store_spans(
            [
                self.create_span(
                    {"sentry_tags": {"status_code": "500"}}, start_ts=self.ten_mins_ago
                ),
            ],
            is_eap=self.is_eap,
        )
        response = self.do_request(
            {
                "field": [
                    "http_response_rate(a)",
                ],
                "project": self.project.id,
                "dataset": self.dataset,
            }
        )

        assert response.status_code == 400, response.content
        assert (
            "Invalid Parameter A. Must Be One Of ['1', '2', '3', '4', '5']"
            == response.data["detail"].title()
        )

    def test_http_response_rate_group_by(self):
        self.store_spans(
            [
                self.create_span(
                    {
                        "description": "description 1",
                        "sentry_tags": {"status_code": "500"},
                    },
                    start_ts=self.ten_mins_ago,
                ),
            ],
            is_eap=self.is_eap,
        )
        self.store_spans(
            [
                self.create_span(
                    {
                        "description": "description 1",
                        "sentry_tags": {"status_code": "200"},
                    },
                    start_ts=self.ten_mins_ago,
                ),
            ],
            is_eap=self.is_eap,
        )
        self.store_spans(
            [
                self.create_span(
                    {
                        "description": "description 2",
                        "sentry_tags": {"status_code": "500"},
                    },
                    start_ts=self.ten_mins_ago,
                ),
            ],
            is_eap=self.is_eap,
        )
        self.store_spans(
            [
                self.create_span(
                    {
                        "description": "description 2",
                        "sentry_tags": {"status_code": "500"},
                    },
                    start_ts=self.ten_mins_ago,
                ),
            ],
            is_eap=self.is_eap,
        )
        response = self.do_request(
            {
                "field": ["http_response_rate(5)", "description"],
                "project": self.project.id,
                "dataset": self.dataset,
                "orderby": "description",
            }
        )

        assert response.status_code == 200, response.content
        data = response.data["data"]
        meta = response.data["meta"]
        assert len(data) == 2
        assert data[0]["http_response_rate(5)"] == 0.5
        assert data[0]["description"] == "description 1"
        assert data[1]["http_response_rate(5)"] == 1.0
        assert data[1]["description"] == "description 2"
        assert meta["dataset"] == self.dataset

    def test_cache_miss_rate(self):
        self.store_spans(
            [
                self.create_span(
                    {
                        "data": {"cache.hit": False},
                    },
                    start_ts=self.ten_mins_ago,
                ),
                self.create_span(
                    {
                        "data": {"cache.hit": True},
                    },
                    start_ts=self.ten_mins_ago,
                ),
                self.create_span(
                    {
                        "data": {"cache.hit": True},
                    },
                    start_ts=self.ten_mins_ago,
                ),
                self.create_span(
                    {
                        "data": {"cache.hit": True},
                    },
                    start_ts=self.ten_mins_ago,
                ),
            ],
            is_eap=self.is_eap,
        )

        response = self.do_request(
            {
                "field": ["cache_miss_rate()"],
                "project": self.project.id,
                "dataset": self.dataset,
            }
        )

        assert response.status_code == 200, response.content
        data = response.data["data"]
        meta = response.data["meta"]
        assert len(data) == 1
        assert data[0]["cache_miss_rate()"] == 0.25
        assert meta["dataset"] == self.dataset

    def test_cache_hit(self):
        self.store_spans(
            [
                self.create_span(
                    {
                        "description": "get cache 1",
                        "data": {"cache.hit": False},
                    },
                    start_ts=self.ten_mins_ago,
                ),
                self.create_span(
                    {
                        "description": "get cache 2",
                        "data": {"cache.hit": True},
                    },
                    start_ts=self.ten_mins_ago,
                ),
            ],
            is_eap=self.is_eap,
        )

        response = self.do_request(
            {
                "field": ["cache.hit", "description"],
                "project": self.project.id,
                "dataset": self.dataset,
                "orderby": "description",
            }
        )

        assert response.status_code == 200, response.content
        data = response.data["data"]
        meta = response.data["meta"]
        assert len(data) == 2
        assert data[0]["cache.hit"] is False
        assert data[1]["cache.hit"] is True
        assert meta["dataset"] == self.dataset

    def test_searchable_contexts(self):
        self.store_spans(
            [
                self.create_span(
                    {"sentry_tags": {"device.model": "Apple"}},
                    start_ts=self.ten_mins_ago,
                ),
                self.create_span(
                    {"sentry_tags": {"request.url": "https://sentry/api/0/foo"}},
                    start_ts=self.ten_mins_ago,
                ),
            ],
            is_eap=self.is_eap,
        )

        response = self.do_request(
            {
                "field": ["device.model", "request.url"],
                "project": self.project.id,
                "dataset": self.dataset,
                "orderby": "device.model",
            }
        )

        assert response.status_code == 200, response.content
        data = response.data["data"]
        meta = response.data["meta"]
        assert len(data) == 2
        assert data[0]["device.model"] == "Apple"
        assert data[1]["request.url"] == "https://sentry/api/0/foo"
        assert meta["dataset"] == self.dataset

    def test_trace_status_rate(self):
        statuses = ["unknown", "internal_error", "unauthenticated", "ok", "ok"]
        self.store_spans(
            [
                self.create_span(
                    {"sentry_tags": {"trace.status": status}},
                    start_ts=self.ten_mins_ago,
                )
                for status in statuses
            ],
            is_eap=self.is_eap,
        )

        response = self.do_request(
            {
                "field": [
                    "trace_status_rate(ok)",
                    "trace_status_rate(unknown)",
                    "trace_status_rate(internal_error)",
                    "trace_status_rate(unauthenticated)",
                ],
                "project": self.project.id,
                "dataset": self.dataset,
            }
        )

        assert response.status_code == 200, response.content
        data = response.data["data"]
        meta = response.data["meta"]

        assert len(data) == 1
        assert data[0]["trace_status_rate(ok)"] == 0.4
        assert data[0]["trace_status_rate(unknown)"] == 0.2
        assert data[0]["trace_status_rate(internal_error)"] == 0.2
        assert data[0]["trace_status_rate(unauthenticated)"] == 0.2

        assert meta["dataset"] == self.dataset

    def test_failure_rate(self):
        trace_statuses = ["ok", "cancelled", "unknown", "failure"]
        self.store_spans(
            [
                self.create_span(
                    {"sentry_tags": {"status": status}},
                    start_ts=self.ten_mins_ago,
                )
                for status in trace_statuses
            ],
            is_eap=self.is_eap,
        )

        response = self.do_request(
            {
                "field": ["failure_rate()"],
                "project": self.project.id,
                "dataset": self.dataset,
            }
        )

        assert response.status_code == 200, response.content
        data = response.data["data"]
        meta = response.data["meta"]
        assert len(data) == 1
        assert data[0]["failure_rate()"] == 0.25
        assert meta["dataset"] == self.dataset

    def test_failure_rate_if(self):
        trace_statuses = ["ok", "cancelled", "unknown", "failure"]

        spans = [
            self.create_span(
                {
                    "sentry_tags": {"status": status},
                    "is_segment": True,
                },
                start_ts=self.ten_mins_ago,
            )
            for status in trace_statuses
        ]

        spans.append(
            self.create_span(
                {
                    "sentry_tags": {"status": "ok"},
                    "is_segment": False,
                },
                start_ts=self.ten_mins_ago,
            )
        )

        self.store_spans(spans, is_eap=self.is_eap)

        response = self.do_request(
            {
                "field": ["failure_rate_if(is_transaction, true)"],
                "project": self.project.id,
                "dataset": self.dataset,
            }
        )

        assert response.status_code == 200, response.content
        data = response.data["data"]
        meta = response.data["meta"]
        assert len(data) == 1
        assert data[0]["failure_rate_if(is_transaction, true)"] == 0.25
        assert meta["dataset"] == self.dataset
        assert meta["fields"] == {
            "failure_rate_if(is_transaction, true)": "percentage",
        }
        assert meta["units"] == {
            "failure_rate_if(is_transaction, true)": None,
        }

    def test_count_op(self):
        self.store_spans(
            [
                self.create_span(
                    {"op": "queue.process", "sentry_tags": {"op": "queue.process"}},
                    start_ts=self.ten_mins_ago,
                ),
                self.create_span(
                    {"op": "queue.process", "sentry_tags": {"op": "queue.process"}},
                    start_ts=self.ten_mins_ago,
                ),
                self.create_span(
                    {"op": "queue.publish", "sentry_tags": {"op": "queue.publish"}},
                    start_ts=self.ten_mins_ago,
                ),
            ],
            is_eap=self.is_eap,
        )

        response = self.do_request(
            {
                "field": [
                    "count_op(queue.process)",
                    "count_op(queue.publish)",
                ],
                "project": self.project.id,
                "dataset": self.dataset,
            }
        )

        assert response.status_code == 200, response.content
        data = response.data["data"]
        meta = response.data["meta"]

        assert len(data) == 1
        assert data[0]["count_op(queue.process)"] == 2
        assert data[0]["count_op(queue.publish)"] == 1

        assert meta["dataset"] == self.dataset

    def test_avg_if(self):
        self.store_spans(
            [
                self.create_span(
                    {"op": "queue.process", "sentry_tags": {"op": "queue.process"}},
                    duration=1000,
                    start_ts=self.ten_mins_ago,
                ),
                self.create_span(
                    {"op": "queue.process", "sentry_tags": {"op": "queue.process"}},
                    duration=2000,
                    start_ts=self.ten_mins_ago,
                ),
                self.create_span(
                    {"op": "queue.publish", "sentry_tags": {"op": "queue.publish"}},
                    duration=3000,
                    start_ts=self.ten_mins_ago,
                ),
            ],
            is_eap=self.is_eap,
        )

        response = self.do_request(
            {
                "field": [
                    "avg_if(span.duration, span.op, queue.process)",
                    "avg_if(span.duration, span.op, queue.publish)",
                ],
                "project": self.project.id,
                "dataset": self.dataset,
            }
        )

        assert response.status_code == 200, response.content
        data = response.data["data"]
        meta = response.data["meta"]
        assert len(data) == 1
        assert data[0]["avg_if(span.duration, span.op, queue.process)"] == 1500.0
        assert data[0]["avg_if(span.duration, span.op, queue.publish)"] == 3000.0
        assert meta["dataset"] == self.dataset

    def test_avg_compare(self):
        self.store_spans(
            [
                self.create_span(
                    {"sentry_tags": {"release": "foo"}},
                    duration=100,
                    start_ts=self.ten_mins_ago,
                ),
                self.create_span(
                    {"sentry_tags": {"release": "bar"}},
                    duration=10,
                    start_ts=self.ten_mins_ago,
                ),
            ],
            is_eap=self.is_eap,
        )

        response = self.do_request(
            {
                "field": ["avg_compare(span.self_time, release, foo, bar)"],
                "project": self.project.id,
                "dataset": self.dataset,
            }
        )

        assert response.status_code == 200, response.content
        data = response.data["data"]
        meta = response.data["meta"]
        assert len(data) == 1
        assert data[0]["avg_compare(span.self_time, release, foo, bar)"] == -0.9
        assert meta["dataset"] == self.dataset
        assert meta["fields"] == {
            "avg_compare(span.self_time, release, foo, bar)": "percentage",
        }
        assert meta["units"] == {
            "avg_compare(span.self_time, release, foo, bar)": None,
        }

    def test_avg_if_invalid_param(self):
        self.store_spans(
            [
                self.create_span(
                    {"op": "queue.process", "sentry_tags": {"op": "queue.process"}},
                    duration=1000,
                    start_ts=self.ten_mins_ago,
                ),
            ]
        )

        response = self.do_request(
            {
                "field": [
                    "avg_if(span.duration, span.duration, queue.process)",
                ],
                "project": self.project.id,
                "dataset": self.dataset,
            }
        )

        assert response.status_code == 400, response.content
        assert (
            "Span.Duration Is Invalid For Parameter 2 In Avg_If. Its A Millisecond Type Field, But It Must Be One Of These Types: {'String'}"
            == response.data["detail"].title()
        )

    def test_count_if_invalid_param(self):
        response = self.do_request(
            {
                "field": [
                    "count_if(span.description, equals, queue.process)",
                ],
                "project": self.project.id,
                "dataset": self.dataset,
            }
        )

        assert response.status_code == 400, response.content
        assert (
            "Span.Description Is Invalid For Parameter 1 In Count_If."
            == response.data["detail"].title()
        )

    def test_ttif_ttfd_contribution_rate(self):
        spans = []
        for _ in range(8):
            spans.append(
                self.create_span(
                    {"sentry_tags": {"ttid": "ttid", "ttfd": "ttfd"}},
                    start_ts=self.ten_mins_ago,
                ),
            )

        spans.extend(
            [
                self.create_span(
                    {"sentry_tags": {"ttfd": "ttfd", "ttid": ""}},
                    start_ts=self.ten_mins_ago,
                ),
                self.create_span(
                    {"sentry_tags": {"ttfd": "", "ttid": ""}},
                    start_ts=self.ten_mins_ago,
                ),
            ]
        )

        self.store_spans(spans, is_eap=self.is_eap)

        response = self.do_request(
            {
                "field": [
                    "ttid_contribution_rate()",
                    "ttfd_contribution_rate()",
                ],
                "project": self.project.id,
                "dataset": self.dataset,
            }
        )

        assert response.status_code == 200, response.content
        data = response.data["data"]
        meta = response.data["meta"]

        assert len(data) == 1
        assert data[0]["ttid_contribution_rate()"] == 0.8
        assert data[0]["ttfd_contribution_rate()"] == 0.9
        assert meta["dataset"] == self.dataset

    def test_count_scores(self):
        self.store_spans(
            [
                self.create_span(
                    {
                        "measurements": {
                            "score.ratio.lcp": {"value": 0.03},
                            "score.total": {"value": 0.43},
                        }
                    },
                    start_ts=self.ten_mins_ago,
                ),
                self.create_span(
                    {
                        "measurements": {
                            "score.total": {"value": 1.0},
                        }
                    },
                    start_ts=self.ten_mins_ago,
                ),
                self.create_span(
                    {
                        "measurements": {
                            "score.total": {"value": 0.0},
                        }
                    },
                    start_ts=self.ten_mins_ago,
                ),
            ],
            is_eap=self.is_eap,
        )

        response = self.do_request(
            {
                "field": [
                    "count_scores(measurements.score.lcp)",
                    "count_scores(measurements.score.total)",
                ],
                "project": self.project.id,
                "dataset": self.dataset,
            }
        )

        assert response.status_code == 200, response.content
        data = response.data["data"]
        meta = response.data["meta"]
        assert len(data) == 1
        assert data[0]["count_scores(measurements.score.lcp)"] == 1
        assert data[0]["count_scores(measurements.score.total)"] == 3
        assert meta["dataset"] == self.dataset

    def test_count_scores_filter(self):
        self.store_spans(
            [
                self.create_span(
                    {
                        "measurements": {
                            "score.ratio.lcp": {"value": 0.03},
                            "score.total": {"value": 0.43},
                        },
                        "sentry_tags": {"transaction": "foo_transaction"},
                    },
                    start_ts=self.ten_mins_ago,
                ),
                self.create_span(
                    {
                        "measurements": {
                            "score.total": {"value": 1.0},
                            "score.ratio.lcp": {"value": 0.03},
                        },
                        "sentry_tags": {"transaction": "foo_transaction"},
                    },
                    start_ts=self.ten_mins_ago,
                ),
                self.create_span(
                    {
                        "measurements": {
                            "score.total": {"value": 0.0},
                            "score.ratio.lcp": {"value": 0.03},
                        },
                        "sentry_tags": {"transaction": "bar_transaction"},
                    },
                    start_ts=self.ten_mins_ago,
                ),
            ],
            is_eap=self.is_eap,
        )

        response = self.do_request(
            {
                "field": ["count_scores(measurements.score.lcp)", "transaction"],
                "query": "count_scores(measurements.score.lcp):>1",
                "project": self.project.id,
                "dataset": self.dataset,
            }
        )

        assert response.status_code == 200, response.content
        data = response.data["data"]
        meta = response.data["meta"]
        assert len(data) == 1
        assert data[0]["count_scores(measurements.score.lcp)"] == 2
        assert data[0]["transaction"] == "foo_transaction"
        assert meta["dataset"] == self.dataset

    def test_time_spent_percentage(self):
        spans = []
        for _ in range(4):
            spans.append(
                self.create_span({"sentry_tags": {"transaction": "foo_transaction"}}, duration=1),
            )
        spans.append(
            self.create_span({"sentry_tags": {"transaction": "bar_transaction"}}, duration=1)
        )
        self.store_spans(spans, is_eap=self.is_eap)

        response = self.do_request(
            {
                "field": ["transaction", "time_spent_percentage()"],
                "query": "",
                "orderby": ["-time_spent_percentage()"],
                "project": self.project.id,
                "dataset": self.dataset,
            }
        )

        assert response.status_code == 200, response.content
        data = response.data["data"]
        meta = response.data["meta"]
        assert len(data) == 2
        assert data[0]["time_spent_percentage()"] == 0.8
        assert data[0]["transaction"] == "foo_transaction"
        assert data[1]["time_spent_percentage()"] == 0.2
        assert data[1]["transaction"] == "bar_transaction"
        assert meta["dataset"] == self.dataset

    def test_performance_score(self):
        self.store_spans(
            [
                self.create_span(
                    {
                        "measurements": {
                            "score.ratio.lcp": {"value": 0.02},
                        }
                    },
                    start_ts=self.ten_mins_ago,
                ),
                self.create_span(
                    {
                        "measurements": {
                            "score.ratio.lcp": {"value": 0.08},
                        }
                    },
                    start_ts=self.ten_mins_ago,
                ),
                self.create_span(
                    {
                        "measurements": {
                            "score.ratio.lcp": {"value": 0.08},
                        }
                    },
                    start_ts=self.ten_mins_ago,
                ),
            ],
            is_eap=self.is_eap,
        )

        response = self.do_request(
            {
                "field": [
                    "performance_score(measurements.score.lcp)",
                ],
                "project": self.project.id,
                "dataset": self.dataset,
            }
        )

        assert response.status_code == 200, response.content
        data = response.data["data"]
        meta = response.data["meta"]
        assert len(data) == 1
        assert data[0]["performance_score(measurements.score.lcp)"] == 0.06
        assert meta["dataset"] == self.dataset

    def test_division_if(self):
        self.store_spans(
            [
                self.create_span(
                    {
                        "measurements": {
                            "frames.total": {"value": 100},
                            "frames.slow": {"value": 10},
                            "frames.frozen": {"value": 20},
                        },
                        "sentry_tags": {"browser.name": "Chrome"},
                    }
                ),
                self.create_span(
                    {
                        "measurements": {
                            "frames.total": {"value": 100},
                            "frames.slow": {"value": 50},
                            "frames.frozen": {"value": 60},
                        },
                        "sentry_tags": {"browser.name": "Firefox"},
                    }
                ),
            ],
            is_eap=True,
        )

        response = self.do_request(
            {
                "field": [
                    "division_if(mobile.slow_frames,mobile.total_frames,browser.name,Chrome)",
                    "division_if(mobile.slow_frames,mobile.total_frames,browser.name,Firefox)",
                ],
                "project": self.project.id,
                "dataset": self.dataset,
            }
        )

        assert response.status_code == 200, response.content
        data = response.data["data"]
        meta = response.data["meta"]
        assert len(data) == 1
        assert (
            data[0]["division_if(mobile.slow_frames,mobile.total_frames,browser.name,Chrome)"]
            == 10 / 100
        )
        assert (
            data[0]["division_if(mobile.slow_frames,mobile.total_frames,browser.name,Firefox)"]
            == 50 / 100
        )
        assert meta["dataset"] == self.dataset
        assert meta["fields"] == {
            "division_if(mobile.slow_frames,mobile.total_frames,browser.name,Chrome)": "percentage",
            "division_if(mobile.slow_frames,mobile.total_frames,browser.name,Firefox)": "percentage",
        }

    def test_total_performance_score(self):
        self.store_spans(
            [
                self.create_span(
                    {
                        "measurements": {
                            "score.ratio.lcp": {"value": 0.0},
                        }
                    },
                    start_ts=self.ten_mins_ago,
                ),
                self.create_span(
                    {
                        "measurements": {
                            "score.ratio.lcp": {"value": 0.02},
                        }
                    },
                    start_ts=self.ten_mins_ago,
                ),
                self.create_span(
                    {
                        "measurements": {
                            "score.ratio.lcp": {"value": 0.04},
                        }
                    },
                    start_ts=self.ten_mins_ago,
                ),
                self.create_span(
                    {
                        "measurements": {
                            "score.ratio.cls": {"value": 0.08},
                        }
                    },
                    start_ts=self.ten_mins_ago,
                ),
                self.create_span(
                    {
                        "measurements": {
                            "score.ratio.inp": {"value": 0.5},
                        }
                    },
                    start_ts=self.ten_mins_ago,
                ),
                self.create_span(
                    {
                        "measurements": {
                            "score.ratio.fcp": {"value": 0.08},
                        }
                    },
                    start_ts=self.ten_mins_ago,
                ),
                self.create_span(
                    {
                        "measurements": {
                            "score.ratio.ttfb": {"value": 0.5},
                        }
                    },
                    start_ts=self.ten_mins_ago,
                ),
            ],
            is_eap=True,
        )

        response = self.do_request(
            {
                "field": [
                    "performance_score(measurements.score.lcp)",
                    "performance_score(measurements.score.cls)",
                    "performance_score(measurements.score.ttfb)",
                    "performance_score(measurements.score.fcp)",
                    "performance_score(measurements.score.inp)",
                    "performance_score(measurements.score.total)",
                ],
                "project": self.project.id,
                "dataset": self.dataset,
            }
        )

        assert response.status_code == 200, response.content
        data = response.data["data"]
        meta = response.data["meta"]
        assert len(data) == 1
        assert data[0]["performance_score(measurements.score.lcp)"] == 0.02
        assert data[0]["performance_score(measurements.score.cls)"] == 0.08
        assert data[0]["performance_score(measurements.score.ttfb)"] == 0.5
        assert data[0]["performance_score(measurements.score.fcp)"] == 0.08
        assert data[0]["performance_score(measurements.score.inp)"] == 0.5
        self.assertAlmostEqual(data[0]["performance_score(measurements.score.total)"], 0.23)

        assert meta["dataset"] == self.dataset

    def test_division(self):
        self.store_spans(
            [
                self.create_span(
                    {
                        "measurements": {
                            "frames.total": {"value": 100},
                            "frames.slow": {"value": 10},
                            "frames.frozen": {"value": 20},
                        }
                    }
                ),
            ],
            is_eap=True,
        )

        response = self.do_request(
            {
                "field": [
                    "division(mobile.slow_frames,mobile.total_frames)",
                    "division(mobile.frozen_frames,mobile.total_frames)",
                ],
                "project": self.project.id,
                "dataset": self.dataset,
            }
        )

        assert response.status_code == 200, response.content
        data = response.data["data"]
        meta = response.data["meta"]
        assert len(data) == 1
        assert data[0]["division(mobile.slow_frames,mobile.total_frames)"] == 10 / 100
        assert data[0]["division(mobile.frozen_frames,mobile.total_frames)"] == 20 / 100
        assert meta["dataset"] == self.dataset
        assert meta["fields"] == {
            "division(mobile.slow_frames,mobile.total_frames)": "percentage",
            "division(mobile.frozen_frames,mobile.total_frames)": "percentage",
        }

    def test_division_with_groupby(self):
        self.store_spans(
            [
                self.create_span(
                    {
                        "measurements": {
                            "frames.total": {"value": 100},
                            "frames.slow": {"value": 10},
                            "frames.frozen": {"value": 20},
                        },
                        "sentry_tags": {"transaction": "foo_transaction"},
                    }
                ),
            ],
            is_eap=True,
        )

        response = self.do_request(
            {
                "field": [
                    "transaction",
                    "division(mobile.slow_frames,mobile.total_frames)",
                    "division(mobile.frozen_frames,mobile.total_frames)",
                ],
                "project": self.project.id,
                "dataset": self.dataset,
            }
        )

        assert response.status_code == 200, response.content
        data = response.data["data"]
        meta = response.data["meta"]
        assert len(data) == 1
        assert data[0]["division(mobile.slow_frames,mobile.total_frames)"] == 10 / 100
        assert data[0]["division(mobile.frozen_frames,mobile.total_frames)"] == 20 / 100
        assert data[0]["transaction"] == "foo_transaction"
        assert meta["dataset"] == self.dataset

    def test_opportunity_score_zero_scores(self):
        self.store_spans(
            [
                self.create_span(
                    {
                        "measurements": {
                            "score.ratio.fcp": {"value": 0.0},
                            "score.ratio.cls": {"value": 0.0},
                            "score.ratio.ttfb": {"value": 0.0},
                            "score.ratio.lcp": {"value": 0.0},
                            "score.ratio.inp": {"value": 0.0},
                        },
                        "sentry_tags": {"transaction": "foo_transaction"},
                    }
                ),
                self.create_span(
                    {
                        "measurements": {
                            "score.ratio.fcp": {"value": 0.0},
                            "score.ratio.cls": {"value": 0.0},
                            "score.ratio.ttfb": {"value": 0.0},
                            "score.ratio.lcp": {"value": 0.0},
                            "score.ratio.inp": {"value": 0.0},
                        },
                        "sentry_tags": {"transaction": "bar_transaction"},
                    }
                ),
            ],
            is_eap=True,
        )

        response = self.do_request(
            {
                "field": [
                    "transaction",
                    "opportunity_score(measurements.score.total)",
                    "opportunity_score(measurements.score.lcp)",
                    "opportunity_score(measurements.score.inp)",
                    "opportunity_score(measurements.score.cls)",
                    "opportunity_score(measurements.score.ttfb)",
                    "opportunity_score(measurements.score.fcp)",
                ],
                "orderby": "transaction",
                "dataset": self.dataset,
                "project": self.project.id,
            }
        )

        assert response.status_code == 200, response.content
        data = response.data["data"]
        assert len(data) == 2
        assert data[0]["opportunity_score(measurements.score.lcp)"] == 0.5
        assert data[0]["opportunity_score(measurements.score.inp)"] == 0.5
        assert data[0]["opportunity_score(measurements.score.cls)"] == 0.5
        assert data[0]["opportunity_score(measurements.score.ttfb)"] == 0.5
        assert data[0]["opportunity_score(measurements.score.fcp)"] == 0.5
        assert data[0]["opportunity_score(measurements.score.total)"] == 0.5

        assert data[1]["opportunity_score(measurements.score.lcp)"] == 0.5
        assert data[1]["opportunity_score(measurements.score.inp)"] == 0.5
        assert data[1]["opportunity_score(measurements.score.cls)"] == 0.5
        assert data[1]["opportunity_score(measurements.score.ttfb)"] == 0.5
        assert data[1]["opportunity_score(measurements.score.fcp)"] == 0.5
        assert data[1]["opportunity_score(measurements.score.total)"] == 0.5

    def test_opportunity_score_simple(self):
        self.store_spans(
            [
                self.create_span(
                    {
                        "measurements": {
                            "score.ratio.fcp": {"value": 0.0},
                            "score.ratio.cls": {"value": 0.0},
                            "score.ratio.ttfb": {"value": 0.0},
                            "score.ratio.lcp": {"value": 1.0},
                            "score.ratio.inp": {"value": 0.0},
                        },
                    }
                ),
                self.create_span(
                    {
                        "measurements": {
                            "score.ratio.fcp": {"value": 0.0},
                            "score.ratio.cls": {"value": 0.0},
                            "score.ratio.ttfb": {"value": 0.0},
                            "score.ratio.lcp": {"value": 0.0},
                            "score.ratio.inp": {"value": 0.0},
                        },
                    }
                ),
            ],
            is_eap=True,
        )

        response = self.do_request(
            {
                "field": [
                    "transaction",
                    "opportunity_score(measurements.score.lcp)",
                    "opportunity_score(measurements.score.inp)",
                    "opportunity_score(measurements.score.cls)",
                    "opportunity_score(measurements.score.ttfb)",
                    "opportunity_score(measurements.score.fcp)",
                    "opportunity_score(measurements.score.total)",
                ],
                "orderby": "transaction",
                "dataset": self.dataset,
                "project": self.project.id,
            }
        )

        assert response.status_code == 200, response.content
        data = response.data["data"]
        assert len(data) == 1
        assert data[0]["opportunity_score(measurements.score.lcp)"] == 0.5
        assert data[0]["opportunity_score(measurements.score.inp)"] == 1.0
        assert data[0]["opportunity_score(measurements.score.cls)"] == 1.0
        assert data[0]["opportunity_score(measurements.score.ttfb)"] == 1.0
        assert data[0]["opportunity_score(measurements.score.fcp)"] == 1.0
        self.assertAlmostEqual(data[0]["opportunity_score(measurements.score.total)"], 0.85)

    def test_opportunity_score_with_transaction(self):
        self.store_spans(
            [
                self.create_span(
                    {
                        "measurements": {
                            "score.ratio.fcp": {"value": 0.0},
                            "score.ratio.cls": {"value": 0.0},
                            "score.ratio.ttfb": {"value": 0.0},
                            "score.ratio.lcp": {"value": 1.0},
                            "score.ratio.inp": {"value": 0.0},
                        },
                        "sentry_tags": {"transaction": "foo_transaction"},
                    }
                ),
                self.create_span(
                    {
                        "measurements": {
                            "score.ratio.fcp": {"value": 0.0},
                            "score.ratio.cls": {"value": 0.0},
                            "score.ratio.ttfb": {"value": 0.0},
                            "score.ratio.lcp": {"value": 0.0},
                            "score.ratio.inp": {"value": 0.0},
                        },
                        "sentry_tags": {"transaction": "bar_transaction"},
                    }
                ),
            ],
            is_eap=True,
        )

        response = self.do_request(
            {
                "field": [
                    "transaction",
                    "opportunity_score(measurements.score.lcp)",
                    "opportunity_score(measurements.score.inp)",
                    "opportunity_score(measurements.score.cls)",
                    "opportunity_score(measurements.score.ttfb)",
                    "opportunity_score(measurements.score.fcp)",
                    "opportunity_score(measurements.score.total)",
                ],
                "orderby": "transaction",
                "dataset": self.dataset,
                "project": self.project.id,
            }
        )

        assert response.status_code == 200, response.content
        data = response.data["data"]
        assert len(data) == 2

        assert data[0]["opportunity_score(measurements.score.lcp)"] == 0.5
        assert data[0]["opportunity_score(measurements.score.inp)"] == 0.5
        assert data[0]["opportunity_score(measurements.score.cls)"] == 0.5
        assert data[0]["opportunity_score(measurements.score.ttfb)"] == 0.5
        assert data[0]["opportunity_score(measurements.score.fcp)"] == 0.5
        assert data[0]["opportunity_score(measurements.score.total)"] == 0.5

        assert data[1]["opportunity_score(measurements.score.lcp)"] == 0
        assert data[1]["opportunity_score(measurements.score.inp)"] == 0.5
        assert data[1]["opportunity_score(measurements.score.cls)"] == 0.5
        assert data[1]["opportunity_score(measurements.score.ttfb)"] == 0.5
        assert data[1]["opportunity_score(measurements.score.fcp)"] == 0.5
        self.assertAlmostEqual(data[1]["opportunity_score(measurements.score.total)"], 0.35)

    def test_opportunity_score_with_filter(self):
        self.store_spans(
            [
                self.create_span(
                    {
                        "measurements": {
                            "score.ratio.fcp": {"value": 0.0},
                            "score.ratio.cls": {"value": 0.0},
                            "score.ratio.ttfb": {"value": 0.0},
                            "score.ratio.lcp": {"value": 1.0},
                            "score.ratio.inp": {"value": 0.0},
                        },
                        "sentry_tags": {
                            "transaction": "foo_transaction",
                            "browser.name": "Chrome",
                        },
                    }
                ),
                self.create_span(
                    {
                        "measurements": {
                            "score.ratio.fcp": {"value": 0.0},
                            "score.ratio.cls": {"value": 0.0},
                            "score.ratio.ttfb": {"value": 0.0},
                            "score.ratio.lcp": {"value": 0.0},
                            "score.ratio.inp": {"value": 0.0},
                        },
                        "sentry_tags": {
                            "transaction": "bar_transaction",
                            "browser.name": "Chrome",
                        },
                    }
                ),
                self.create_span(
                    {
                        "measurements": {
                            "score.ratio.fcp": {"value": 0.0},
                            "score.ratio.cls": {"value": 0.0},
                            "score.ratio.ttfb": {"value": 0.0},
                            "score.ratio.lcp": {"value": 0.0},
                            "score.ratio.inp": {"value": 0.0},
                        },
                        "sentry_tags": {
                            "transaction": "bar_transaction",
                            "browser.name": "Firefox",
                        },
                    }
                ),
            ],
            is_eap=True,
        )

        response = self.do_request(
            {
                "field": [
                    "transaction",
                    "opportunity_score(measurements.score.lcp)",
                    "opportunity_score(measurements.score.inp)",
                    "opportunity_score(measurements.score.cls)",
                    "opportunity_score(measurements.score.ttfb)",
                    "opportunity_score(measurements.score.fcp)",
                    "opportunity_score(measurements.score.total)",
                ],
                "query": "browser.name:Chrome",
                "orderby": "transaction",
                "dataset": self.dataset,
                "project": self.project.id,
            }
        )

        assert response.status_code == 200, response.content
        data = response.data["data"]
        assert len(data) == 2

        assert data[0]["opportunity_score(measurements.score.lcp)"] == 0.5
        assert data[0]["opportunity_score(measurements.score.inp)"] == 0.5
        assert data[0]["opportunity_score(measurements.score.cls)"] == 0.5
        assert data[0]["opportunity_score(measurements.score.ttfb)"] == 0.5
        assert data[0]["opportunity_score(measurements.score.fcp)"] == 0.5
        assert data[0]["opportunity_score(measurements.score.total)"] == 0.5

        assert data[1]["opportunity_score(measurements.score.lcp)"] == 0
        assert data[1]["opportunity_score(measurements.score.inp)"] == 0.5
        assert data[1]["opportunity_score(measurements.score.cls)"] == 0.5
        assert data[1]["opportunity_score(measurements.score.ttfb)"] == 0.5
        assert data[1]["opportunity_score(measurements.score.fcp)"] == 0.5
        self.assertAlmostEqual(data[1]["opportunity_score(measurements.score.total)"], 0.35)

    def test_total_opportunity_score_passes_with_bad_query(self):
        self.store_spans(
            [
                self.create_span(
                    {
                        "measurements": {
                            "score.ratio.fcp": {"value": 0.0},
                            "score.ratio.cls": {"value": 0.0},
                            "score.ratio.ttfb": {"value": 0.0},
                            "score.ratio.lcp": {"value": 1.0},
                            "score.ratio.inp": {"value": 0.0},
                        },
                        "sentry_tags": {
                            "transaction": "foo_transaction",
                            "browser.name": "Chrome",
                        },
                    }
                ),
            ],
            is_eap=True,
        )

        response = self.do_request(
            {
                "field": [
                    "transaction",
                    "opportunity_score(measurements.score.total)",
                ],
                "query": 'transaction.op:foo_transaction span.op:foo_transaction !transaction:"<< unparameterized >>" avg(measurements.score.total):>=0',
                "orderby": "transaction",
                "dataset": self.dataset,
                "project": self.project.id,
            }
        )

        assert response.status_code == 200, response.content

    def test_total_opportunity_score_missing_data(self):
        self.store_spans(
            [
                self.create_span(
                    {
                        "measurements": {
                            "score.ratio.fcp": {"value": 0.0},
                            "score.ratio.cls": {"value": 0.0},
                            "score.ratio.ttfb": {"value": 0.0},
                            "score.ratio.lcp": {"value": 1.0},
                        },
                    }
                ),
                self.create_span(
                    {
                        "measurements": {
                            "score.ratio.fcp": {"value": 0.0},
                            "score.ratio.cls": {"value": 0.0},
                            "score.ratio.ttfb": {"value": 0.0},
                            "score.ratio.lcp": {"value": 0.0},
                        },
                    }
                ),
                self.create_span(
                    {
                        "measurements": {
                            "score.ratio.fcp": {"value": 0.0},
                            "score.ratio.cls": {"value": 0.0},
                            "score.ratio.ttfb": {"value": 0.0},
                            "score.ratio.lcp": {"value": 0.0},
                        },
                    }
                ),
            ],
            is_eap=True,
        )

        response = self.do_request(
            {
                "field": [
                    "opportunity_score(measurements.score.total)",
                ],
                "dataset": self.dataset,
                "project": self.project.id,
            }
        )

        assert response.status_code == 200, response.content
        data = response.data["data"]
        assert len(data) == 1
        assert data[0]["opportunity_score(measurements.score.total)"] == 0.8571428571428572

    def test_count_starts(self):
        self.store_spans(
            [
                self.create_span(
                    {
                        "measurements": {"app_start_warm": {"value": 200}},
                        "sentry_tags": {"transaction": "foo_transaction"},
                    }
                ),
                self.create_span(
                    {
                        "measurements": {"app_start_warm": {"value": 100}},
                        "sentry_tags": {"transaction": "foo_transaction"},
                    }
                ),
                self.create_span(
                    {
                        "measurements": {"app_start_cold": {"value": 10}},
                        "sentry_tags": {"transaction": "foo_transaction"},
                    }
                ),
            ],
            is_eap=True,
        )

        response = self.do_request(
            {
                "field": [
                    "transaction",
                    "count_starts(measurements.app_start_warm)",
                    "count_starts(measurements.app_start_cold)",
                ],
                "project": self.project.id,
                "dataset": self.dataset,
            }
        )

        assert response.status_code == 200, response.content
        data = response.data["data"]
        meta = response.data["meta"]
        assert len(data) == 1
        assert data[0]["count_starts(measurements.app_start_warm)"] == 2
        assert data[0]["count_starts(measurements.app_start_cold)"] == 1
        assert meta["dataset"] == self.dataset

    @pytest.mark.skip(reason="replay id alias not migrated over")
    def test_replay_id(self):
        super().test_replay_id()

    @pytest.mark.skip(reason="user display alias not migrated over")
    def test_user_display(self):
        super().test_user_display()

    def test_unit_aggregate_filtering(self):
        spans = [
            self.create_span(
                {"description": "bar", "sentry_tags": {"status": "invalid_argument"}},
                start_ts=self.ten_mins_ago,
            ),
            self.create_span(
                {"description": "foo", "sentry_tags": {"status": "success"}},
                start_ts=self.ten_mins_ago,
            ),
        ]
        self.store_spans(spans, is_eap=self.is_eap)
        response = self.do_request(
            {
                "field": ["avg(span.duration)", "description"],
                "query": "avg(span.duration):>0.5s",
                "orderby": "description",
                "project": self.project.id,
                "dataset": self.dataset,
            }
        )

        assert response.status_code == 200, response.content
        data = response.data["data"]
        meta = response.data["meta"]
        assert len(data) == 2
        assert data == [
            {
                "avg(span.duration)": 1000.0,
                "description": "bar",
            },
            {
                "avg(span.duration)": 1000.0,
                "description": "foo",
            },
        ]
        assert meta["dataset"] == self.dataset

    def test_trace_id_in_filter(self):
        spans = [
            self.create_span(
                {"description": "bar", "trace_id": "1" * 32},
                start_ts=self.ten_mins_ago,
            ),
            self.create_span(
                {"description": "foo", "trace_id": "2" * 32},
                start_ts=self.ten_mins_ago,
            ),
        ]
        self.store_spans(spans, is_eap=self.is_eap)
        response = self.do_request(
            {
                "field": ["description"],
                "query": f"trace:[{'1' * 32}, {'2' * 32}]",
                "orderby": "description",
                "project": self.project.id,
                "dataset": self.dataset,
            }
        )

        assert response.status_code == 200, response.content
        data = response.data["data"]
        meta = response.data["meta"]
        assert len(data) == 2
        assert data == [
            {
                "description": "bar",
                "id": mock.ANY,
                "project.name": self.project.slug,
            },
            {
                "description": "foo",
                "id": mock.ANY,
                "project.name": self.project.slug,
            },
        ]
        assert meta["dataset"] == self.dataset

    def test_filtering_null_numeric_attr(self):
        spans = [
            self.create_span(
                {
                    "description": "bar",
                    "measurements": {"http.response.status_code": {"value": 200}},
                },
                start_ts=self.ten_mins_ago,
            ),
            self.create_span(
                {
                    "description": "foo",
                },
                start_ts=self.ten_mins_ago,
            ),
        ]
        self.store_spans(spans, is_eap=self.is_eap)
        response = self.do_request(
            {
                "field": [
                    "description",
                    "tags[http.response.status_code,number]",
                    "count()",
                ],
                "query": "!tags[http.response.status_code,number]:200",
                "orderby": "description",
                "project": self.project.id,
                "dataset": self.dataset,
            }
        )

        assert response.status_code == 200, response.content
        data = response.data["data"]
        meta = response.data["meta"]
        assert len(data) == 1
        assert data == [
            {
                "tags[http.response.status_code,number]": None,
                "description": "foo",
                "count()": 1,
            },
        ]
        assert meta["dataset"] == self.dataset

    def test_internal_fields(self):
        self.store_spans(
            [
                self.create_span(
                    {"description": "foo", "sentry_tags": {"status": "success"}},
                    start_ts=self.ten_mins_ago,
                ),
                self.create_span(
                    {"description": "zoo", "sentry_tags": {"status": "success"}},
                    start_ts=self.ten_mins_ago,
                ),
            ],
            is_eap=self.is_eap,
        )
        for private_field in [
            "sentry.organization_id",
            "sentry.item_type",
        ]:
            response = self.do_request(
                {
                    "field": [private_field, "count()"],
                    "query": "",
                    "orderby": private_field,
                    "project": self.project.id,
                    "dataset": self.dataset,
                    "statsPeriod": "1h",
                }
            )

            assert response.status_code == 400, response.content

    def test_transaction_profile_attributes(self):
        span_with_profile = self.create_span(start_ts=before_now(minutes=10))
        span_without_profile = self.create_span(
            {"profile_id": None}, start_ts=before_now(minutes=20)
        )
        self.store_spans(
            [span_with_profile, span_without_profile],
            is_eap=self.is_eap,
        )

        response = self.do_request(
            {
                "field": ["id", "profile.id", "timestamp"],
                "query": "",
                "orderby": "-timestamp",
                "project": self.project.id,
                "dataset": self.dataset,
                "statsPeriod": "1h",
            }
        )
        assert response.status_code == 200, response.content
        assert response.data["data"] == [
            {
                "id": span_with_profile["span_id"],
                "profile.id": span_with_profile["profile_id"],
                "project.name": self.project.slug,
                "timestamp": mock.ANY,
            },
            {
                "id": span_without_profile["span_id"],
                "profile.id": None,
                "project.name": self.project.slug,
                "timestamp": mock.ANY,
            },
        ]

        response = self.do_request(
            {
                "field": ["id", "profile.id", "timestamp"],
                "query": "has:profile.id",
                "orderby": "-timestamp",
                "project": self.project.id,
                "dataset": self.dataset,
                "statsPeriod": "1h",
            }
        )
        assert response.status_code == 200, response.content
        assert response.data["data"] == [
            {
                "id": span_with_profile["span_id"],
                "profile.id": span_with_profile["profile_id"],
                "project.name": self.project.slug,
                "timestamp": mock.ANY,
            },
        ]

    def test_continuous_profile_attributes(self):
        span_with_profile = self.create_span(
            {
                "profile_id": None,
                "sentry_tags": {
                    "profiler_id": uuid4().hex,
                    "thread.id": "123",
                    "thread.name": "main",
                },
            },
            start_ts=before_now(minutes=10),
        )
        span_without_profile = self.create_span(
            {"profile_id": None}, start_ts=before_now(minutes=20)
        )
        self.store_spans(
            [span_with_profile, span_without_profile],
            is_eap=self.is_eap,
        )

        response = self.do_request(
            {
                "field": ["id", "profiler.id", "thread.id", "thread.name", "timestamp"],
                "query": "",
                "orderby": "-timestamp",
                "project": self.project.id,
                "dataset": self.dataset,
                "statsPeriod": "1h",
            }
        )
        assert response.status_code == 200, response.content
        assert response.data["data"] == [
            {
                "id": span_with_profile["span_id"],
                "profiler.id": span_with_profile["sentry_tags"]["profiler_id"],
                "project.name": self.project.slug,
                "thread.id": span_with_profile["sentry_tags"]["thread.id"],
                "thread.name": span_with_profile["sentry_tags"]["thread.name"],
                "timestamp": mock.ANY,
            },
            {
                "id": span_without_profile["span_id"],
                "profiler.id": None,
                "project.name": self.project.slug,
                "thread.id": None,
                "thread.name": None,
                "timestamp": mock.ANY,
            },
        ]

        response = self.do_request(
            {
                "field": ["id", "profiler.id", "thread.id", "thread.name", "timestamp"],
                "query": "has:profiler.id",
                "orderby": "-timestamp",
                "project": self.project.id,
                "dataset": self.dataset,
                "statsPeriod": "1h",
            }
        )
        assert response.status_code == 200, response.content
        assert response.data["data"] == [
            {
                "id": span_with_profile["span_id"],
                "profiler.id": span_with_profile["sentry_tags"]["profiler_id"],
                "project.name": self.project.slug,
                "thread.id": span_with_profile["sentry_tags"]["thread.id"],
                "thread.name": span_with_profile["sentry_tags"]["thread.name"],
                "timestamp": mock.ANY,
            },
        ]

    def test_sampling_weight_does_not_fail(self):
        span = self.create_span(
            {
                "profile_id": None,
                "sentry_tags": {
                    "profiler_id": uuid4().hex,
                    "thread.id": "123",
                    "thread.name": "main",
                },
                "measurements": {"client_sample_rate": {"value": 0.5}},
            },
            start_ts=before_now(minutes=10),
        )
        self.store_spans([span], is_eap=self.is_eap)
        response = self.do_request(
            {
                "field": ["sentry.sampling_weight"],
                "query": "",
                "orderby": "sentry.sampling_weight",
                "project": self.project.id,
                "dataset": self.dataset,
            }
        )

        assert response.status_code == 200, response.content
        data = response.data["data"]
        meta = response.data["meta"]
        assert len(data) == 1
        # Sampling weight is 1 / client_sample_rate
        assert data[0]["sentry.sampling_weight"] == 2.0
        assert meta["dataset"] == self.dataset

    def test_sampling_factor_does_not_fail(self):
        span = self.create_span(
            {
                "profile_id": None,
                "sentry_tags": {
                    "profiler_id": uuid4().hex,
                    "thread.id": "123",
                    "thread.name": "main",
                },
                "measurements": {"client_sample_rate": {"value": 0.01}},
            },
            start_ts=before_now(minutes=10),
        )
        self.store_spans([span], is_eap=self.is_eap)
        response = self.do_request(
            {
                "field": ["sentry.sampling_factor"],
                "query": "",
                "orderby": "sentry.sampling_factor",
                "project": self.project.id,
                "dataset": self.dataset,
            }
        )

        assert response.status_code == 200, response.content
        data = response.data["data"]
        meta = response.data["meta"]
        assert len(data) == 1
        assert data[0]["sentry.sampling_factor"] == 0.01
        assert meta["dataset"] == self.dataset

    def test_is_starred_transaction(self):
        InsightsStarredSegment.objects.create(
            organization=self.organization,
            project=self.project,
            segment_name="foo",
            user_id=self.user.id,
        )

        self.store_spans(
            [
                self.create_span(
                    {
                        "description": "foo",
                        "sentry_tags": {"status": "success", "transaction": "foo"},
                        "is_segment": True,
                    },
                    start_ts=self.ten_mins_ago,
                ),
                self.create_span(
                    {
                        "description": "bar",
                        "sentry_tags": {"status": "success", "transaction": "bar"},
                        "is_segment": True,
                    },
                    start_ts=self.ten_mins_ago,
                ),
            ],
            is_eap=self.is_eap,
        )

        response = self.do_request(
            {
                "field": ["is_starred_transaction", "transaction"],
                "query": "",
                "project": self.project.id,
                "dataset": self.dataset,
                "orderby": "-is_starred_transaction",
            }
        )

        assert response.status_code == 200, response.content
        data = response.data["data"]
        assert len(data) == 2

        assert data[0]["is_starred_transaction"] is True
        assert data[0]["transaction"] == "foo"

        assert data[1]["is_starred_transaction"] is False
        assert data[1]["transaction"] == "bar"

    @mock.patch("sentry.api.utils.sentry_sdk.capture_exception")
    @mock.patch("sentry.utils.snuba_rpc._snuba_pool.urlopen")
    def test_snuba_error_handles_correctly(self, mock_sdk, mock_rpc_query):
        mock_rpc_query.side_effect = urllib3.exceptions.HTTPError()
        response = self.do_request(
            {
                "field": ["count()"],
                "query": "",
                "project": self.project.id,
                "dataset": self.dataset,
            }
        )

        assert response.status_code == 500, response.content
        mock_sdk.assert_called_once()

    def test_empty_string_equal(self):
        self.store_spans(
            [
                self.create_span(
                    {
                        "description": "foo",
                        "sentry_tags": {"user.email": "test@test.com"},
                    },
                    start_ts=self.ten_mins_ago,
                ),
                self.create_span(
                    {"description": "bar", "sentry_tags": {"user.email": ""}},
                    start_ts=self.ten_mins_ago,
                ),
            ],
            is_eap=self.is_eap,
        )
        response = self.do_request(
            {
                "field": ["user.email", "description", "count()"],
                "query": '!user.email:""',
                "orderby": "description",
                "project": self.project.id,
                "dataset": self.dataset,
            }
        )

        assert response.status_code == 200, response.content
        data = response.data["data"]
        meta = response.data["meta"]
        assert len(data) == 1
        assert data == [
            {
                "user.email": "test@test.com",
                "description": "foo",
                "count()": 1,
            },
        ]
        assert meta["dataset"] == self.dataset

    def test_empty_string_negation(self):
        self.store_spans(
            [
                self.create_span(
                    {
                        "description": "foo",
                        "sentry_tags": {"user.email": "test@test.com"},
                    },
                    start_ts=self.ten_mins_ago,
                ),
                self.create_span(
                    {"description": "bar", "sentry_tags": {"user.email": ""}},
                    start_ts=self.ten_mins_ago,
                ),
            ],
            is_eap=self.is_eap,
        )
        response = self.do_request(
            {
                "field": ["user.email", "description", "count()"],
                "query": 'user.email:""',
                "orderby": "description",
                "project": self.project.id,
                "dataset": self.dataset,
            }
        )

        assert response.status_code == 200, response.content
        data = response.data["data"]
        meta = response.data["meta"]
        assert len(data) == 1
        assert data == [
            {
                "user.email": "",
                "description": "bar",
                "count()": 1,
            },
        ]
        assert meta["dataset"] == self.dataset

    def test_has_parent_span_filter(self):
        spans = [
            self.create_span(
                {"parent_span_id": None},
                start_ts=self.ten_mins_ago,
            ),
            self.create_span(
                {},
                start_ts=self.ten_mins_ago,
            ),
        ]
        self.store_spans(spans, is_eap=self.is_eap)

        response = self.do_request(
            {
                "field": ["parent_span"],
                "query": "!has:parent_span",
                "project": self.project.id,
                "dataset": self.dataset,
            }
        )
        assert response.status_code == 200, response.content
        data = response.data["data"]
        meta = response.data["meta"]
        assert len(data) == 1
        assert data == [
            {
                "id": spans[0]["span_id"],
                "parent_span": None,
                "project.name": self.project.slug,
            }
        ]
        assert meta["dataset"] == self.dataset

        response = self.do_request(
            {
                "field": ["parent_span"],
                "query": "has:parent_span",
                "project": self.project.id,
                "dataset": self.dataset,
            }
        )
        assert response.status_code == 200, response.content
        data = response.data["data"]
        meta = response.data["meta"]
        assert len(data) == 1
        assert data == [
            {
                "id": spans[1]["span_id"],
                "parent_span": spans[1]["parent_span_id"],
                "project.name": self.project.slug,
            }
        ]
        assert meta["dataset"] == self.dataset

    def test_app_start_fields(self):
        self.store_spans(
            [
                self.create_span(
                    {
                        "description": "foo",
                        "sentry_tags": {
                            "ttid": "ttid",
                            "app_start_type": "cold",
                            "os.name": "Android",
                        },
                    },
                    start_ts=self.ten_mins_ago,
                ),
                self.create_span(
                    {
                        "description": "foo",
                        "sentry_tags": {
                            "ttid": "ttid",
                            "app_start_type": "warm",
                            "os.name": "iOS",
                        },
                    },
                    start_ts=self.ten_mins_ago,
                ),
                self.create_span(
                    {
                        "description": "foo",
                        "sentry_tags": {"app_start_type": "cold", "os.name": "Android"},
                    },
                    start_ts=self.ten_mins_ago,
                ),
            ],
            is_eap=self.is_eap,
        )
        response = self.do_request(
            {
                "field": ["app_start_type", "ttid", "os.name"],
                "query": "has:ttid",
                "orderby": "app_start_type",
                "project": self.project.id,
                "dataset": self.dataset,
            }
        )

        assert response.status_code == 200, response.content
        data = response.data["data"]
        meta = response.data["meta"]
        assert len(data) == 2
        assert data[0]["app_start_type"] == "cold"
        assert data[0]["ttid"] == "ttid"
        assert data[0]["os.name"] == "Android"
        assert data[1]["app_start_type"] == "warm"
        assert data[1]["ttid"] == "ttid"
        assert data[1]["os.name"] == "iOS"

        assert meta["dataset"] == self.dataset
        assert meta["dataset"] == self.dataset

    def test_count_if_two_args(self):
        self.store_spans(
            [
                self.create_span({"sentry_tags": {"release": "foo"}}),
                self.create_span(
                    {"sentry_tags": {"release": "bar"}},
                    duration=10,
                    start_ts=self.ten_mins_ago,
                ),
            ],
            is_eap=self.is_eap,
        )

        response = self.do_request(
            {
                "field": ["count_if(release,foo)"],
                "query": "",
                "project": self.project.id,
                "dataset": self.dataset,
            }
        )
        assert response.status_code == 200, response.content
        data = response.data["data"]
        meta = response.data["meta"]

        assert len(data) == 1
        assert data[0]["count_if(release,foo)"] == 1
        assert meta["dataset"] == self.dataset

    def test_span_ops_breakdown(self):
        self.store_spans(
            [
                self.create_span(
                    {
                        "measurements": {"span_ops.ops.http": {"value": 100}},
                    },
                ),
            ],
            is_eap=self.is_eap,
        )

        response = self.do_request(
            {
                "field": ["spans.http"],
                "query": "",
                "project": self.project.id,
                "dataset": self.dataset,
            }
        )
        assert response.status_code == 200, response.content
        data = response.data["data"]
        meta = response.data["meta"]

        assert len(data) == 1
        assert data[0]["spans.http"] == 100
        assert meta["dataset"] == self.dataset

    def test_special_characters(self):
        characters = "_.-"
        span = self.create_span(
            {"tags": {f"tag{c}": c for c in characters}},
            start_ts=self.ten_mins_ago,
        )
        self.store_spans(
            [
                span,
                self.create_span(start_ts=self.ten_mins_ago),
            ],
            is_eap=self.is_eap,
        )

        for c in characters:
            response = self.do_request(
                {
                    "field": [f"tag{c}"],
                    "query": f"tag{c}:{c}",
                    "project": self.project.id,
                    "dataset": self.dataset,
                }
            )
            assert response.status_code == 200, response.content
            assert response.data["data"] == [
                {
                    "id": span["span_id"],
                    "project.name": self.project.slug,
                    f"tag{c}": c,
                }
            ]

    def test_ai_total_tokens_returns_integer_meta(self):
        self.store_spans(
            [
                self.create_span(
                    {"data": {"ai_total_tokens_used": 100}},
                    start_ts=self.ten_mins_ago,
                ),
                self.create_span(
                    {"data": {"ai_total_tokens_used": 50}},
                    start_ts=self.ten_mins_ago,
                ),
            ],
            is_eap=self.is_eap,
        )

        response = self.do_request(
            {
                "field": ["sum(ai.total_tokens.used)"],
                "query": "",
                "project": self.project.id,
                "dataset": self.dataset,
            }
        )
        assert response.status_code == 200, response.content

        data, meta = response.data["data"], response.data["meta"]
        assert len(data) == 1
        assert data[0]["sum(ai.total_tokens.used)"] == 150
        assert meta["dataset"] == self.dataset
        assert meta["fields"]["sum(ai.total_tokens.used)"] == "integer"

<<<<<<< HEAD
    def test_equation_simple(self):
        self.store_spans(
            [
                self.create_span(
                    {"description": "foo", "sentry_tags": {"status": "success"}},
                    start_ts=self.ten_mins_ago,
                ),
                self.create_span(
                    {"description": "bar", "sentry_tags": {"status": "invalid_argument"}},
                    start_ts=self.ten_mins_ago,
                ),
            ],
            is_eap=self.is_eap,
        )
        equation = "equation|count() * 2"
        response = self.do_request(
            {
                "field": ["span.status", "description", equation],
                "query": "",
                "orderby": "description",
                "project": self.project.id,
                "dataset": self.dataset,
            }
        )

        assert response.status_code == 200, response.content
        data = response.data["data"]
        meta = response.data["meta"]
        assert len(data) == 2
        assert data == [
            {
                "span.status": "invalid_argument",
                "description": "bar",
                equation: 2,
            },
            {
                "span.status": "success",
                "description": "foo",
                equation: 2,
            },
        ]
        assert meta["dataset"] == self.dataset
        assert meta["fields"][equation] == "number"

    @pytest.mark.xfail(reason="Confidence isn't being returned by the RPC currently")
    def test_equation_with_extrapolation(self):
        """Extrapolation only changes the number when there's a sample rate"""
        spans = []
        spans.append(
            self.create_span(
                {
                    "description": "foo",
                    "sentry_tags": {"status": "success"},
                    "measurements": {"client_sample_rate": {"value": 0.1}},
                },
                start_ts=self.ten_mins_ago,
            )
        )
        spans.append(
            self.create_span(
                {
                    "description": "bar",
                    "sentry_tags": {"status": "success"},
                },
                start_ts=self.ten_mins_ago,
            )
        )
        self.store_spans(spans, is_eap=self.is_eap)
        equation = "equation|count() * (2)"
        response = self.do_request(
            {
                "field": ["description", equation],
                "orderby": f"-{equation}",
                "query": "",
=======
    def test_release(self):
        span1 = self.create_span(
            {
                "sentry_tags": {
                    "release": "1.0.8",
                    "environment": self.environment.name,
                },
            },
            start_ts=self.ten_mins_ago,
        )
        span2 = self.create_span(
            {
                "sentry_tags": {
                    "release": "1.0.9",
                    "environment": self.environment.name,
                },
            },
            start_ts=self.ten_mins_ago,
        )
        self.store_spans([span1, span2], is_eap=self.is_eap)

        response = self.do_request(
            {
                "field": ["release"],
                "query": "release:1.0.8",
                "project": self.project.id,
                "environment": self.environment.name,
                "dataset": self.dataset,
                "orderby": "release",
            }
        )
        assert response.status_code == 200, response.content
        assert response.data["data"] == [
            {
                "id": span1["span_id"],
                "project.name": self.project.slug,
                "release": "1.0.8",
            },
        ]

        response = self.do_request(
            {
                "field": ["release"],
                "query": "release:1*",
                "project": self.project.id,
                "dataset": self.dataset,
                "orderby": "release",
            }
        )
        assert response.status_code == 200, response.content
        assert response.data["data"] == [
            {
                "id": span1["span_id"],
                "project.name": self.project.slug,
                "release": "1.0.8",
            },
            {
                "id": span2["span_id"],
                "project.name": self.project.slug,
                "release": "1.0.9",
            },
        ]

    def test_latest_release_alias(self):
        self.create_release(version="0.8")
        span1 = self.create_span({"sentry_tags": {"release": "0.8"}}, start_ts=self.ten_mins_ago)
        self.store_spans([span1], is_eap=self.is_eap)

        response = self.do_request(
            {
                "field": ["release"],
                "query": "release:latest",
>>>>>>> dd50b409
                "project": self.project.id,
                "dataset": self.dataset,
            }
        )
        assert response.status_code == 200, response.content
<<<<<<< HEAD
        data = response.data["data"]
        meta = response.data["meta"]
        confidence = meta["accuracy"]["confidence"]
        assert len(data) == 2
        assert len(confidence) == 2
        assert data[0][equation] == 20
        assert confidence[0][equation] == "low"
        assert data[1][equation] == 2
        assert confidence[1][equation] in ("high", "low")

    def test_equation_all_symbols(self):
        self.store_spans(
            [
                self.create_span(
                    {"description": "foo", "sentry_tags": {"status": "success"}},
                    start_ts=self.ten_mins_ago,
                ),
                self.create_span(
                    {"description": "bar", "sentry_tags": {"status": "invalid_argument"}},
                    start_ts=self.ten_mins_ago,
                ),
            ],
            is_eap=self.is_eap,
        )
        equation = "equation|count() * 2 + 2 - 2 / 2"
        response = self.do_request(
            {
                "field": ["span.status", "description", equation],
                "query": "",
                "orderby": "description",
=======
        assert response.data["data"] == [
            {
                "id": span1["span_id"],
                "project.name": self.project.slug,
                "release": "0.8",
            }
        ]

        self.create_release(version="0.9")
        span2 = self.create_span({"sentry_tags": {"release": "0.9"}}, start_ts=self.ten_mins_ago)
        self.store_spans([span2], is_eap=self.is_eap)

        response = self.do_request(
            {
                "field": ["release"],
                "query": "release:latest",
>>>>>>> dd50b409
                "project": self.project.id,
                "dataset": self.dataset,
            }
        )
<<<<<<< HEAD

        assert response.status_code == 200, response.content
        data = response.data["data"]
        meta = response.data["meta"]
        assert len(data) == 2
        assert data == [
            {
                "span.status": "invalid_argument",
                "description": "bar",
                equation: 3,
            },
            {
                "span.status": "success",
                "description": "foo",
                equation: 3,
            },
        ]
        assert meta["dataset"] == self.dataset
        assert meta["fields"][equation] == "number"
=======
        assert response.status_code == 200, response.content
        assert response.data["data"] == [
            {
                "id": span2["span_id"],
                "project.name": self.project.slug,
                "release": "0.9",
            }
        ]

    def test_release_stage(self):
        replaced_release = self.create_release(
            version="replaced_release",
            environments=[self.environment],
            adopted=now(),
            unadopted=now(),
        )
        adopted_release = self.create_release(
            version="adopted_release",
            environments=[self.environment],
            adopted=now(),
        )
        self.create_release(version="not_adopted_release", environments=[self.environment])

        adopted_span = self.create_span(
            {
                "sentry_tags": {
                    "environment": self.environment.name,
                    "release": adopted_release.version,
                },
            },
            start_ts=self.ten_mins_ago,
        )
        replaced_span = self.create_span(
            {
                "sentry_tags": {
                    "environment": self.environment.name,
                    "release": replaced_release.version,
                },
            },
            start_ts=self.ten_mins_ago,
        )
        self.store_spans([adopted_span, replaced_span], is_eap=self.is_eap)

        request = {
            "field": ["release"],
            "project": self.project.id,
            "dataset": self.dataset,
            "orderby": "release",
            "environment": self.environment.name,
        }

        response = self.do_request({**request, "query": "release.stage:adopted"})
        assert response.status_code == 200, response.content
        assert response.data["data"] == [
            {
                "id": adopted_span["span_id"],
                "project.name": self.project.slug,
                "release": "adopted_release",
            },
        ]

        response = self.do_request({**request, "query": "!release.stage:low_adoption"})
        assert response.status_code == 200, response.content
        assert response.data["data"] == [
            {
                "id": adopted_span["span_id"],
                "project.name": self.project.slug,
                "release": "adopted_release",
            },
            {
                "id": replaced_span["span_id"],
                "project.name": self.project.slug,
                "release": "replaced_release",
            },
        ]

        response = self.do_request({**request, "query": "release.stage:[adopted,replaced]"})
        assert response.status_code == 200, response.content
        assert response.data["data"] == [
            {
                "id": adopted_span["span_id"],
                "project.name": self.project.slug,
                "release": "adopted_release",
            },
            {
                "id": replaced_span["span_id"],
                "project.name": self.project.slug,
                "release": "replaced_release",
            },
        ]

    def test_semver(self):
        release_1 = self.create_release(version="test@1.2.1")
        release_2 = self.create_release(version="test@1.2.2")
        release_3 = self.create_release(version="test@1.2.3")

        span1 = self.create_span(
            {"sentry_tags": {"release": release_1.version}}, start_ts=self.ten_mins_ago
        )
        span2 = self.create_span(
            {"sentry_tags": {"release": release_2.version}}, start_ts=self.ten_mins_ago
        )
        span3 = self.create_span(
            {"sentry_tags": {"release": release_3.version}}, start_ts=self.ten_mins_ago
        )
        self.store_spans([span1, span2, span3], is_eap=self.is_eap)

        request = {
            "field": ["release"],
            "project": self.project.id,
            "dataset": self.dataset,
            "orderby": "release",
        }

        response = self.do_request({**request, "query": "release.version:>1.2.1"})
        assert response.status_code == 200, response.content
        assert response.data["data"] == [
            {
                "id": span2["span_id"],
                "project.name": self.project.slug,
                "release": "test@1.2.2",
            },
            {
                "id": span3["span_id"],
                "project.name": self.project.slug,
                "release": "test@1.2.3",
            },
        ]

        with mock.patch("sentry.search.eap.spans.filter_aliases.constants.MAX_SEARCH_RELEASES", 2):
            response = self.do_request({**request, "query": "release.version:>1.2.1"})
        assert response.status_code == 200, response.content
        assert response.data["data"] == [
            {
                "id": span2["span_id"],
                "project.name": self.project.slug,
                "release": "test@1.2.2",
            },
            {
                "id": span3["span_id"],
                "project.name": self.project.slug,
                "release": "test@1.2.3",
            },
        ]

        response = self.do_request({**request, "query": "release.version:>=1.2.1"})
        assert response.status_code == 200, response.content
        assert response.data["data"] == [
            {
                "id": span1["span_id"],
                "project.name": self.project.slug,
                "release": "test@1.2.1",
            },
            {
                "id": span2["span_id"],
                "project.name": self.project.slug,
                "release": "test@1.2.2",
            },
            {
                "id": span3["span_id"],
                "project.name": self.project.slug,
                "release": "test@1.2.3",
            },
        ]

        response = self.do_request({**request, "query": "release.version:<1.2.2"})
        assert response.status_code == 200, response.content
        assert response.data["data"] == [
            {
                "id": span1["span_id"],
                "project.name": self.project.slug,
                "release": "test@1.2.1",
            }
        ]

        response = self.do_request({**request, "query": "release.version:1.2.2"})
        assert response.status_code == 200, response.content
        assert response.data["data"] == [
            {
                "id": span2["span_id"],
                "project.name": self.project.slug,
                "release": "test@1.2.2",
            }
        ]

        response = self.do_request({**request, "query": "!release.version:1.2.2"})
        assert response.status_code == 200, response.content
        assert response.data["data"] == [
            {
                "id": span1["span_id"],
                "project.name": self.project.slug,
                "release": "test@1.2.1",
            },
            {
                "id": span3["span_id"],
                "project.name": self.project.slug,
                "release": "test@1.2.3",
            },
        ]

    def test_semver_package(self):
        release_1 = self.create_release(version="test1@1.2.1")
        release_2 = self.create_release(version="test2@1.2.1")

        span1 = self.create_span(
            {"sentry_tags": {"release": release_1.version}}, start_ts=self.ten_mins_ago
        )
        span2 = self.create_span(
            {"sentry_tags": {"release": release_2.version}}, start_ts=self.ten_mins_ago
        )
        self.store_spans([span1, span2], is_eap=self.is_eap)

        request = {
            "field": ["release"],
            "project": self.project.id,
            "dataset": self.dataset,
            "orderby": "release",
        }

        response = self.do_request({**request, "query": "release.package:test1"})
        assert response.status_code == 200, response.content
        assert response.data["data"] == [
            {
                "id": span1["span_id"],
                "project.name": self.project.slug,
                "release": "test1@1.2.1",
            },
        ]

        response = self.do_request({**request, "query": "release.package:test2"})
        assert response.status_code == 200, response.content
        assert response.data["data"] == [
            {
                "id": span2["span_id"],
                "project.name": self.project.slug,
                "release": "test2@1.2.1",
            },
        ]

    def test_semver_build(self):
        release_1 = self.create_release(version="test@1.2.3+121")
        release_2 = self.create_release(version="test@1.2.3+122")

        span1 = self.create_span(
            {"sentry_tags": {"release": release_1.version}}, start_ts=self.ten_mins_ago
        )
        span2 = self.create_span(
            {"sentry_tags": {"release": release_2.version}}, start_ts=self.ten_mins_ago
        )
        self.store_spans([span1, span2], is_eap=self.is_eap)

        request = {
            "field": ["release"],
            "project": self.project.id,
            "dataset": self.dataset,
            "orderby": "release",
        }

        response = self.do_request({**request, "query": "release.build:121"})
        assert response.status_code == 200, response.content
        assert response.data["data"] == [
            {
                "id": span1["span_id"],
                "project.name": self.project.slug,
                "release": "test@1.2.3+121",
            },
        ]

        response = self.do_request({**request, "query": "release.build:122"})
        assert response.status_code == 200, response.content
        assert response.data["data"] == [
            {
                "id": span2["span_id"],
                "project.name": self.project.slug,
                "release": "test@1.2.3+122",
            },
        ]

        response = self.do_request({**request, "query": "!release.build:121"})
        assert response.status_code == 200, response.content
        assert response.data["data"] == [
            {
                "id": span2["span_id"],
                "project.name": self.project.slug,
                "release": "test@1.2.3+122",
            },
        ]
>>>>>>> dd50b409
<|MERGE_RESOLUTION|>--- conflicted
+++ resolved
@@ -4739,7 +4739,6 @@
         assert meta["dataset"] == self.dataset
         assert meta["fields"]["sum(ai.total_tokens.used)"] == "integer"
 
-<<<<<<< HEAD
     def test_equation_simple(self):
         self.store_spans(
             [
@@ -4814,86 +4813,11 @@
                 "field": ["description", equation],
                 "orderby": f"-{equation}",
                 "query": "",
-=======
-    def test_release(self):
-        span1 = self.create_span(
-            {
-                "sentry_tags": {
-                    "release": "1.0.8",
-                    "environment": self.environment.name,
-                },
-            },
-            start_ts=self.ten_mins_ago,
-        )
-        span2 = self.create_span(
-            {
-                "sentry_tags": {
-                    "release": "1.0.9",
-                    "environment": self.environment.name,
-                },
-            },
-            start_ts=self.ten_mins_ago,
-        )
-        self.store_spans([span1, span2], is_eap=self.is_eap)
-
-        response = self.do_request(
-            {
-                "field": ["release"],
-                "query": "release:1.0.8",
-                "project": self.project.id,
-                "environment": self.environment.name,
-                "dataset": self.dataset,
-                "orderby": "release",
-            }
-        )
-        assert response.status_code == 200, response.content
-        assert response.data["data"] == [
-            {
-                "id": span1["span_id"],
-                "project.name": self.project.slug,
-                "release": "1.0.8",
-            },
-        ]
-
-        response = self.do_request(
-            {
-                "field": ["release"],
-                "query": "release:1*",
-                "project": self.project.id,
-                "dataset": self.dataset,
-                "orderby": "release",
-            }
-        )
-        assert response.status_code == 200, response.content
-        assert response.data["data"] == [
-            {
-                "id": span1["span_id"],
-                "project.name": self.project.slug,
-                "release": "1.0.8",
-            },
-            {
-                "id": span2["span_id"],
-                "project.name": self.project.slug,
-                "release": "1.0.9",
-            },
-        ]
-
-    def test_latest_release_alias(self):
-        self.create_release(version="0.8")
-        span1 = self.create_span({"sentry_tags": {"release": "0.8"}}, start_ts=self.ten_mins_ago)
-        self.store_spans([span1], is_eap=self.is_eap)
-
-        response = self.do_request(
-            {
-                "field": ["release"],
-                "query": "release:latest",
->>>>>>> dd50b409
-                "project": self.project.id,
-                "dataset": self.dataset,
-            }
-        )
-        assert response.status_code == 200, response.content
-<<<<<<< HEAD
+                "project": self.project.id,
+                "dataset": self.dataset,
+            }
+        )
+        assert response.status_code == 200, response.content
         data = response.data["data"]
         meta = response.data["meta"]
         confidence = meta["accuracy"]["confidence"]
@@ -4924,7 +4848,107 @@
                 "field": ["span.status", "description", equation],
                 "query": "",
                 "orderby": "description",
-=======
+                "project": self.project.id,
+                "dataset": self.dataset,
+            }
+        )
+
+        assert response.status_code == 200, response.content
+        data = response.data["data"]
+        meta = response.data["meta"]
+        assert len(data) == 2
+        assert data == [
+            {
+                "span.status": "invalid_argument",
+                "description": "bar",
+                equation: 3,
+            },
+            {
+                "span.status": "success",
+                "description": "foo",
+                equation: 3,
+            },
+        ]
+        assert meta["dataset"] == self.dataset
+        assert meta["fields"][equation] == "number"
+
+    def test_release(self):
+        span1 = self.create_span(
+            {
+                "sentry_tags": {
+                    "release": "1.0.8",
+                    "environment": self.environment.name,
+                },
+            },
+            start_ts=self.ten_mins_ago,
+        )
+        span2 = self.create_span(
+            {
+                "sentry_tags": {
+                    "release": "1.0.9",
+                    "environment": self.environment.name,
+                },
+            },
+            start_ts=self.ten_mins_ago,
+        )
+        self.store_spans([span1, span2], is_eap=self.is_eap)
+
+        response = self.do_request(
+            {
+                "field": ["release"],
+                "query": "release:1.0.8",
+                "project": self.project.id,
+                "environment": self.environment.name,
+                "dataset": self.dataset,
+                "orderby": "release",
+            }
+        )
+        assert response.status_code == 200, response.content
+        assert response.data["data"] == [
+            {
+                "id": span1["span_id"],
+                "project.name": self.project.slug,
+                "release": "1.0.8",
+            },
+        ]
+
+        response = self.do_request(
+            {
+                "field": ["release"],
+                "query": "release:1*",
+                "project": self.project.id,
+                "dataset": self.dataset,
+                "orderby": "release",
+            }
+        )
+        assert response.status_code == 200, response.content
+        assert response.data["data"] == [
+            {
+                "id": span1["span_id"],
+                "project.name": self.project.slug,
+                "release": "1.0.8",
+            },
+            {
+                "id": span2["span_id"],
+                "project.name": self.project.slug,
+                "release": "1.0.9",
+            },
+        ]
+
+    def test_latest_release_alias(self):
+        self.create_release(version="0.8")
+        span1 = self.create_span({"sentry_tags": {"release": "0.8"}}, start_ts=self.ten_mins_ago)
+        self.store_spans([span1], is_eap=self.is_eap)
+
+        response = self.do_request(
+            {
+                "field": ["release"],
+                "query": "release:latest",
+                "project": self.project.id,
+                "dataset": self.dataset,
+            }
+        )
+        assert response.status_code == 200, response.content
         assert response.data["data"] == [
             {
                 "id": span1["span_id"],
@@ -4941,32 +4965,10 @@
             {
                 "field": ["release"],
                 "query": "release:latest",
->>>>>>> dd50b409
-                "project": self.project.id,
-                "dataset": self.dataset,
-            }
-        )
-<<<<<<< HEAD
-
-        assert response.status_code == 200, response.content
-        data = response.data["data"]
-        meta = response.data["meta"]
-        assert len(data) == 2
-        assert data == [
-            {
-                "span.status": "invalid_argument",
-                "description": "bar",
-                equation: 3,
-            },
-            {
-                "span.status": "success",
-                "description": "foo",
-                equation: 3,
-            },
-        ]
-        assert meta["dataset"] == self.dataset
-        assert meta["fields"][equation] == "number"
-=======
+                "project": self.project.id,
+                "dataset": self.dataset,
+            }
+        )
         assert response.status_code == 200, response.content
         assert response.data["data"] == [
             {
@@ -5253,5 +5255,4 @@
                 "project.name": self.project.slug,
                 "release": "test@1.2.3+122",
             },
-        ]
->>>>>>> dd50b409
+        ]