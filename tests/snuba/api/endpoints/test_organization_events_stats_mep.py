--- conflicted
+++ resolved
@@ -1154,8 +1154,10 @@
         for group_count in groups:
             group, agg, row1, row2 = group_count
             row_data = response.data[group][agg]["data"][:2]
-<<<<<<< HEAD
             assert [attrs for time, attrs in row_data] == [[{"count": row1}], [{"count": row2}]]
+
+            assert response.data[group][agg]["meta"]["isMetricsExtractedData"]
+            assert response.data[group]["isMetricsExtractedData"]
 
     def test_timeseries_on_demand_with_multiple_percentiles(self):
         field = "p75(measurements.fcp)"
@@ -1217,11 +1219,6 @@
             (1700474400, [{"count": 0}]),
             (1700478000, [{"count": 450.0}]),
         ]
-=======
-            assert [attrs for _, attrs in row_data] == [[{"count": row1}], [{"count": row2}]]
-
-            assert response.data[group][agg]["meta"]["isMetricsExtractedData"]
-            assert response.data[group]["isMetricsExtractedData"]
 
     def _test_is_metrics_extracted_data(
         self, params: dict[str, Any], expected_on_demand_query: bool, dataset: str
@@ -1254,5 +1251,4 @@
             },
             expected_on_demand_query=True,
             dataset="metricsEnhanced",
-        )
->>>>>>> 17ff10f4
+        )