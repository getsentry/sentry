--- conflicted
+++ resolved
@@ -18,10 +18,7 @@
     GroupAssignee,
     GroupBookmark,
     GroupHash,
-<<<<<<< HEAD
-=======
     GroupInbox,
->>>>>>> bc8f221a
     GroupInboxReason,
     GroupLink,
     GroupSeen,
