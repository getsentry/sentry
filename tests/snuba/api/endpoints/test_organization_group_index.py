--- conflicted
+++ resolved
@@ -813,10 +813,7 @@
         assert len(response.data) == 1
         assert int(response.data[0]["id"]) == event.group.id
 
-<<<<<<< HEAD
-        response = self.get_response(
-            sort_by="date", limit=10, query="owner:{}".format(other_user.email)
-        )
+        response = self.get_response(sort_by="date", limit=10, query=f"owner:{other_user.email}")
         assert response.status_code == 200
         assert len(response.data) == 1
         assert int(response.data[0]["id"]) == assigned_to_other_event.group.id
@@ -824,17 +821,13 @@
         GroupAssignee.objects.create(
             group=assigned_event.group, project=assigned_event.group.project, user=self.user
         )
-        response = self.get_response(
-            sort_by="date", limit=10, query="owner:{}".format(self.user.email)
-        )
+        response = self.get_response(sort_by="date", limit=10, query=f"owner:{self.user.email}")
         assert response.status_code == 200
         assert len(response.data) == 2
         assert int(response.data[0]["id"]) == event.group.id
         assert int(response.data[1]["id"]) == assigned_event.group.id
 
-        response = self.get_response(
-            sort_by="date", limit=10, query="owner:#{}".format(self.team.slug)
-        )
+        response = self.get_response(sort_by="date", limit=10, query=f"owner:#{self.team.slug}")
         assert response.status_code == 200
         assert len(response.data) == 0
         GroupOwner.objects.create(
@@ -845,45 +838,10 @@
             team_id=self.team.id,
             user_id=None,
         )
-        response = self.get_response(
-            sort_by="date", limit=10, query="owner:#{}".format(self.team.slug)
-        )
+        response = self.get_response(sort_by="date", limit=10, query=f"owner:#{self.team.slug}")
         assert response.status_code == 200
         assert len(response.data) == 1
         assert int(response.data[0]["id"]) == event.group.id
-=======
-            response = self.get_response(
-                sort_by="date", limit=10, query=f"owner:{other_user.email}"
-            )
-            assert response.status_code == 200
-            assert len(response.data) == 1
-            assert int(response.data[0]["id"]) == assigned_to_other_event.group.id
-
-            GroupAssignee.objects.create(
-                group=assigned_event.group, project=assigned_event.group.project, user=self.user
-            )
-            response = self.get_response(sort_by="date", limit=10, query=f"owner:{self.user.email}")
-            assert response.status_code == 200
-            assert len(response.data) == 2
-            assert int(response.data[0]["id"]) == event.group.id
-            assert int(response.data[1]["id"]) == assigned_event.group.id
-
-            response = self.get_response(sort_by="date", limit=10, query=f"owner:#{self.team.slug}")
-            assert response.status_code == 200
-            assert len(response.data) == 0
-            GroupOwner.objects.create(
-                group=event.group,
-                project=event.group.project,
-                organization=event.group.project.organization,
-                type=0,
-                team_id=self.team.id,
-                user_id=None,
-            )
-            response = self.get_response(sort_by="date", limit=10, query=f"owner:#{self.team.slug}")
-            assert response.status_code == 200
-            assert len(response.data) == 1
-            assert int(response.data[0]["id"]) == event.group.id
->>>>>>> 2494a6dc
 
         response = self.get_response(sort_by="date", limit=10, query="owner:me_or_none")
         assert response.status_code == 200
@@ -1021,7 +979,6 @@
             assert response.data[0]["inbox"]["reason_details"] is None
 
     def test_expand_owners(self):
-<<<<<<< HEAD
         event = self.store_event(
             data={"timestamp": iso_format(before_now(seconds=500)), "fingerprint": ["group-1"]},
             project_id=self.project.id,
@@ -1056,61 +1013,14 @@
         assert int(response.data[0]["id"]) == event.group.id
         assert response.data[0]["owners"] is not None
         assert len(response.data[0]["owners"]) == 2
-        assert response.data[0]["owners"][0]["owner"] == "user:{}".format(self.user.id)
-        assert response.data[0]["owners"][1]["owner"] == "team:{}".format(self.team.id)
+        assert response.data[0]["owners"][0]["owner"] == f"user:{self.user.id}"
+        assert response.data[0]["owners"][1]["owner"] == f"team:{self.team.id}"
         assert (
             response.data[0]["owners"][0]["type"] == GROUP_OWNER_TYPE[GroupOwnerType.SUSPECT_COMMIT]
         )
         assert (
             response.data[0]["owners"][1]["type"] == GROUP_OWNER_TYPE[GroupOwnerType.OWNERSHIP_RULE]
         )
-=======
-        with self.feature("organizations:workflow-owners"):
-            event = self.store_event(
-                data={"timestamp": iso_format(before_now(seconds=500)), "fingerprint": ["group-1"]},
-                project_id=self.project.id,
-            )
-            query = "status:unresolved"
-            self.login_as(user=self.user)
-            # Test with no owner
-            response = self.get_response(sort_by="date", limit=10, query=query, expand="owners")
-            assert response.status_code == 200
-            assert len(response.data) == 1
-            assert int(response.data[0]["id"]) == event.group.id
-            assert response.data[0]["owners"] is None
-
-            # Test with owners
-            GroupOwner.objects.create(
-                group=event.group,
-                project=event.project,
-                organization=event.project.organization,
-                type=GroupOwnerType.SUSPECT_COMMIT.value,
-                user=self.user,
-            )
-            GroupOwner.objects.create(
-                group=event.group,
-                project=event.project,
-                organization=event.project.organization,
-                type=GroupOwnerType.OWNERSHIP_RULE.value,
-                team=self.team,
-            )
-            response = self.get_response(sort_by="date", limit=10, query=query, expand="owners")
-            assert response.status_code == 200
-            assert len(response.data) == 1
-            assert int(response.data[0]["id"]) == event.group.id
-            assert response.data[0]["owners"] is not None
-            assert len(response.data[0]["owners"]) == 2
-            assert response.data[0]["owners"][0]["owner"] == f"user:{self.user.id}"
-            assert response.data[0]["owners"][1]["owner"] == f"team:{self.team.id}"
-            assert (
-                response.data[0]["owners"][0]["type"]
-                == GROUP_OWNER_TYPE[GroupOwnerType.SUSPECT_COMMIT]
-            )
-            assert (
-                response.data[0]["owners"][1]["type"]
-                == GROUP_OWNER_TYPE[GroupOwnerType.OWNERSHIP_RULE]
-            )
->>>>>>> 2494a6dc
 
     @patch(
         "sentry.api.helpers.group_index.ratelimiter.is_limited", autospec=True, return_value=True
