--- conflicted
+++ resolved
@@ -35,11 +35,7 @@
     add_group_to_inbox,
     remove_group_from_inbox,
 )
-<<<<<<< HEAD
-from sentry.search.events.constants import RELEASE_STAGE_ALIAS, SEMVER_ALIAS
-=======
-from sentry.search.events.constants import SEMVER_ALIAS, SEMVER_PACKAGE_ALIAS
->>>>>>> 5a5b737c
+from sentry.search.events.constants import RELEASE_STAGE_ALIAS, SEMVER_ALIAS, SEMVER_PACKAGE_ALIAS
 from sentry.testutils import APITestCase, SnubaTestCase
 from sentry.testutils.helpers import parse_link_header
 from sentry.testutils.helpers.datetime import before_now, iso_format
@@ -1205,7 +1201,6 @@
         assert response.status_code == 200, response.content
         assert [int(r["id"]) for r in response.json()] == []
 
-<<<<<<< HEAD
     def test_release_stage(self):
         replaced_release = self.create_release(version="replaced_release")
         adopted_release = self.create_release(version="adopted_release")
@@ -1301,7 +1296,8 @@
         assert [int(r["id"]) for r in response.json()] == [
             adopted_release_g_1,
             adopted_release_g_2,
-=======
+        ]
+
     def test_semver_package(self):
         release_1 = self.create_release(version="test@1.2.3")
         release_2 = self.create_release(version="test2@1.2.4")
@@ -1344,7 +1340,6 @@
         assert response.status_code == 200, response.content
         assert [int(r["id"]) for r in response.json()] == [
             release_2_g_1,
->>>>>>> 5a5b737c
         ]
 
     def test_aggregate_stats_regression_test(self):
