from datetime import timedelta
from dateutil.parser import parse as parse_datetime
from uuid import uuid4

from django.core.urlresolvers import reverse
from django.utils import timezone

from sentry import options
from sentry.models import (
    add_group_to_inbox,
    Activity,
    ApiToken,
    ExternalIssue,
    Group,
    GroupAssignee,
    GroupBookmark,
    GroupHash,
    GroupInbox,
    GroupInboxReason,
    GroupLink,
    GroupOwner,
    GroupOwnerType,
    GROUP_OWNER_TYPE,
    GroupSeen,
    GroupShare,
    GroupSnooze,
    GroupStatus,
    GroupResolution,
    GroupSubscription,
    GroupTombstone,
    Integration,
    OrganizationIntegration,
    UserOption,
    Release,
    remove_group_from_inbox,
)
from sentry.utils import json
from sentry.utils.compat.mock import patch, Mock

from sentry.testutils import APITestCase, SnubaTestCase
from sentry.testutils.helpers import parse_link_header
from sentry.testutils.helpers.datetime import before_now, iso_format


class GroupListTest(APITestCase, SnubaTestCase):
    endpoint = "sentry-api-0-organization-group-index"

    def setUp(self):
        super().setUp()
        self.min_ago = before_now(minutes=1)

    def _parse_links(self, header):
        # links come in {url: {...attrs}}, but we need {rel: {...attrs}}
        links = {}
        for url, attrs in parse_link_header(header).items():
            links[attrs["rel"]] = attrs
            attrs["href"] = url
        return links

    def get_response(self, *args, **kwargs):
        if not args:
            org = self.project.organization.slug
        else:
            org = args[0]
        return super().get_response(org, **kwargs)

    def test_sort_by_date_with_tag(self):
        # XXX(dcramer): this tests a case where an ambiguous column name existed
        event = self.store_event(
            data={"event_id": "a" * 32, "timestamp": iso_format(before_now(seconds=1))},
            project_id=self.project.id,
        )
        group = event.group
        self.login_as(user=self.user)

        response = self.get_valid_response(sort_by="date", query="is:unresolved")
        assert len(response.data) == 1
        assert response.data[0]["id"] == str(group.id)

    def test_sort_by_trend(self):
        event = self.store_event(
            data={"event_id": "a" * 32, "timestamp": iso_format(before_now(seconds=1))},
            project_id=self.project.id,
        )
        group = event.group
        self.login_as(user=self.user)

        response = self.get_valid_response(sort="trend", query="is:unresolved")
        assert len(response.data) == 1
        assert response.data[0]["id"] == str(group.id)

    def test_sort_by_inbox(self):
        group_1 = self.store_event(
            data={
                "event_id": "a" * 32,
                "timestamp": iso_format(before_now(seconds=1)),
                "fingerprint": ["group-1"],
            },
            project_id=self.project.id,
        ).group
        inbox_1 = add_group_to_inbox(group_1, GroupInboxReason.NEW)
        group_2 = self.store_event(
            data={
                "event_id": "a" * 32,
                "timestamp": iso_format(before_now(seconds=1)),
                "fingerprint": ["group-2"],
            },
            project_id=self.project.id,
        ).group
        inbox_2 = add_group_to_inbox(group_2, GroupInboxReason.NEW)
        inbox_2.update(date_added=inbox_1.date_added - timedelta(hours=1))

        self.login_as(user=self.user)
        response = self.get_valid_response(sort="inbox", query="is:for_review", limit=1)
        print([rd["id"] for rd in response.data])
        assert len(response.data) == 1
        assert response.data[0]["id"] == str(group_1.id)

        header_links = parse_link_header(response["Link"])
        cursor = [link for link in header_links.values() if link["rel"] == "next"][0]["cursor"]
        response = self.get_response(sort="inbox", cursor=cursor, query="is:for_review", limit=1)
        assert len(response.data) == 1
        assert response.data[0]["id"] == str(group_2.id)

    def test_trace_search(self):
        event = self.store_event(
            data={
                "event_id": "a" * 32,
                "timestamp": iso_format(before_now(seconds=1)),
                "contexts": {
                    "trace": {
                        "parent_span_id": "8988cec7cc0779c1",
                        "type": "trace",
                        "op": "foobar",
                        "trace_id": "a7d67cf796774551a95be6543cacd459",
                        "span_id": "babaae0d4b7512d9",
                        "status": "ok",
                    }
                },
            },
            project_id=self.project.id,
        )

        self.login_as(user=self.user)
        response = self.get_valid_response(
            sort_by="date", query="is:unresolved trace:a7d67cf796774551a95be6543cacd459"
        )
        assert len(response.data) == 1
        assert response.data[0]["id"] == str(event.group.id)

    def test_feature_gate(self):
        # ensure there are two or more projects
        self.create_project(organization=self.project.organization)
        self.login_as(user=self.user)

        response = self.get_response()
        assert response.status_code == 400
        assert response.data["detail"] == "You do not have the multi project stream feature enabled"

        with self.feature("organizations:global-views"):
            response = self.get_response()
            assert response.status_code == 200

    def test_with_all_projects(self):
        # ensure there are two or more projects
        self.create_project(organization=self.project.organization)
        self.login_as(user=self.user)

        with self.feature("organizations:global-views"):
            response = self.get_valid_response(project_id=[-1])
            assert response.status_code == 200

    def test_boolean_search_feature_flag(self):
        self.login_as(user=self.user)
        response = self.get_response(sort_by="date", query="title:hello OR title:goodbye")
        assert response.status_code == 400
        assert (
            response.data["detail"]
            == 'Your search query could not be parsed: Boolean statements containing "OR" or "AND" are not supported in this search'
        )

        response = self.get_response(sort_by="date", query="title:hello AND title:goodbye")
        assert response.status_code == 400
        assert (
            response.data["detail"]
            == 'Your search query could not be parsed: Boolean statements containing "OR" or "AND" are not supported in this search'
        )

    def test_invalid_query(self):
        now = timezone.now()
        self.create_group(checksum="a" * 32, last_seen=now - timedelta(seconds=1))
        self.login_as(user=self.user)

        response = self.get_response(sort_by="date", query="timesSeen:>1k")
        assert response.status_code == 400
        assert "Invalid format for numeric field" in response.data["detail"]

    def test_invalid_sort_key(self):
        now = timezone.now()
        self.create_group(checksum="a" * 32, last_seen=now - timedelta(seconds=1))
        self.login_as(user=self.user)

        response = self.get_response(sort="meow", query="is:unresolved")
        assert response.status_code == 400

    def test_simple_pagination(self):
        event1 = self.store_event(
            data={"timestamp": iso_format(before_now(seconds=2)), "fingerprint": ["group-1"]},
            project_id=self.project.id,
        )
        group1 = event1.group
        event2 = self.store_event(
            data={"timestamp": iso_format(before_now(seconds=1)), "fingerprint": ["group-2"]},
            project_id=self.project.id,
        )
        group2 = event2.group
        self.login_as(user=self.user)
        response = self.get_valid_response(sort_by="date", limit=1)
        assert len(response.data) == 1
        assert response.data[0]["id"] == str(group2.id)

        links = self._parse_links(response["Link"])

        assert links["previous"]["results"] == "false"
        assert links["next"]["results"] == "true"

        response = self.client.get(links["next"]["href"], format="json")
        assert response.status_code == 200
        assert len(response.data) == 1
        assert response.data[0]["id"] == str(group1.id)

        links = self._parse_links(response["Link"])

        assert links["previous"]["results"] == "true"
        assert links["next"]["results"] == "false"

    def test_stats_period(self):
        # TODO(dcramer): this test really only checks if validation happens
        # on groupStatsPeriod
        now = timezone.now()
        self.create_group(checksum="a" * 32, last_seen=now - timedelta(seconds=1))
        self.create_group(checksum="b" * 32, last_seen=now)

        self.login_as(user=self.user)

        self.get_valid_response(groupStatsPeriod="24h")
        self.get_valid_response(groupStatsPeriod="14d")
        self.get_valid_response(groupStatsPeriod="")
        response = self.get_response(groupStatsPeriod="48h")
        assert response.status_code == 400

    def test_environment(self):
        self.store_event(
            data={
                "fingerprint": ["put-me-in-group1"],
                "timestamp": iso_format(self.min_ago),
                "environment": "production",
            },
            project_id=self.project.id,
        )
        self.store_event(
            data={
                "fingerprint": ["put-me-in-group2"],
                "timestamp": iso_format(self.min_ago),
                "environment": "staging",
            },
            project_id=self.project.id,
        )

        self.login_as(user=self.user)

        response = self.get_valid_response(environment="production")
        assert len(response.data) == 1

        response = self.get_response(environment="garbage")
        assert response.status_code == 404

    def test_auto_resolved(self):
        project = self.project
        project.update_option("sentry:resolve_age", 1)
        self.store_event(
            data={"event_id": "a" * 32, "timestamp": iso_format(before_now(seconds=1))},
            project_id=project.id,
        )
        event2 = self.store_event(
            data={"event_id": "b" * 32, "timestamp": iso_format(before_now(seconds=1))},
            project_id=project.id,
        )
        group2 = event2.group

        self.login_as(user=self.user)
        response = self.get_valid_response()
        assert len(response.data) == 1
        assert response.data[0]["id"] == str(group2.id)

    def test_lookup_by_event_id(self):
        project = self.project
        project.update_option("sentry:resolve_age", 1)
        event_id = "c" * 32
        event = self.store_event(
            data={"event_id": event_id, "timestamp": iso_format(self.min_ago)},
            project_id=self.project.id,
        )

        self.login_as(user=self.user)

        response = self.get_valid_response(query="c" * 32)
        assert response["X-Sentry-Direct-Hit"] == "1"
        assert len(response.data) == 1
        assert response.data[0]["id"] == str(event.group.id)
        assert response.data[0]["matchingEventId"] == event_id

    def test_lookup_by_event_id_incorrect_project_id(self):
        self.store_event(
            data={"event_id": "a" * 32, "timestamp": iso_format(self.min_ago)},
            project_id=self.project.id,
        )
        event_id = "b" * 32
        event = self.store_event(
            data={"event_id": event_id, "timestamp": iso_format(self.min_ago)},
            project_id=self.project.id,
        )

        other_project = self.create_project(teams=[self.team])
        user = self.create_user()
        self.create_member(organization=self.organization, teams=[self.team], user=user)
        self.login_as(user=user)

        with self.feature("organizations:global-views"):
            response = self.get_valid_response(query=event_id, project=[other_project.id])
        assert response["X-Sentry-Direct-Hit"] == "1"
        assert len(response.data) == 1
        assert response.data[0]["id"] == str(event.group.id)
        assert response.data[0]["matchingEventId"] == event_id

    def test_lookup_by_event_id_with_whitespace(self):
        project = self.project
        project.update_option("sentry:resolve_age", 1)
        event_id = "c" * 32
        event = self.store_event(
            data={"event_id": event_id, "timestamp": iso_format(self.min_ago)},
            project_id=self.project.id,
        )

        self.login_as(user=self.user)
        response = self.get_valid_response(query="  {}  ".format("c" * 32))
        assert response["X-Sentry-Direct-Hit"] == "1"
        assert len(response.data) == 1
        assert response.data[0]["id"] == str(event.group.id)
        assert response.data[0]["matchingEventId"] == event_id

    def test_lookup_by_unknown_event_id(self):
        project = self.project
        project.update_option("sentry:resolve_age", 1)
        self.create_group(checksum="a" * 32)
        self.create_group(checksum="b" * 32)

        self.login_as(user=self.user)
        response = self.get_valid_response(query="c" * 32)
        assert len(response.data) == 0

    def test_lookup_by_short_id(self):
        group = self.group
        short_id = group.qualified_short_id

        self.login_as(user=self.user)
        response = self.get_valid_response(query=short_id, shortIdLookup=1)
        assert len(response.data) == 1

    def test_lookup_by_short_id_ignores_project_list(self):
        organization = self.create_organization()
        project = self.create_project(organization=organization)
        project2 = self.create_project(organization=organization)
        group = self.create_group(project=project2)
        user = self.create_user()
        self.create_member(organization=organization, user=user)

        short_id = group.qualified_short_id

        self.login_as(user=user)

        response = self.get_valid_response(
            organization.slug, project=project.id, query=short_id, shortIdLookup=1
        )
        assert len(response.data) == 1

    def test_lookup_by_short_id_no_perms(self):
        organization = self.create_organization()
        project = self.create_project(organization=organization)
        group = self.create_group(project=project)
        user = self.create_user()
        self.create_member(organization=organization, user=user, has_global_access=False)

        short_id = group.qualified_short_id

        self.login_as(user=user)

        response = self.get_valid_response(organization.slug, query=short_id, shortIdLookup=1)
        assert len(response.data) == 0

    def test_lookup_by_group_id(self):
        self.login_as(user=self.user)
        response = self.get_valid_response(group=self.group.id)
        assert len(response.data) == 1
        assert response.data[0]["id"] == str(self.group.id)
        group_2 = self.create_group()
        response = self.get_valid_response(group=[self.group.id, group_2.id])
        assert {g["id"] for g in response.data} == {str(self.group.id), str(group_2.id)}

    def test_lookup_by_group_id_no_perms(self):
        organization = self.create_organization()
        project = self.create_project(organization=organization)
        group = self.create_group(project=project)
        user = self.create_user()
        self.create_member(organization=organization, user=user, has_global_access=False)
        self.login_as(user=user)
        response = self.get_response(group=[group.id])
        assert response.status_code == 403

    def test_lookup_by_first_release(self):
        self.login_as(self.user)
        project = self.project
        project2 = self.create_project(name="baz", organization=project.organization)
        release = Release.objects.create(organization=project.organization, version="12345")
        release.add_project(project)
        release.add_project(project2)
        event = self.store_event(
            data={"release": release.version, "timestamp": iso_format(before_now(seconds=1))},
            project_id=project.id,
        )
        event2 = self.store_event(
            data={"release": release.version, "timestamp": iso_format(before_now(seconds=1))},
            project_id=project2.id,
        )

        with self.feature("organizations:global-views"):
            response = self.get_valid_response(**{"query": 'first-release:"%s"' % release.version})
        issues = json.loads(response.content)
        assert len(issues) == 2
        assert int(issues[0]["id"]) == event2.group.id
        assert int(issues[1]["id"]) == event.group.id

    def test_lookup_by_release(self):
        self.login_as(self.user)
        project = self.project
        release = Release.objects.create(organization=project.organization, version="12345")
        release.add_project(project)
        event = self.store_event(
            data={
                "timestamp": iso_format(before_now(seconds=1)),
                "tags": {"sentry:release": release.version},
            },
            project_id=project.id,
        )

        response = self.get_valid_response(release=release.version)
        issues = json.loads(response.content)
        assert len(issues) == 1
        assert int(issues[0]["id"]) == event.group.id

    def test_pending_delete_pending_merge_excluded(self):
        events = []
        for i in "abcd":
            events.append(
                self.store_event(
                    data={
                        "event_id": i * 32,
                        "fingerprint": [i],
                        "timestamp": iso_format(self.min_ago),
                    },
                    project_id=self.project.id,
                )
            )
        events[0].group.update(status=GroupStatus.PENDING_DELETION)
        events[2].group.update(status=GroupStatus.DELETION_IN_PROGRESS)
        events[3].group.update(status=GroupStatus.PENDING_MERGE)

        self.login_as(user=self.user)

        response = self.get_valid_response()
        assert len(response.data) == 1
        assert response.data[0]["id"] == str(events[1].group.id)

    def test_filters_based_on_retention(self):
        self.login_as(user=self.user)

        self.create_group(last_seen=timezone.now() - timedelta(days=2))

        with self.options({"system.event-retention-days": 1}):
            response = self.get_valid_response()

        assert len(response.data) == 0

    def test_token_auth(self):
        token = ApiToken.objects.create(user=self.user, scope_list=["event:read"])
        response = self.client.get(
            reverse("sentry-api-0-organization-group-index", args=[self.project.organization.slug]),
            format="json",
            HTTP_AUTHORIZATION="Bearer %s" % token.token,
        )
        assert response.status_code == 200, response.content

    def test_date_range(self):
        with self.options({"system.event-retention-days": 2}):
            event = self.store_event(
                data={"timestamp": iso_format(before_now(hours=5))}, project_id=self.project.id
            )
            group = event.group

            self.login_as(user=self.user)

            response = self.get_valid_response(statsPeriod="6h")
            assert len(response.data) == 1
            assert response.data[0]["id"] == str(group.id)

            response = self.get_valid_response(statsPeriod="1h")
            assert len(response.data) == 0

    @patch("sentry.analytics.record")
    def test_advanced_search_errors(self, mock_record):
        self.login_as(user=self.user)
        response = self.get_response(sort_by="date", query="!has:user")
        assert response.status_code == 200, response.data
        assert not any(
            c[0][0] == "advanced_search.feature_gated" for c in mock_record.call_args_list
        )

        with self.feature({"organizations:advanced-search": False}):
            response = self.get_response(sort_by="date", query="!has:user")
            assert response.status_code == 400, response.data
            assert (
                "You need access to the advanced search feature to use negative "
                "search" == response.data["detail"]
            )

            mock_record.assert_called_with(
                "advanced_search.feature_gated",
                user_id=self.user.id,
                default_user_id=self.user.id,
                organization_id=self.organization.id,
            )

    # This seems like a random override, but this test needed a way to override
    # the orderby being sent to snuba for a certain call. This function has a simple
    # return value and can be used to set variables in the snuba payload.
    @patch("sentry.utils.snuba.get_query_params_to_update_for_projects")
    def test_assigned_to_pagination(self, patched_params_update):
        old_sample_size = options.get("snuba.search.hits-sample-size")
        assert options.set("snuba.search.hits-sample-size", 1)

        days = reversed(range(4))

        self.login_as(user=self.user)
        groups = []

        for day in days:
            patched_params_update.side_effect = [
                (self.organization.id, {"project": [self.project.id]})
            ]
            group = self.store_event(
                data={
                    "timestamp": iso_format(before_now(days=day)),
                    "fingerprint": [f"group-{day}"],
                },
                project_id=self.project.id,
            ).group
            groups.append(group)

        assigned_groups = groups[:2]
        for ag in assigned_groups:
            ag.update(status=GroupStatus.RESOLVED, resolved_at=before_now(seconds=5))
            GroupAssignee.objects.assign(ag, self.user)

        patched_params_update.side_effect = [
            (self.organization.id, {"project": [self.project.id]}),
            (self.organization.id, {"project": [self.project.id]}),
            (self.organization.id, {"project": [self.project.id]}),
            (self.organization.id, {"project": [self.project.id]}),
            (self.organization.id, {"project": [self.project.id], "orderby": ["-last_seen"]}),
            (self.organization.id, {"project": [self.project.id]}),
            (self.organization.id, {"project": [self.project.id]}),
            (self.organization.id, {"project": [self.project.id]}),
            (self.organization.id, {"project": [self.project.id]}),
        ]

        response = self.get_response(limit=1, query=f"assigned:{self.user.email}")
        assert len(response.data) == 1
        assert response.data[0]["id"] == str(assigned_groups[1].id)

        header_links = parse_link_header(response["Link"])
        cursor = [link for link in header_links.values() if link["rel"] == "next"][0]["cursor"]
        response = self.get_response(limit=1, cursor=cursor, query=f"assigned:{self.user.email}")
        assert len(response.data) == 1
        assert response.data[0]["id"] == str(assigned_groups[0].id)

        assert options.set("snuba.search.hits-sample-size", old_sample_size)

    def test_seen_stats(self):
        self.store_event(
            data={"timestamp": iso_format(before_now(seconds=500)), "fingerprint": ["group-1"]},
            project_id=self.project.id,
        )
        before_now_300_seconds = iso_format(before_now(seconds=300))
        before_now_350_seconds = iso_format(before_now(seconds=350))
        event2 = self.store_event(
            data={"timestamp": before_now_300_seconds, "fingerprint": ["group-2"]},
            project_id=self.project.id,
        )
        group2 = event2.group
        group2.first_seen = before_now_350_seconds
        group2.times_seen = 55
        group2.save()
        before_now_250_seconds = iso_format(before_now(seconds=250))
        self.store_event(
            data={
                "timestamp": before_now_250_seconds,
                "fingerprint": ["group-2"],
                "tags": {"server": "example.com", "trace": "meow", "message": "foo"},
            },
            project_id=self.project.id,
        )
        self.store_event(
            data={
                "timestamp": iso_format(before_now(seconds=200)),
                "fingerprint": ["group-1"],
                "tags": {"server": "example.com", "trace": "woof", "message": "foo"},
            },
            project_id=self.project.id,
        )
        before_now_150_seconds = iso_format(before_now(seconds=150))
        self.store_event(
            data={
                "timestamp": before_now_150_seconds,
                "fingerprint": ["group-2"],
                "tags": {"trace": "ribbit", "server": "example.com"},
            },
            project_id=self.project.id,
        )
        before_now_100_seconds = iso_format(before_now(seconds=100))
        self.store_event(
            data={
                "timestamp": before_now_100_seconds,
                "fingerprint": ["group-2"],
                "tags": {"message": "foo", "trace": "meow"},
            },
            project_id=self.project.id,
        )

        self.login_as(user=self.user)
        response = self.get_response(sort_by="date", limit=10, query="server:example.com")

        assert response.status_code == 200
        assert len(response.data) == 2
        assert int(response.data[0]["id"]) == group2.id
        assert response.data[0]["lifetime"] is not None
        assert response.data[0]["filtered"] is not None
        assert response.data[0]["filtered"]["stats"] is not None
        assert response.data[0]["lifetime"]["stats"] is None
        assert response.data[0]["filtered"]["stats"] != response.data[0]["stats"]

        assert response.data[0]["lifetime"]["firstSeen"] == parse_datetime(
            before_now_350_seconds  # Should match overridden value, not event value
        ).replace(tzinfo=timezone.utc)
        assert response.data[0]["lifetime"]["lastSeen"] == parse_datetime(
            before_now_100_seconds
        ).replace(tzinfo=timezone.utc)
        assert response.data[0]["lifetime"]["count"] == "55"

        assert response.data[0]["filtered"]["count"] == "2"
        assert response.data[0]["filtered"]["firstSeen"] == parse_datetime(
            before_now_250_seconds
        ).replace(tzinfo=timezone.utc)
        assert response.data[0]["filtered"]["lastSeen"] == parse_datetime(
            before_now_150_seconds
        ).replace(tzinfo=timezone.utc)

        # Empty filter test:
        response = self.get_response(sort_by="date", limit=10, query="")
        assert response.status_code == 200
        assert len(response.data) == 2
        assert int(response.data[0]["id"]) == group2.id
        assert response.data[0]["lifetime"] is not None
        assert response.data[0]["filtered"] is None
        assert response.data[0]["lifetime"]["stats"] is None

        assert response.data[0]["lifetime"]["count"] == "55"
        assert response.data[0]["lifetime"]["firstSeen"] == parse_datetime(
            before_now_350_seconds  # Should match overridden value, not event value
        ).replace(tzinfo=timezone.utc)
        assert response.data[0]["lifetime"]["lastSeen"] == parse_datetime(
            before_now_100_seconds
        ).replace(tzinfo=timezone.utc)

    def test_inbox_search(self):
        with self.feature("organizations:inbox"):
            self.store_event(
                data={
                    "timestamp": iso_format(before_now(seconds=200)),
                    "fingerprint": ["group-1"],
                    "tags": {"server": "example.com", "trace": "woof", "message": "foo"},
                },
                project_id=self.project.id,
            )

            event = self.store_event(
                data={
                    "timestamp": iso_format(before_now(seconds=200)),
                    "fingerprint": ["group-2"],
                    "tags": {"server": "example.com", "trace": "woof", "message": "foo"},
                },
                project_id=self.project.id,
            )

            self.store_event(
                data={
                    "timestamp": iso_format(before_now(seconds=200)),
                    "fingerprint": ["group-3"],
                    "tags": {"server": "example.com", "trace": "woof", "message": "foo"},
                },
                project_id=self.project.id,
            )

            add_group_to_inbox(event.group, GroupInboxReason.NEW)

            self.login_as(user=self.user)
            response = self.get_response(
                sort_by="date", limit=10, query="is:unresolved is:for_review", expand=["inbox"]
            )
            assert response.status_code == 200
            assert len(response.data) == 1
            assert int(response.data[0]["id"]) == event.group.id
            assert response.data[0]["inbox"] is not None
            assert response.data[0]["inbox"]["reason"] == GroupInboxReason.NEW.value

    def test_owner_search(self):
        event = self.store_event(
            data={
                "timestamp": iso_format(before_now(seconds=180)),
                "fingerprint": ["group-1"],
                "tags": {"server": "example.com", "trace": "woof", "message": "foo"},
            },
            project_id=self.project.id,
        )
        event1 = self.store_event(
            data={
                "timestamp": iso_format(before_now(seconds=185)),
                "fingerprint": ["group-2"],
                "tags": {"server": "example.com", "trace": "woof", "message": "foo"},
            },
            project_id=self.project.id,
        )
        event2 = self.store_event(
            data={
                "timestamp": iso_format(before_now(seconds=190)),
                "fingerprint": ["group-3"],
                "tags": {"server": "example.com", "trace": "woof", "message": "foo"},
            },
            project_id=self.project.id,
        )

        assigned_event = self.store_event(
            data={
                "timestamp": iso_format(before_now(seconds=195)),
                "fingerprint": ["group-4"],
            },
            project_id=self.project.id,
        )

        assigned_to_other_event = self.store_event(
            data={
                "timestamp": iso_format(before_now(seconds=195)),
                "fingerprint": ["group-5"],
            },
            project_id=self.project.id,
        )

<<<<<<< HEAD
            self.login_as(user=self.user)
            response = self.get_response(sort_by="date", limit=10, query="assigned_or_suggested:me")
            assert response.status_code == 200
            assert len(response.data) == 0
=======
        self.login_as(user=self.user)
        response = self.get_response(sort_by="date", limit=10, query="owner:me")
        assert response.status_code == 200
        assert len(response.data) == 0
>>>>>>> 5b2df5fc

        GroupOwner.objects.create(
            group=assigned_to_other_event.group,
            project=assigned_to_other_event.group.project,
            organization=assigned_to_other_event.group.project.organization,
            type=0,
            team_id=None,
            user_id=self.user.id,
        )
        GroupOwner.objects.create(
            group=event.group,
            project=event.group.project,
            organization=event.group.project.organization,
            type=0,
            team_id=None,
            user_id=self.user.id,
        )

<<<<<<< HEAD
            response = self.get_response(sort_by="date", limit=10, query="assigned_or_suggested:me")
            assert response.status_code == 200
            assert len(response.data) == 2
            assert int(response.data[0]["id"]) == event.group.id
            assert int(response.data[1]["id"]) == assigned_to_other_event.group.id
            # Because assigned_to_other_event is assigned to self.other_user, it should not show up in owner search for anyone but self.other_user. (aka. they are now the only owner)
            other_user = self.create_user("other@user.com", is_superuser=False)
            GroupAssignee.objects.create(
                group=assigned_to_other_event.group,
                project=assigned_to_other_event.group.project,
                user=other_user,
            )
            response = self.get_response(sort_by="date", limit=10, query="assigned_or_suggested:me")
            assert response.status_code == 200
            assert len(response.data) == 1
            assert int(response.data[0]["id"]) == event.group.id

            response = self.get_response(
<<<<<<< HEAD
                sort_by="date", limit=10, query="assigned_or_suggested:{}".format(other_user.email)
=======
                sort_by="date", limit=10, query=f"owner:{other_user.email}"
>>>>>>> origin
            )
            assert response.status_code == 200
            assert len(response.data) == 1
            assert int(response.data[0]["id"]) == assigned_to_other_event.group.id

            GroupAssignee.objects.create(
                group=assigned_event.group, project=assigned_event.group.project, user=self.user
            )
<<<<<<< HEAD
            response = self.get_response(
                sort_by="date", limit=10, query="assigned_or_suggested:{}".format(self.user.email)
            )
=======
            response = self.get_response(sort_by="date", limit=10, query=f"owner:{self.user.email}")
>>>>>>> origin
            assert response.status_code == 200
            assert len(response.data) == 2
            assert int(response.data[0]["id"]) == event.group.id
            assert int(response.data[1]["id"]) == assigned_event.group.id

<<<<<<< HEAD
            response = self.get_response(
                sort_by="date", limit=10, query="assigned_or_suggested:#{}".format(self.team.slug)
            )
=======
            response = self.get_response(sort_by="date", limit=10, query=f"owner:#{self.team.slug}")
>>>>>>> origin
            assert response.status_code == 200
            assert len(response.data) == 0
            GroupOwner.objects.create(
                group=event.group,
                project=event.group.project,
                organization=event.group.project.organization,
                type=0,
                team_id=self.team.id,
                user_id=None,
            )
<<<<<<< HEAD
            response = self.get_response(
                sort_by="date", limit=10, query="assigned_or_suggested:#{}".format(self.team.slug)
            )
=======
            response = self.get_response(sort_by="date", limit=10, query=f"owner:#{self.team.slug}")
>>>>>>> origin
            assert response.status_code == 200
            assert len(response.data) == 1
            assert int(response.data[0]["id"]) == event.group.id

            response = self.get_response(
                sort_by="date", limit=10, query="assigned_or_suggested:me_or_none"
            )
            assert response.status_code == 200
            assert len(response.data) == 4
            assert int(response.data[0]["id"]) == event.group.id
            assert int(response.data[1]["id"]) == event1.group.id
            assert int(response.data[2]["id"]) == event2.group.id
            assert int(response.data[3]["id"]) == assigned_event.group.id

            not_me = self.create_user(email="notme@sentry.io")
            GroupOwner.objects.create(
                group=event2.group,
                project=event2.group.project,
                organization=event2.group.project.organization,
                type=0,
                team_id=None,
                user_id=not_me.id,
            )
            response = self.get_response(
                sort_by="date", limit=10, query="assigned_or_suggested:me_or_none"
            )
            assert response.status_code == 200
            assert len(response.data) == 3
            assert int(response.data[0]["id"]) == event.group.id
            assert int(response.data[1]["id"]) == event1.group.id
            assert int(response.data[2]["id"]) == assigned_event.group.id

            GroupOwner.objects.create(
                group=event2.group,
                project=event2.group.project,
                organization=event2.group.project.organization,
                type=0,
                team_id=None,
                user_id=self.user.id,
            )
            # Should now include event2 as it has shared ownership.
            response = self.get_response(
                sort_by="date", limit=10, query="assigned_or_suggested:me_or_none"
            )
            assert response.status_code == 200
            assert len(response.data) == 4
            assert int(response.data[0]["id"]) == event.group.id
            assert int(response.data[1]["id"]) == event1.group.id
            assert int(response.data[2]["id"]) == event2.group.id
            assert int(response.data[3]["id"]) == assigned_event.group.id

            # Assign group to another user and now it shouldn't show up in owner search for this team.
            GroupAssignee.objects.create(
                group=event.group,
                project=event.group.project,
                user=other_user,
            )
            response = self.get_response(sort_by="date", limit=10, query=f"owner:#{self.team.slug}")
            assert response.status_code == 200
            assert len(response.data) == 0
=======
        response = self.get_response(sort_by="date", limit=10, query="owner:me")
        assert response.status_code == 200
        assert len(response.data) == 2
        assert int(response.data[0]["id"]) == event.group.id
        assert int(response.data[1]["id"]) == assigned_to_other_event.group.id
        # Because assigned_to_other_event is assigned to self.other_user, it should not show up in owner search for anyone but self.other_user. (aka. they are now the only owner)
        other_user = self.create_user("other@user.com", is_superuser=False)
        GroupAssignee.objects.create(
            group=assigned_to_other_event.group,
            project=assigned_to_other_event.group.project,
            user=other_user,
        )
        response = self.get_response(sort_by="date", limit=10, query="owner:me")
        assert response.status_code == 200
        assert len(response.data) == 1
        assert int(response.data[0]["id"]) == event.group.id

        response = self.get_response(sort_by="date", limit=10, query=f"owner:{other_user.email}")
        assert response.status_code == 200
        assert len(response.data) == 1
        assert int(response.data[0]["id"]) == assigned_to_other_event.group.id

        GroupAssignee.objects.create(
            group=assigned_event.group, project=assigned_event.group.project, user=self.user
        )
        response = self.get_response(sort_by="date", limit=10, query=f"owner:{self.user.email}")
        assert response.status_code == 200
        assert len(response.data) == 2
        assert int(response.data[0]["id"]) == event.group.id
        assert int(response.data[1]["id"]) == assigned_event.group.id

        response = self.get_response(sort_by="date", limit=10, query=f"owner:#{self.team.slug}")
        assert response.status_code == 200
        assert len(response.data) == 0
        GroupOwner.objects.create(
            group=event.group,
            project=event.group.project,
            organization=event.group.project.organization,
            type=0,
            team_id=self.team.id,
            user_id=None,
        )
        response = self.get_response(sort_by="date", limit=10, query=f"owner:#{self.team.slug}")
        assert response.status_code == 200
        assert len(response.data) == 1
        assert int(response.data[0]["id"]) == event.group.id

        response = self.get_response(sort_by="date", limit=10, query="owner:me_or_none")
        assert response.status_code == 200
        assert len(response.data) == 4
        assert int(response.data[0]["id"]) == event.group.id
        assert int(response.data[1]["id"]) == event1.group.id
        assert int(response.data[2]["id"]) == event2.group.id
        assert int(response.data[3]["id"]) == assigned_event.group.id

        not_me = self.create_user(email="notme@sentry.io")
        GroupOwner.objects.create(
            group=event2.group,
            project=event2.group.project,
            organization=event2.group.project.organization,
            type=0,
            team_id=None,
            user_id=not_me.id,
        )
        response = self.get_response(sort_by="date", limit=10, query="owner:me_or_none")
        assert response.status_code == 200
        assert len(response.data) == 3
        assert int(response.data[0]["id"]) == event.group.id
        assert int(response.data[1]["id"]) == event1.group.id
        assert int(response.data[2]["id"]) == assigned_event.group.id

        GroupOwner.objects.create(
            group=event2.group,
            project=event2.group.project,
            organization=event2.group.project.organization,
            type=0,
            team_id=None,
            user_id=self.user.id,
        )
        # Should now include event2 as it has shared ownership.
        response = self.get_response(sort_by="date", limit=10, query="owner:me_or_none")
        assert response.status_code == 200
        assert len(response.data) == 4
        assert int(response.data[0]["id"]) == event.group.id
        assert int(response.data[1]["id"]) == event1.group.id
        assert int(response.data[2]["id"]) == event2.group.id
        assert int(response.data[3]["id"]) == assigned_event.group.id

        # Assign group to another user and now it shouldn't show up in owner search for this team.
        GroupAssignee.objects.create(
            group=event.group,
            project=event.group.project,
            user=other_user,
        )
        response = self.get_response(sort_by="date", limit=10, query=f"owner:#{self.team.slug}")
        assert response.status_code == 200
        assert len(response.data) == 0
>>>>>>> 5b2df5fc

    def test_aggregate_stats_regression_test(self):
        self.store_event(
            data={"timestamp": iso_format(before_now(seconds=500)), "fingerprint": ["group-1"]},
            project_id=self.project.id,
        )

        self.login_as(user=self.user)
        response = self.get_response(
            sort_by="date", limit=10, query="times_seen:>0 last_seen:-1h date:-1h"
        )

        assert response.status_code == 200
        assert len(response.data) == 1

    def test_skipped_fields(self):
        event = self.store_event(
            data={"timestamp": iso_format(before_now(seconds=500)), "fingerprint": ["group-1"]},
            project_id=self.project.id,
        )
        self.store_event(
            data={
                "timestamp": iso_format(before_now(seconds=200)),
                "fingerprint": ["group-1"],
                "tags": {"server": "example.com", "trace": "woof", "message": "foo"},
            },
            project_id=self.project.id,
        )

        query = "server:example.com"
        query += " status:unresolved"
        query += " active_at:" + iso_format(before_now(seconds=350))
        query += " first_seen:" + iso_format(before_now(seconds=500))

        self.login_as(user=self.user)
        response = self.get_response(sort_by="date", limit=10, query=query)

        assert response.status_code == 200
        assert len(response.data) == 1
        assert int(response.data[0]["id"]) == event.group.id
        assert response.data[0]["lifetime"] is not None
        assert response.data[0]["filtered"] is not None

    def test_inbox_fields(self):
        with self.feature("organizations:inbox"):
            event = self.store_event(
                data={"timestamp": iso_format(before_now(seconds=500)), "fingerprint": ["group-1"]},
                project_id=self.project.id,
            )
            add_group_to_inbox(event.group, GroupInboxReason.NEW)
            query = "status:unresolved"
            self.login_as(user=self.user)
            response = self.get_response(sort_by="date", limit=10, query=query, expand=["inbox"])

            assert response.status_code == 200
            assert len(response.data) == 1
            assert int(response.data[0]["id"]) == event.group.id
            assert response.data[0]["inbox"] is not None
            assert response.data[0]["inbox"]["reason"] == GroupInboxReason.NEW.value
            assert response.data[0]["inbox"]["reason_details"] is None
            remove_group_from_inbox(event.group)
            snooze_details = {
                "until": None,
                "count": 3,
                "window": None,
                "user_count": None,
                "user_window": 5,
            }
            add_group_to_inbox(event.group, GroupInboxReason.UNIGNORED, snooze_details)
            response = self.get_response(sort_by="date", limit=10, query=query, expand=["inbox"])

            assert response.status_code == 200
            assert len(response.data) == 1
            assert int(response.data[0]["id"]) == event.group.id
            assert response.data[0]["inbox"] is not None
            assert response.data[0]["inbox"]["reason"] == GroupInboxReason.UNIGNORED.value
            assert response.data[0]["inbox"]["reason_details"] == snooze_details

    def test_expand_string(self):
        with self.feature("organizations:inbox"):
            event = self.store_event(
                data={"timestamp": iso_format(before_now(seconds=500)), "fingerprint": ["group-1"]},
                project_id=self.project.id,
            )
            add_group_to_inbox(event.group, GroupInboxReason.NEW)
            query = "status:unresolved"
            self.login_as(user=self.user)
            response = self.get_response(sort_by="date", limit=10, query=query, expand="inbox")
            assert response.status_code == 200
            assert len(response.data) == 1
            assert int(response.data[0]["id"]) == event.group.id
            assert response.data[0]["inbox"] is not None
            assert response.data[0]["inbox"]["reason"] == GroupInboxReason.NEW.value
            assert response.data[0]["inbox"]["reason_details"] is None

    def test_expand_owners(self):
        event = self.store_event(
            data={"timestamp": iso_format(before_now(seconds=500)), "fingerprint": ["group-1"]},
            project_id=self.project.id,
        )
        query = "status:unresolved"
        self.login_as(user=self.user)
        # Test with no owner
        response = self.get_response(sort_by="date", limit=10, query=query, expand="owners")
        assert response.status_code == 200
        assert len(response.data) == 1
        assert int(response.data[0]["id"]) == event.group.id
        assert response.data[0]["owners"] is None

        # Test with owners
        GroupOwner.objects.create(
            group=event.group,
            project=event.project,
            organization=event.project.organization,
            type=GroupOwnerType.SUSPECT_COMMIT.value,
            user=self.user,
        )
        GroupOwner.objects.create(
            group=event.group,
            project=event.project,
            organization=event.project.organization,
            type=GroupOwnerType.OWNERSHIP_RULE.value,
            team=self.team,
        )
        response = self.get_response(sort_by="date", limit=10, query=query, expand="owners")
        assert response.status_code == 200
        assert len(response.data) == 1
        assert int(response.data[0]["id"]) == event.group.id
        assert response.data[0]["owners"] is not None
        assert len(response.data[0]["owners"]) == 2
        assert response.data[0]["owners"][0]["owner"] == f"user:{self.user.id}"
        assert response.data[0]["owners"][1]["owner"] == f"team:{self.team.id}"
        assert (
            response.data[0]["owners"][0]["type"] == GROUP_OWNER_TYPE[GroupOwnerType.SUSPECT_COMMIT]
        )
        assert (
            response.data[0]["owners"][1]["type"] == GROUP_OWNER_TYPE[GroupOwnerType.OWNERSHIP_RULE]
        )

    @patch(
        "sentry.api.helpers.group_index.ratelimiter.is_limited", autospec=True, return_value=True
    )
    def test_ratelimit(self, is_limited):
        self.login_as(user=self.user)
        self.get_valid_response(sort_by="date", limit=1, status_code=429)

    def test_collapse_stats(self):
        event = self.store_event(
            data={"timestamp": iso_format(before_now(seconds=500)), "fingerprint": ["group-1"]},
            project_id=self.project.id,
        )
        self.create_group(checksum="a" * 32, status=GroupStatus.UNRESOLVED)
        self.login_as(user=self.user)
        response = self.get_response(
            sort_by="date", limit=10, query="is:unresolved", expand="inbox", collapse="stats"
        )
        assert response.status_code == 200
        assert len(response.data) == 1
        assert int(response.data[0]["id"]) == event.group.id
        assert "stats" not in response.data[0]
        assert "firstSeen" not in response.data[0]
        assert "lastSeen" not in response.data[0]
        assert "count" not in response.data[0]
        assert "lifetime" not in response.data[0]
        assert "filtered" not in response.data[0]

    def test_collapse_lifetime(self):
        event = self.store_event(
            data={"timestamp": iso_format(before_now(seconds=500)), "fingerprint": ["group-1"]},
            project_id=self.project.id,
        )
        self.create_group(checksum="a" * 32, status=GroupStatus.UNRESOLVED)
        self.login_as(user=self.user)
        response = self.get_response(
            sort_by="date", limit=10, query="is:unresolved", collapse="lifetime"
        )
        assert response.status_code == 200
        assert len(response.data) == 1
        assert int(response.data[0]["id"]) == event.group.id
        assert "stats" in response.data[0]
        assert "firstSeen" in response.data[0]
        assert "lastSeen" in response.data[0]
        assert "count" in response.data[0]
        assert "lifetime" not in response.data[0]
        assert "filtered" in response.data[0]

    def test_collapse_filtered(self):
        event = self.store_event(
            data={"timestamp": iso_format(before_now(seconds=500)), "fingerprint": ["group-1"]},
            project_id=self.project.id,
        )
        self.create_group(checksum="a" * 32, status=GroupStatus.UNRESOLVED)
        self.login_as(user=self.user)
        response = self.get_response(
            sort_by="date", limit=10, query="is:unresolved", collapse="filtered"
        )
        assert response.status_code == 200
        assert len(response.data) == 1
        assert int(response.data[0]["id"]) == event.group.id
        assert "stats" in response.data[0]
        assert "firstSeen" in response.data[0]
        assert "lastSeen" in response.data[0]
        assert "count" in response.data[0]
        assert "lifetime" in response.data[0]
        assert "filtered" not in response.data[0]

    def test_collapse_lifetime_and_filtered(self):
        event = self.store_event(
            data={"timestamp": iso_format(before_now(seconds=500)), "fingerprint": ["group-1"]},
            project_id=self.project.id,
        )
        self.create_group(checksum="a" * 32, status=GroupStatus.UNRESOLVED)
        self.login_as(user=self.user)
        response = self.get_response(
            sort_by="date", limit=10, query="is:unresolved", collapse=["filtered", "lifetime"]
        )
        assert response.status_code == 200
        assert len(response.data) == 1
        assert int(response.data[0]["id"]) == event.group.id
        assert "stats" in response.data[0]
        assert "firstSeen" in response.data[0]
        assert "lastSeen" in response.data[0]
        assert "count" in response.data[0]
        assert "lifetime" not in response.data[0]
        assert "filtered" not in response.data[0]

    def test_collapse_base(self):
        event = self.store_event(
            data={"timestamp": iso_format(before_now(seconds=500)), "fingerprint": ["group-1"]},
            project_id=self.project.id,
        )
        self.create_group(checksum="a" * 32, status=GroupStatus.UNRESOLVED)
        self.login_as(user=self.user)
        response = self.get_response(
            sort_by="date", limit=10, query="is:unresolved", collapse=["base"]
        )

        assert response.status_code == 200
        assert len(response.data) == 1
        assert int(response.data[0]["id"]) == event.group.id
        assert "title" not in response.data[0]
        assert "hasSeen" not in response.data[0]
        assert "stats" in response.data[0]
        assert "firstSeen" in response.data[0]
        assert "lastSeen" in response.data[0]
        assert "count" in response.data[0]
        assert "lifetime" in response.data[0]
        assert "filtered" in response.data[0]

    def test_has_unhandled_flag_bug(self):
        # There was a bug where we tried to access attributes on seen_stats if this feature is active
        # but seen_stats could be null when we collapse stats.
        with self.feature(["organizations:unhandled-issue-flag", "organizations:inbox"]):
            self.test_collapse_stats()

    def test_collapse_stats_group_snooze_bug(self):
        # There was a bug where we tried to access attributes on seen_stats if this feature is active
        # but seen_stats could be null when we collapse stats.
        event = self.store_event(
            data={"timestamp": iso_format(before_now(seconds=500)), "fingerprint": ["group-1"]},
            project_id=self.project.id,
        )
        GroupSnooze.objects.create(
            group=event.group,
            user_count=10,
            until=timezone.now() + timedelta(days=1),
            count=10,
            state={"times_seen": 0},
        )
        self.login_as(user=self.user)
        # The presence of the group above with attached GroupSnooze would have previously caused this error.
        response = self.get_response(
            sort_by="date", limit=10, query="is:unresolved", expand="inbox", collapse="stats"
        )
        assert response.status_code == 200
        assert len(response.data) == 1
        assert int(response.data[0]["id"]) == event.group.id


class GroupUpdateTest(APITestCase, SnubaTestCase):
    endpoint = "sentry-api-0-organization-group-index"
    method = "put"

    def setUp(self):
        super().setUp()
        self.min_ago = timezone.now() - timedelta(minutes=1)

    def get_response(self, *args, **kwargs):
        if not args:
            org = self.project.organization.slug
        else:
            org = args[0]
        return super().get_response(org, **kwargs)

    def assertNoResolution(self, group):
        assert not GroupResolution.objects.filter(group=group).exists()

    def test_global_resolve(self):
        group1 = self.create_group(checksum="a" * 32, status=GroupStatus.RESOLVED)
        group2 = self.create_group(checksum="b" * 32, status=GroupStatus.UNRESOLVED)
        group3 = self.create_group(checksum="c" * 32, status=GroupStatus.IGNORED)
        group4 = self.create_group(
            project=self.create_project(slug="foo"),
            checksum="b" * 32,
            status=GroupStatus.UNRESOLVED,
        )

        self.login_as(user=self.user)
        response = self.get_valid_response(
            qs_params={"status": "unresolved", "project": self.project.id}, status="resolved"
        )
        assert response.data == {"status": "resolved", "statusDetails": {}}

        # the previously resolved entry should not be included
        new_group1 = Group.objects.get(id=group1.id)
        assert new_group1.status == GroupStatus.RESOLVED
        assert new_group1.resolved_at is None

        # this wont exist because it wasn't affected
        assert not GroupSubscription.objects.filter(user=self.user, group=new_group1).exists()

        new_group2 = Group.objects.get(id=group2.id)
        assert new_group2.status == GroupStatus.RESOLVED
        assert new_group2.resolved_at is not None

        assert GroupSubscription.objects.filter(
            user=self.user, group=new_group2, is_active=True
        ).exists()

        # the ignored entry should not be included
        new_group3 = Group.objects.get(id=group3.id)
        assert new_group3.status == GroupStatus.IGNORED
        assert new_group3.resolved_at is None

        assert not GroupSubscription.objects.filter(user=self.user, group=new_group3)

        new_group4 = Group.objects.get(id=group4.id)
        assert new_group4.status == GroupStatus.UNRESOLVED
        assert new_group4.resolved_at is None

        assert not GroupSubscription.objects.filter(user=self.user, group=new_group4)

    def test_resolve_member(self):
        group = self.create_group(checksum="a" * 32, status=GroupStatus.UNRESOLVED)
        member = self.create_user()
        self.create_member(
            organization=self.organization, teams=group.project.teams.all(), user=member
        )

        self.login_as(user=member)
        response = self.get_valid_response(
            qs_params={"status": "unresolved", "project": self.project.id}, status="resolved"
        )
        assert response.data == {"status": "resolved", "statusDetails": {}}
        assert response.status_code == 200

    def test_bulk_resolve(self):
        self.login_as(user=self.user)

        for i in range(200):
            self.store_event(
                data={
                    "fingerprint": [i],
                    "timestamp": iso_format(self.min_ago - timedelta(seconds=i)),
                },
                project_id=self.project.id,
            )

        response = self.get_valid_response(query="is:unresolved", sort_by="date", method="get")
        assert len(response.data) == 100

        response = self.get_valid_response(qs_params={"status": "unresolved"}, status="resolved")
        assert response.data == {"status": "resolved", "statusDetails": {}}

        response = self.get_valid_response(query="is:unresolved", sort_by="date", method="get")
        assert len(response.data) == 0

    @patch("sentry.integrations.example.integration.ExampleIntegration.sync_status_outbound")
    def test_resolve_with_integration(self, mock_sync_status_outbound):
        self.login_as(user=self.user)

        org = self.organization

        integration = Integration.objects.create(provider="example", name="Example")
        integration.add_organization(org, self.user)
        event = self.store_event(
            data={"timestamp": iso_format(self.min_ago)}, project_id=self.project.id
        )
        group = event.group

        OrganizationIntegration.objects.filter(
            integration_id=integration.id, organization_id=group.organization.id
        ).update(
            config={
                "sync_comments": True,
                "sync_status_outbound": True,
                "sync_status_inbound": True,
                "sync_assignee_outbound": True,
                "sync_assignee_inbound": True,
            }
        )
        external_issue = ExternalIssue.objects.get_or_create(
            organization_id=org.id, integration_id=integration.id, key="APP-%s" % group.id
        )[0]

        GroupLink.objects.get_or_create(
            group_id=group.id,
            project_id=group.project_id,
            linked_type=GroupLink.LinkedType.issue,
            linked_id=external_issue.id,
            relationship=GroupLink.Relationship.references,
        )[0]

        response = self.get_valid_response(sort_by="date", query="is:unresolved", method="get")
        assert len(response.data) == 1

        with self.tasks():
            with self.feature({"organizations:integrations-issue-sync": True}):
                response = self.get_valid_response(
                    qs_params={"status": "unresolved"}, status="resolved"
                )
                group = Group.objects.get(id=group.id)
                assert group.status == GroupStatus.RESOLVED

                assert response.data == {"status": "resolved", "statusDetails": {}}
                mock_sync_status_outbound.assert_called_once_with(
                    external_issue, True, group.project_id
                )

        response = self.get_valid_response(sort_by="date", query="is:unresolved", method="get")
        assert len(response.data) == 0

    @patch("sentry.integrations.example.integration.ExampleIntegration.sync_status_outbound")
    def test_set_unresolved_with_integration(self, mock_sync_status_outbound):
        release = self.create_release(project=self.project, version="abc")
        group = self.create_group(checksum="a" * 32, status=GroupStatus.RESOLVED)
        org = self.organization
        integration = Integration.objects.create(provider="example", name="Example")
        integration.add_organization(org, self.user)
        OrganizationIntegration.objects.filter(
            integration_id=integration.id, organization_id=group.organization.id
        ).update(
            config={
                "sync_comments": True,
                "sync_status_outbound": True,
                "sync_status_inbound": True,
                "sync_assignee_outbound": True,
                "sync_assignee_inbound": True,
            }
        )
        GroupResolution.objects.create(group=group, release=release)
        external_issue = ExternalIssue.objects.get_or_create(
            organization_id=org.id, integration_id=integration.id, key="APP-%s" % group.id
        )[0]

        GroupLink.objects.get_or_create(
            group_id=group.id,
            project_id=group.project_id,
            linked_type=GroupLink.LinkedType.issue,
            linked_id=external_issue.id,
            relationship=GroupLink.Relationship.references,
        )[0]

        self.login_as(user=self.user)

        with self.tasks():
            with self.feature({"organizations:integrations-issue-sync": True}):
                response = self.get_valid_response(qs_params={"id": group.id}, status="unresolved")
                assert response.status_code == 200
                assert response.data == {"status": "unresolved", "statusDetails": {}}

                group = Group.objects.get(id=group.id)
                assert group.status == GroupStatus.UNRESOLVED

                self.assertNoResolution(group)

                assert GroupSubscription.objects.filter(
                    user=self.user, group=group, is_active=True
                ).exists()
                mock_sync_status_outbound.assert_called_once_with(
                    external_issue, False, group.project_id
                )

    def test_self_assign_issue(self):
        group = self.create_group(checksum="b" * 32, status=GroupStatus.UNRESOLVED)
        user = self.user

        uo1 = UserOption.objects.create(key="self_assign_issue", value="1", project=None, user=user)

        self.login_as(user=user)
        response = self.get_valid_response(qs_params={"id": group.id}, status="resolved")
        assert response.data["assignedTo"]["id"] == str(user.id)
        assert response.data["assignedTo"]["type"] == "user"
        assert response.data["status"] == "resolved"

        assert GroupAssignee.objects.filter(group=group, user=user).exists()

        assert GroupSubscription.objects.filter(user=user, group=group, is_active=True).exists()

        uo1.delete()

    def test_self_assign_issue_next_release(self):
        release = Release.objects.create(organization_id=self.project.organization_id, version="a")
        release.add_project(self.project)

        group = self.create_group(checksum="a" * 32, status=GroupStatus.UNRESOLVED)

        uo1 = UserOption.objects.create(
            key="self_assign_issue", value="1", project=None, user=self.user
        )

        self.login_as(user=self.user)

        response = self.get_valid_response(
            qs_params={"id": group.id}, status="resolvedInNextRelease"
        )
        assert response.data["status"] == "resolved"
        assert response.data["statusDetails"]["inNextRelease"]
        assert response.data["assignedTo"]["id"] == str(self.user.id)
        assert response.data["assignedTo"]["type"] == "user"

        group = Group.objects.get(id=group.id)
        assert group.status == GroupStatus.RESOLVED

        assert GroupResolution.objects.filter(group=group, release=release).exists()

        assert GroupSubscription.objects.filter(
            user=self.user, group=group, is_active=True
        ).exists()

        activity = Activity.objects.get(group=group, type=Activity.SET_RESOLVED_IN_RELEASE)
        assert activity.data["version"] == ""
        uo1.delete()

    def test_selective_status_update(self):
        group1 = self.create_group(checksum="a" * 32, status=GroupStatus.RESOLVED)
        group2 = self.create_group(checksum="b" * 32, status=GroupStatus.UNRESOLVED)
        group3 = self.create_group(checksum="c" * 32, status=GroupStatus.IGNORED)
        group4 = self.create_group(
            project=self.create_project(slug="foo"),
            checksum="b" * 32,
            status=GroupStatus.UNRESOLVED,
        )

        self.login_as(user=self.user)
        with self.feature("organizations:global-views"):
            response = self.get_valid_response(
                qs_params={"id": [group1.id, group2.id], "group4": group4.id}, status="resolved"
            )
        assert response.data == {"status": "resolved", "statusDetails": {}}

        new_group1 = Group.objects.get(id=group1.id)
        assert new_group1.resolved_at is not None
        assert new_group1.status == GroupStatus.RESOLVED

        new_group2 = Group.objects.get(id=group2.id)
        assert new_group2.resolved_at is not None
        assert new_group2.status == GroupStatus.RESOLVED

        assert GroupSubscription.objects.filter(
            user=self.user, group=new_group2, is_active=True
        ).exists()

        new_group3 = Group.objects.get(id=group3.id)
        assert new_group3.resolved_at is None
        assert new_group3.status == GroupStatus.IGNORED

        new_group4 = Group.objects.get(id=group4.id)
        assert new_group4.resolved_at is None
        assert new_group4.status == GroupStatus.UNRESOLVED

    def test_set_resolved_in_current_release(self):
        release = Release.objects.create(organization_id=self.project.organization_id, version="a")
        release.add_project(self.project)

        group = self.create_group(checksum="a" * 32, status=GroupStatus.UNRESOLVED)

        self.login_as(user=self.user)

        response = self.get_valid_response(
            qs_params={"id": group.id}, status="resolved", statusDetails={"inRelease": "latest"}
        )
        assert response.data["status"] == "resolved"
        assert response.data["statusDetails"]["inRelease"] == release.version
        assert response.data["statusDetails"]["actor"]["id"] == str(self.user.id)

        group = Group.objects.get(id=group.id)
        assert group.status == GroupStatus.RESOLVED

        resolution = GroupResolution.objects.get(group=group)
        assert resolution.release == release
        assert resolution.type == GroupResolution.Type.in_release
        assert resolution.status == GroupResolution.Status.resolved
        assert resolution.actor_id == self.user.id

        assert GroupSubscription.objects.filter(
            user=self.user, group=group, is_active=True
        ).exists()

        activity = Activity.objects.get(group=group, type=Activity.SET_RESOLVED_IN_RELEASE)
        assert activity.data["version"] == release.version

    def test_set_resolved_in_explicit_release(self):
        release = Release.objects.create(organization_id=self.project.organization_id, version="a")
        release.add_project(self.project)
        release2 = Release.objects.create(organization_id=self.project.organization_id, version="b")
        release2.add_project(self.project)

        group = self.create_group(checksum="a" * 32, status=GroupStatus.UNRESOLVED)

        self.login_as(user=self.user)

        response = self.get_valid_response(
            qs_params={"id": group.id},
            status="resolved",
            statusDetails={"inRelease": release.version},
        )
        assert response.data["status"] == "resolved"
        assert response.data["statusDetails"]["inRelease"] == release.version
        assert response.data["statusDetails"]["actor"]["id"] == str(self.user.id)

        group = Group.objects.get(id=group.id)
        assert group.status == GroupStatus.RESOLVED

        resolution = GroupResolution.objects.get(group=group)
        assert resolution.release == release
        assert resolution.type == GroupResolution.Type.in_release
        assert resolution.status == GroupResolution.Status.resolved
        assert resolution.actor_id == self.user.id

        assert GroupSubscription.objects.filter(
            user=self.user, group=group, is_active=True
        ).exists()

        activity = Activity.objects.get(group=group, type=Activity.SET_RESOLVED_IN_RELEASE)
        assert activity.data["version"] == release.version

    def test_set_resolved_in_next_release(self):
        release = Release.objects.create(organization_id=self.project.organization_id, version="a")
        release.add_project(self.project)

        group = self.create_group(checksum="a" * 32, status=GroupStatus.UNRESOLVED)

        self.login_as(user=self.user)

        response = self.get_valid_response(
            qs_params={"id": group.id}, status="resolved", statusDetails={"inNextRelease": True}
        )
        assert response.data["status"] == "resolved"
        assert response.data["statusDetails"]["inNextRelease"]
        assert response.data["statusDetails"]["actor"]["id"] == str(self.user.id)

        group = Group.objects.get(id=group.id)
        assert group.status == GroupStatus.RESOLVED

        resolution = GroupResolution.objects.get(group=group)
        assert resolution.release == release
        assert resolution.type == GroupResolution.Type.in_next_release
        assert resolution.status == GroupResolution.Status.pending
        assert resolution.actor_id == self.user.id

        assert GroupSubscription.objects.filter(
            user=self.user, group=group, is_active=True
        ).exists()

        activity = Activity.objects.get(group=group, type=Activity.SET_RESOLVED_IN_RELEASE)
        assert activity.data["version"] == ""

    def test_set_resolved_in_next_release_legacy(self):
        release = Release.objects.create(organization_id=self.project.organization_id, version="a")
        release.add_project(self.project)

        group = self.create_group(checksum="a" * 32, status=GroupStatus.UNRESOLVED)

        self.login_as(user=self.user)

        response = self.get_valid_response(
            qs_params={"id": group.id}, status="resolvedInNextRelease"
        )
        assert response.data["status"] == "resolved"
        assert response.data["statusDetails"]["inNextRelease"]
        assert response.data["statusDetails"]["actor"]["id"] == str(self.user.id)

        group = Group.objects.get(id=group.id)
        assert group.status == GroupStatus.RESOLVED

        resolution = GroupResolution.objects.get(group=group)
        assert resolution.release == release
        assert resolution.type == GroupResolution.Type.in_next_release
        assert resolution.status == GroupResolution.Status.pending
        assert resolution.actor_id == self.user.id

        assert GroupSubscription.objects.filter(
            user=self.user, group=group, is_active=True
        ).exists()

        activity = Activity.objects.get(group=group, type=Activity.SET_RESOLVED_IN_RELEASE)
        assert activity.data["version"] == ""

    def test_set_resolved_in_explicit_commit_unreleased(self):
        repo = self.create_repo(project=self.project, name=self.project.name)
        commit = self.create_commit(project=self.project, repo=repo)
        group = self.create_group(checksum="a" * 32, status=GroupStatus.UNRESOLVED)

        self.login_as(user=self.user)

        response = self.get_valid_response(
            qs_params={"id": group.id},
            status="resolved",
            statusDetails={"inCommit": {"commit": commit.key, "repository": repo.name}},
        )
        assert response.data["status"] == "resolved"
        assert response.data["statusDetails"]["inCommit"]["id"] == commit.key
        assert response.data["statusDetails"]["actor"]["id"] == str(self.user.id)

        group = Group.objects.get(id=group.id)
        assert group.status == GroupStatus.RESOLVED

        link = GroupLink.objects.get(group_id=group.id)
        assert link.linked_type == GroupLink.LinkedType.commit
        assert link.relationship == GroupLink.Relationship.resolves
        assert link.linked_id == commit.id

        assert GroupSubscription.objects.filter(
            user=self.user, group=group, is_active=True
        ).exists()

        activity = Activity.objects.get(group=group, type=Activity.SET_RESOLVED_IN_COMMIT)
        assert activity.data["commit"] == commit.id

    def test_set_resolved_in_explicit_commit_released(self):
        release = self.create_release(project=self.project)
        repo = self.create_repo(project=self.project, name=self.project.name)
        commit = self.create_commit(project=self.project, repo=repo, release=release)

        group = self.create_group(checksum="a" * 32, status=GroupStatus.UNRESOLVED)

        self.login_as(user=self.user)

        response = self.get_valid_response(
            qs_params={"id": group.id},
            status="resolved",
            statusDetails={"inCommit": {"commit": commit.key, "repository": repo.name}},
        )
        assert response.data["status"] == "resolved"
        assert response.data["statusDetails"]["inCommit"]["id"] == commit.key
        assert response.data["statusDetails"]["actor"]["id"] == str(self.user.id)

        group = Group.objects.get(id=group.id)
        assert group.status == GroupStatus.RESOLVED

        link = GroupLink.objects.get(group_id=group.id)
        assert link.project_id == self.project.id
        assert link.linked_type == GroupLink.LinkedType.commit
        assert link.relationship == GroupLink.Relationship.resolves
        assert link.linked_id == commit.id

        assert GroupSubscription.objects.filter(
            user=self.user, group=group, is_active=True
        ).exists()

        activity = Activity.objects.get(group=group, type=Activity.SET_RESOLVED_IN_COMMIT)
        assert activity.data["commit"] == commit.id

        resolution = GroupResolution.objects.get(group=group)
        assert resolution.type == GroupResolution.Type.in_release
        assert resolution.status == GroupResolution.Status.resolved

    def test_set_resolved_in_explicit_commit_missing(self):
        repo = self.create_repo(project=self.project, name=self.project.name)
        group = self.create_group(checksum="a" * 32, status=GroupStatus.UNRESOLVED)

        self.login_as(user=self.user)

        response = self.get_response(
            qs_params={"id": group.id},
            status="resolved",
            statusDetails={"inCommit": {"commit": "a" * 40, "repository": repo.name}},
        )
        assert response.status_code == 400
        assert (
            response.data["statusDetails"]["inCommit"]["commit"][0]
            == "Unable to find the given commit."
        )

    def test_set_unresolved(self):
        release = self.create_release(project=self.project, version="abc")
        group = self.create_group(checksum="a" * 32, status=GroupStatus.RESOLVED)
        GroupResolution.objects.create(group=group, release=release)

        self.login_as(user=self.user)

        response = self.get_valid_response(qs_params={"id": group.id}, status="unresolved")
        assert response.data == {"status": "unresolved", "statusDetails": {}}

        group = Group.objects.get(id=group.id)
        assert group.status == GroupStatus.UNRESOLVED

        self.assertNoResolution(group)

        assert GroupSubscription.objects.filter(
            user=self.user, group=group, is_active=True
        ).exists()

    def test_set_unresolved_on_snooze(self):
        group = self.create_group(checksum="a" * 32, status=GroupStatus.IGNORED)

        GroupSnooze.objects.create(group=group, until=timezone.now() - timedelta(days=1))

        self.login_as(user=self.user)

        response = self.get_valid_response(qs_params={"id": group.id}, status="unresolved")
        assert response.data == {"status": "unresolved", "statusDetails": {}}

        group = Group.objects.get(id=group.id)
        assert group.status == GroupStatus.UNRESOLVED

    def test_basic_ignore(self):
        group = self.create_group(checksum="a" * 32, status=GroupStatus.RESOLVED)

        snooze = GroupSnooze.objects.create(group=group, until=timezone.now())

        self.login_as(user=self.user)

        response = self.get_valid_response(qs_params={"id": group.id}, status="ignored")
        # existing snooze objects should be cleaned up
        assert not GroupSnooze.objects.filter(id=snooze.id).exists()

        group = Group.objects.get(id=group.id)
        assert group.status == GroupStatus.IGNORED

        assert response.data == {"status": "ignored", "statusDetails": {}}

    def test_snooze_duration(self):
        group = self.create_group(checksum="a" * 32, status=GroupStatus.RESOLVED)

        self.login_as(user=self.user)

        response = self.get_valid_response(
            qs_params={"id": group.id}, status="ignored", ignoreDuration=30
        )
        snooze = GroupSnooze.objects.get(group=group)
        snooze.until = snooze.until

        now = timezone.now()

        assert snooze.count is None
        assert snooze.until > now + timedelta(minutes=29)
        assert snooze.until < now + timedelta(minutes=31)
        assert snooze.user_count is None
        assert snooze.user_window is None
        assert snooze.window is None

        response.data["statusDetails"]["ignoreUntil"] = response.data["statusDetails"][
            "ignoreUntil"
        ]

        assert response.data["status"] == "ignored"
        assert response.data["statusDetails"]["ignoreCount"] == snooze.count
        assert response.data["statusDetails"]["ignoreWindow"] == snooze.window
        assert response.data["statusDetails"]["ignoreUserCount"] == snooze.user_count
        assert response.data["statusDetails"]["ignoreUserWindow"] == snooze.user_window
        assert response.data["statusDetails"]["ignoreUntil"] == snooze.until
        assert response.data["statusDetails"]["actor"]["id"] == str(self.user.id)

    def test_snooze_count(self):
        group = self.create_group(checksum="a" * 32, status=GroupStatus.RESOLVED, times_seen=1)

        self.login_as(user=self.user)

        response = self.get_valid_response(
            qs_params={"id": group.id}, status="ignored", ignoreCount=100
        )
        snooze = GroupSnooze.objects.get(group=group)
        assert snooze.count == 100
        assert snooze.until is None
        assert snooze.user_count is None
        assert snooze.user_window is None
        assert snooze.window is None
        assert snooze.state["times_seen"] == 1

        assert response.data["status"] == "ignored"
        assert response.data["statusDetails"]["ignoreCount"] == snooze.count
        assert response.data["statusDetails"]["ignoreWindow"] == snooze.window
        assert response.data["statusDetails"]["ignoreUserCount"] == snooze.user_count
        assert response.data["statusDetails"]["ignoreUserWindow"] == snooze.user_window
        assert response.data["statusDetails"]["ignoreUntil"] == snooze.until
        assert response.data["statusDetails"]["actor"]["id"] == str(self.user.id)

    def test_snooze_user_count(self):
        for i in range(10):
            event = self.store_event(
                data={
                    "fingerprint": ["put-me-in-group-1"],
                    "user": {"id": str(i)},
                    "timestamp": iso_format(self.min_ago + timedelta(seconds=i)),
                },
                project_id=self.project.id,
            )

        group = Group.objects.get(id=event.group.id)
        group.status = GroupStatus.RESOLVED
        group.save()

        self.login_as(user=self.user)

        response = self.get_valid_response(
            qs_params={"id": group.id}, status="ignored", ignoreUserCount=10
        )
        snooze = GroupSnooze.objects.get(group=group)
        assert snooze.count is None
        assert snooze.until is None
        assert snooze.user_count == 10
        assert snooze.user_window is None
        assert snooze.window is None
        assert snooze.state["users_seen"] == 10

        assert response.data["status"] == "ignored"
        assert response.data["statusDetails"]["ignoreCount"] == snooze.count
        assert response.data["statusDetails"]["ignoreWindow"] == snooze.window
        assert response.data["statusDetails"]["ignoreUserCount"] == snooze.user_count
        assert response.data["statusDetails"]["ignoreUserWindow"] == snooze.user_window
        assert response.data["statusDetails"]["ignoreUntil"] == snooze.until
        assert response.data["statusDetails"]["actor"]["id"] == str(self.user.id)

    def test_set_bookmarked(self):
        group1 = self.create_group(checksum="a" * 32, status=GroupStatus.RESOLVED)
        group2 = self.create_group(checksum="b" * 32, status=GroupStatus.UNRESOLVED)
        group3 = self.create_group(checksum="c" * 32, status=GroupStatus.IGNORED)
        group4 = self.create_group(
            project=self.create_project(slug="foo"),
            checksum="b" * 32,
            status=GroupStatus.UNRESOLVED,
        )

        self.login_as(user=self.user)
        with self.feature("organizations:global-views"):
            response = self.get_valid_response(
                qs_params={"id": [group1.id, group2.id], "group4": group4.id}, isBookmarked="true"
            )
        assert response.data == {"isBookmarked": True}

        bookmark1 = GroupBookmark.objects.filter(group=group1, user=self.user)
        assert bookmark1.exists()

        assert GroupSubscription.objects.filter(
            user=self.user, group=group1, is_active=True
        ).exists()

        bookmark2 = GroupBookmark.objects.filter(group=group2, user=self.user)
        assert bookmark2.exists()

        assert GroupSubscription.objects.filter(
            user=self.user, group=group2, is_active=True
        ).exists()

        bookmark3 = GroupBookmark.objects.filter(group=group3, user=self.user)
        assert not bookmark3.exists()

        bookmark4 = GroupBookmark.objects.filter(group=group4, user=self.user)
        assert not bookmark4.exists()

    def test_subscription(self):
        group1 = self.create_group(checksum="a" * 32)
        group2 = self.create_group(checksum="b" * 32)
        group3 = self.create_group(checksum="c" * 32)
        group4 = self.create_group(project=self.create_project(slug="foo"), checksum="b" * 32)

        self.login_as(user=self.user)
        with self.feature("organizations:global-views"):
            response = self.get_valid_response(
                qs_params={"id": [group1.id, group2.id], "group4": group4.id}, isSubscribed="true"
            )
        assert response.data == {"isSubscribed": True, "subscriptionDetails": {"reason": "unknown"}}

        assert GroupSubscription.objects.filter(
            group=group1, user=self.user, is_active=True
        ).exists()

        assert GroupSubscription.objects.filter(
            group=group2, user=self.user, is_active=True
        ).exists()

        assert not GroupSubscription.objects.filter(group=group3, user=self.user).exists()

        assert not GroupSubscription.objects.filter(group=group4, user=self.user).exists()

    def test_set_public(self):
        group1 = self.create_group(checksum="a" * 32)
        group2 = self.create_group(checksum="b" * 32)

        self.login_as(user=self.user)
        response = self.get_valid_response(
            qs_params={"id": [group1.id, group2.id]}, isPublic="true"
        )
        assert response.data["isPublic"] is True
        assert "shareId" in response.data

        new_group1 = Group.objects.get(id=group1.id)
        assert bool(new_group1.get_share_id())

        new_group2 = Group.objects.get(id=group2.id)
        assert bool(new_group2.get_share_id())

    def test_set_private(self):
        group1 = self.create_group(checksum="a" * 32)
        group2 = self.create_group(checksum="b" * 32)

        # Manually mark them as shared
        for g in group1, group2:
            GroupShare.objects.create(project_id=g.project_id, group=g)
            assert bool(g.get_share_id())

        self.login_as(user=self.user)
        response = self.get_valid_response(
            qs_params={"id": [group1.id, group2.id]}, isPublic="false"
        )
        assert response.data == {"isPublic": False, "shareId": None}

        new_group1 = Group.objects.get(id=group1.id)
        assert not bool(new_group1.get_share_id())

        new_group2 = Group.objects.get(id=group2.id)
        assert not bool(new_group2.get_share_id())

    def test_set_has_seen(self):
        group1 = self.create_group(checksum="a" * 32, status=GroupStatus.RESOLVED)
        group2 = self.create_group(checksum="b" * 32, status=GroupStatus.UNRESOLVED)
        group3 = self.create_group(checksum="c" * 32, status=GroupStatus.IGNORED)
        group4 = self.create_group(
            project=self.create_project(slug="foo"),
            checksum="b" * 32,
            status=GroupStatus.UNRESOLVED,
        )

        self.login_as(user=self.user)
        with self.feature("organizations:global-views"):
            response = self.get_valid_response(
                qs_params={"id": [group1.id, group2.id], "group4": group4.id}, hasSeen="true"
            )
        assert response.data == {"hasSeen": True}

        r1 = GroupSeen.objects.filter(group=group1, user=self.user)
        assert r1.exists()

        r2 = GroupSeen.objects.filter(group=group2, user=self.user)
        assert r2.exists()

        r3 = GroupSeen.objects.filter(group=group3, user=self.user)
        assert not r3.exists()

        r4 = GroupSeen.objects.filter(group=group4, user=self.user)
        assert not r4.exists()

    @patch("sentry.api.helpers.group_index.uuid4")
    @patch("sentry.api.helpers.group_index.merge_groups")
    @patch("sentry.api.helpers.group_index.eventstream")
    def test_merge(self, mock_eventstream, merge_groups, mock_uuid4):
        eventstream_state = object()
        mock_eventstream.start_merge = Mock(return_value=eventstream_state)

        class uuid:
            hex = "abc123"

        mock_uuid4.return_value = uuid
        group1 = self.create_group(checksum="a" * 32, times_seen=1)
        group2 = self.create_group(checksum="b" * 32, times_seen=50)
        group3 = self.create_group(checksum="c" * 32, times_seen=2)
        self.create_group(checksum="d" * 32)

        self.login_as(user=self.user)
        response = self.get_valid_response(
            qs_params={"id": [group1.id, group2.id, group3.id]}, merge="1"
        )
        assert response.data["merge"]["parent"] == str(group2.id)
        assert sorted(response.data["merge"]["children"]) == sorted(
            [str(group1.id), str(group3.id)]
        )

        mock_eventstream.start_merge.assert_called_once_with(
            group1.project_id, [group3.id, group1.id], group2.id
        )

        assert len(merge_groups.mock_calls) == 1
        merge_groups.delay.assert_any_call(
            from_object_ids=[group3.id, group1.id],
            to_object_id=group2.id,
            transaction_id="abc123",
            eventstream_state=eventstream_state,
        )

    def test_assign(self):
        group1 = self.create_group(checksum="a" * 32, is_public=True)
        group2 = self.create_group(checksum="b" * 32, is_public=True)
        user = self.user

        self.login_as(user=user)
        response = self.get_valid_response(qs_params={"id": group1.id}, assignedTo=user.username)
        assert response.data["assignedTo"]["id"] == str(user.id)
        assert response.data["assignedTo"]["type"] == "user"
        assert GroupAssignee.objects.filter(group=group1, user=user).exists()

        assert not GroupAssignee.objects.filter(group=group2, user=user).exists()

        assert Activity.objects.filter(group=group1, user=user, type=Activity.ASSIGNED).count() == 1

        assert GroupSubscription.objects.filter(user=user, group=group1, is_active=True).exists()

        response = self.get_valid_response(qs_params={"id": group1.id}, assignedTo="")
        assert response.data["assignedTo"] is None

        assert not GroupAssignee.objects.filter(group=group1, user=user).exists()

    def test_assign_non_member(self):
        group = self.create_group(checksum="a" * 32, is_public=True)
        member = self.user
        non_member = self.create_user("bar@example.com")

        self.login_as(user=member)

        response = self.get_response(qs_params={"id": group.id}, assignedTo=non_member.username)
        assert response.status_code == 400, response.content

    def test_assign_team(self):
        self.login_as(user=self.user)

        group = self.create_group()
        other_member = self.create_user("bar@example.com")
        team = self.create_team(
            organization=group.project.organization, members=[self.user, other_member]
        )

        group.project.add_team(team)

        response = self.get_valid_response(qs_params={"id": group.id}, assignedTo=f"team:{team.id}")
        assert response.data["assignedTo"]["id"] == str(team.id)
        assert response.data["assignedTo"]["type"] == "team"
        assert GroupAssignee.objects.filter(group=group, team=team).exists()

        assert Activity.objects.filter(group=group, type=Activity.ASSIGNED).count() == 1

        assert GroupSubscription.objects.filter(group=group, is_active=True).count() == 2

        response = self.get_valid_response(qs_params={"id": group.id}, assignedTo="")
        assert response.data["assignedTo"] is None

    def test_discard(self):
        group1 = self.create_group(checksum="a" * 32, is_public=True)
        group2 = self.create_group(checksum="b" * 32, is_public=True)
        group_hash = GroupHash.objects.create(hash="x" * 32, project=group1.project, group=group1)
        user = self.user

        self.login_as(user=user)
        with self.tasks():
            with self.feature("projects:discard-groups"):
                response = self.get_response(qs_params={"id": group1.id}, discard=True)

        assert response.status_code == 204
        assert not Group.objects.filter(id=group1.id).exists()
        assert Group.objects.filter(id=group2.id).exists()
        assert GroupHash.objects.filter(id=group_hash.id).exists()
        tombstone = GroupTombstone.objects.get(
            id=GroupHash.objects.get(id=group_hash.id).group_tombstone_id
        )
        assert tombstone.message == group1.message
        assert tombstone.culprit == group1.culprit
        assert tombstone.project == group1.project
        assert tombstone.data == group1.data

    @patch(
        "sentry.api.helpers.group_index.ratelimiter.is_limited", autospec=True, return_value=True
    )
    def test_ratelimit(self, is_limited):
        self.login_as(user=self.user)
        self.get_valid_response(sort_by="date", limit=1, status_code=429)

    def test_set_inbox(self):
        group1 = self.create_group(checksum="a" * 32)
        group2 = self.create_group(checksum="b" * 32)

        self.login_as(user=self.user)
        response = self.get_valid_response(qs_params={"id": [group1.id, group2.id]}, inbox="true")
        assert response.data == {"inbox": True}
        assert GroupInbox.objects.filter(group=group1).exists()
        assert GroupInbox.objects.filter(group=group2).exists()

        response = self.get_valid_response(qs_params={"id": [group2.id]}, inbox="false")
        assert response.data == {"inbox": False}
        assert GroupInbox.objects.filter(group=group1).exists()
        assert not GroupInbox.objects.filter(group=group2).exists()

    def test_set_resolved_inbox(self):
        group1 = self.create_group(checksum="a" * 32)
        group2 = self.create_group(checksum="b" * 32)

        self.login_as(user=self.user)
        with self.feature("organizations:inbox"):
            response = self.get_valid_response(
                qs_params={"id": [group1.id, group2.id]}, status="resolved"
            )
        assert response.data["inbox"] is None
        assert not GroupInbox.objects.filter(group=group1).exists()
        assert not GroupInbox.objects.filter(group=group2).exists()

        with self.feature("organizations:inbox"):
            response = self.get_valid_response(qs_params={"id": [group2.id]}, status="unresolved")
        assert not GroupInbox.objects.filter(group=group1).exists()
        assert not GroupInbox.objects.filter(group=group2).exists()


class GroupDeleteTest(APITestCase, SnubaTestCase):
    endpoint = "sentry-api-0-organization-group-index"
    method = "delete"

    def get_response(self, *args, **kwargs):
        if not args:
            org = self.project.organization.slug
        else:
            org = args[0]
        return super().get_response(org, **kwargs)

    @patch("sentry.api.helpers.group_index.eventstream")
    @patch("sentry.eventstream")
    def test_delete_by_id(self, mock_eventstream_task, mock_eventstream_api):
        eventstream_state = {"event_stream_state": uuid4()}
        mock_eventstream_api.start_delete_groups = Mock(return_value=eventstream_state)

        group1 = self.create_group(checksum="a" * 32, status=GroupStatus.RESOLVED)
        group2 = self.create_group(checksum="b" * 32, status=GroupStatus.UNRESOLVED)
        group3 = self.create_group(checksum="c" * 32, status=GroupStatus.IGNORED)
        group4 = self.create_group(
            project=self.create_project(slug="foo"),
            checksum="b" * 32,
            status=GroupStatus.UNRESOLVED,
        )

        hashes = []
        for g in group1, group2, group3, group4:
            hash = uuid4().hex
            hashes.append(hash)
            GroupHash.objects.create(project=g.project, hash=hash, group=g)

        self.login_as(user=self.user)
        with self.feature("organizations:global-views"):
            response = self.get_response(
                qs_params={"id": [group1.id, group2.id], "group4": group4.id}
            )

        mock_eventstream_api.start_delete_groups.assert_called_once_with(
            group1.project_id, [group1.id, group2.id]
        )

        assert response.status_code == 204

        assert Group.objects.get(id=group1.id).status == GroupStatus.PENDING_DELETION
        assert not GroupHash.objects.filter(group_id=group1.id).exists()

        assert Group.objects.get(id=group2.id).status == GroupStatus.PENDING_DELETION
        assert not GroupHash.objects.filter(group_id=group2.id).exists()

        assert Group.objects.get(id=group3.id).status != GroupStatus.PENDING_DELETION
        assert GroupHash.objects.filter(group_id=group3.id).exists()

        assert Group.objects.get(id=group4.id).status != GroupStatus.PENDING_DELETION
        assert GroupHash.objects.filter(group_id=group4.id).exists()

        Group.objects.filter(id__in=(group1.id, group2.id)).update(status=GroupStatus.UNRESOLVED)

        with self.tasks():
            with self.feature("organizations:global-views"):
                response = self.get_response(
                    qs_params={"id": [group1.id, group2.id], "group4": group4.id}
                )

        mock_eventstream_task.end_delete_groups.assert_called_once_with(eventstream_state)

        assert response.status_code == 204

        assert not Group.objects.filter(id=group1.id).exists()
        assert not GroupHash.objects.filter(group_id=group1.id).exists()

        assert not Group.objects.filter(id=group2.id).exists()
        assert not GroupHash.objects.filter(group_id=group2.id).exists()

        assert Group.objects.filter(id=group3.id).exists()
        assert GroupHash.objects.filter(group_id=group3.id).exists()

        assert Group.objects.filter(id=group4.id).exists()
        assert GroupHash.objects.filter(group_id=group4.id).exists()

    def test_bulk_delete(self):
        groups = []
        for i in range(10, 41):
            groups.append(
                self.create_group(
                    project=self.project,
                    checksum=str(i).encode("utf-8") * 16,
                    status=GroupStatus.RESOLVED,
                )
            )

        hashes = []
        for group in groups:
            hash = uuid4().hex
            hashes.append(hash)
            GroupHash.objects.create(project=group.project, hash=hash, group=group)

        self.login_as(user=self.user)

        # if query is '' it defaults to is:unresolved
        response = self.get_response(qs_params={"query": ""})
        assert response.status_code == 204

        for group in groups:
            assert Group.objects.get(id=group.id).status == GroupStatus.PENDING_DELETION
            assert not GroupHash.objects.filter(group_id=group.id).exists()

        Group.objects.filter(id__in=[group.id for group in groups]).update(
            status=GroupStatus.UNRESOLVED
        )

        with self.tasks():
            response = self.get_response(qs_params={"query": ""})

        assert response.status_code == 204

        for group in groups:
            assert not Group.objects.filter(id=group.id).exists()
            assert not GroupHash.objects.filter(group_id=group.id).exists()

    @patch(
        "sentry.api.helpers.group_index.ratelimiter.is_limited", autospec=True, return_value=True
    )
    def test_ratelimit(self, is_limited):
        self.login_as(user=self.user)
        self.get_valid_response(sort_by="date", limit=1, status_code=429)<|MERGE_RESOLUTION|>--- conflicted
+++ resolved
@@ -774,17 +774,10 @@
             project_id=self.project.id,
         )
 
-<<<<<<< HEAD
-            self.login_as(user=self.user)
-            response = self.get_response(sort_by="date", limit=10, query="assigned_or_suggested:me")
-            assert response.status_code == 200
-            assert len(response.data) == 0
-=======
-        self.login_as(user=self.user)
-        response = self.get_response(sort_by="date", limit=10, query="owner:me")
+        self.login_as(user=self.user)
+        response = self.get_response(sort_by="date", limit=10, query="assigned_or_suggested:me")
         assert response.status_code == 200
         assert len(response.data) == 0
->>>>>>> 5b2df5fc
 
         GroupOwner.objects.create(
             group=assigned_to_other_event.group,
@@ -803,136 +796,7 @@
             user_id=self.user.id,
         )
 
-<<<<<<< HEAD
-            response = self.get_response(sort_by="date", limit=10, query="assigned_or_suggested:me")
-            assert response.status_code == 200
-            assert len(response.data) == 2
-            assert int(response.data[0]["id"]) == event.group.id
-            assert int(response.data[1]["id"]) == assigned_to_other_event.group.id
-            # Because assigned_to_other_event is assigned to self.other_user, it should not show up in owner search for anyone but self.other_user. (aka. they are now the only owner)
-            other_user = self.create_user("other@user.com", is_superuser=False)
-            GroupAssignee.objects.create(
-                group=assigned_to_other_event.group,
-                project=assigned_to_other_event.group.project,
-                user=other_user,
-            )
-            response = self.get_response(sort_by="date", limit=10, query="assigned_or_suggested:me")
-            assert response.status_code == 200
-            assert len(response.data) == 1
-            assert int(response.data[0]["id"]) == event.group.id
-
-            response = self.get_response(
-<<<<<<< HEAD
-                sort_by="date", limit=10, query="assigned_or_suggested:{}".format(other_user.email)
-=======
-                sort_by="date", limit=10, query=f"owner:{other_user.email}"
->>>>>>> origin
-            )
-            assert response.status_code == 200
-            assert len(response.data) == 1
-            assert int(response.data[0]["id"]) == assigned_to_other_event.group.id
-
-            GroupAssignee.objects.create(
-                group=assigned_event.group, project=assigned_event.group.project, user=self.user
-            )
-<<<<<<< HEAD
-            response = self.get_response(
-                sort_by="date", limit=10, query="assigned_or_suggested:{}".format(self.user.email)
-            )
-=======
-            response = self.get_response(sort_by="date", limit=10, query=f"owner:{self.user.email}")
->>>>>>> origin
-            assert response.status_code == 200
-            assert len(response.data) == 2
-            assert int(response.data[0]["id"]) == event.group.id
-            assert int(response.data[1]["id"]) == assigned_event.group.id
-
-<<<<<<< HEAD
-            response = self.get_response(
-                sort_by="date", limit=10, query="assigned_or_suggested:#{}".format(self.team.slug)
-            )
-=======
-            response = self.get_response(sort_by="date", limit=10, query=f"owner:#{self.team.slug}")
->>>>>>> origin
-            assert response.status_code == 200
-            assert len(response.data) == 0
-            GroupOwner.objects.create(
-                group=event.group,
-                project=event.group.project,
-                organization=event.group.project.organization,
-                type=0,
-                team_id=self.team.id,
-                user_id=None,
-            )
-<<<<<<< HEAD
-            response = self.get_response(
-                sort_by="date", limit=10, query="assigned_or_suggested:#{}".format(self.team.slug)
-            )
-=======
-            response = self.get_response(sort_by="date", limit=10, query=f"owner:#{self.team.slug}")
->>>>>>> origin
-            assert response.status_code == 200
-            assert len(response.data) == 1
-            assert int(response.data[0]["id"]) == event.group.id
-
-            response = self.get_response(
-                sort_by="date", limit=10, query="assigned_or_suggested:me_or_none"
-            )
-            assert response.status_code == 200
-            assert len(response.data) == 4
-            assert int(response.data[0]["id"]) == event.group.id
-            assert int(response.data[1]["id"]) == event1.group.id
-            assert int(response.data[2]["id"]) == event2.group.id
-            assert int(response.data[3]["id"]) == assigned_event.group.id
-
-            not_me = self.create_user(email="notme@sentry.io")
-            GroupOwner.objects.create(
-                group=event2.group,
-                project=event2.group.project,
-                organization=event2.group.project.organization,
-                type=0,
-                team_id=None,
-                user_id=not_me.id,
-            )
-            response = self.get_response(
-                sort_by="date", limit=10, query="assigned_or_suggested:me_or_none"
-            )
-            assert response.status_code == 200
-            assert len(response.data) == 3
-            assert int(response.data[0]["id"]) == event.group.id
-            assert int(response.data[1]["id"]) == event1.group.id
-            assert int(response.data[2]["id"]) == assigned_event.group.id
-
-            GroupOwner.objects.create(
-                group=event2.group,
-                project=event2.group.project,
-                organization=event2.group.project.organization,
-                type=0,
-                team_id=None,
-                user_id=self.user.id,
-            )
-            # Should now include event2 as it has shared ownership.
-            response = self.get_response(
-                sort_by="date", limit=10, query="assigned_or_suggested:me_or_none"
-            )
-            assert response.status_code == 200
-            assert len(response.data) == 4
-            assert int(response.data[0]["id"]) == event.group.id
-            assert int(response.data[1]["id"]) == event1.group.id
-            assert int(response.data[2]["id"]) == event2.group.id
-            assert int(response.data[3]["id"]) == assigned_event.group.id
-
-            # Assign group to another user and now it shouldn't show up in owner search for this team.
-            GroupAssignee.objects.create(
-                group=event.group,
-                project=event.group.project,
-                user=other_user,
-            )
-            response = self.get_response(sort_by="date", limit=10, query=f"owner:#{self.team.slug}")
-            assert response.status_code == 200
-            assert len(response.data) == 0
-=======
-        response = self.get_response(sort_by="date", limit=10, query="owner:me")
+        response = self.get_response(sort_by="date", limit=10, query="assigned_or_suggested:me")
         assert response.status_code == 200
         assert len(response.data) == 2
         assert int(response.data[0]["id"]) == event.group.id
@@ -944,12 +808,14 @@
             project=assigned_to_other_event.group.project,
             user=other_user,
         )
-        response = self.get_response(sort_by="date", limit=10, query="owner:me")
+        response = self.get_response(sort_by="date", limit=10, query="assigned_or_suggested:me")
         assert response.status_code == 200
         assert len(response.data) == 1
         assert int(response.data[0]["id"]) == event.group.id
 
-        response = self.get_response(sort_by="date", limit=10, query=f"owner:{other_user.email}")
+        response = self.get_response(
+            sort_by="date", limit=10, query=f"assigned_or_suggested:{other_user.email}"
+        )
         assert response.status_code == 200
         assert len(response.data) == 1
         assert int(response.data[0]["id"]) == assigned_to_other_event.group.id
@@ -957,13 +823,13 @@
         GroupAssignee.objects.create(
             group=assigned_event.group, project=assigned_event.group.project, user=self.user
         )
-        response = self.get_response(sort_by="date", limit=10, query=f"owner:{self.user.email}")
+        response = self.get_response(sort_by="date", limit=10, query=f"assigned_or_suggested:{self.user.email}")
         assert response.status_code == 200
         assert len(response.data) == 2
         assert int(response.data[0]["id"]) == event.group.id
         assert int(response.data[1]["id"]) == assigned_event.group.id
 
-        response = self.get_response(sort_by="date", limit=10, query=f"owner:#{self.team.slug}")
+        response = self.get_response(sort_by="date", limit=10, query=f"assigned_or_suggested:#{self.team.slug}")
         assert response.status_code == 200
         assert len(response.data) == 0
         GroupOwner.objects.create(
@@ -974,12 +840,14 @@
             team_id=self.team.id,
             user_id=None,
         )
-        response = self.get_response(sort_by="date", limit=10, query=f"owner:#{self.team.slug}")
+        response = self.get_response(sort_by="date", limit=10, query=f"assigned_or_suggested:#{self.team.slug}")
         assert response.status_code == 200
         assert len(response.data) == 1
         assert int(response.data[0]["id"]) == event.group.id
 
-        response = self.get_response(sort_by="date", limit=10, query="owner:me_or_none")
+        response = self.get_response(
+            sort_by="date", limit=10, query="assigned_or_suggested:me_or_none"
+        )
         assert response.status_code == 200
         assert len(response.data) == 4
         assert int(response.data[0]["id"]) == event.group.id
@@ -996,7 +864,9 @@
             team_id=None,
             user_id=not_me.id,
         )
-        response = self.get_response(sort_by="date", limit=10, query="owner:me_or_none")
+        response = self.get_response(
+            sort_by="date", limit=10, query="assigned_or_suggested:me_or_none"
+        )
         assert response.status_code == 200
         assert len(response.data) == 3
         assert int(response.data[0]["id"]) == event.group.id
@@ -1012,7 +882,9 @@
             user_id=self.user.id,
         )
         # Should now include event2 as it has shared ownership.
-        response = self.get_response(sort_by="date", limit=10, query="owner:me_or_none")
+        response = self.get_response(
+            sort_by="date", limit=10, query="assigned_or_suggested:me_or_none"
+        )
         assert response.status_code == 200
         assert len(response.data) == 4
         assert int(response.data[0]["id"]) == event.group.id
@@ -1026,10 +898,107 @@
             project=event.group.project,
             user=other_user,
         )
-        response = self.get_response(sort_by="date", limit=10, query=f"owner:#{self.team.slug}")
+        response = self.get_response(sort_by="date", limit=10, query=f"assigned_or_suggested:#{self.team.slug}")
         assert response.status_code == 200
         assert len(response.data) == 0
->>>>>>> 5b2df5fc
+
+        response = self.get_response(sort_by="date", limit=10, query="assigned_or_suggested:me")
+        assert response.status_code == 200
+        assert len(response.data) == 2
+        assert int(response.data[0]["id"]) == event.group.id
+        assert int(response.data[1]["id"]) == assigned_to_other_event.group.id
+        # Because assigned_to_other_event is assigned to self.other_user, it should not show up in owner search for anyone but self.other_user. (aka. they are now the only owner)
+        other_user = self.create_user("other@user.com", is_superuser=False)
+        GroupAssignee.objects.create(
+            group=assigned_to_other_event.group,
+            project=assigned_to_other_event.group.project,
+            user=other_user,
+        )
+        response = self.get_response(sort_by="date", limit=10, query="assigned_or_suggested:me")
+        assert response.status_code == 200
+        assert len(response.data) == 1
+        assert int(response.data[0]["id"]) == event.group.id
+
+        response = self.get_response(sort_by="date", limit=10, query=f"assigned_or_suggested:{other_user.email}")
+        assert response.status_code == 200
+        assert len(response.data) == 1
+        assert int(response.data[0]["id"]) == assigned_to_other_event.group.id
+
+        GroupAssignee.objects.create(
+            group=assigned_event.group, project=assigned_event.group.project, user=self.user
+        )
+        response = self.get_response(sort_by="date", limit=10, query=f"assigned_or_suggested:{self.user.email}")
+        assert response.status_code == 200
+        assert len(response.data) == 2
+        assert int(response.data[0]["id"]) == event.group.id
+        assert int(response.data[1]["id"]) == assigned_event.group.id
+
+        response = self.get_response(sort_by="date", limit=10, query=f"assigned_or_suggested:#{self.team.slug}")
+        assert response.status_code == 200
+        assert len(response.data) == 0
+        GroupOwner.objects.create(
+            group=event.group,
+            project=event.group.project,
+            organization=event.group.project.organization,
+            type=0,
+            team_id=self.team.id,
+            user_id=None,
+        )
+        response = self.get_response(sort_by="date", limit=10, query=f"assigned_or_suggested:#{self.team.slug}")
+        assert response.status_code == 200
+        assert len(response.data) == 1
+        assert int(response.data[0]["id"]) == event.group.id
+
+        response = self.get_response(sort_by="date", limit=10, query="assigned_or_suggested:me_or_none")
+        assert response.status_code == 200
+        assert len(response.data) == 4
+        assert int(response.data[0]["id"]) == event.group.id
+        assert int(response.data[1]["id"]) == event1.group.id
+        assert int(response.data[2]["id"]) == event2.group.id
+        assert int(response.data[3]["id"]) == assigned_event.group.id
+
+        not_me = self.create_user(email="notme@sentry.io")
+        GroupOwner.objects.create(
+            group=event2.group,
+            project=event2.group.project,
+            organization=event2.group.project.organization,
+            type=0,
+            team_id=None,
+            user_id=not_me.id,
+        )
+        response = self.get_response(sort_by="date", limit=10, query="assigned_or_suggested:me_or_none")
+        assert response.status_code == 200
+        assert len(response.data) == 3
+        assert int(response.data[0]["id"]) == event.group.id
+        assert int(response.data[1]["id"]) == event1.group.id
+        assert int(response.data[2]["id"]) == assigned_event.group.id
+
+        GroupOwner.objects.create(
+            group=event2.group,
+            project=event2.group.project,
+            organization=event2.group.project.organization,
+            type=0,
+            team_id=None,
+            user_id=self.user.id,
+        )
+        # Should now include event2 as it has shared ownership.
+        response = self.get_response(sort_by="date", limit=10, query="assigned_or_suggested:me_or_none")
+        assert response.status_code == 200
+        assert len(response.data) == 4
+        assert int(response.data[0]["id"]) == event.group.id
+        assert int(response.data[1]["id"]) == event1.group.id
+        assert int(response.data[2]["id"]) == event2.group.id
+        assert int(response.data[3]["id"]) == assigned_event.group.id
+
+        # Assign group to another user and now it shouldn't show up in owner search for this team.
+        GroupAssignee.objects.create(
+            group=event.group,
+            project=event.group.project,
+            user=other_user,
+        )
+        response = self.get_response(sort_by="date", limit=10, query=f"assigned_or_suggested:#{self.team.slug}")
+        assert response.status_code == 200
+        assert len(response.data) == 0
 
     def test_aggregate_stats_regression_test(self):
         self.store_event(
