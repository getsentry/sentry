from __future__ import absolute_import

import six

from datetime import timedelta
from django.utils import timezone
from django.core.urlresolvers import reverse
from sentry.testutils import APITestCase, SnubaTestCase


class ProjectEventDetailsTest(APITestCase, SnubaTestCase):
    def setUp(self):
        super(ProjectEventDetailsTest, self).setUp()
        self.login_as(user=self.user)
        project = self.create_project()

        one_min_ago = (timezone.now() - timedelta(minutes=1)).isoformat()[:19]
        two_min_ago = (timezone.now() - timedelta(minutes=2)).isoformat()[:19]
        three_min_ago = (timezone.now() - timedelta(minutes=3)).isoformat()[:19]
        four_min_ago = (timezone.now() - timedelta(minutes=4)).isoformat()[:19]

        self.prev_event = self.store_event(
            data={
                'event_id': 'a' * 32,
                'timestamp': four_min_ago,
                'fingerprint': ['group-1']
            },
            project_id=project.id
        )
        self.cur_event = self.store_event(
            data={
                'event_id': 'b' * 32,
                'timestamp': three_min_ago,
                'fingerprint': ['group-1']
            },
            project_id=project.id
        )
        self.next_event = self.store_event(
            data={
                'event_id': 'c' * 32,
                'timestamp': two_min_ago,
                'fingerprint': ['group-1'],
                'environment': 'production',
                'tags': {'environment': 'production'}
            },
            project_id=project.id
        )

        # Event in different group
        self.store_event(
            data={
                'event_id': 'd' * 32,
                'timestamp': one_min_ago,
                'fingerprint': ['group-2'],
                'environment': 'production',
                'tags': {'environment': 'production'}
            },
            project_id=project.id
        )

<<<<<<< HEAD
=======
    def test_snuba(self):
        url = reverse(
            'sentry-api-0-project-event-details',
            kwargs={
                'event_id': self.cur_event.event_id,
                'project_slug': self.cur_event.project.slug,
                'organization_slug': self.cur_event.project.organization.slug,
            }
        )
        response = self.client.get(url, format='json')

>>>>>>> 17d08661
        assert response.status_code == 200, response.content
        assert response.data['id'] == six.text_type(self.cur_event.event_id)
        assert response.data['nextEventID'] == six.text_type(self.next_event.event_id)
        assert response.data['previousEventID'] == six.text_type(self.prev_event.event_id)
        assert response.data['groupID'] == six.text_type(self.cur_event.group.id)

    def test_snuba_no_prev(self):
        url = reverse(
            'sentry-api-0-project-event-details',
            kwargs={
                'event_id': self.prev_event.event_id,
                'project_slug': self.prev_event.project.slug,
                'organization_slug': self.prev_event.project.organization.slug,
            }
        )
        response = self.client.get(url, format='json')

        assert response.status_code == 200, response.content
        assert response.data['id'] == six.text_type(self.prev_event.event_id)
        assert response.data['previousEventID'] is None
        assert response.data['nextEventID'] == self.cur_event.event_id
        assert response.data['groupID'] == six.text_type(self.prev_event.group.id)

    def test_snuba_with_environment(self):
        url = reverse(
            'sentry-api-0-project-event-details',
            kwargs={
                'event_id': self.cur_event.event_id,
                'project_slug': self.cur_event.project.slug,
                'organization_slug': self.cur_event.project.organization.slug,
            }
        )
        response = self.client.get(url, format='json', data={
            'environment': ['production', 'staging']
        })

        assert response.status_code == 200, response.content
        assert response.data['id'] == six.text_type(self.cur_event.event_id)
        assert response.data['previousEventID'] is None
        assert response.data['nextEventID'] == self.next_event.event_id
        assert response.data['groupID'] == six.text_type(self.prev_event.group.id)

    def test_ignores_different_group(self):
        url = reverse(
            'sentry-api-0-project-event-details',
            kwargs={
                'event_id': self.next_event.event_id,
                'project_slug': self.next_event.project.slug,
                'organization_slug': self.next_event.project.organization.slug,
            }
        )
        response = self.client.get(url, format='json')

        assert response.status_code == 200, response.content
        assert response.data['id'] == six.text_type(self.next_event.event_id)
        assert response.data['nextEventID'] is None


class ProjectEventJsonEndpointTest(APITestCase, SnubaTestCase):
    def setUp(self):
        super(ProjectEventJsonEndpointTest, self).setUp()
        self.login_as(user=self.user)
        self.event_id = 'c' * 32
        self.fingerprint = ['group_2']
        self.min_ago = (timezone.now() - timedelta(minutes=1)).isoformat()[:19]
        self.event = self.store_event(
            data={
                'event_id': self.event_id,
                'timestamp': self.min_ago,
                'fingerprint': self.fingerprint,
                'user': {
                    'email': self.user.email,
                },
            },
            project_id=self.project.id,
        )
        self.url = reverse(
            'sentry-api-0-event-json',
            kwargs={
                'organization_slug': self.organization.slug,
                'project_slug': self.project.slug,
                'event_id': self.event_id,
            }
        )

    def assert_event(self, data):
        assert data['event_id'] == self.event_id
        assert data['user']['email'] == self.user.email
        assert data['datetime'][:19] == self.min_ago
        assert data['fingerprint'] == self.fingerprint

    def test_simple(self):
        response = self.client.get(self.url, format='json')
        assert response.status_code == 200, response.content
        self.assert_event(response.data)

    def test_event_does_not_exist(self):
        self.url = reverse(
            'sentry-api-0-event-json',
            kwargs={
                'organization_slug': self.organization.slug,
                'project_slug': self.project.slug,
                'event_id': 'no' * 16,
            }
        )
        response = self.client.get(self.url, format='json')
        assert response.status_code == 404, response.content
        assert response.data == {'detail': 'Event not found'}

    def test_user_unauthorized(self):
        user = self.create_user()
        self.login_as(user)

        response = self.client.get(self.url, format='json')
        assert response.status_code == 403, response.content
        assert response.data == {'detail': 'You do not have permission to perform this action.'}

    def test_project_not_associated_with_event(self):
        project2 = self.create_project(organization=self.organization)
        url = reverse(
            'sentry-api-0-event-json',
            kwargs={
                'organization_slug': self.organization.slug,
                'project_slug': project2.slug,
                'event_id': self.event_id,
            }
        )
        response = self.client.get(url, format='json')
        assert response.status_code == 404, response.content
        assert response.data == {'detail': 'Event not found'}<|MERGE_RESOLUTION|>--- conflicted
+++ resolved
@@ -58,8 +58,6 @@
             project_id=project.id
         )
 
-<<<<<<< HEAD
-=======
     def test_snuba(self):
         url = reverse(
             'sentry-api-0-project-event-details',
@@ -71,7 +69,6 @@
         )
         response = self.client.get(url, format='json')
 
->>>>>>> 17d08661
         assert response.status_code == 200, response.content
         assert response.data['id'] == six.text_type(self.cur_event.event_id)
         assert response.data['nextEventID'] == six.text_type(self.next_event.event_id)
