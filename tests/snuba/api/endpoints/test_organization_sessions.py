import datetime
from unittest.mock import patch
from uuid import uuid4

import pytest
from django.urls import reverse
from freezegun import freeze_time

from sentry.release_health.metrics import MetricsReleaseHealthBackend
from sentry.testutils import APITestCase, SnubaTestCase
from sentry.testutils.cases import SessionMetricsTestCase
from sentry.utils.dates import to_timestamp


def result_sorted(result):
    """sort the groups of the results array by the `by` object, ensuring a stable order"""

    def stable_dict(d):
        return tuple(sorted(d.items(), key=lambda t: t[0]))

    result["groups"].sort(key=lambda group: stable_dict(group["by"]))
    return result


ONE_DAY_AGO = datetime.datetime.now(tz=datetime.timezone.utc) - datetime.timedelta(days=1)
TWO_DAYS_AGO = datetime.datetime.now(tz=datetime.timezone.utc) - datetime.timedelta(days=2)
MOCK_DATETIME = ONE_DAY_AGO.replace(hour=12, minute=27, second=28, microsecond=303000)
MOCK_DATETIME_PLUS_TEN_MINUTES = MOCK_DATETIME + datetime.timedelta(minutes=10)
SNUBA_TIME_FORMAT = "%Y-%m-%dT%H:%M:%SZ"
MOCK_DATETIME_START_OF_DAY = MOCK_DATETIME.replace(hour=0, minute=0, second=0)


class OrganizationSessionsEndpointTest(APITestCase, SnubaTestCase):
    def setUp(self):
        super().setUp()
        self.setup_fixture()

    def setup_fixture(self):
        self.timestamp = to_timestamp(MOCK_DATETIME)
        self.received = self.timestamp
        self.session_started = self.timestamp // 3600 * 3600  # round to the hour

        self.organization1 = self.organization
        self.organization2 = self.create_organization()
        self.organization3 = self.create_organization()
        self.project1 = self.project
        self.project2 = self.create_project()
        self.project3 = self.create_project()
        self.project4 = self.create_project(organization=self.organization2)

        self.user2 = self.create_user(is_superuser=False)
        self.create_member(
            user=self.user2, organization=self.organization1, role="member", teams=[]
        )
        self.create_member(user=self.user, organization=self.organization3, role="admin", teams=[])

        self.create_environment(self.project2, name="development")

        template = {
            "distinct_id": "00000000-0000-0000-0000-000000000000",
            "status": "exited",
            "seq": 0,
            "release": "foo@1.0.0",
            "environment": "production",
            "retention_days": 90,
            "duration": 123.4,
            "errors": 0,
            "started": self.session_started,
            "received": self.received,
        }

        def make_duration(kwargs):
            """Randomish but deterministic duration"""
            return float(len(str(kwargs)))

        def make_session(project, **kwargs):
            return dict(
                template,
                session_id=uuid4().hex,
                org_id=project.organization_id,
                project_id=project.id,
                duration=make_duration(kwargs),
                **kwargs,
            )

        self.store_session(make_session(self.project1, started=self.session_started + 12 * 60))
        self.store_session(
            make_session(self.project1, started=self.session_started + 24 * 60, release="foo@1.1.0")
        )
        self.store_session(make_session(self.project1, started=self.session_started - 60 * 60))
        self.store_session(make_session(self.project1, started=self.session_started - 12 * 60 * 60))
        self.store_session(make_session(self.project2, status="crashed"))
        self.store_session(make_session(self.project2, environment="development"))
        self.store_session(make_session(self.project3, errors=1, release="foo@1.2.0"))
        self.store_session(
            make_session(
                self.project3,
                distinct_id="39887d89-13b2-4c84-8c23-5d13d2102664",
                started=self.session_started - 60 * 60,
            )
        )
        self.store_session(
            make_session(
                self.project3, distinct_id="39887d89-13b2-4c84-8c23-5d13d2102664", errors=1
            )
        )
        self.store_session(make_session(self.project4))

    def do_request(self, query, user=None, org=None):
        self.login_as(user=user or self.user)
        url = reverse(
            "sentry-api-0-organization-sessions",
            kwargs={"organization_slug": (org or self.organization).slug},
        )
        return self.client.get(url, query, format="json")

    def test_empty_request(self):
        response = self.do_request({})

        assert response.status_code == 400, response.content
        assert response.data == {"detail": 'Request is missing a "field"'}

    def test_inaccessible_project(self):
        response = self.do_request({"project": [self.project4.id]})

        assert response.status_code == 403, response.content
        assert response.data == {"detail": "You do not have permission to perform this action."}

    def test_unknown_field(self):
        response = self.do_request({"field": ["summ(sessin)"]})

        assert response.status_code == 400, response.content
        assert response.data == {"detail": 'Invalid field: "summ(sessin)"'}

    def test_unknown_groupby(self):
        response = self.do_request({"field": ["sum(session)"], "groupBy": ["envriomnent"]})

        assert response.status_code == 400, response.content
        assert response.data == {"detail": 'Invalid groupBy: "envriomnent"'}

    def test_illegal_groupby(self):
        response = self.do_request({"field": ["sum(session)"], "groupBy": ["issue.id"]})

        assert response.status_code == 400, response.content
        assert response.data == {"detail": 'Invalid groupBy: "issue.id"'}

    def test_invalid_query(self):
        response = self.do_request(
            {"statsPeriod": "1d", "field": ["sum(session)"], "query": ["foo:bar"]}
        )

        assert response.status_code == 400, response.content
        assert response.data == {"detail": 'Invalid query field: "foo"'}

        response = self.do_request(
            {
                "statsPeriod": "1d",
                "field": ["sum(session)"],
                "query": ["release:foo-bar@1.2.3 (123)"],
            }
        )

        assert response.status_code == 400, response.content
        # TODO: it would be good to provide a better error here,
        # since its not obvious where `message` comes from.
        assert response.data == {"detail": 'Invalid query field: "message"'}

    def test_illegal_query(self):
        response = self.do_request(
            {"statsPeriod": "1d", "field": ["sum(session)"], "query": ["issue.id:123"]}
        )
        assert response.status_code == 400, response.content
        assert response.data == {"detail": 'Invalid query field: "group_id"'}

    def test_too_many_points(self):
        # default statsPeriod is 90d
        response = self.do_request({"field": ["sum(session)"], "interval": "1h"})

        assert response.status_code == 400, response.content
        assert response.data == {
            "detail": "Your interval and date range would create too many results. "
            "Use a larger interval, or a smaller date range."
        }

    @freeze_time(MOCK_DATETIME)
    def test_timeseries_interval(self):
        response = self.do_request(
            {"project": [-1], "statsPeriod": "1d", "interval": "1d", "field": ["sum(session)"]}
        )

        start_of_day_snuba_format = MOCK_DATETIME_START_OF_DAY.strftime(SNUBA_TIME_FORMAT)

        assert response.status_code == 200, response.content
        assert result_sorted(response.data) == {
            "start": start_of_day_snuba_format,
            "end": MOCK_DATETIME.replace(minute=28, second=0).strftime(SNUBA_TIME_FORMAT),
            "query": "",
            "intervals": [start_of_day_snuba_format],
            "groups": [{"by": {}, "series": {"sum(session)": [9]}, "totals": {"sum(session)": 9}}],
        }

        response = self.do_request(
            {"project": [-1], "statsPeriod": "1d", "interval": "6h", "field": ["sum(session)"]}
        )

        assert response.status_code == 200, response.content
        assert result_sorted(response.data) == {
            "start": TWO_DAYS_AGO.replace(hour=18, minute=0, second=0).strftime(SNUBA_TIME_FORMAT),
            "end": MOCK_DATETIME.replace(minute=28, second=0).strftime(SNUBA_TIME_FORMAT),
            "query": "",
            "intervals": [
                TWO_DAYS_AGO.replace(hour=18, minute=0, second=0).strftime(SNUBA_TIME_FORMAT),
                MOCK_DATETIME.replace(hour=0, minute=0, second=0).strftime(SNUBA_TIME_FORMAT),
                MOCK_DATETIME.replace(hour=6, minute=0, second=0).strftime(SNUBA_TIME_FORMAT),
                MOCK_DATETIME.replace(hour=12, minute=0, second=0).strftime(SNUBA_TIME_FORMAT),
            ],
            "groups": [
                {"by": {}, "series": {"sum(session)": [0, 1, 2, 6]}, "totals": {"sum(session)": 9}}
            ],
        }

    @freeze_time(MOCK_DATETIME)
    def test_user_all_accessible(self):
        response = self.do_request(
            {"project": [-1], "statsPeriod": "1d", "interval": "1d", "field": ["sum(session)"]},
            user=self.user2,
        )

        start_of_day_snuba_format = MOCK_DATETIME_START_OF_DAY.strftime(SNUBA_TIME_FORMAT)

        assert response.status_code == 200, response.content
        assert result_sorted(response.data) == {
            "start": start_of_day_snuba_format,
            "end": MOCK_DATETIME.replace(hour=12, minute=28, second=0).strftime(SNUBA_TIME_FORMAT),
            "query": "",
            "intervals": [start_of_day_snuba_format],
            "groups": [{"by": {}, "series": {"sum(session)": [9]}, "totals": {"sum(session)": 9}}],
        }

    def test_no_projects(self):
        response = self.do_request(
            {"project": [-1], "statsPeriod": "1d", "interval": "1d", "field": ["sum(session)"]},
            org=self.organization3,
        )

        assert response.status_code == 400, response.content
        assert response.data == {"detail": "No projects available"}

    @freeze_time(MOCK_DATETIME_PLUS_TEN_MINUTES)
    def test_minute_resolution(self):
        with self.feature("organizations:minute-resolution-sessions"):
            response = self.do_request(
                {
                    "project": [self.project1.id, self.project2.id],
                    "statsPeriod": "30m",
                    "interval": "10m",
                    "field": ["sum(session)"],
                }
            )
            assert response.status_code == 200, response.content
            assert result_sorted(response.data) == {
                "start": MOCK_DATETIME.replace(hour=12, minute=0, second=0).strftime(
                    SNUBA_TIME_FORMAT
                ),
                "end": MOCK_DATETIME.replace(hour=12, minute=38, second=0).strftime(
                    SNUBA_TIME_FORMAT
                ),
                "query": "",
                "intervals": [
                    *[
                        MOCK_DATETIME.replace(hour=12, minute=min, second=0).strftime(
                            SNUBA_TIME_FORMAT
                        )
                        for min in [0, 10, 20, 30]
                    ],
                ],
                "groups": [
                    {
                        "by": {},
                        "series": {"sum(session)": [2, 1, 1, 0]},
                        "totals": {"sum(session)": 4},
                    }
                ],
            }

    @freeze_time(MOCK_DATETIME_PLUS_TEN_MINUTES)
    def test_10s_resolution(self):
        with self.feature("organizations:minute-resolution-sessions"):
            response = self.do_request(
                {
                    "project": [self.project1.id],
                    "statsPeriod": "1m",
                    "interval": "10s",
                    "field": ["sum(session)"],
                }
            )
            assert response.status_code == 200, response.content

            from sentry.api.endpoints.organization_sessions import release_health

            if release_health.is_metrics_based():
                # With the metrics backend, we should get exactly what we asked for,
                # 6 intervals with 10 second length. However, because of rounding,
                # we get it rounded to the next minute (see https://github.com/getsentry/sentry/blob/d6c59c32307eee7162301c76b74af419055b9b39/src/sentry/snuba/sessions_v2.py#L388-L392)
                assert len(response.data["intervals"]) == 9
            else:
                # With the sessions backend, the entire period will be aligned
                # to one hour, and the resolution will still be one minute:
                assert len(response.data["intervals"]) == 38

    @freeze_time(MOCK_DATETIME)
    def test_filter_projects(self):
        response = self.do_request(
            {
                "statsPeriod": "1d",
                "interval": "1d",
                "field": ["sum(session)"],
                "project": [self.project2.id, self.project3.id],
            }
        )

        assert response.status_code == 200, response.content
        assert result_sorted(response.data)["groups"] == [
            {"by": {}, "series": {"sum(session)": [5]}, "totals": {"sum(session)": 5}}
        ]

    @freeze_time(MOCK_DATETIME)
    def test_filter_environment(self):
        response = self.do_request(
            {
                "project": [-1],
                "statsPeriod": "1d",
                "interval": "1d",
                "field": ["sum(session)"],
                "query": "environment:development",
            }
        )

        assert response.status_code == 200, response.content
        assert result_sorted(response.data)["groups"] == [
            {"by": {}, "series": {"sum(session)": [1]}, "totals": {"sum(session)": 1}}
        ]

        response = self.do_request(
            {
                "project": [-1],
                "statsPeriod": "1d",
                "interval": "1d",
                "field": ["sum(session)"],
                "environment": ["development"],
            }
        )

        assert response.status_code == 200, response.content
        assert result_sorted(response.data)["groups"] == [
            {"by": {}, "series": {"sum(session)": [1]}, "totals": {"sum(session)": 1}}
        ]

    @freeze_time(MOCK_DATETIME)
    def test_filter_release(self):
        response = self.do_request(
            {
                "project": [-1],
                "statsPeriod": "1d",
                "interval": "1d",
                "field": ["sum(session)"],
                "query": "release:foo@1.1.0",
            }
        )

        assert response.status_code == 200, response.content
        assert result_sorted(response.data)["groups"] == [
            {"by": {}, "series": {"sum(session)": [1]}, "totals": {"sum(session)": 1}}
        ]

        response = self.do_request(
            {
                "project": [-1],
                "statsPeriod": "1d",
                "interval": "1d",
                "field": ["sum(session)"],
                "query": 'release:"foo@1.1.0" or release:"foo@1.2.0"',
            }
        )

        assert response.status_code == 200, response.content
        assert result_sorted(response.data)["groups"] == [
            {"by": {}, "series": {"sum(session)": [2]}, "totals": {"sum(session)": 2}}
        ]

        response = self.do_request(
            {
                "project": [-1],
                "statsPeriod": "1d",
                "interval": "1d",
                "field": ["sum(session)"],
                "query": 'release:"foo@1.1.0" or release:"foo@1.2.0" or release:"foo@1.3.0"',
                "groupBy": ["release"],
            }
        )

        assert response.status_code == 200, response.content
        assert result_sorted(response.data)["groups"] == [
            {
                "by": {"release": "foo@1.1.0"},
                "series": {"sum(session)": [1]},
                "totals": {"sum(session)": 1},
            },
            {
                "by": {"release": "foo@1.2.0"},
                "series": {"sum(session)": [1]},
                "totals": {"sum(session)": 1},
            },
        ]

    @freeze_time(MOCK_DATETIME)
    def test_filter_unknown_release(self):
        response = self.do_request(
            {
                "project": [-1],
                "statsPeriod": "1d",
                "interval": "1h",
                "field": ["sum(session)"],
                "query": "release:foo@6.6.6",
                "groupBy": "session.status",
            }
        )

        assert response.status_code == 200, response.content

    @freeze_time(MOCK_DATETIME)
    def test_groupby_project(self):
        response = self.do_request(
            {
                "project": [-1],
                "statsPeriod": "1d",
                "interval": "1d",
                "field": ["sum(session)"],
                "groupBy": ["project"],
            }
        )

        assert response.status_code == 200, response.content
        assert result_sorted(response.data)["groups"] == [
            {
                "by": {"project": self.project1.id},
                "series": {"sum(session)": [4]},
                "totals": {"sum(session)": 4},
            },
            {
                "by": {"project": self.project2.id},
                "series": {"sum(session)": [2]},
                "totals": {"sum(session)": 2},
            },
            {
                "by": {"project": self.project3.id},
                "series": {"sum(session)": [3]},
                "totals": {"sum(session)": 3},
            },
        ]

    @freeze_time(MOCK_DATETIME)
    def test_groupby_environment(self):
        response = self.do_request(
            {
                "project": [-1],
                "statsPeriod": "1d",
                "interval": "1d",
                "field": ["sum(session)"],
                "groupBy": ["environment"],
            }
        )

        assert response.status_code == 200, response.content
        assert result_sorted(response.data)["groups"] == [
            {
                "by": {"environment": "development"},
                "series": {"sum(session)": [1]},
                "totals": {"sum(session)": 1},
            },
            {
                "by": {"environment": "production"},
                "series": {"sum(session)": [8]},
                "totals": {"sum(session)": 8},
            },
        ]

    @freeze_time(MOCK_DATETIME)
    def test_groupby_release(self):
        response = self.do_request(
            {
                "project": [-1],
                "statsPeriod": "1d",
                "interval": "1d",
                "field": ["sum(session)"],
                "groupBy": ["release"],
            }
        )

        assert response.status_code == 200, response.content
        assert result_sorted(response.data)["groups"] == [
            {
                "by": {"release": "foo@1.0.0"},
                "series": {"sum(session)": [7]},
                "totals": {"sum(session)": 7},
            },
            {
                "by": {"release": "foo@1.1.0"},
                "series": {"sum(session)": [1]},
                "totals": {"sum(session)": 1},
            },
            {
                "by": {"release": "foo@1.2.0"},
                "series": {"sum(session)": [1]},
                "totals": {"sum(session)": 1},
            },
        ]

    @freeze_time(MOCK_DATETIME)
    def test_groupby_status(self):
        response = self.do_request(
            {
                "project": [-1],
                "statsPeriod": "1d",
                "interval": "1d",
                "field": ["sum(session)"],
                "groupBy": ["session.status"],
            }
        )

        assert response.status_code == 200, response.content
        assert result_sorted(response.data)["groups"] == [
            {
                "by": {"session.status": "abnormal"},
                "series": {"sum(session)": [0]},
                "totals": {"sum(session)": 0},
            },
            {
                "by": {"session.status": "crashed"},
                "series": {"sum(session)": [1]},
                "totals": {"sum(session)": 1},
            },
            {
                "by": {"session.status": "errored"},
                "series": {"sum(session)": [2]},
                "totals": {"sum(session)": 2},
            },
            {
                "by": {"session.status": "healthy"},
                "series": {"sum(session)": [6]},
                "totals": {"sum(session)": 6},
            },
        ]

    @freeze_time(MOCK_DATETIME)
    def test_groupby_cross(self):
        response = self.do_request(
            {
                "project": [-1],
                "statsPeriod": "1d",
                "interval": "1d",
                "field": ["sum(session)"],
                "groupBy": ["release", "environment"],
            }
        )

        assert response.status_code == 200, response.content
        assert result_sorted(response.data)["groups"] == [
            {
                "by": {"environment": "development", "release": "foo@1.0.0"},
                "series": {"sum(session)": [1]},
                "totals": {"sum(session)": 1},
            },
            {
                "by": {"environment": "production", "release": "foo@1.0.0"},
                "series": {"sum(session)": [6]},
                "totals": {"sum(session)": 6},
            },
            {
                "by": {"environment": "production", "release": "foo@1.1.0"},
                "series": {"sum(session)": [1]},
                "totals": {"sum(session)": 1},
            },
            {
                "by": {"environment": "production", "release": "foo@1.2.0"},
                "series": {"sum(session)": [1]},
                "totals": {"sum(session)": 1},
            },
        ]

    @freeze_time(MOCK_DATETIME)
    def test_users_groupby(self):
        response = self.do_request(
            {
                "project": [-1],
                "statsPeriod": "1d",
                "interval": "1d",
                "field": ["count_unique(user)"],
            }
        )

        assert response.status_code == 200, response.content
        assert result_sorted(response.data)["groups"] == [
            {"by": {}, "series": {"count_unique(user)": [1]}, "totals": {"count_unique(user)": 1}}
        ]

        response = self.do_request(
            {
                "project": [-1],
                "statsPeriod": "1d",
                "interval": "1d",
                "field": ["count_unique(user)"],
                "groupBy": ["session.status"],
            }
        )

        assert response.status_code == 200, response.content
        assert result_sorted(response.data)["groups"] == [
            {
                "by": {"session.status": "abnormal"},
                "series": {"count_unique(user)": [0]},
                "totals": {"count_unique(user)": 0},
            },
            {
                "by": {"session.status": "crashed"},
                "series": {"count_unique(user)": [0]},
                "totals": {"count_unique(user)": 0},
            },
            {
                "by": {"session.status": "errored"},
                "series": {"count_unique(user)": [1]},
                "totals": {"count_unique(user)": 1},
            },
            {
                "by": {"session.status": "healthy"},
                "series": {"count_unique(user)": [0]},
                "totals": {"count_unique(user)": 0},
            },
        ]

    expected_duration_values = {
        "avg(session.duration)": 42375.0,
        "max(session.duration)": 80000.0,
        "p50(session.duration)": 33500.0,
        "p75(session.duration)": 53750.0,
        "p90(session.duration)": 71600.0,
        "p95(session.duration)": 75800.0,
        "p99(session.duration)": 79159.99999999999,
    }

    @freeze_time(MOCK_DATETIME)
    def test_duration_percentiles(self):
        response = self.do_request(
            {
                "project": [-1],
                "statsPeriod": "1d",
                "interval": "1d",
                "field": [
                    "avg(session.duration)",
                    "p50(session.duration)",
                    "p75(session.duration)",
                    "p90(session.duration)",
                    "p95(session.duration)",
                    "p99(session.duration)",
                    "max(session.duration)",
                ],
            }
        )

        assert response.status_code == 200, response.content

        expected = self.expected_duration_values

        groups = result_sorted(response.data)["groups"]
        assert len(groups) == 1, groups
        group = groups[0]
        assert group["by"] == {}

        assert group["totals"] == pytest.approx(expected)
        for key, series in group["series"].items():
            assert series == pytest.approx([expected[key]])

    @freeze_time(MOCK_DATETIME)
    def test_duration_percentiles_groupby(self):
        response = self.do_request(
            {
                "project": [-1],
                "statsPeriod": "1d",
                "interval": "1d",
                "field": [
                    "avg(session.duration)",
                    "p50(session.duration)",
                    "p75(session.duration)",
                    "p90(session.duration)",
                    "p95(session.duration)",
                    "p99(session.duration)",
                    "max(session.duration)",
                ],
                "groupBy": "session.status",
            }
        )

        assert response.status_code == 200, response.content

        expected = self.expected_duration_values

        seen = set()  # Make sure all session statuses are listed
        for group in result_sorted(response.data)["groups"]:
            seen.add(group["by"].get("session.status"))

            if group["by"] == {"session.status": "healthy"}:
                assert group["totals"] == pytest.approx(expected)
                for key, series in group["series"].items():
                    assert series == pytest.approx([expected[key]])
            else:
                # Everything's none:
                assert group["totals"] == {key: None for key in expected}, group["by"]
                assert group["series"] == {key: [None] for key in expected}

        assert seen == {"abnormal", "crashed", "errored", "healthy"}

    @freeze_time(MOCK_DATETIME)
    def test_snuba_limit_exceeded(self):
        # 2 * 3 => only show two groups
        with patch("sentry.snuba.sessions_v2.SNUBA_LIMIT", 6), patch(
            "sentry.release_health.metrics_sessions_v2.SNUBA_LIMIT", 6
        ):

            response = self.do_request(
                {
                    "project": [-1],
                    "statsPeriod": "3d",
                    "interval": "1d",
                    "field": ["sum(session)", "count_unique(user)"],
                    "groupBy": ["project", "release", "environment"],
                }
            )

            assert response.status_code == 200, response.content
            assert result_sorted(response.data)["groups"] == [
                {
                    "by": {
                        "release": "foo@1.0.0",
                        "environment": "production",
                        "project": self.project1.id,
                    },
                    "totals": {"sum(session)": 3, "count_unique(user)": 0},
                    "series": {"sum(session)": [0, 0, 3], "count_unique(user)": [0, 0, 0]},
                },
                {
                    "by": {
                        "release": "foo@1.0.0",
                        "environment": "production",
                        "project": self.project3.id,
                    },
                    "totals": {"sum(session)": 2, "count_unique(user)": 1},
                    "series": {"sum(session)": [0, 0, 2], "count_unique(user)": [0, 0, 1]},
                },
            ]

    @freeze_time(MOCK_DATETIME)
    def test_snuba_limit_exceeded_groupby_status(self):
        """Get consistent result when grouping by status"""
        # 2 * 3 => only show two groups
        with patch("sentry.snuba.sessions_v2.SNUBA_LIMIT", 6), patch(
            "sentry.release_health.metrics_sessions_v2.SNUBA_LIMIT", 6
        ):

            response = self.do_request(
                {
                    "project": [-1],
                    "statsPeriod": "3d",
                    "interval": "1d",
                    "field": ["sum(session)", "count_unique(user)"],
                    "groupBy": ["project", "release", "environment", "session.status"],
                }
            )

            assert response.status_code == 200, response.content
            assert result_sorted(response.data)["groups"] == [
                {
                    "by": {
                        "project": self.project1.id,
                        "release": "foo@1.0.0",
                        "session.status": "abnormal",
                        "environment": "production",
                    },
                    "totals": {"sum(session)": 0, "count_unique(user)": 0},
                    "series": {"sum(session)": [0, 0, 0], "count_unique(user)": [0, 0, 0]},
                },
                {
                    "by": {
                        "project": self.project1.id,
                        "release": "foo@1.0.0",
                        "session.status": "crashed",
                        "environment": "production",
                    },
                    "totals": {"sum(session)": 0, "count_unique(user)": 0},
                    "series": {"sum(session)": [0, 0, 0], "count_unique(user)": [0, 0, 0]},
                },
                {
                    "by": {
                        "project": self.project1.id,
                        "release": "foo@1.0.0",
                        "environment": "production",
                        "session.status": "errored",
                    },
                    "totals": {"sum(session)": 0, "count_unique(user)": 0},
                    "series": {"sum(session)": [0, 0, 0], "count_unique(user)": [0, 0, 0]},
                },
                {
                    "by": {
                        "project": self.project1.id,
                        "session.status": "healthy",
                        "release": "foo@1.0.0",
                        "environment": "production",
                    },
                    "totals": {"sum(session)": 3, "count_unique(user)": 0},
                    "series": {"sum(session)": [0, 0, 3], "count_unique(user)": [0, 0, 0]},
                },
                {
                    "by": {
                        "session.status": "abnormal",
                        "release": "foo@1.0.0",
                        "project": self.project3.id,
                        "environment": "production",
                    },
                    "totals": {"sum(session)": 0, "count_unique(user)": 0},
                    "series": {"sum(session)": [0, 0, 0], "count_unique(user)": [0, 0, 0]},
                },
                {
                    "by": {
                        "release": "foo@1.0.0",
                        "project": self.project3.id,
                        "session.status": "crashed",
                        "environment": "production",
                    },
                    "totals": {"sum(session)": 0, "count_unique(user)": 0},
                    "series": {"sum(session)": [0, 0, 0], "count_unique(user)": [0, 0, 0]},
                },
                {
                    "by": {
                        "release": "foo@1.0.0",
                        "project": self.project3.id,
                        "environment": "production",
                        "session.status": "errored",
                    },
                    "totals": {"sum(session)": 1, "count_unique(user)": 1},
                    "series": {"sum(session)": [0, 0, 1], "count_unique(user)": [0, 0, 1]},
                },
                {
                    "by": {
                        "session.status": "healthy",
                        "release": "foo@1.0.0",
                        "project": self.project3.id,
                        "environment": "production",
                    },
                    "totals": {"sum(session)": 1, "count_unique(user)": 0},
                    "series": {"sum(session)": [0, 0, 1], "count_unique(user)": [0, 0, 0]},
                },
            ]

    @freeze_time(MOCK_DATETIME)
    def test_environment_filter_not_present_in_query(self):
        self.create_environment(name="abc")
        response = self.do_request(
            {
                "project": [-1],
                "statsPeriod": "1d",
                "interval": "1d",
                "field": ["sum(session)"],
                "environment": ["development", "abc"],
            }
        )

        assert response.status_code == 200, response.content
        assert result_sorted(response.data)["groups"] == [
            {"by": {}, "series": {"sum(session)": [1]}, "totals": {"sum(session)": 1}}
        ]

    @freeze_time(MOCK_DATETIME)
    def test_sessions_without_users(self):
        # The first field defines by which groups additional queries are filtered
        # But if the first field is the user count, the series should still
        # contain the session counts even if the project does not track users
        response = self.do_request(
            {
                "project": self.project.id,  # project without users
                "statsPeriod": "1d",
                "interval": "1d",
                "field": ["count_unique(user)", "sum(session)"],
                "groupBy": "release",
            }
        )

        assert response.status_code == 200, response.content
        assert result_sorted(response.data)["groups"] == [
            {
                "by": {"release": "foo@1.0.0"},
                "series": {"count_unique(user)": [0], "sum(session)": [3]},
                "totals": {"count_unique(user)": 0, "sum(session)": 3},
            },
            {
                "by": {"release": "foo@1.1.0"},
                "series": {"count_unique(user)": [0], "sum(session)": [1]},
                "totals": {"count_unique(user)": 0, "sum(session)": 1},
            },
        ]

    @freeze_time(MOCK_DATETIME + datetime.timedelta(days=2))
    def test_groupby_no_data(self):
        # Empty results for everything
        response = self.do_request(
            {
                "project": self.project.id,  # project without users
                "statsPeriod": "1d",
                "interval": "1d",
                "field": ["count_unique(user)", "sum(session)"],
                "groupBy": "release",
            }
        )

        assert response.status_code == 200, response.content
        assert result_sorted(response.data)["groups"] == []


@patch("sentry.api.endpoints.organization_sessions.release_health", MetricsReleaseHealthBackend())
class OrganizationSessionsEndpointMetricsTest(
    SessionMetricsTestCase, OrganizationSessionsEndpointTest
):
    """Repeat all tests with metrics backend"""

    @freeze_time(MOCK_DATETIME)
    def test_orderby(self):
<<<<<<< HEAD
=======

>>>>>>> 15cffc6a
        response = self.do_request(
            {
                "project": [-1],
                "statsPeriod": "2d",
                "interval": "1d",
                "field": ["sum(session)"],
                "orderBy": "foobar",
            }
        )
        assert response.status_code == 400
        assert response.data == {"detail": "'orderBy' must be one of the provided 'fields'"}

        response = self.do_request(
            {
                "project": [-1],
                "statsPeriod": "2d",
                "interval": "1d",
                "field": ["sum(session)"],
                "orderBy": "count_unique(user)",  # wrong field
            }
        )
        assert response.status_code == 400
        assert response.data == {"detail": "'orderBy' must be one of the provided 'fields'"}

<<<<<<< HEAD
=======
        # Cannot sort by more than one field
        response = self.do_request(
            {
                "project": [-1],
                "statsPeriod": "2d",
                "interval": "1d",
                "field": ["sum(session)", "count_unique(user)"],
                "orderBy": ["sum(session)", "count_unique(user)"],
            }
        )
        assert response.status_code == 400
        assert response.data == {"detail": "Cannot order by multiple fields"}

>>>>>>> 15cffc6a
        response = self.do_request(
            {
                "project": [-1],
                "statsPeriod": "2d",
                "interval": "1d",
                "field": ["sum(session)"],
                "orderBy": "sum(session)",  # misses group by, but why not
            }
        )
        assert response.status_code == 200

        response = self.do_request(
            {
                "project": [-1],
                "statsPeriod": "2d",
                "interval": "1d",
                "field": ["sum(session)"],
                "orderBy": "sum(session)",
                "groupBy": ["session.status"],
            }
        )
        assert response.status_code == 400
        assert response.data == {"detail": "Cannot use 'orderBy' when grouping by sessions.status"}

        response = self.do_request(
            {
                "project": [self.project.id, self.project3.id],
                "statsPeriod": "2d",
                "interval": "1d",
                "field": ["sum(session)", "p95(session.duration)"],
                "orderBy": "p95(session.duration)",
                "groupBy": ["project", "release", "environment"],
            }
        )

        expected_groups = [
            {
                "by": {
                    "project": self.project.id,
                    "release": "foo@1.0.0",
                    "environment": "production",
                },
                "totals": {"sum(session)": 3, "p95(session.duration)": 25000.0},
                "series": {"sum(session)": [0, 3], "p95(session.duration)": [None, 25000.0]},
            },
            {
                "by": {
                    "project": self.project3.id,
                    "release": "foo@1.2.0",
                    "environment": "production",
                },
                "totals": {"sum(session)": 1, "p95(session.duration)": 37000.0},
                "series": {"sum(session)": [0, 1], "p95(session.duration)": [None, 37000.0]},
            },
            {
                "by": {
                    "project": self.project.id,
                    "release": "foo@1.1.0",
                    "environment": "production",
                },
                "totals": {"sum(session)": 1, "p95(session.duration)": 49000.0},
                "series": {"sum(session)": [0, 1], "p95(session.duration)": [None, 49000.0]},
            },
            {
                "by": {
                    "project": self.project3.id,
                    "release": "foo@1.0.0",
                    "environment": "production",
                },
                "totals": {"sum(session)": 2, "p95(session.duration)": 79400.0},
                "series": {"sum(session)": [0, 2], "p95(session.duration)": [None, 79400.0]},
            },
        ]
<<<<<<< HEAD
=======
        print(response.data)
>>>>>>> 15cffc6a

        # Not using `result_sorted` here, because we want to verify the order
        assert response.status_code == 200, response.data
        assert response.data["groups"] == expected_groups

        # Sort descending
        response = self.do_request(
            {
                "project": [self.project.id, self.project3.id],
                "statsPeriod": "2d",
                "interval": "1d",
                "field": ["sum(session)", "p95(session.duration)"],
                "orderBy": "-p95(session.duration)",
                "groupBy": ["project", "release", "environment"],
            }
        )

        assert response.status_code == 200
        assert response.data["groups"] == list(reversed(expected_groups))

        # Add some more code coverage
        all_fields = [
            "sum(session)",
            "count_unique(user)",
            "avg(session.duration)",
        ]
        for field in all_fields:
            assert (
                self.do_request(
                    {
                        "project": [self.project.id, self.project3.id],
                        "statsPeriod": "2d",
                        "interval": "1d",
                        "field": all_fields,
                        "orderBy": field,
                        "groupBy": ["project", "release", "environment"],
                    }
                ).status_code
                == 200
<<<<<<< HEAD
            )

    @freeze_time(MOCK_DATETIME)
    def test_filter_by_session_status(self):
        default_request = {
            "project": [-1],
            "statsPeriod": "1d",
            "interval": "1d",
        }

        def req(**kwargs):
            return self.do_request(dict(default_request, **kwargs))

        response = req(field=["sum(session)"], query="session.status:bogus")
        assert response.status_code == 200, response.content
        assert result_sorted(response.data)["groups"] == []

        response = req(field=["sum(session)"], query="!session.status:healthy")
        assert response.status_code == 200, response.content
        assert result_sorted(response.data)["groups"] == [
            {"by": {}, "series": {"sum(session)": [3]}, "totals": {"sum(session)": 3}}
        ]

        # sum(session) filtered by multiple statuses adds them
        response = req(field=["sum(session)"], query="session.status:[healthy, errored]")
        assert response.status_code == 200, response.content
        assert result_sorted(response.data)["groups"] == [
            {"by": {}, "series": {"sum(session)": [8]}, "totals": {"sum(session)": 8}}
        ]

        response = req(
            field=["sum(session)"],
            query="session.status:[healthy, errored]",
            groupBy="session.status",
        )
        assert response.status_code == 200, response.content
        assert result_sorted(response.data)["groups"] == [
            {
                "by": {"session.status": "errored"},
                "totals": {"sum(session)": 2},
                "series": {"sum(session)": [2]},
            },
            {
                "by": {"session.status": "healthy"},
                "totals": {"sum(session)": 6},
                "series": {"sum(session)": [6]},
            },
        ]

        response = req(field=["sum(session)"], query="session.status:healthy release:foo@1.1.0")
        assert response.status_code == 200, response.content
        assert result_sorted(response.data)["groups"] == [
            {"by": {}, "series": {"sum(session)": [1]}, "totals": {"sum(session)": 1}}
        ]

        # FIXME:
        response = req(field=["sum(session)"], query="session.status:healthy OR release:foo@1.1.0")
        assert response.status_code == 400, response.data
        assert response.data == {"detail": "Unable to parse condition with session.status"}

        # count_unique(user) does not work with multiple session statuses selected
        response = req(field=["count_unique(user)"], query="session.status:[healthy, errored]")
        assert response.status_code == 400, response.data
        assert response.data == {
            "detail": "Cannot filter count_unique by multiple session.status unless it is in groupBy"
        }

        response = req(field=["p95(session.duration)"], query="session.status:abnormal")
        assert response.status_code == 200, response.content
        assert result_sorted(response.data)["groups"] == []
=======
            )
>>>>>>> 15cffc6a
<|MERGE_RESOLUTION|>--- conflicted
+++ resolved
@@ -932,10 +932,6 @@
 
     @freeze_time(MOCK_DATETIME)
     def test_orderby(self):
-<<<<<<< HEAD
-=======
-
->>>>>>> 15cffc6a
         response = self.do_request(
             {
                 "project": [-1],
@@ -960,8 +956,6 @@
         assert response.status_code == 400
         assert response.data == {"detail": "'orderBy' must be one of the provided 'fields'"}
 
-<<<<<<< HEAD
-=======
         # Cannot sort by more than one field
         response = self.do_request(
             {
@@ -975,7 +969,6 @@
         assert response.status_code == 400
         assert response.data == {"detail": "Cannot order by multiple fields"}
 
->>>>>>> 15cffc6a
         response = self.do_request(
             {
                 "project": [-1],
@@ -1049,10 +1042,6 @@
                 "series": {"sum(session)": [0, 2], "p95(session.duration)": [None, 79400.0]},
             },
         ]
-<<<<<<< HEAD
-=======
-        print(response.data)
->>>>>>> 15cffc6a
 
         # Not using `result_sorted` here, because we want to verify the order
         assert response.status_code == 200, response.data
@@ -1092,7 +1081,6 @@
                     }
                 ).status_code
                 == 200
-<<<<<<< HEAD
             )
 
     @freeze_time(MOCK_DATETIME)
@@ -1162,7 +1150,4 @@
 
         response = req(field=["p95(session.duration)"], query="session.status:abnormal")
         assert response.status_code == 200, response.content
-        assert result_sorted(response.data)["groups"] == []
-=======
-            )
->>>>>>> 15cffc6a
+        assert result_sorted(response.data)["groups"] == []