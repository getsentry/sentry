from datetime import timedelta

import pytest
from django.urls import reverse

from sentry.search.utils import DEVICE_CLASS
from sentry.testutils.helpers.datetime import before_now
from tests.snuba.api.endpoints.test_organization_events import OrganizationEventsEndpointTestBase
from tests.snuba.api.endpoints.test_organization_events_span_indexed import KNOWN_PREFLIGHT_ID

pytestmark = pytest.mark.sentry_metrics


class OrganizationEventsStatsSpansMetricsEndpointTest(OrganizationEventsEndpointTestBase):
    endpoint = "sentry-api-0-organization-events-stats"
    is_eap = False

    @property
    def dataset(self):
        if self.is_eap:
            return "spans"
        else:
            return "spansIndexed"

    def setUp(self):
        super().setUp()
        self.login_as(user=self.user)
        self.day_ago = before_now(days=1).replace(hour=10, minute=0, second=0, microsecond=0)
        self.two_days_ago = self.day_ago - timedelta(days=1)

        self.url = reverse(
            self.endpoint,
            kwargs={"organization_id_or_slug": self.project.organization.slug},
        )

    def _do_request(self, data, url=None, features=None):
        if features is None:
            features = {"organizations:discover-basic": True}
        features.update(self.features)
        with self.feature(features):
            return self.client.get(self.url if url is None else url, data=data, format="json")

    def test_count(self):
        event_counts = [6, 0, 6, 3, 0, 3]
        spans = []
        for hour, count in enumerate(event_counts):
            spans.extend(
                [
                    self.create_span(
                        {"description": "foo", "sentry_tags": {"status": "success"}},
                        start_ts=self.day_ago + timedelta(hours=hour, minutes=minute),
                    )
                    for minute in range(count)
                ],
            )
        self.store_spans(spans, is_eap=self.is_eap)

        response = self._do_request(
            data={
                "start": self.day_ago,
                "end": self.day_ago + timedelta(hours=6),
                "interval": "1h",
                "yAxis": "count()",
                "project": self.project.id,
                "dataset": self.dataset,
                "transformAliasToInputFormat": 1,
            },
        )
        assert response.status_code == 200, response.content
        data = response.data["data"]
        assert len(data) == 6
        assert response.data["meta"]["dataset"] == self.dataset
        assert response.data["meta"]["fields"]["count()"] == "integer"

        rows = data[0:6]
        for test in zip(event_counts, rows):
            assert test[1][1][0]["count"] == test[0]

    def test_handle_nans_from_snuba(self):
        self.store_spans(
            [self.create_span({"description": "foo"}, start_ts=self.day_ago)],
            is_eap=self.is_eap,
        )

        response = self._do_request(
            data={
                "yAxis": "avg(measurements.lcp)",
                "project": self.project.id,
                "dataset": self.dataset,
                "transformAliasToInputFormat": 1,
            },
        )
        assert response.status_code == 200, response.content

    def test_handle_nans_from_snuba_top_n(self):
        self.store_spans(
            [
                self.create_span(
                    {
                        "description": "foo",
                        "measurements": {"lcp": {"value": 1}},
                    },
                    start_ts=self.day_ago,
                ),
                self.create_span({"description": "foo"}, start_ts=self.day_ago),
                self.create_span({"description": "foo"}, start_ts=self.two_days_ago),
                self.create_span(
                    {
                        "description": "bar",
                        "measurements": {"lcp": {"value": 2}},
                    },
                    start_ts=self.day_ago,
                ),
                self.create_span({"description": "bar"}, start_ts=self.day_ago),
                self.create_span({"description": "bar"}, start_ts=self.two_days_ago),
            ],
            is_eap=self.is_eap,
        )

        response = self._do_request(
            data={
                "field": ["span.description", "p50(measurements.lcp)", "avg(measurements.lcp)"],
                "yAxis": ["p50(measurements.lcp)", "avg(measurements.lcp)"],
                "project": self.project.id,
                "dataset": self.dataset,
                "excludeOther": 0,
                "topEvents": 1,
                "partial": 1,
                "per_page": 50,
                "interval": "1d",
                "statsPeriod": "7d",
                "orderby": "-avg_measurements_lcp",
                "sort": "-avg_measurements_lcp",
                "transformAliasToInputFormat": 1,
            },
        )
        assert response.status_code == 200, response.content

        # We cannot actually assert the value because the `spans_indexed` is
        # producing the wrong result and treating missing values as 0s which
        # skews the final aggregation.
        # This is also the reason it never errored because snuba never returns
        # nans in this situation.
        #
        # for k in response.data:
        #     for agg in ["p50(measurements.lcp)", "avg(measurements.lcp)"]:
        #         for row in response.data[k][agg]["data"]:
        #             assert row[1][0]["count"] in {0, 1, 2}
        # assert response.data["Other"]

    def test_count_unique(self):
        event_counts = [6, 0, 6, 3, 0, 3]
        spans = []
        for hour, count in enumerate(event_counts):
            spans.extend(
                [
                    self.create_span(
                        {
                            "description": "foo",
                            "sentry_tags": {"status": "success"},
                            "tags": {"foo": f"foo-{minute}"},
                        },
                        start_ts=self.day_ago + timedelta(hours=hour, minutes=minute),
                    )
                    for minute in range(count)
                ],
            )
        self.store_spans(spans, is_eap=self.is_eap)

        response = self._do_request(
            data={
                "start": self.day_ago,
                "end": self.day_ago + timedelta(hours=6),
                "interval": "1h",
                "yAxis": "count_unique(foo)",
                "project": self.project.id,
                "dataset": self.dataset,
                "transformAliasToInputFormat": 1,
            },
        )
        assert response.status_code == 200, response.content
        data = response.data["data"]
        assert len(data) == 6
        assert response.data["meta"]["dataset"] == self.dataset
        assert response.data["meta"]["fields"]["count_unique(foo)"] == "integer"

        rows = data[0:6]
        for test in zip(event_counts, rows):
            assert test[1][1][0]["count"] == test[0]

    def test_p95(self):
        event_durations = [6, 0, 6, 3, 0, 3]
        self.store_spans(
            [
                self.create_span(
                    {"description": "foo", "sentry_tags": {"status": "success"}},
                    duration=duration,
                    start_ts=self.day_ago + timedelta(hours=hour, minutes=1),
                )
                for hour, duration in enumerate(event_durations)
            ],
            is_eap=self.is_eap,
        )

        response = self._do_request(
            data={
                "start": self.day_ago,
                "end": self.day_ago + timedelta(hours=6),
                "interval": "1h",
                "yAxis": "p95()",
                "project": self.project.id,
                "dataset": self.dataset,
                "transformAliasToInputFormat": 1,
            },
        )
        assert response.status_code == 200, response.content
        data = response.data["data"]
        assert len(data) == 6
        assert response.data["meta"]["dataset"] == self.dataset

        rows = data[0:6]
        for test in zip(event_durations, rows):
            assert test[1][1][0]["count"] == test[0]

    def test_multiaxis(self):
        event_counts = [6, 0, 6, 3, 0, 3]
        spans = []
        for hour, count in enumerate(event_counts):
            spans.extend(
                [
                    self.create_span(
                        {
                            "description": "foo",
                            "sentry_tags": {"status": "success"},
                        },
                        duration=count,
                        start_ts=self.day_ago + timedelta(hours=hour, minutes=minute),
                    )
                    for minute in range(count)
                ],
            )
        self.store_spans(spans, is_eap=self.is_eap)

        response = self._do_request(
            data={
                "start": self.day_ago,
                "end": self.day_ago + timedelta(hours=6),
                "interval": "1h",
                "yAxis": ["count()", "p95()"],
                "project": self.project.id,
                "dataset": self.dataset,
                "transformAliasToInputFormat": 1,
            },
        )
        assert response.status_code == 200, response.content
        count_data = response.data["count()"]["data"]
        p95_data = response.data["p95()"]["data"]
        assert len(count_data) == len(p95_data) == 6

        count_rows = count_data[0:6]
        for test in zip(event_counts, count_rows):
            assert test[1][1][0]["count"] == test[0]
        p95_rows = p95_data[0:6]
        for test in zip(event_counts, p95_rows):
            assert test[1][1][0]["count"] == test[0]
        assert response.data["count()"]["meta"]["fields"]["count()"] == "integer"
        assert response.data["p95()"]["meta"]["fields"]["p95()"] == "duration"

    # These throughput tests should roughly match the ones in OrganizationEventsStatsEndpointTest
    @pytest.mark.querybuilder
    def test_throughput_epm_hour_rollup(self):
        # Each of these denotes how many events to create in each hour
        event_counts = [6, 0, 6, 3, 0, 3]
        spans = []
        for hour, count in enumerate(event_counts):
            spans.extend(
                [
                    self.create_span(
                        {"description": "foo", "sentry_tags": {"status": "success"}},
                        start_ts=self.day_ago + timedelta(hours=hour, minutes=minute),
                    )
                    for minute in range(count)
                ]
            )
        self.store_spans(spans, is_eap=self.is_eap)

        for axis in ["epm()", "spm()"]:
            response = self._do_request(
                data={
                    "start": self.day_ago,
                    "end": self.day_ago + timedelta(hours=6),
                    "interval": "1h",
                    "yAxis": axis,
                    "project": self.project.id,
                    "dataset": self.dataset,
                    "transformAliasToInputFormat": 1,
                },
            )
            assert response.status_code == 200, response.content
            data = response.data["data"]
            assert len(data) == 6
            assert response.data["meta"]["dataset"] == self.dataset

            rows = data[0:6]
            for test in zip(event_counts, rows):
                assert test[1][1][0]["count"] == test[0] / (3600.0 / 60.0)

    def test_throughput_epm_day_rollup(self):
        # Each of these denotes how many events to create in each minute
        event_counts = [6, 0, 6, 3, 0, 3]
        spans = []
        for hour, count in enumerate(event_counts):
            spans.extend(
                [
                    self.create_span(
                        {"description": "foo", "sentry_tags": {"status": "success"}},
                        start_ts=self.day_ago + timedelta(hours=hour, minutes=minute),
                    )
                    for minute in range(count)
                ]
            )
        self.store_spans(spans, is_eap=self.is_eap)

        for axis in ["epm()", "spm()"]:
            response = self._do_request(
                data={
                    "start": self.day_ago,
                    "end": self.day_ago + timedelta(hours=24),
                    "interval": "24h",
                    "yAxis": axis,
                    "project": self.project.id,
                    "dataset": self.dataset,
                    "transformAliasToInputFormat": 1,
                },
            )
            assert response.status_code == 200, response.content
            data = response.data["data"]
            assert len(data) == 2
            assert response.data["meta"]["dataset"] == self.dataset
            assert data[0][1][0]["count"] == sum(event_counts) / (86400.0 / 60.0)

    def test_throughput_epm_hour_rollup_offset_of_hour(self):
        # Each of these denotes how many events to create in each hour
        event_counts = [6, 0, 6, 3, 0, 3]
        spans = []
        for hour, count in enumerate(event_counts):
            spans.extend(
                [
                    self.create_span(
                        {"description": "foo", "sentry_tags": {"status": "success"}},
                        start_ts=self.day_ago + timedelta(hours=hour, minutes=minute + 30),
                    )
                    for minute in range(count)
                ],
            )
        self.store_spans(spans, is_eap=self.is_eap)

        for axis in ["epm()", "spm()"]:
            response = self._do_request(
                data={
                    "start": self.day_ago + timedelta(minutes=30),
                    "end": self.day_ago + timedelta(hours=6, minutes=30),
                    "interval": "1h",
                    "yAxis": axis,
                    "project": self.project.id,
                    "dataset": self.dataset,
                    "transformAliasToInputFormat": 1,
                },
            )
            assert response.status_code == 200, response.content
            data = response.data["data"]
            assert len(data) == 6
            assert response.data["meta"]["dataset"] == self.dataset

            rows = data[0:6]
            for test in zip(event_counts, rows):
                assert test[1][1][0]["count"] == test[0] / (3600.0 / 60.0)

    def test_throughput_eps_minute_rollup(self):
        # Each of these denotes how many events to create in each minute
        event_counts = [6, 0, 6, 3, 0, 3]
        spans = []
        for minute, count in enumerate(event_counts):
            spans.extend(
                [
                    self.create_span(
                        {"description": "foo", "sentry_tags": {"status": "success"}},
                        start_ts=self.day_ago + timedelta(minutes=minute, seconds=second),
                    )
                    for second in range(count)
                ],
            )
        self.store_spans(spans, is_eap=self.is_eap)

        for axis in ["eps()", "sps()"]:
            response = self._do_request(
                data={
                    "start": self.day_ago,
                    "end": self.day_ago + timedelta(minutes=6),
                    "interval": "1m",
                    "yAxis": axis,
                    "project": self.project.id,
                    "dataset": self.dataset,
                    "transformAliasToInputFormat": 1,
                },
            )
            assert response.status_code == 200, response.content
            data = response.data["data"]
            assert len(data) == 6
            assert response.data["meta"]["dataset"] == self.dataset

            rows = data[0:6]
            for test in zip(event_counts, rows):
                assert test[1][1][0]["count"] == test[0] / 60.0

    def test_top_events(self):
        self.store_spans(
            [
                self.create_span(
                    {"sentry_tags": {"transaction": "foo", "status": "success"}},
                    start_ts=self.day_ago + timedelta(minutes=1),
                    duration=2000,
                ),
                self.create_span(
                    {"sentry_tags": {"transaction": "bar", "status": "success"}},
                    start_ts=self.day_ago + timedelta(minutes=1),
                    duration=2000,
                ),
                self.create_span(
                    {"sentry_tags": {"transaction": "baz", "status": "success"}},
                    start_ts=self.day_ago + timedelta(minutes=1),
                ),
                self.create_span(
                    {"sentry_tags": {"transaction": "qux", "status": "success"}},
                    start_ts=self.day_ago + timedelta(minutes=1),
                ),
            ],
            is_eap=self.is_eap,
        )

        response = self._do_request(
            data={
                "start": self.day_ago,
                "end": self.day_ago + timedelta(minutes=6),
                "interval": "1m",
                "yAxis": "count()",
                "field": ["transaction", "sum(span.self_time)"],
                "orderby": ["-sum_span_self_time"],
                "project": self.project.id,
                "dataset": self.dataset,
                "excludeOther": 0,
                "topEvents": 2,
            },
        )
        assert response.status_code == 200, response.content
        assert "Other" in response.data
        assert "foo" in response.data
        assert "bar" in response.data
        assert len(response.data["Other"]["data"]) == 6

        for key in ["foo", "bar"]:
            rows = response.data[key]["data"][0:6]
            for expected, result in zip([0, 1, 0, 0, 0, 0], rows):
                assert result[1][0]["count"] == expected, key

        rows = response.data["Other"]["data"][0:6]
        for expected, result in zip([0, 2, 0, 0, 0, 0], rows):
            assert result[1][0]["count"] == expected, "Other"

        assert response.data["Other"]["meta"]["dataset"] == self.dataset

    def test_top_events_empty_other(self):
        self.store_spans(
            [
                self.create_span(
                    {"sentry_tags": {"transaction": transaction, "status": "success"}},
                    start_ts=self.day_ago + timedelta(minutes=1),
                    duration=2000,
                )
                for transaction in ["foo", "bar"]
            ],
            is_eap=self.is_eap,
        )

        response = self._do_request(
            data={
                "start": self.day_ago,
                "end": self.day_ago + timedelta(minutes=6),
                "interval": "1m",
                "yAxis": "count()",
                "field": ["transaction", "sum(span.self_time)"],
                "orderby": ["-sum_span_self_time"],
                "project": self.project.id,
                "dataset": self.dataset,
                "excludeOther": 0,
                "topEvents": 2,
            },
        )
        assert response.status_code == 200, response.content
        assert "Other" not in response.data
        assert "foo" in response.data
        assert "bar" in response.data
        for key in ["foo", "bar"]:
            rows = response.data[key]["data"][0:6]
            for expected, result in zip([0, 1, 0, 0, 0, 0], rows):
                assert result[1][0]["count"] == expected, key
        assert response.data["foo"]["meta"]["dataset"] == self.dataset

    def test_top_events_multi_y_axis(self):
        # Each of these denotes how many events to create in each minute
        self.store_spans(
            [
                self.create_span(
                    {"sentry_tags": {"transaction": transaction, "status": "success"}},
                    start_ts=self.day_ago + timedelta(minutes=1),
                    duration=2000,
                )
                for transaction in ["foo", "bar", "baz"]
            ],
            is_eap=self.is_eap,
        )

        response = self._do_request(
            data={
                "start": self.day_ago,
                "end": self.day_ago + timedelta(minutes=6),
                "interval": "1m",
                "yAxis": ["count()", "p50(span.duration)"],
                "field": ["transaction", "count()", "p50(span.duration)"],
                "orderby": ["transaction"],
                "project": self.project.id,
                "dataset": self.dataset,
                "excludeOther": 0,
                "topEvents": 2,
            },
        )
        assert response.status_code == 200, response.content

        for key in ["Other", "bar", "baz"]:
            assert key in response.data
            for y_axis in ["count()", "p50(span.duration)"]:
                assert y_axis in response.data[key]
                assert response.data[key][y_axis]["meta"]["dataset"] == self.dataset
            counts = response.data[key]["count()"]["data"][0:6]
            for expected, result in zip([0, 1, 0, 0, 0, 0], counts):
                assert result[1][0]["count"] == expected, key
            p50s = response.data[key]["p50(span.duration)"]["data"][0:6]
            for expected, result in zip([0, 2000, 0, 0, 0, 0], p50s):
                assert result[1][0]["count"] == expected, key

    def test_top_events_with_project(self):
        # Each of these denotes how many events to create in each minute
        projects = [self.create_project(), self.create_project()]
        self.store_spans(
            [
                self.create_span(
                    {"sentry_tags": {"status": "success"}},
                    start_ts=self.day_ago + timedelta(minutes=1),
                    project=project,
                    duration=2000,
                )
                for project in projects
            ],
            is_eap=self.is_eap,
        )
        self.store_spans(
            [
                self.create_span(
                    {"segment_name": "baz", "sentry_tags": {"status": "success"}},
                    start_ts=self.day_ago + timedelta(minutes=1),
                ),
            ],
            is_eap=self.is_eap,
        )

        response = self._do_request(
            data={
                "start": self.day_ago,
                "end": self.day_ago + timedelta(minutes=6),
                "interval": "1m",
                "yAxis": "count()",
                "field": ["project", "sum(span.self_time)"],
                "orderby": ["-sum_span_self_time"],
                "dataset": self.dataset,
                "excludeOther": 0,
                "topEvents": 2,
            },
        )
        assert response.status_code == 200, response.content
        assert "Other" in response.data
        assert projects[0].slug in response.data
        assert projects[1].slug in response.data
        assert len(response.data["Other"]["data"]) == 6
        for key in ["Other", projects[0].slug, projects[1].slug]:
            rows = response.data[key]["data"][0:6]
            for expected, result in zip([0, 1, 0, 0, 0, 0], rows):
                assert result[1][0]["count"] == expected, key
        assert response.data["Other"]["meta"]["dataset"] == self.dataset

    def test_top_events_with_project_and_project_id(self):
        # Each of these denotes how many events to create in each minute
        projects = [self.create_project(), self.create_project()]
        self.store_spans(
            [
                self.create_span(
                    {"sentry_tags": {"status": "success"}},
                    start_ts=self.day_ago + timedelta(minutes=1),
                    project=project,
                    duration=2000,
                )
                for project in projects
            ],
            is_eap=self.is_eap,
        )
        self.store_spans(
            [
                self.create_span(
                    {"segment_name": "baz", "sentry_tags": {"status": "success"}},
                    start_ts=self.day_ago + timedelta(minutes=1),
                ),
            ],
            is_eap=self.is_eap,
        )

        response = self._do_request(
            data={
                "start": self.day_ago,
                "end": self.day_ago + timedelta(minutes=6),
                "interval": "1m",
                "yAxis": "count()",
                "field": ["project", "project.id", "sum(span.self_time)"],
                "orderby": ["-sum_span_self_time"],
                "dataset": self.dataset,
                "excludeOther": 0,
                "topEvents": 2,
            },
        )
        assert response.status_code == 200, response.content
        assert "Other" in response.data
        key1 = f"{projects[0].slug},{projects[0].id}"
        key2 = f"{projects[1].slug},{projects[1].id}"
        assert key1 in response.data
        assert key2 in response.data
        assert len(response.data["Other"]["data"]) == 6
        for key in ["Other", key1, key2]:
            rows = response.data[key]["data"][0:6]
            for expected, result in zip([0, 1, 0, 0, 0, 0], rows):
                assert result[1][0]["count"] == expected, key
        assert response.data["Other"]["meta"]["dataset"] == self.dataset

    def test_top_events_with_no_data(self):
        # Each of these denotes how many events to create in each minute
        response = self._do_request(
            data={
                "start": self.day_ago,
                "end": self.day_ago + timedelta(minutes=6),
                "interval": "1m",
                "yAxis": "count()",
                "field": ["project", "project.id", "sum(span.self_time)"],
                "orderby": ["-sum_span_self_time"],
                "dataset": self.dataset,
                "excludeOther": 0,
                "topEvents": 2,
            },
        )
        assert response.status_code == 200, response.content


class OrganizationEventsEAPRPCSpanEndpointTest(OrganizationEventsStatsSpansMetricsEndpointTest):
    is_eap = True

    def test_count_extrapolation(self):
        event_counts = [6, 0, 6, 3, 0, 3]
        spans = []
        for hour, count in enumerate(event_counts):
            spans.extend(
                [
                    self.create_span(
                        {
                            "description": "foo",
                            "sentry_tags": {"status": "success"},
                            "measurements": {"client_sample_rate": {"value": 0.1}},
                        },
                        start_ts=self.day_ago + timedelta(hours=hour, minutes=minute),
                    )
                    for minute in range(count)
                ],
            )
        self.store_spans(spans, is_eap=self.is_eap)

        response = self._do_request(
            data={
                "start": self.day_ago,
                "end": self.day_ago + timedelta(hours=6),
                "interval": "1h",
                "yAxis": "count()",
                "project": self.project.id,
                "dataset": self.dataset,
            },
        )
        assert response.status_code == 200, response.content
        data = response.data["data"]
        assert len(data) == 6
        assert response.data["meta"]["dataset"] == self.dataset

        rows = data[0:6]
        for test in zip(event_counts, rows):
            assert test[1][1][0]["count"] == test[0] * 10

    def test_extrapolation_count(self):
        event_counts = [6, 0, 6, 3, 0, 3]
        spans = []
        for hour, count in enumerate(event_counts):
            spans.extend(
                [
                    self.create_span(
                        {
                            "description": "foo",
                            "sentry_tags": {"status": "success"},
                            "measurements": {"client_sample_rate": {"value": 0.1}},
                        },
                        start_ts=self.day_ago + timedelta(hours=hour, minutes=minute),
                    )
                    for minute in range(count)
                ],
            )
        self.store_spans(spans, is_eap=self.is_eap)

        response = self._do_request(
            data={
                "start": self.day_ago,
                "end": self.day_ago + timedelta(hours=6),
                "interval": "1h",
                "yAxis": "count()",
                "project": self.project.id,
                "dataset": self.dataset,
            },
        )
        assert response.status_code == 200, response.content
        data = response.data["data"]
        meta = response.data["meta"]
        assert len(data) == 6
        assert response.data["meta"]["dataset"] == self.dataset

        for expected, actual in zip(event_counts, data[0:6]):
            assert actual[1][0]["count"] == expected * 10

        accuracy = meta["accuracy"]
        confidence = accuracy["confidence"]
        sample_count = accuracy["sampleCount"]
        sample_rate = accuracy["samplingRate"]
        for expected, actual in zip(event_counts, confidence[0:6]):
            if expected != 0:
                assert actual["value"] == "low"
            else:
                assert actual["value"] is None

        # Check old confidence format, TODO: remove this once frontend is updated
        old_confidence = response.data["confidence"]
        for expected, actual in zip(event_counts, old_confidence[0:6]):
            if expected != 0:
                assert actual[1][0]["count()"] == "low"
            else:
                assert actual[1][0]["count()"] is None

        for expected, actual in zip(event_counts, sample_count[0:6]):
            assert actual["value"] == expected

        for expected, actual in zip(event_counts, sample_rate[0:6]):
            if expected != 0:
                assert actual["value"] == pytest.approx(0.1)
            else:
                assert actual["value"] is None

    def test_confidence_is_set(self):
        event_counts = [6, 0, 6, 3, 0, 3]
        spans = []
        for hour, count in enumerate(event_counts):
            spans.extend(
                [
                    self.create_span(
                        {
                            "description": "foo",
                            "sentry_tags": {"status": "success"},
                            "measurements": {"client_sample_rate": {"value": 0.1}},
                        },
                        start_ts=self.day_ago + timedelta(hours=hour, minutes=minute),
                    )
                    for minute in range(count)
                ],
            )
        self.store_spans(spans, is_eap=self.is_eap)

        y_axes = [
            "count()",
            "count(span.duration)",
            "sum(span.duration)",
            "avg(span.duration)",
            "p50(span.duration)",
            "p75(span.duration)",
            "p90(span.duration)",
            "p95(span.duration)",
            "p99(span.duration)",
            # "p100(span.duration)",
            # "min(span.duration)",
            # "max(span.duration)",
        ]

        for y_axis in y_axes:
            response = self._do_request(
                data={
                    "start": self.day_ago,
                    "end": self.day_ago + timedelta(hours=6),
                    "interval": "1h",
                    "yAxis": y_axis,
                    "project": self.project.id,
                    "dataset": self.dataset,
                },
            )
            assert response.status_code == 200, (y_axis, response.content)
            data = response.data["data"]
            meta = response.data["meta"]

            assert len(data) == len(event_counts), y_axis
            for count, row in zip(event_counts, data):
                if count == 0:
                    assert row[1][0]["count"] == 0, y_axis
                else:
                    assert isinstance(row[1][0]["count"], (float, int)), y_axis

            accuracy = meta["accuracy"]
            confidence = accuracy["confidence"]
            sample_count = accuracy["sampleCount"]
            sample_rate = accuracy["samplingRate"]
            for expected, actual in zip(event_counts, confidence[0:6]):
                if expected != 0:
                    assert actual["value"] in ("high", "low")
                else:
                    assert actual["value"] is None

            old_confidence = response.data["confidence"]
            for expected, actual in zip(event_counts, old_confidence[0:6]):
                if expected != 0:
                    assert actual[1][0][y_axis] in ("high", "low")
                else:
                    assert actual[1][0][y_axis] is None

            for expected, actual in zip(event_counts, sample_count[0:6]):
                assert actual["value"] == expected

            for expected, actual in zip(event_counts, sample_rate[0:6]):
                if expected != 0:
                    assert actual["value"] == pytest.approx(0.1)
                else:
                    assert actual["value"] is None

    def test_extrapolation_with_multiaxis(self):
        event_counts = [6, 0, 6, 3, 0, 3]
        spans = []
        for hour, count in enumerate(event_counts):
            spans.extend(
                [
                    self.create_span(
                        {
                            "description": "foo",
                            "sentry_tags": {"status": "success"},
                            "measurements": {"client_sample_rate": {"value": 0.1}},
                        },
                        duration=count,
                        start_ts=self.day_ago + timedelta(hours=hour, minutes=minute),
                    )
                    for minute in range(count)
                ],
            )
        self.store_spans(spans, is_eap=self.is_eap)

        response = self._do_request(
            data={
                "start": self.day_ago,
                "end": self.day_ago + timedelta(hours=6),
                "interval": "1h",
                "yAxis": ["count()", "p95()"],
                "project": self.project.id,
                "dataset": self.dataset,
            },
        )
        assert response.status_code == 200, response.content
        count_data = response.data["count()"]["data"]
        p95_data = response.data["p95()"]["data"]
        assert len(count_data) == len(p95_data) == 6

        count_rows = count_data[0:6]
        for test in zip(event_counts, count_rows):
            assert test[1][1][0]["count"] == test[0] * 10

        for column in ["count()", "p95()"]:
            accuracy = response.data[column]["meta"]["accuracy"]
            confidence = accuracy["confidence"]
            sample_count = accuracy["sampleCount"]
            sample_rate = accuracy["samplingRate"]
            for expected, actual in zip(event_counts, confidence[0:6]):
                if expected != 0:
                    assert actual["value"] in ("high", "low")
                else:
                    assert actual["value"] is None

            old_confidence = response.data[column]["confidence"]
            for expected, actual in zip(event_counts, old_confidence[0:6]):
                if expected != 0:
                    assert actual[1][0]["count"] in ("high", "low")
                else:
                    assert actual[1][0]["count"] is None

            for expected, actual in zip(event_counts, sample_count[0:6]):
                assert actual["value"] == expected

            for expected, actual in zip(event_counts, sample_rate[0:6]):
                if expected != 0:
                    assert actual["value"] == pytest.approx(0.1)
                else:
                    assert actual["value"] is None

        p95_rows = p95_data[0:6]
        for test in zip(event_counts, p95_rows):
            assert test[1][1][0]["count"] == test[0]

    def test_top_events_with_extrapolation(self):
        self.store_spans(
            [
                self.create_span(
                    {
                        "sentry_tags": {"transaction": "foo", "status": "success"},
                        "measurements": {"client_sample_rate": {"value": 0.1}},
                    },
                    start_ts=self.day_ago + timedelta(minutes=1),
                    duration=2000,
                ),
                self.create_span(
                    {
                        "sentry_tags": {"transaction": "bar", "status": "success"},
                        "measurements": {"client_sample_rate": {"value": 0.1}},
                    },
                    start_ts=self.day_ago + timedelta(minutes=1),
                    duration=2000,
                ),
                self.create_span(
                    {
                        "segment_name": "baz",
                        "sentry_tags": {"status": "success"},
                        "measurements": {"client_sample_rate": {"value": 0.1}},
                    },
                    start_ts=self.day_ago + timedelta(minutes=1),
                ),
            ],
            is_eap=self.is_eap,
        )
        event_counts = [0, 1, 0, 0, 0, 0]

        response = self._do_request(
            data={
                "start": self.day_ago,
                "end": self.day_ago + timedelta(minutes=6),
                "interval": "1m",
                "yAxis": "count()",
                "field": ["transaction", "sum(span.self_time)"],
                "orderby": ["-sum_span_self_time"],
                "project": self.project.id,
                "dataset": self.dataset,
                "excludeOther": 0,
                "topEvents": 2,
            },
        )
        assert response.status_code == 200, response.content
        assert "Other" in response.data
        assert "foo" in response.data
        assert "bar" in response.data
        assert len(response.data["Other"]["data"]) == 6
        for key in ["Other", "foo", "bar"]:
            rows = response.data[key]["data"][0:6]
            for expected, result in zip(event_counts, rows):
                assert result[1][0]["count"] == expected * 10, key

            meta = response.data[key]["meta"]
            accuracy = meta["accuracy"]
            confidence = accuracy["confidence"]
            sample_count = accuracy["sampleCount"]
            sample_rate = accuracy["samplingRate"]
            for expected, actual in zip(event_counts, confidence[0:6]):
                if expected != 0:
                    assert actual["value"] == "low"
                else:
                    assert actual["value"] is None

            for expected, actual in zip(event_counts, sample_count[0:6]):
                assert actual["value"] == expected

            for expected, actual in zip(event_counts, sample_rate[0:6]):
                if expected != 0:
                    assert actual["value"] == pytest.approx(0.1)
                else:
                    assert actual["value"] is None
            assert response.data["Other"]["meta"]["dataset"] == self.dataset

    def test_comparison_delta(self):
        event_counts = [6, 0, 6, 4, 0, 4]
        spans = []
        for current_period in [True, False]:
            for hour, count in enumerate(event_counts):
                count = count if current_period else int(count / 2)
                spans.extend(
                    [
                        self.create_span(
                            {"description": "foo", "sentry_tags": {"status": "success"}},
                            start_ts=(
                                self.day_ago + timedelta(hours=hour, minutes=minute)
                                if current_period
                                else self.two_days_ago + timedelta(hours=hour, minutes=minute)
                            ),
                        )
                        for minute in range(count)
                    ],
                )
        self.store_spans(spans, is_eap=self.is_eap)

        response = self._do_request(
            data={
                "start": self.day_ago,
                "end": self.day_ago + timedelta(days=1),
                "interval": "1h",
                "yAxis": "count()",
                "project": self.project.id,
                "dataset": self.dataset,
                "comparisonDelta": 24 * 60 * 60,
            },
        )
        assert response.status_code == 200, response.content
        data = response.data["data"]
        assert len(data) == 24
        assert response.data["meta"]["dataset"] == self.dataset

        rows = data[0:6]
        for expected, actual in zip(event_counts, rows):
            assert actual[1][0]["count"] == expected
            assert actual[1][0]["comparisonCount"] == expected / 2

    def test_comparison_delta_with_empty_comparison_values(self):
        event_counts = [6, 0, 6, 4, 0, 4]
        spans = []
        for hour, count in enumerate(event_counts):
            spans.extend(
                [
                    self.create_span(
                        {"description": "foo", "sentry_tags": {"status": "success"}},
                        start_ts=self.day_ago + timedelta(hours=hour, minutes=minute),
                    )
                    for minute in range(count)
                ],
            )
        self.store_spans(spans, is_eap=self.is_eap)

        response = self._do_request(
            data={
                "start": self.day_ago,
                "end": self.day_ago + timedelta(days=1),
                "interval": "1h",
                "yAxis": "count()",
                "project": self.project.id,
                "dataset": self.dataset,
                "comparisonDelta": 24 * 60 * 60,
            },
        )
        assert response.status_code == 200, response.content
        data = response.data["data"]
        assert len(data) == 24
        assert response.data["meta"]["dataset"] == self.dataset

        rows = data[0:6]
        for test in zip(event_counts, rows):
            assert test[1][1][0]["count"] == test[0]
            assert test[1][1][0]["comparisonCount"] == 0

    def test_throughput_epm_hour_rollup(self):
        # Each of these denotes how many events to create in each hour
        event_counts = [6, 0, 6, 3, 0, 3]
        spans = []
        for hour, count in enumerate(event_counts):
            spans.extend(
                [
                    self.create_span(
                        {"description": "foo", "sentry_tags": {"status": "success"}},
                        start_ts=self.day_ago + timedelta(hours=hour, minutes=minute),
                    )
                    for minute in range(count)
                ]
            )
        self.store_spans(spans, is_eap=self.is_eap)

        response = self._do_request(
            data={
                "start": self.day_ago,
                "end": self.day_ago + timedelta(hours=6),
                "interval": "1h",
                "yAxis": "epm()",
                "project": self.project.id,
                "dataset": self.dataset,
                "transformAliasToInputFormat": 1,
            },
        )
        assert response.status_code == 200, response.content
        data = response.data["data"]
        assert len(data) == 6
        assert response.data["meta"]["dataset"] == self.dataset

        rows = data[0:6]
        for test in zip(event_counts, rows):
            self.assertAlmostEqual(test[1][1][0]["count"], test[0] / (3600.0 / 60.0))

    def test_throughput_epm_day_rollup(self):
        # Each of these denotes how many events to create in each minute
        event_counts = [6, 0, 6, 3, 0, 3]
        spans = []
        for hour, count in enumerate(event_counts):
            spans.extend(
                [
                    self.create_span(
                        {"description": "foo", "sentry_tags": {"status": "success"}},
                        start_ts=self.two_days_ago + timedelta(hours=hour, minutes=minute),
                    )
                    for minute in range(count)
                ]
            )
        self.store_spans(spans, is_eap=self.is_eap)

        response = self._do_request(
            data={
                "start": self.two_days_ago,
                "end": self.day_ago,
                "interval": "24h",
                "yAxis": "epm()",
                "project": self.project.id,
                "dataset": self.dataset,
                "transformAliasToInputFormat": 1,
            },
        )
        assert response.status_code == 200, response.content
        data = response.data["data"]
        assert response.data["meta"]["dataset"] == self.dataset
        self.assertAlmostEqual(data[0][1][0]["count"], sum(event_counts) / (86400.0 / 60.0))

    def test_throughput_epm_hour_rollup_offset_of_hour(self):
        # Each of these denotes how many events to create in each hour
        event_counts = [6, 0, 6, 3, 0, 3]
        spans = []
        for hour, count in enumerate(event_counts):
            spans.extend(
                [
                    self.create_span(
                        {"description": "foo", "sentry_tags": {"status": "success"}},
                        start_ts=self.day_ago + timedelta(hours=hour, minutes=minute + 30),
                    )
                    for minute in range(count)
                ],
            )
        self.store_spans(spans, is_eap=self.is_eap)

        response = self._do_request(
            data={
                "start": self.day_ago + timedelta(minutes=30),
                "end": self.day_ago + timedelta(hours=6, minutes=30),
                "interval": "1h",
                "yAxis": "epm()",
                "project": self.project.id,
                "dataset": self.dataset,
                "transformAliasToInputFormat": 1,
            },
        )
        assert response.status_code == 200, response.content
        data = response.data["data"]
        meta = response.data["meta"]
        assert len(data) == 6
        assert meta["dataset"] == self.dataset

        rows = data[0:6]
        for test in zip(event_counts, rows):
            self.assertAlmostEqual(test[1][1][0]["count"], test[0] / (3600.0 / 60.0))

        assert meta["units"] == {"epm()": "1/minute"}
        assert meta["fields"] == {"epm()": "rate"}

    @pytest.mark.xfail(reason="epm not implemented yet")
    def test_throughput_eps_minute_rollup(self):
        super().test_throughput_eps_minute_rollup()

    def test_invalid_intervals(self):
        response = self._do_request(
            data={
                "start": self.day_ago,
                "end": self.day_ago + timedelta(minutes=6),
                "interval": "1m",
                "yAxis": "count()",
                "field": ["transaction", "sum(span.self_time)"],
                "orderby": ["-sum_span_self_time"],
                "project": self.project.id,
                "dataset": self.dataset,
                "excludeOther": 0,
                "topEvents": 2,
            },
        )
        assert response.status_code == 200, response.content
        response = self._do_request(
            data={
                "start": self.day_ago,
                "end": self.day_ago + timedelta(minutes=6),
                "interval": "20s",
                "yAxis": "count()",
                "field": ["transaction", "sum(span.self_time)"],
                "orderby": ["-sum_span_self_time"],
                "project": self.project.id,
                "dataset": self.dataset,
                "excludeOther": 0,
                "topEvents": 2,
            },
        )
        assert response.status_code == 400, response.content

    def test_handle_nans_from_snuba_top_n(self):
        super().test_handle_nans_from_snuba_top_n()

    def test_project_filters(self):
        event_counts = [6, 0, 6, 3, 0, 3]
        spans = []
        for hour, count in enumerate(event_counts):
            spans.extend(
                [
                    self.create_span(
                        {"description": "foo", "sentry_tags": {"status": "success"}},
                        start_ts=self.day_ago + timedelta(hours=hour, minutes=minute),
                    )
                    for minute in range(count)
                ],
            )
        self.store_spans(spans, is_eap=self.is_eap)

        for querystring in [f"project:{self.project.slug}", f"project:[{self.project.slug}]"]:
            response = self._do_request(
                data={
                    "start": self.day_ago,
                    "end": self.day_ago + timedelta(hours=6),
                    "interval": "1h",
                    "yAxis": "count()",
                    "query": querystring,
                    "project": self.project.id,
                    "dataset": self.dataset,
                },
            )
            assert response.status_code == 200, response.content
            data = response.data["data"]
            assert len(data) == 6
            assert response.data["meta"]["dataset"] == self.dataset

            rows = data[0:6]
            for test in zip(event_counts, rows):
                assert test[1][1][0]["count"] == test[0]

    def test_nonexistent_project_filter(self):
        response = self._do_request(
            data={
                "start": self.day_ago,
                "end": self.day_ago + timedelta(hours=6),
                "interval": "1h",
                "yAxis": "count()",
                "query": "project:foobar",
                "project": self.project.id,
                "dataset": self.dataset,
            },
        )
        assert response.status_code == 400, response.content
        assert "Unknown value foobar" in response.data["detail"]

    def test_device_class_filter(self):
        event_counts = [6, 0, 6, 3, 0, 3]
        spans = []
        for hour, count in enumerate(event_counts):
            spans.extend(
                [
                    self.create_span(
                        {
                            "description": "foo",
                            "sentry_tags": {"status": "success", "device.class": "1"},
                        },
                        start_ts=self.day_ago + timedelta(hours=hour, minutes=minute),
                    )
                    for minute in range(count)
                ],
            )
        self.store_spans(spans, is_eap=self.is_eap)

        for querystring in ["device.class:low", "device.class:[low,medium]"]:
            response = self._do_request(
                data={
                    "start": self.day_ago,
                    "end": self.day_ago + timedelta(hours=6),
                    "interval": "1h",
                    "yAxis": "count()",
                    "query": querystring,
                    "project": self.project.id,
                    "dataset": self.dataset,
                },
            )
            assert response.status_code == 200, response.content
            data = response.data["data"]
            assert len(data) == 6
            assert response.data["meta"]["dataset"] == self.dataset

            rows = data[0:6]
            for test in zip(event_counts, rows):
                assert test[1][1][0]["count"] == test[0]

    def test_device_class_top_events(self):
        event_counts = [
            ("low", 6),
            ("medium", 0),
            ("low", 6),
            ("medium", 6),
            ("low", 0),
            ("medium", 3),
        ]
        spans = []
        for hour, count in enumerate(event_counts):
            spans.extend(
                [
                    self.create_span(
                        {
                            "description": "foo",
                            "sentry_tags": {
                                "status": "success",
                                "device.class": (
                                    list(DEVICE_CLASS["low"])[0]
                                    if count[0] == "low"
                                    else list(DEVICE_CLASS["medium"])[0]
                                ),
                            },
                        },
                        start_ts=self.day_ago + timedelta(hours=hour, minutes=minute),
                    )
                    for minute in range(count[1])
                ],
            )
        self.store_spans(spans, is_eap=self.is_eap)

        response = self._do_request(
            data={
                "start": self.day_ago,
                "end": self.day_ago + timedelta(hours=6),
                "interval": "1h",
                "yAxis": "count()",
                "field": ["device.class", "count()"],
                "topEvents": 5,
                "query": "",
                "project": self.project.id,
                "dataset": self.dataset,
            },
        )
        assert response.status_code == 200, response.content
        low = response.data["low"]["data"]
        assert len(low) == 6

        rows = low[0:6]
        for i, test in enumerate(zip(event_counts, rows)):
            test_data, row = test
            test_count = test_data[1] if test_data[0] == "low" else 0.0
            assert row[1][0]["count"] == test_count

        medium = response.data["medium"]["data"]
        assert len(medium) == 6

        rows = medium[0:6]
        for i, test in enumerate(zip(event_counts, rows)):
            test_data, row = test
            test_count = test_data[1] if test_data[0] == "medium" else 0.0
            assert row[1][0]["count"] == test_count

    def test_top_events_filters_out_groupby_even_when_its_just_one_row(self):
        self.store_spans(
            [
                self.create_span(
                    {"sentry_tags": {"transaction": "foo", "status": "success"}},
                    start_ts=self.day_ago + timedelta(minutes=1),
                    duration=2000,
                ),
                self.create_span(
                    {"sentry_tags": {"transaction": "foo", "status": "success"}},
                    start_ts=self.day_ago + timedelta(minutes=1),
                    duration=2000,
                ),
                self.create_span(
                    {"sentry_tags": {"transaction": "foo", "status": "success"}},
                    start_ts=self.day_ago + timedelta(minutes=1),
                ),
                self.create_span(
                    {"sentry_tags": {"transaction": "foo", "status": "success"}},
                    start_ts=self.day_ago + timedelta(minutes=1),
                ),
            ],
            is_eap=self.is_eap,
        )

        response = self._do_request(
            data={
                "start": self.day_ago,
                "end": self.day_ago + timedelta(minutes=6),
                "interval": "1m",
                "yAxis": "count(span.self_time)",
                "field": ["transaction", "count(span.self_time)"],
                "query": "count(span.self_time):>4",
                "orderby": ["-count_span_self_time"],
                "project": self.project.id,
                "dataset": self.dataset,
                "excludeOther": 0,
                "topEvents": 5,
            },
        )
        assert response.status_code == 200, response.content
        assert len(response.data) == 0

    def test_cache_miss_rate(self):
        self.store_spans(
            [
                self.create_span(
                    {
                        "data": {"cache.hit": False},
                    },
                    start_ts=self.day_ago + timedelta(minutes=1),
                ),
                self.create_span(
                    {
                        "data": {"cache.hit": True},
                    },
                    start_ts=self.day_ago + timedelta(minutes=2),
                ),
                self.create_span(
                    {
                        "data": {"cache.hit": False},
                    },
                    start_ts=self.day_ago + timedelta(minutes=2),
                ),
                self.create_span(
                    {
                        "data": {"cache.hit": True},
                    },
                    start_ts=self.day_ago + timedelta(minutes=2),
                ),
                self.create_span(
                    {
                        "data": {"cache.hit": True},
                    },
                    start_ts=self.day_ago + timedelta(minutes=2),
                ),
            ],
            is_eap=self.is_eap,
        )

        response = self._do_request(
            data={
                "start": self.day_ago,
                "end": self.day_ago + timedelta(minutes=3),
                "interval": "1m",
                "yAxis": "cache_miss_rate()",
                "project": self.project.id,
                "dataset": self.dataset,
            },
        )
        assert response.status_code == 200, response.content
        data = response.data["data"]
        assert len(data) == 3

        assert data[0][1][0]["count"] == 0.0
        assert data[1][1][0]["count"] == 1.0
        assert data[2][1][0]["count"] == 0.25
        assert response.data["meta"]["dataset"] == self.dataset

    def test_trace_status_rate(self):
        self.store_spans(
            [
                self.create_span(
                    {"sentry_tags": {"trace.status": "ok"}},
                    start_ts=self.day_ago + timedelta(minutes=1),
                ),
                self.create_span(
                    {"sentry_tags": {"trace.status": "unauthenticated"}},
                    start_ts=self.day_ago + timedelta(minutes=1),
                ),
                self.create_span(
                    {"sentry_tags": {"trace.status": "ok"}},
                    start_ts=self.day_ago + timedelta(minutes=2),
                ),
                self.create_span(
                    {"sentry_tags": {"trace.status": "ok"}},
                    start_ts=self.day_ago + timedelta(minutes=2),
                ),
                self.create_span(
                    {"sentry_tags": {"trace.status": "unknown"}},
                    start_ts=self.day_ago + timedelta(minutes=2),
                ),
                self.create_span(
                    {"sentry_tags": {"trace.status": "ok"}},
                    start_ts=self.day_ago + timedelta(minutes=2),
                ),
            ],
            is_eap=self.is_eap,
        )

        response = self._do_request(
            data={
                "start": self.day_ago,
                "end": self.day_ago + timedelta(minutes=3),
                "interval": "1m",
                "yAxis": "trace_status_rate(ok)",
                "project": self.project.id,
                "dataset": self.dataset,
            },
        )
        assert response.status_code == 200, response.content
        data = response.data["data"]
        assert len(data) == 3

        assert data[0][1][0]["count"] == 0.0
        assert data[1][1][0]["count"] == 0.5
        assert data[2][1][0]["count"] == 0.75
        assert response.data["meta"]["dataset"] == self.dataset

    def test_count_op(self):
        self.store_spans(
            [
                self.create_span(
                    {"op": "queue.process", "sentry_tags": {"op": "queue.publish"}},
                    start_ts=self.day_ago + timedelta(minutes=1),
                ),
                self.create_span(
                    {"op": "queue.process", "sentry_tags": {"op": "queue.publish"}},
                    start_ts=self.day_ago + timedelta(minutes=1),
                ),
                self.create_span(
                    {"op": "queue.publish", "sentry_tags": {"op": "queue.publish"}},
                    start_ts=self.day_ago + timedelta(minutes=2),
                ),
            ],
            is_eap=self.is_eap,
        )

        response = self._do_request(
            data={
                "start": self.day_ago,
                "end": self.day_ago + timedelta(minutes=3),
                "interval": "1m",
                "yAxis": "count_op(queue.publish)",
                "project": self.project.id,
                "dataset": self.dataset,
            },
        )
        assert response.status_code == 200, response.content
        data = response.data["data"]
        assert len(data) == 3

        assert data[0][1][0]["count"] == 0.0
        assert data[1][1][0]["count"] == 2.0
        assert data[2][1][0]["count"] == 1.0
        assert response.data["meta"]["dataset"] == self.dataset

    def test_top_events_with_escape_characters(self):
        key = "test\\n*"
        key2 = "test\\n\\*"
        self.store_spans(
            [
                self.create_span(
                    {
                        "sentry_tags": {"transaction": key, "status": "success"},
                        "tags": {"foo": key},
                    },
                    start_ts=self.day_ago + timedelta(minutes=1),
                    duration=2000,
                ),
                self.create_span(
                    {
                        "sentry_tags": {"transaction": key, "status": "success"},
                        "tags": {"foo": key2},
                    },
                    start_ts=self.day_ago + timedelta(minutes=1),
                    duration=2000,
                ),
            ],
            is_eap=self.is_eap,
        )

        response = self._do_request(
            data={
                "start": self.day_ago,
                "end": self.day_ago + timedelta(minutes=6),
                "interval": "1m",
                "yAxis": "count()",
                "field": ["foo", "sum(span.self_time)"],
                "orderby": ["-sum_span_self_time"],
                "project": self.project.id,
                "dataset": self.dataset,
                "excludeOther": 0,
                "topEvents": 2,
            },
        )
        assert response.status_code == 200, response.content
        for response_key in [key, key2]:
            assert response_key in response.data
            assert len(response.data[response_key]["data"]) == 6, response_key
            rows = response.data[response_key]["data"][0:6]
            for expected, result in zip([0, 1, 0, 0, 0, 0], rows):
                assert result[1][0]["count"] == expected, response_key

    def test_time_spent_percentage_timeseries_fails(self):
        response = self._do_request(
            data={
                "start": self.day_ago,
                "end": self.day_ago + timedelta(minutes=3),
                "interval": "1m",
                "yAxis": "time_spent_percentage(span.self_time)",
                "project": self.project.id,
                "dataset": self.dataset,
            },
        )

        assert response.status_code == 400, response.content
        assert (
            "The Function Time_Spent_Percentage Is Not Allowed For This Query"
            in response.data["detail"].title()
        )

    def test_module_alias(self):
        self.store_spans(
            [
                self.create_span(
                    {
                        "op": "http.client",
                        "description": "GET /app/index",
                        "sentry_tags": {
                            "description": "GET /app/index",
                            "category": "http",
                            "op": "http.client",
                            "transaction": "my-transaction",
                        },
                    },
                    start_ts=self.day_ago + timedelta(minutes=1),
                ),
            ],
            is_eap=self.is_eap,
        )

        response = self._do_request(
            data={
                "start": self.day_ago,
                "end": self.day_ago + timedelta(minutes=3),
                "interval": "1m",
                "query": "span.module:http",
                "yAxis": "count()",
                "project": self.project.id,
                "dataset": self.dataset,
            },
        )
        assert response.status_code == 200, response.content
        data = response.data["data"]
        assert len(data) == 3
        assert data[0][1][0]["count"] == 0.0
        assert data[1][1][0]["count"] == 1.0
        assert data[2][1][0]["count"] == 0.0
        assert response.data["meta"]["dataset"] == self.dataset

    def test_module_alias_multi_value(self):
        self.store_spans(
            [
                self.create_span(
                    {
                        "op": "http.client",
                        "description": "GET /app/index",
                        "sentry_tags": {
                            "description": "GET /app/index",
                            "category": "http",
                            "op": "http.client",
                            "transaction": "my-transaction",
                        },
                    },
                    start_ts=self.day_ago + timedelta(minutes=1),
                ),
                self.create_span(
                    {
                        "op": "cache.get",
                        "description": "get user cache",
                        "sentry_tags": {
                            "description": "get user cache",
                            "category": "cache",
                            "op": "cache.get",
                            "transaction": "my-transaction",
                        },
                    },
                    start_ts=self.day_ago + timedelta(minutes=1),
                ),
            ],
            is_eap=self.is_eap,
        )

        response = self._do_request(
            data={
                "start": self.day_ago,
                "end": self.day_ago + timedelta(minutes=3),
                "interval": "1m",
                "query": "span.module:[http,cache]",
                "yAxis": "count()",
                "project": self.project.id,
                "dataset": self.dataset,
            },
        )
        assert response.status_code == 200, response.content
        data = response.data["data"]
        assert len(data) == 3
        assert data[0][1][0]["count"] == 0.0
        assert data[1][1][0]["count"] == 2.0
        assert data[2][1][0]["count"] == 0.0
        assert response.data["meta"]["dataset"] == self.dataset

    def test_http_response_rate(self):
        self.store_spans(
            [
                self.create_span(
                    {"description": "description 1", "sentry_tags": {"status_code": "500"}},
                    start_ts=self.day_ago + timedelta(minutes=1),
                ),
                self.create_span(
                    {"description": "description 1", "sentry_tags": {"status_code": "400"}},
                    start_ts=self.day_ago + timedelta(minutes=1),
                ),
                self.create_span(
                    {"description": "description 2", "sentry_tags": {"status_code": "500"}},
                    start_ts=self.day_ago + timedelta(minutes=2),
                ),
                self.create_span(
                    {"description": "description 2", "sentry_tags": {"status_code": "500"}},
                    start_ts=self.day_ago + timedelta(minutes=2),
                ),
                self.create_span(
                    {"description": "description 2", "sentry_tags": {"status_code": "500"}},
                    start_ts=self.day_ago + timedelta(minutes=2),
                ),
                self.create_span(
                    {"description": "description 2", "sentry_tags": {"status_code": "400"}},
                    start_ts=self.day_ago + timedelta(minutes=2),
                ),
            ],
            is_eap=self.is_eap,
        )

        response = self._do_request(
            data={
                "start": self.day_ago,
                "end": self.day_ago + timedelta(minutes=4),
                "interval": "1m",
                "query": "",
                "yAxis": ["http_response_rate(5)"],
                "project": self.project.id,
                "dataset": self.dataset,
            },
        )
        assert response.status_code == 200, response.content
        data = response.data

        assert data["data"][0][1][0]["count"] == 0.0
        assert data["data"][1][1][0]["count"] == 0.5
        assert data["data"][2][1][0]["count"] == 0.75

    def test_http_response_rate_multiple_series(self):
        self.store_spans(
            [
                self.create_span(
                    {"description": "description 1", "sentry_tags": {"status_code": "500"}},
                    start_ts=self.day_ago + timedelta(minutes=1),
                ),
                self.create_span(
                    {"description": "description 1", "sentry_tags": {"status_code": "400"}},
                    start_ts=self.day_ago + timedelta(minutes=1),
                ),
                self.create_span(
                    {"description": "description 2", "sentry_tags": {"status_code": "500"}},
                    start_ts=self.day_ago + timedelta(minutes=2),
                ),
                self.create_span(
                    {"description": "description 2", "sentry_tags": {"status_code": "500"}},
                    start_ts=self.day_ago + timedelta(minutes=2),
                ),
                self.create_span(
                    {"description": "description 2", "sentry_tags": {"status_code": "500"}},
                    start_ts=self.day_ago + timedelta(minutes=2),
                ),
                self.create_span(
                    {"description": "description 2", "sentry_tags": {"status_code": "400"}},
                    start_ts=self.day_ago + timedelta(minutes=2),
                ),
            ],
            is_eap=self.is_eap,
        )

        response = self._do_request(
            data={
                "start": self.day_ago,
                "end": self.day_ago + timedelta(minutes=4),
                "interval": "1m",
                "query": "",
                "yAxis": ["http_response_rate(4)", "http_response_rate(5)"],
                "project": self.project.id,
                "dataset": self.dataset,
            },
        )
        assert response.status_code == 200, response.content
        data = response.data

        assert data["http_response_rate(4)"]["data"][0][1][0]["count"] == 0.0
        assert data["http_response_rate(4)"]["data"][1][1][0]["count"] == 0.5
        assert data["http_response_rate(4)"]["data"][2][1][0]["count"] == 0.25

        assert data["http_response_rate(5)"]["data"][0][1][0]["count"] == 0.0
        assert data["http_response_rate(5)"]["data"][1][1][0]["count"] == 0.5
        assert data["http_response_rate(5)"]["data"][2][1][0]["count"] == 0.75

    @pytest.mark.xfail(reason="https://github.com/getsentry/snuba/pull/7067")
    def test_downsampling_single_series(self):
        span = self.create_span(
            {"description": "foo", "sentry_tags": {"status": "success"}},
            start_ts=self.day_ago + timedelta(minutes=1),
        )
        span["span_id"] = KNOWN_PREFLIGHT_ID
        span2 = self.create_span(
            {"description": "zoo", "sentry_tags": {"status": "success"}},
            start_ts=self.day_ago + timedelta(minutes=1),
        )
        span2["span_id"] = "b" * 16
        self.store_spans(
            [span, span2],
            is_eap=self.is_eap,
        )
        response = self._do_request(
            data={
                "start": self.day_ago,
                "end": self.day_ago + timedelta(minutes=3),
                "interval": "1m",
                "yAxis": "count()",
                "project": self.project.id,
                "dataset": self.dataset,
                "sampling": "PREFLIGHT",
            },
        )

        assert response.status_code == 200, response.content
        data = response.data["data"]
        assert len(data) == 3
        assert data[0][1][0]["count"] == 0
        assert data[1][1][0]["count"] == 512  # The preflight table is 1/512 of the full table
        assert data[2][1][0]["count"] == 0
        assert response.data["meta"]["dataset"] == self.dataset
        assert response.data["meta"]["dataScanned"] == "partial"

        response = self._do_request(
            data={
                "start": self.day_ago,
                "end": self.day_ago + timedelta(minutes=3),
                "interval": "1m",
                "yAxis": "count()",
                "project": self.project.id,
                "dataset": self.dataset,
                "sampling": "BEST_EFFORT",
            },
        )

        assert response.status_code == 200, response.content
        data = response.data["data"]
        assert len(data) == 3
        assert data[0][1][0]["count"] == 0
        assert data[1][1][0]["count"] == 2
        assert data[2][1][0]["count"] == 0
        assert response.data["meta"]["dataset"] == self.dataset
        assert response.data["meta"]["dataScanned"] == "full"

    @pytest.mark.xfail(reason="https://github.com/getsentry/snuba/pull/7067")
    def test_downsampling_top_events(self):
        span = self.create_span(
            {"description": "foo", "sentry_tags": {"status": "success"}},
            duration=100,
            start_ts=self.day_ago + timedelta(minutes=1),
        )
        span["span_id"] = KNOWN_PREFLIGHT_ID
        span2 = self.create_span(
            {"description": "zoo", "sentry_tags": {"status": "failure"}},
            duration=10,
            start_ts=self.day_ago + timedelta(minutes=1),
        )
        span2["span_id"] = "b" * 16
        self.store_spans(
            [span, span2],
            is_eap=self.is_eap,
        )
        response = self._do_request(
            data={
                "start": self.day_ago,
                "end": self.day_ago + timedelta(minutes=3),
                "interval": "1m",
                "field": ["span.description", "sum(span.self_time)"],
                "orderby": ["-sum(span.self_time)"],
                "topEvents": 1,
                "yAxis": "count()",
                "project": self.project.id,
                "dataset": self.dataset,
                "sampling": "PREFLIGHT",
            },
        )

        assert "foo" in response.data
        assert "Other" not in response.data

        rows = response.data["foo"]["data"][0:6]
        for expected, result in zip([0, 512, 0], rows):
            assert result[1][0]["count"] == expected

        response = self._do_request(
            data={
                "start": self.day_ago,
                "end": self.day_ago + timedelta(minutes=3),
                "interval": "1m",
                "field": ["span.description", "sum(span.self_time)"],
                "orderby": ["-sum(span.self_time)"],
                "topEvents": 1,
                "yAxis": "count()",
                "project": self.project.id,
                "dataset": self.dataset,
                "sampling": "BEST_EFFORT",
            },
        )

        assert "foo" in response.data
        assert "Other" in response.data

        rows = response.data["foo"]["data"][0:6]
        for expected, result in zip([0, 1, 0], rows):
            assert result[1][0]["count"] == expected

<<<<<<< HEAD
    def test_interval_larger_than_period_uses_default_period(self):
        response = self._do_request(
            data={
                "start": self.day_ago,
                "end": self.day_ago + timedelta(seconds=10),
                "interval": "15s",
                "query": "",
                "yAxis": ["count()"],
                "project": self.project.id,
                "dataset": self.dataset,
            },
        )
        assert response.status_code == 400, response.content
        assert "for periods of at least" in response.data["detail"]

    def test_small_valid_timerange(self):
        # Each of these denotes how many events to create in each bucket
        event_counts = [6, 3]
        spans = []
        for offset, count in enumerate(event_counts):
            spans.extend(
                [
                    self.create_span(
                        {"description": "foo", "sentry_tags": {"status": "success"}},
                        start_ts=self.day_ago + timedelta(seconds=offset * 15 + 1),
                    )
                    for _ in range(count)
                ]
            )
        self.store_spans(spans, is_eap=self.is_eap)
        response = self._do_request(
            data={
                "start": self.day_ago,
                "end": self.day_ago + timedelta(seconds=30),
                "interval": "15s",
                "query": "",
                "yAxis": ["count()"],
                "project": self.project.id,
                "dataset": self.dataset,
            },
        )
        assert response.status_code == 200, response.content
        assert len(response.data["data"]) == 2
        count_rows = response.data["data"]
        for test in zip(event_counts, count_rows):
            assert test[1][1][0]["count"] == test[0]

=======
    @pytest.mark.xfail(
        reason="https://github.com/getsentry/snuba/actions/runs/14717943981/job/41305773190"
    )
>>>>>>> ccba78c4
    def test_downsampling_can_go_to_higher_accuracy_tier(self):
        span = self.create_span(
            {"description": "foo", "sentry_tags": {"status": "success"}},
            duration=100,
            start_ts=self.day_ago + timedelta(minutes=1),
        )
        span["span_id"] = KNOWN_PREFLIGHT_ID
        span2 = self.create_span(
            {"description": "zoo", "sentry_tags": {"status": "failure"}},
            duration=10,
            start_ts=self.day_ago + timedelta(minutes=1),
        )
        span2["span_id"] = "b" * 16
        self.store_spans(
            [span, span2],
            is_eap=self.is_eap,
        )
        response = self._do_request(
            data={
                "start": self.day_ago,
                "end": self.day_ago + timedelta(minutes=3),
                "interval": "1m",
                "yAxis": "count()",
                "project": self.project.id,
                "dataset": self.dataset,
                "sampling": "NORMAL",
            },
        )

        assert response.data["meta"]["dataScanned"] == "full"

        # Use preflight to test that we can go to a higher accuracy tier
        response = self._do_request(
            data={
                "start": self.day_ago,
                "end": self.day_ago + timedelta(minutes=3),
                "interval": "1m",
                "yAxis": "count()",
                "project": self.project.id,
                "dataset": self.dataset,
                "sampling": "PREFLIGHT",
            },
        )

        assert response.data["meta"]["dataScanned"] == "partial"<|MERGE_RESOLUTION|>--- conflicted
+++ resolved
@@ -1945,7 +1945,6 @@
         for expected, result in zip([0, 1, 0], rows):
             assert result[1][0]["count"] == expected
 
-<<<<<<< HEAD
     def test_interval_larger_than_period_uses_default_period(self):
         response = self._do_request(
             data={
@@ -1993,11 +1992,9 @@
         for test in zip(event_counts, count_rows):
             assert test[1][1][0]["count"] == test[0]
 
-=======
     @pytest.mark.xfail(
         reason="https://github.com/getsentry/snuba/actions/runs/14717943981/job/41305773190"
     )
->>>>>>> ccba78c4
     def test_downsampling_can_go_to_higher_accuracy_tier(self):
         span = self.create_span(
             {"description": "foo", "sentry_tags": {"status": "success"}},
