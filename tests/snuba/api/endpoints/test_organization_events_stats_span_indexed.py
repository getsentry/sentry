from datetime import timedelta

import pytest
from django.urls import reverse

from sentry.search.utils import DEVICE_CLASS
from sentry.testutils.helpers.datetime import before_now
from tests.snuba.api.endpoints.test_organization_events import OrganizationEventsEndpointTestBase
from tests.snuba.api.endpoints.test_organization_events_span_indexed import KNOWN_PREFLIGHT_ID

pytestmark = pytest.mark.sentry_metrics


class OrganizationEventsStatsSpansMetricsEndpointTest(OrganizationEventsEndpointTestBase):
    endpoint = "sentry-api-0-organization-events-stats"
    is_eap = False

    @property
    def dataset(self):
        if self.is_eap:
            return "spans"
        else:
            return "spansIndexed"

    def setUp(self):
        super().setUp()
        self.login_as(user=self.user)
        self.day_ago = before_now(days=1).replace(hour=10, minute=0, second=0, microsecond=0)
        self.two_days_ago = self.day_ago - timedelta(days=1)

        self.url = reverse(
            self.endpoint,
            kwargs={"organization_id_or_slug": self.project.organization.slug},
        )

    def _do_request(self, data, url=None, features=None):
        if features is None:
            features = {"organizations:discover-basic": True}
        features.update(self.features)
        with self.feature(features):
            return self.client.get(self.url if url is None else url, data=data, format="json")

    def test_count(self):
        event_counts = [6, 0, 6, 3, 0, 3]
        spans = []
        for hour, count in enumerate(event_counts):
            spans.extend(
                [
                    self.create_span(
                        {"description": "foo", "sentry_tags": {"status": "success"}},
                        start_ts=self.day_ago + timedelta(hours=hour, minutes=minute),
                    )
                    for minute in range(count)
                ],
            )
        self.store_spans(spans, is_eap=self.is_eap)

        response = self._do_request(
            data={
                "start": self.day_ago,
                "end": self.day_ago + timedelta(hours=6),
                "interval": "1h",
                "yAxis": "count()",
                "project": self.project.id,
                "dataset": self.dataset,
                "transformAliasToInputFormat": 1,
            },
        )
        assert response.status_code == 200, response.content
        data = response.data["data"]
        assert len(data) == 6
        assert response.data["meta"]["dataset"] == self.dataset
        assert response.data["meta"]["fields"]["count()"] == "integer"

        rows = data[0:6]
        for test in zip(event_counts, rows):
            assert test[1][1][0]["count"] == test[0]

    def test_handle_nans_from_snuba(self):
        self.store_spans(
            [self.create_span({"description": "foo"}, start_ts=self.day_ago)],
            is_eap=self.is_eap,
        )

        response = self._do_request(
            data={
                "yAxis": "avg(measurements.lcp)",
                "project": self.project.id,
                "dataset": self.dataset,
                "transformAliasToInputFormat": 1,
            },
        )
        assert response.status_code == 200, response.content

    def test_handle_nans_from_snuba_top_n(self):
        self.store_spans(
            [
                self.create_span(
                    {
                        "description": "foo",
                        "measurements": {"lcp": {"value": 1}},
                    },
                    start_ts=self.day_ago,
                ),
                self.create_span({"description": "foo"}, start_ts=self.day_ago),
                self.create_span({"description": "foo"}, start_ts=self.two_days_ago),
                self.create_span(
                    {
                        "description": "bar",
                        "measurements": {"lcp": {"value": 2}},
                    },
                    start_ts=self.day_ago,
                ),
                self.create_span({"description": "bar"}, start_ts=self.day_ago),
                self.create_span({"description": "bar"}, start_ts=self.two_days_ago),
            ],
            is_eap=self.is_eap,
        )

        response = self._do_request(
            data={
                "field": ["span.description", "p50(measurements.lcp)", "avg(measurements.lcp)"],
                "yAxis": ["p50(measurements.lcp)", "avg(measurements.lcp)"],
                "project": self.project.id,
                "dataset": self.dataset,
                "excludeOther": 0,
                "topEvents": 1,
                "partial": 1,
                "per_page": 50,
                "interval": "1d",
                "statsPeriod": "7d",
                "orderby": "-avg_measurements_lcp",
                "sort": "-avg_measurements_lcp",
                "transformAliasToInputFormat": 1,
            },
        )
        assert response.status_code == 200, response.content

        # We cannot actually assert the value because the `spans_indexed` is
        # producing the wrong result and treating missing values as 0s which
        # skews the final aggregation.
        # This is also the reason it never errored because snuba never returns
        # nans in this situation.
        #
        # for k in response.data:
        #     for agg in ["p50(measurements.lcp)", "avg(measurements.lcp)"]:
        #         for row in response.data[k][agg]["data"]:
        #             assert row[1][0]["count"] in {0, 1, 2}
        # assert response.data["Other"]

    def test_count_unique(self):
        event_counts = [6, 0, 6, 3, 0, 3]
        spans = []
        for hour, count in enumerate(event_counts):
            spans.extend(
                [
                    self.create_span(
                        {
                            "description": "foo",
                            "sentry_tags": {"status": "success"},
                            "tags": {"foo": f"foo-{minute}"},
                        },
                        start_ts=self.day_ago + timedelta(hours=hour, minutes=minute),
                    )
                    for minute in range(count)
                ],
            )
        self.store_spans(spans, is_eap=self.is_eap)

        response = self._do_request(
            data={
                "start": self.day_ago,
                "end": self.day_ago + timedelta(hours=6),
                "interval": "1h",
                "yAxis": "count_unique(foo)",
                "project": self.project.id,
                "dataset": self.dataset,
                "transformAliasToInputFormat": 1,
            },
        )
        assert response.status_code == 200, response.content
        data = response.data["data"]
        assert len(data) == 6
        assert response.data["meta"]["dataset"] == self.dataset
        assert response.data["meta"]["fields"]["count_unique(foo)"] == "integer"

        rows = data[0:6]
        for test in zip(event_counts, rows):
            assert test[1][1][0]["count"] == test[0]

    def test_p95(self):
        event_durations = [6, 0, 6, 3, 0, 3]
        self.store_spans(
            [
                self.create_span(
                    {"description": "foo", "sentry_tags": {"status": "success"}},
                    duration=duration,
                    start_ts=self.day_ago + timedelta(hours=hour, minutes=1),
                )
                for hour, duration in enumerate(event_durations)
            ],
            is_eap=self.is_eap,
        )

        response = self._do_request(
            data={
                "start": self.day_ago,
                "end": self.day_ago + timedelta(hours=6),
                "interval": "1h",
                "yAxis": "p95()",
                "project": self.project.id,
                "dataset": self.dataset,
                "transformAliasToInputFormat": 1,
            },
        )
        assert response.status_code == 200, response.content
        data = response.data["data"]
        assert len(data) == 6
        assert response.data["meta"]["dataset"] == self.dataset

        rows = data[0:6]
        for test in zip(event_durations, rows):
            assert test[1][1][0]["count"] == test[0]

    def test_multiaxis(self):
        event_counts = [6, 0, 6, 3, 0, 3]
        spans = []
        for hour, count in enumerate(event_counts):
            spans.extend(
                [
                    self.create_span(
                        {
                            "description": "foo",
                            "sentry_tags": {"status": "success"},
                        },
                        duration=count,
                        start_ts=self.day_ago + timedelta(hours=hour, minutes=minute),
                    )
                    for minute in range(count)
                ],
            )
        self.store_spans(spans, is_eap=self.is_eap)

        response = self._do_request(
            data={
                "start": self.day_ago,
                "end": self.day_ago + timedelta(hours=6),
                "interval": "1h",
                "yAxis": ["count()", "p95()"],
                "project": self.project.id,
                "dataset": self.dataset,
                "transformAliasToInputFormat": 1,
            },
        )
        assert response.status_code == 200, response.content
        count_data = response.data["count()"]["data"]
        p95_data = response.data["p95()"]["data"]
        assert len(count_data) == len(p95_data) == 6

        count_rows = count_data[0:6]
        for test in zip(event_counts, count_rows):
            assert test[1][1][0]["count"] == test[0]
        p95_rows = p95_data[0:6]
        for test in zip(event_counts, p95_rows):
            assert test[1][1][0]["count"] == test[0]
        assert response.data["count()"]["meta"]["fields"]["count()"] == "integer"
        assert response.data["p95()"]["meta"]["fields"]["p95()"] == "duration"

    # These throughput tests should roughly match the ones in OrganizationEventsStatsEndpointTest
    @pytest.mark.querybuilder
    def test_throughput_epm_hour_rollup(self):
        # Each of these denotes how many events to create in each hour
        event_counts = [6, 0, 6, 3, 0, 3]
        spans = []
        for hour, count in enumerate(event_counts):
            spans.extend(
                [
                    self.create_span(
                        {"description": "foo", "sentry_tags": {"status": "success"}},
                        start_ts=self.day_ago + timedelta(hours=hour, minutes=minute),
                    )
                    for minute in range(count)
                ]
            )
        self.store_spans(spans, is_eap=self.is_eap)

        for axis in ["epm()", "spm()"]:
            response = self._do_request(
                data={
                    "start": self.day_ago,
                    "end": self.day_ago + timedelta(hours=6),
                    "interval": "1h",
                    "yAxis": axis,
                    "project": self.project.id,
                    "dataset": self.dataset,
                    "transformAliasToInputFormat": 1,
                },
            )
            assert response.status_code == 200, response.content
            data = response.data["data"]
            assert len(data) == 6
            assert response.data["meta"]["dataset"] == self.dataset

            rows = data[0:6]
            for test in zip(event_counts, rows):
                assert test[1][1][0]["count"] == test[0] / (3600.0 / 60.0)

    def test_throughput_epm_day_rollup(self):
        # Each of these denotes how many events to create in each minute
        event_counts = [6, 0, 6, 3, 0, 3]
        spans = []
        for hour, count in enumerate(event_counts):
            spans.extend(
                [
                    self.create_span(
                        {"description": "foo", "sentry_tags": {"status": "success"}},
                        start_ts=self.day_ago + timedelta(hours=hour, minutes=minute),
                    )
                    for minute in range(count)
                ]
            )
        self.store_spans(spans, is_eap=self.is_eap)

        for axis in ["epm()", "spm()"]:
            response = self._do_request(
                data={
                    "start": self.day_ago,
                    "end": self.day_ago + timedelta(hours=24),
                    "interval": "24h",
                    "yAxis": axis,
                    "project": self.project.id,
                    "dataset": self.dataset,
                    "transformAliasToInputFormat": 1,
                },
            )
            assert response.status_code == 200, response.content
            data = response.data["data"]
            assert len(data) == 2
            assert response.data["meta"]["dataset"] == self.dataset
            assert data[0][1][0]["count"] == sum(event_counts) / (86400.0 / 60.0)

    def test_throughput_epm_hour_rollup_offset_of_hour(self):
        # Each of these denotes how many events to create in each hour
        event_counts = [6, 0, 6, 3, 0, 3]
        spans = []
        for hour, count in enumerate(event_counts):
            spans.extend(
                [
                    self.create_span(
                        {"description": "foo", "sentry_tags": {"status": "success"}},
                        start_ts=self.day_ago + timedelta(hours=hour, minutes=minute + 30),
                    )
                    for minute in range(count)
                ],
            )
        self.store_spans(spans, is_eap=self.is_eap)

        for axis in ["epm()", "spm()"]:
            response = self._do_request(
                data={
                    "start": self.day_ago + timedelta(minutes=30),
                    "end": self.day_ago + timedelta(hours=6, minutes=30),
                    "interval": "1h",
                    "yAxis": axis,
                    "project": self.project.id,
                    "dataset": self.dataset,
                    "transformAliasToInputFormat": 1,
                },
            )
            assert response.status_code == 200, response.content
            data = response.data["data"]
            assert len(data) == 6
            assert response.data["meta"]["dataset"] == self.dataset

            rows = data[0:6]
            for test in zip(event_counts, rows):
                assert test[1][1][0]["count"] == test[0] / (3600.0 / 60.0)

    def test_throughput_eps_minute_rollup(self):
        # Each of these denotes how many events to create in each minute
        event_counts = [6, 0, 6, 3, 0, 3]
        spans = []
        for minute, count in enumerate(event_counts):
            spans.extend(
                [
                    self.create_span(
                        {"description": "foo", "sentry_tags": {"status": "success"}},
                        start_ts=self.day_ago + timedelta(minutes=minute, seconds=second),
                    )
                    for second in range(count)
                ],
            )
        self.store_spans(spans, is_eap=self.is_eap)

        for axis in ["eps()", "sps()"]:
            response = self._do_request(
                data={
                    "start": self.day_ago,
                    "end": self.day_ago + timedelta(minutes=6),
                    "interval": "1m",
                    "yAxis": axis,
                    "project": self.project.id,
                    "dataset": self.dataset,
                    "transformAliasToInputFormat": 1,
                },
            )
            assert response.status_code == 200, response.content
            data = response.data["data"]
            assert len(data) == 6
            assert response.data["meta"]["dataset"] == self.dataset

            rows = data[0:6]
            for test in zip(event_counts, rows):
                assert test[1][1][0]["count"] == test[0] / 60.0

    def test_top_events(self):
        self.store_spans(
            [
                self.create_span(
                    {"sentry_tags": {"transaction": "foo", "status": "success"}},
                    start_ts=self.day_ago + timedelta(minutes=1),
                    duration=2000,
                ),
                self.create_span(
                    {"sentry_tags": {"transaction": "bar", "status": "success"}},
                    start_ts=self.day_ago + timedelta(minutes=1),
                    duration=2000,
                ),
                self.create_span(
                    {"sentry_tags": {"transaction": "baz", "status": "success"}},
                    start_ts=self.day_ago + timedelta(minutes=1),
                ),
                self.create_span(
                    {"sentry_tags": {"transaction": "qux", "status": "success"}},
                    start_ts=self.day_ago + timedelta(minutes=1),
                ),
            ],
            is_eap=self.is_eap,
        )

        response = self._do_request(
            data={
                "start": self.day_ago,
                "end": self.day_ago + timedelta(minutes=6),
                "interval": "1m",
                "yAxis": "count()",
                "field": ["transaction", "sum(span.self_time)"],
                "orderby": ["-sum_span_self_time"],
                "project": self.project.id,
                "dataset": self.dataset,
                "excludeOther": 0,
                "topEvents": 2,
            },
        )
        assert response.status_code == 200, response.content
        assert "Other" in response.data
        assert "foo" in response.data
        assert "bar" in response.data
        assert len(response.data["Other"]["data"]) == 6

        for key in ["foo", "bar"]:
            rows = response.data[key]["data"][0:6]
            for expected, result in zip([0, 1, 0, 0, 0, 0], rows):
                assert result[1][0]["count"] == expected, key

        rows = response.data["Other"]["data"][0:6]
        for expected, result in zip([0, 2, 0, 0, 0, 0], rows):
            assert result[1][0]["count"] == expected, "Other"

        assert response.data["Other"]["meta"]["dataset"] == self.dataset

    def test_top_events_empty_other(self):
        self.store_spans(
            [
                self.create_span(
                    {"sentry_tags": {"transaction": transaction, "status": "success"}},
                    start_ts=self.day_ago + timedelta(minutes=1),
                    duration=2000,
                )
                for transaction in ["foo", "bar"]
            ],
            is_eap=self.is_eap,
        )

        response = self._do_request(
            data={
                "start": self.day_ago,
                "end": self.day_ago + timedelta(minutes=6),
                "interval": "1m",
                "yAxis": "count()",
                "field": ["transaction", "sum(span.self_time)"],
                "orderby": ["-sum_span_self_time"],
                "project": self.project.id,
                "dataset": self.dataset,
                "excludeOther": 0,
                "topEvents": 2,
            },
        )
        assert response.status_code == 200, response.content
        assert "Other" not in response.data
        assert "foo" in response.data
        assert "bar" in response.data
        for key in ["foo", "bar"]:
            rows = response.data[key]["data"][0:6]
            for expected, result in zip([0, 1, 0, 0, 0, 0], rows):
                assert result[1][0]["count"] == expected, key
        assert response.data["foo"]["meta"]["dataset"] == self.dataset

    def test_top_events_multi_y_axis(self):
        # Each of these denotes how many events to create in each minute
        self.store_spans(
            [
                self.create_span(
                    {"sentry_tags": {"transaction": transaction, "status": "success"}},
                    start_ts=self.day_ago + timedelta(minutes=1),
                    duration=2000,
                )
                for transaction in ["foo", "bar", "baz"]
            ],
            is_eap=self.is_eap,
        )

        response = self._do_request(
            data={
                "start": self.day_ago,
                "end": self.day_ago + timedelta(minutes=6),
                "interval": "1m",
                "yAxis": ["count()", "p50(span.duration)"],
                "field": ["transaction", "count()", "p50(span.duration)"],
                "orderby": ["transaction"],
                "project": self.project.id,
                "dataset": self.dataset,
                "excludeOther": 0,
                "topEvents": 2,
            },
        )
        assert response.status_code == 200, response.content

        for key in ["Other", "bar", "baz"]:
            assert key in response.data
            for y_axis in ["count()", "p50(span.duration)"]:
                assert y_axis in response.data[key]
                assert response.data[key][y_axis]["meta"]["dataset"] == self.dataset
            counts = response.data[key]["count()"]["data"][0:6]
            for expected, result in zip([0, 1, 0, 0, 0, 0], counts):
                assert result[1][0]["count"] == expected, key
            p50s = response.data[key]["p50(span.duration)"]["data"][0:6]
            for expected, result in zip([0, 2000, 0, 0, 0, 0], p50s):
                assert result[1][0]["count"] == expected, key

    def test_top_events_with_project(self):
        # Each of these denotes how many events to create in each minute
        projects = [self.create_project(), self.create_project()]
        self.store_spans(
            [
                self.create_span(
                    {"sentry_tags": {"status": "success"}},
                    start_ts=self.day_ago + timedelta(minutes=1),
                    project=project,
                    duration=2000,
                )
                for project in projects
            ],
            is_eap=self.is_eap,
        )
        self.store_spans(
            [
                self.create_span(
                    {"segment_name": "baz", "sentry_tags": {"status": "success"}},
                    start_ts=self.day_ago + timedelta(minutes=1),
                ),
            ],
            is_eap=self.is_eap,
        )

        response = self._do_request(
            data={
                "start": self.day_ago,
                "end": self.day_ago + timedelta(minutes=6),
                "interval": "1m",
                "yAxis": "count()",
                "field": ["project", "sum(span.self_time)"],
                "orderby": ["-sum_span_self_time"],
                "dataset": self.dataset,
                "excludeOther": 0,
                "topEvents": 2,
            },
        )
        assert response.status_code == 200, response.content
        assert "Other" in response.data
        assert projects[0].slug in response.data
        assert projects[1].slug in response.data
        assert len(response.data["Other"]["data"]) == 6
        for key in ["Other", projects[0].slug, projects[1].slug]:
            rows = response.data[key]["data"][0:6]
            for expected, result in zip([0, 1, 0, 0, 0, 0], rows):
                assert result[1][0]["count"] == expected, key
        assert response.data["Other"]["meta"]["dataset"] == self.dataset

    def test_top_events_with_project_and_project_id(self):
        # Each of these denotes how many events to create in each minute
        projects = [self.create_project(), self.create_project()]
        self.store_spans(
            [
                self.create_span(
                    {"sentry_tags": {"status": "success"}},
                    start_ts=self.day_ago + timedelta(minutes=1),
                    project=project,
                    duration=2000,
                )
                for project in projects
            ],
            is_eap=self.is_eap,
        )
        self.store_spans(
            [
                self.create_span(
                    {"segment_name": "baz", "sentry_tags": {"status": "success"}},
                    start_ts=self.day_ago + timedelta(minutes=1),
                ),
            ],
            is_eap=self.is_eap,
        )

        response = self._do_request(
            data={
                "start": self.day_ago,
                "end": self.day_ago + timedelta(minutes=6),
                "interval": "1m",
                "yAxis": "count()",
                "field": ["project", "project.id", "sum(span.self_time)"],
                "orderby": ["-sum_span_self_time"],
                "dataset": self.dataset,
                "excludeOther": 0,
                "topEvents": 2,
            },
        )
        assert response.status_code == 200, response.content
        assert "Other" in response.data
        key1 = f"{projects[0].slug},{projects[0].id}"
        key2 = f"{projects[1].slug},{projects[1].id}"
        assert key1 in response.data
        assert key2 in response.data
        assert len(response.data["Other"]["data"]) == 6
        for key in ["Other", key1, key2]:
            rows = response.data[key]["data"][0:6]
            for expected, result in zip([0, 1, 0, 0, 0, 0], rows):
                assert result[1][0]["count"] == expected, key
        assert response.data["Other"]["meta"]["dataset"] == self.dataset

    def test_top_events_with_no_data(self):
        # Each of these denotes how many events to create in each minute
        response = self._do_request(
            data={
                "start": self.day_ago,
                "end": self.day_ago + timedelta(minutes=6),
                "interval": "1m",
                "yAxis": "count()",
                "field": ["project", "project.id", "sum(span.self_time)"],
                "orderby": ["-sum_span_self_time"],
                "dataset": self.dataset,
                "excludeOther": 0,
                "topEvents": 2,
            },
        )
        assert response.status_code == 200, response.content

    def test_count_unique_nans(self):
        self.store_span(
            self.create_span(start_ts=self.two_days_ago + timedelta(minutes=1)),
            is_eap=self.is_eap,
        )
        response = self._do_request(
            data={
                "field": ["count_unique(foo)"],
                "yAxis": ["count_unique(foo)"],
                "project": self.project.id,
                "dataset": self.dataset,
                "excludeOther": 1,
                "partial": 1,
                "per_page": 50,
                "interval": "1d",
                "statsPeriod": "7d",
                "transformAliasToInputFormat": 1,
            },
        )
        assert response.status_code == 200, response.content


class OrganizationEventsEAPRPCSpanEndpointTest(OrganizationEventsStatsSpansMetricsEndpointTest):
    is_eap = True

    def test_count_extrapolation(self):
        event_counts = [6, 0, 6, 3, 0, 3]
        spans = []
        for hour, count in enumerate(event_counts):
            spans.extend(
                [
                    self.create_span(
                        {
                            "description": "foo",
                            "sentry_tags": {"status": "success"},
                            "measurements": {"client_sample_rate": {"value": 0.1}},
                        },
                        start_ts=self.day_ago + timedelta(hours=hour, minutes=minute),
                    )
                    for minute in range(count)
                ],
            )
        self.store_spans(spans, is_eap=self.is_eap)

        response = self._do_request(
            data={
                "start": self.day_ago,
                "end": self.day_ago + timedelta(hours=6),
                "interval": "1h",
                "yAxis": "count()",
                "project": self.project.id,
                "dataset": self.dataset,
            },
        )
        assert response.status_code == 200, response.content
        data = response.data["data"]
        assert len(data) == 6
        assert response.data["meta"]["dataset"] == self.dataset

        rows = data[0:6]
        for test in zip(event_counts, rows):
            assert test[1][1][0]["count"] == test[0] * 10

    def test_extrapolation_count(self):
        event_counts = [6, 0, 6, 3, 0, 3]
        spans = []
        for hour, count in enumerate(event_counts):
            spans.extend(
                [
                    self.create_span(
                        {
                            "description": "foo",
                            "sentry_tags": {"status": "success"},
                            "measurements": {"client_sample_rate": {"value": 0.1}},
                        },
                        start_ts=self.day_ago + timedelta(hours=hour, minutes=minute),
                    )
                    for minute in range(count)
                ],
            )
        self.store_spans(spans, is_eap=self.is_eap)

        response = self._do_request(
            data={
                "start": self.day_ago,
                "end": self.day_ago + timedelta(hours=6),
                "interval": "1h",
                "yAxis": "count()",
                "project": self.project.id,
                "dataset": self.dataset,
            },
        )
        assert response.status_code == 200, response.content
        data = response.data["data"]
        meta = response.data["meta"]
        assert len(data) == 6
        assert response.data["meta"]["dataset"] == self.dataset

        for expected, actual in zip(event_counts, data[0:6]):
            assert actual[1][0]["count"] == expected * 10

        accuracy = meta["accuracy"]
        confidence = accuracy["confidence"]
        sample_count = accuracy["sampleCount"]
        sample_rate = accuracy["samplingRate"]
        for expected, actual in zip(event_counts, confidence[0:6]):
            if expected != 0:
                assert actual["value"] == "low"
            else:
                assert actual["value"] is None

        # Check old confidence format, TODO: remove this once frontend is updated
        old_confidence = response.data["confidence"]
        for expected, actual in zip(event_counts, old_confidence[0:6]):
            if expected != 0:
                assert actual[1][0]["count()"] == "low"
            else:
                assert actual[1][0]["count()"] is None

        for expected, actual in zip(event_counts, sample_count[0:6]):
            assert actual["value"] == expected

        for expected, actual in zip(event_counts, sample_rate[0:6]):
            if expected != 0:
                assert actual["value"] == pytest.approx(0.1)
            else:
                assert actual["value"] is None

    def test_confidence_is_set(self):
        event_counts = [6, 0, 6, 3, 0, 3]
        spans = []
        for hour, count in enumerate(event_counts):
            spans.extend(
                [
                    self.create_span(
                        {
                            "description": "foo",
                            "sentry_tags": {"status": "success"},
                            "measurements": {"client_sample_rate": {"value": 0.1}},
                        },
                        start_ts=self.day_ago + timedelta(hours=hour, minutes=minute),
                    )
                    for minute in range(count)
                ],
            )
        self.store_spans(spans, is_eap=self.is_eap)

        y_axes = [
            "count()",
            "count(span.duration)",
            "sum(span.duration)",
            "avg(span.duration)",
            "p50(span.duration)",
            "p75(span.duration)",
            "p90(span.duration)",
            "p95(span.duration)",
            "p99(span.duration)",
            # "p100(span.duration)",
            # "min(span.duration)",
            # "max(span.duration)",
        ]

        for y_axis in y_axes:
            response = self._do_request(
                data={
                    "start": self.day_ago,
                    "end": self.day_ago + timedelta(hours=6),
                    "interval": "1h",
                    "yAxis": y_axis,
                    "project": self.project.id,
                    "dataset": self.dataset,
                },
            )
            assert response.status_code == 200, (y_axis, response.content)
            data = response.data["data"]
            meta = response.data["meta"]

            assert len(data) == len(event_counts), y_axis
            for count, row in zip(event_counts, data):
                if count == 0:
                    assert row[1][0]["count"] == 0, y_axis
                else:
                    assert isinstance(row[1][0]["count"], (float, int)), y_axis

            accuracy = meta["accuracy"]
            confidence = accuracy["confidence"]
            sample_count = accuracy["sampleCount"]
            sample_rate = accuracy["samplingRate"]
            for expected, actual in zip(event_counts, confidence[0:6]):
                if expected != 0:
                    assert actual["value"] in ("high", "low")
                else:
                    assert actual["value"] is None

            old_confidence = response.data["confidence"]
            for expected, actual in zip(event_counts, old_confidence[0:6]):
                if expected != 0:
                    assert actual[1][0][y_axis] in ("high", "low")
                else:
                    assert actual[1][0][y_axis] is None

            for expected, actual in zip(event_counts, sample_count[0:6]):
                assert actual["value"] == expected

            for expected, actual in zip(event_counts, sample_rate[0:6]):
                if expected != 0:
                    assert actual["value"] == pytest.approx(0.1)
                else:
                    assert actual["value"] is None

    def test_extrapolation_with_multiaxis(self):
        event_counts = [6, 0, 6, 3, 0, 3]
        p95_counts = [0, 0, 6, 3, 0, 0]
        spans = []
        for hour, count in enumerate(event_counts):
            measurements = {"client_sample_rate": {"value": 0.1}}
            if hour in [2, 3]:
                measurements["lcp"] = {"value": count}
            spans.extend(
                [
                    self.create_span(
                        {
                            "description": "foo",
                            "sentry_tags": {"status": "success"},
                            "measurements": measurements,
                        },
                        duration=count,
                        start_ts=self.day_ago + timedelta(hours=hour, minutes=minute),
                    )
                    for minute in range(count)
                ],
            )
        self.store_spans(spans, is_eap=self.is_eap)

        response = self._do_request(
            data={
                "start": self.day_ago,
                "end": self.day_ago + timedelta(hours=6),
                "interval": "1h",
                "yAxis": ["count()", "p95(measurements.lcp)"],
                "project": self.project.id,
                "dataset": self.dataset,
            },
        )
        assert response.status_code == 200, response.content
        count_data = response.data["count()"]["data"]
        p95_data = response.data["p95(measurements.lcp)"]["data"]
        assert len(count_data) == len(p95_data) == 6

        count_rows = count_data[0:6]
        for test in zip(event_counts, count_rows):
            assert test[1][1][0]["count"] == test[0] * 10

        for column in ["count()", "p95(measurements.lcp)"]:
            if column == "p95(measurements.lcp)":
                counts = p95_counts
            else:
                counts = event_counts
            accuracy = response.data[column]["meta"]["accuracy"]
            confidence = accuracy["confidence"]
            sample_count = accuracy["sampleCount"]
            sample_rate = accuracy["samplingRate"]
            for expected, actual in zip(counts, confidence[0:6]):
                if expected != 0:
                    assert actual["value"] in ("high", "low")
                else:
                    assert actual["value"] is None

            old_confidence = response.data[column]["confidence"]
            for expected, actual in zip(counts, old_confidence[0:6]):
                if expected != 0:
                    assert actual[1][0]["count"] in ("high", "low")
                else:
                    assert actual[1][0]["count"] is None

            for expected, actual in zip(counts, sample_count[0:6]):
                assert actual["value"] == expected

            for expected, actual in zip(counts, sample_rate[0:6]):
                if expected != 0:
                    assert actual["value"] == pytest.approx(0.1)
                else:
                    assert actual["value"] is None

        p95_rows = p95_data[0:6]
        for test in zip(p95_counts, p95_rows):
            assert test[1][1][0]["count"] == test[0]

    def test_top_events_with_extrapolation(self):
        self.store_spans(
            [
                self.create_span(
                    {
                        "sentry_tags": {"transaction": "foo", "status": "success"},
                        "measurements": {"client_sample_rate": {"value": 0.1}},
                    },
                    start_ts=self.day_ago + timedelta(minutes=1),
                    duration=2000,
                ),
                self.create_span(
                    {
                        "sentry_tags": {"transaction": "bar", "status": "success"},
                        "measurements": {"client_sample_rate": {"value": 0.1}},
                    },
                    start_ts=self.day_ago + timedelta(minutes=1),
                    duration=2000,
                ),
                self.create_span(
                    {
                        "segment_name": "baz",
                        "sentry_tags": {"status": "success"},
                        "measurements": {"client_sample_rate": {"value": 0.1}},
                    },
                    start_ts=self.day_ago + timedelta(minutes=1),
                ),
            ],
            is_eap=self.is_eap,
        )
        event_counts = [0, 1, 0, 0, 0, 0]

        response = self._do_request(
            data={
                "start": self.day_ago,
                "end": self.day_ago + timedelta(minutes=6),
                "interval": "1m",
                "yAxis": "count()",
                "field": ["transaction", "sum(span.self_time)"],
                "orderby": ["-sum_span_self_time"],
                "project": self.project.id,
                "dataset": self.dataset,
                "excludeOther": 0,
                "topEvents": 2,
            },
        )
        assert response.status_code == 200, response.content
        assert "Other" in response.data
        assert "foo" in response.data
        assert "bar" in response.data
        assert len(response.data["Other"]["data"]) == 6
        for key in ["Other", "foo", "bar"]:
            rows = response.data[key]["data"][0:6]
            for expected, result in zip(event_counts, rows):
                assert result[1][0]["count"] == expected * 10, key

            meta = response.data[key]["meta"]
            accuracy = meta["accuracy"]
            confidence = accuracy["confidence"]
            sample_count = accuracy["sampleCount"]
            sample_rate = accuracy["samplingRate"]
            for expected, actual in zip(event_counts, confidence[0:6]):
                if expected != 0:
                    assert actual["value"] == "low"
                else:
                    assert actual["value"] is None

            for expected, actual in zip(event_counts, sample_count[0:6]):
                assert actual["value"] == expected

            for expected, actual in zip(event_counts, sample_rate[0:6]):
                if expected != 0:
                    assert actual["value"] == pytest.approx(0.1)
                else:
                    assert actual["value"] is None
            assert response.data["Other"]["meta"]["dataset"] == self.dataset

    def test_comparison_delta(self):
        event_counts = [6, 0, 6, 4, 0, 4]
        spans = []
        for current_period in [True, False]:
            for hour, count in enumerate(event_counts):
                count = count if current_period else int(count / 2)
                spans.extend(
                    [
                        self.create_span(
                            {"description": "foo", "sentry_tags": {"status": "success"}},
                            start_ts=(
                                self.day_ago + timedelta(hours=hour, minutes=minute)
                                if current_period
                                else self.two_days_ago + timedelta(hours=hour, minutes=minute)
                            ),
                        )
                        for minute in range(count)
                    ],
                )
        self.store_spans(spans, is_eap=self.is_eap)

        response = self._do_request(
            data={
                "start": self.day_ago,
                "end": self.day_ago + timedelta(days=1),
                "interval": "1h",
                "yAxis": "count()",
                "project": self.project.id,
                "dataset": self.dataset,
                "comparisonDelta": 24 * 60 * 60,
            },
        )
        assert response.status_code == 200, response.content
        data = response.data["data"]
        assert len(data) == 24
        assert response.data["meta"]["dataset"] == self.dataset

        rows = data[0:6]
        for expected, actual in zip(event_counts, rows):
            assert actual[1][0]["count"] == expected
            assert actual[1][0]["comparisonCount"] == expected / 2

    def test_comparison_delta_with_empty_comparison_values(self):
        event_counts = [6, 0, 6, 4, 0, 4]
        spans = []
        for hour, count in enumerate(event_counts):
            spans.extend(
                [
                    self.create_span(
                        {"description": "foo", "sentry_tags": {"status": "success"}},
                        start_ts=self.day_ago + timedelta(hours=hour, minutes=minute),
                    )
                    for minute in range(count)
                ],
            )
        self.store_spans(spans, is_eap=self.is_eap)

        response = self._do_request(
            data={
                "start": self.day_ago,
                "end": self.day_ago + timedelta(days=1),
                "interval": "1h",
                "yAxis": "count()",
                "project": self.project.id,
                "dataset": self.dataset,
                "comparisonDelta": 24 * 60 * 60,
            },
        )
        assert response.status_code == 200, response.content
        data = response.data["data"]
        assert len(data) == 24
        assert response.data["meta"]["dataset"] == self.dataset

        rows = data[0:6]
        for test in zip(event_counts, rows):
            assert test[1][1][0]["count"] == test[0]
            assert test[1][1][0]["comparisonCount"] == 0

    def test_throughput_epm_hour_rollup(self):
        # Each of these denotes how many events to create in each hour
        event_counts = [6, 0, 6, 3, 0, 3]
        spans = []
        for hour, count in enumerate(event_counts):
            spans.extend(
                [
                    self.create_span(
                        {"description": "foo", "sentry_tags": {"status": "success"}},
                        start_ts=self.day_ago + timedelta(hours=hour, minutes=minute),
                    )
                    for minute in range(count)
                ]
            )
        self.store_spans(spans, is_eap=self.is_eap)

        response = self._do_request(
            data={
                "start": self.day_ago,
                "end": self.day_ago + timedelta(hours=6),
                "interval": "1h",
                "yAxis": "epm()",
                "project": self.project.id,
                "dataset": self.dataset,
                "transformAliasToInputFormat": 1,
            },
        )
        assert response.status_code == 200, response.content
        data = response.data["data"]
        assert len(data) == 6
        assert response.data["meta"]["dataset"] == self.dataset

        rows = data[:6]
        for test in zip(event_counts, rows):
            self.assertAlmostEqual(test[1][1][0]["count"], test[0] / (3600.0 / 60.0))

    def test_throughput_epm_day_rollup(self):
        # Each of these denotes how many events to create in each minute
        event_counts = [6, 0, 6, 3, 0, 3]
        spans = []
        for hour, count in enumerate(event_counts):
            spans.extend(
                [
                    self.create_span(
                        {"description": "foo", "sentry_tags": {"status": "success"}},
                        start_ts=self.two_days_ago + timedelta(hours=hour, minutes=minute),
                    )
                    for minute in range(count)
                ]
            )
        self.store_spans(spans, is_eap=self.is_eap)

        response = self._do_request(
            data={
                "start": self.two_days_ago,
                "end": self.day_ago,
                "interval": "24h",
                "yAxis": "epm()",
                "project": self.project.id,
                "dataset": self.dataset,
                "transformAliasToInputFormat": 1,
            },
        )
        assert response.status_code == 200, response.content
        data = response.data["data"]
        assert response.data["meta"]["dataset"] == self.dataset
        self.assertAlmostEqual(data[0][1][0]["count"], sum(event_counts) / (86400.0 / 60.0))

    def test_throughput_epm_hour_rollup_offset_of_hour(self):
        # Each of these denotes how many events to create in each hour
        event_counts = [6, 0, 6, 3, 0, 3]
        spans = []
        for hour, count in enumerate(event_counts):
            spans.extend(
                [
                    self.create_span(
                        {"description": "foo", "sentry_tags": {"status": "success"}},
                        start_ts=self.day_ago + timedelta(hours=hour, minutes=minute + 30),
                    )
                    for minute in range(count)
                ],
            )
        self.store_spans(spans, is_eap=self.is_eap)

        response = self._do_request(
            data={
                "start": self.day_ago + timedelta(minutes=30),
                "end": self.day_ago + timedelta(hours=6, minutes=30),
                "interval": "1h",
                "yAxis": "epm()",
                "project": self.project.id,
                "dataset": self.dataset,
                "transformAliasToInputFormat": 1,
            },
        )
        assert response.status_code == 200, response.content
        data = response.data["data"]
        meta = response.data["meta"]
        assert len(data) == 7
        assert meta["dataset"] == self.dataset

        rows = data[0:6]
        for test in zip(event_counts, rows):
            self.assertAlmostEqual(test[1][1][0]["count"], test[0] / (3600.0 / 60.0))

        assert meta["units"] == {"epm()": "1/minute"}
        assert meta["fields"] == {"epm()": "rate"}

    @pytest.mark.xfail(reason="epm not implemented yet")
    def test_throughput_eps_minute_rollup(self):
        super().test_throughput_eps_minute_rollup()

    def test_invalid_intervals(self):
        response = self._do_request(
            data={
                "start": self.day_ago,
                "end": self.day_ago + timedelta(minutes=6),
                "interval": "1m",
                "yAxis": "count()",
                "field": ["transaction", "sum(span.self_time)"],
                "orderby": ["-sum_span_self_time"],
                "project": self.project.id,
                "dataset": self.dataset,
                "excludeOther": 0,
                "topEvents": 2,
            },
        )
        assert response.status_code == 200, response.content
        response = self._do_request(
            data={
                "start": self.day_ago,
                "end": self.day_ago + timedelta(minutes=6),
                "interval": "20s",
                "yAxis": "count()",
                "field": ["transaction", "sum(span.self_time)"],
                "orderby": ["-sum_span_self_time"],
                "project": self.project.id,
                "dataset": self.dataset,
                "excludeOther": 0,
                "topEvents": 2,
            },
        )
        assert response.status_code == 400, response.content

    def test_handle_nans_from_snuba_top_n(self):
        super().test_handle_nans_from_snuba_top_n()

    def test_project_filters(self):
        event_counts = [6, 0, 6, 3, 0, 3]
        spans = []
        for hour, count in enumerate(event_counts):
            spans.extend(
                [
                    self.create_span(
                        {"description": "foo", "sentry_tags": {"status": "success"}},
                        start_ts=self.day_ago + timedelta(hours=hour, minutes=minute),
                    )
                    for minute in range(count)
                ],
            )
        self.store_spans(spans, is_eap=self.is_eap)

        for querystring in [f"project:{self.project.slug}", f"project:[{self.project.slug}]"]:
            response = self._do_request(
                data={
                    "start": self.day_ago,
                    "end": self.day_ago + timedelta(hours=6),
                    "interval": "1h",
                    "yAxis": "count()",
                    "query": querystring,
                    "project": self.project.id,
                    "dataset": self.dataset,
                },
            )
            assert response.status_code == 200, response.content
            data = response.data["data"]
            assert len(data) == 6
            assert response.data["meta"]["dataset"] == self.dataset

            rows = data[0:6]
            for test in zip(event_counts, rows):
                assert test[1][1][0]["count"] == test[0]

    def test_nonexistent_project_filter(self):
        response = self._do_request(
            data={
                "start": self.day_ago,
                "end": self.day_ago + timedelta(hours=6),
                "interval": "1h",
                "yAxis": "count()",
                "query": "project:foobar",
                "project": self.project.id,
                "dataset": self.dataset,
            },
        )
        assert response.status_code == 400, response.content
        assert "Unknown value foobar" in response.data["detail"]

    def test_device_class_filter(self):
        event_counts = [6, 0, 6, 3, 0, 3]
        spans = []
        for hour, count in enumerate(event_counts):
            spans.extend(
                [
                    self.create_span(
                        {
                            "description": "foo",
                            "sentry_tags": {"status": "success", "device.class": "1"},
                        },
                        start_ts=self.day_ago + timedelta(hours=hour, minutes=minute),
                    )
                    for minute in range(count)
                ],
            )
        self.store_spans(spans, is_eap=self.is_eap)

        for querystring in ["device.class:low", "device.class:[low,medium]"]:
            response = self._do_request(
                data={
                    "start": self.day_ago,
                    "end": self.day_ago + timedelta(hours=6),
                    "interval": "1h",
                    "yAxis": "count()",
                    "query": querystring,
                    "project": self.project.id,
                    "dataset": self.dataset,
                },
            )
            assert response.status_code == 200, response.content
            data = response.data["data"]
            assert len(data) == 6
            assert response.data["meta"]["dataset"] == self.dataset

            rows = data[0:6]
            for test in zip(event_counts, rows):
                assert test[1][1][0]["count"] == test[0]

    def test_device_class_top_events(self):
        event_counts = [
            ("low", 6),
            ("medium", 0),
            ("low", 6),
            ("medium", 6),
            ("low", 0),
            ("medium", 3),
        ]
        spans = []
        for hour, count in enumerate(event_counts):
            spans.extend(
                [
                    self.create_span(
                        {
                            "description": "foo",
                            "sentry_tags": {
                                "status": "success",
                                "device.class": (
                                    list(DEVICE_CLASS["low"])[0]
                                    if count[0] == "low"
                                    else list(DEVICE_CLASS["medium"])[0]
                                ),
                            },
                        },
                        start_ts=self.day_ago + timedelta(hours=hour, minutes=minute),
                    )
                    for minute in range(count[1])
                ],
            )
        self.store_spans(spans, is_eap=self.is_eap)

        response = self._do_request(
            data={
                "start": self.day_ago,
                "end": self.day_ago + timedelta(hours=6),
                "interval": "1h",
                "yAxis": "count()",
                "field": ["device.class", "count()"],
                "topEvents": 5,
                "query": "",
                "project": self.project.id,
                "dataset": self.dataset,
            },
        )
        assert response.status_code == 200, response.content
        low = response.data["low"]["data"]
        assert len(low) == 6

        rows = low[0:6]
        for i, test in enumerate(zip(event_counts, rows)):
            test_data, row = test
            test_count = test_data[1] if test_data[0] == "low" else 0.0
            assert row[1][0]["count"] == test_count

        medium = response.data["medium"]["data"]
        assert len(medium) == 6

        rows = medium[0:6]
        for i, test in enumerate(zip(event_counts, rows)):
            test_data, row = test
            test_count = test_data[1] if test_data[0] == "medium" else 0.0
            assert row[1][0]["count"] == test_count

    def test_top_events_filters_out_groupby_even_when_its_just_one_row(self):
        self.store_spans(
            [
                self.create_span(
                    {"sentry_tags": {"transaction": "foo", "status": "success"}},
                    start_ts=self.day_ago + timedelta(minutes=1),
                    duration=2000,
                ),
                self.create_span(
                    {"sentry_tags": {"transaction": "foo", "status": "success"}},
                    start_ts=self.day_ago + timedelta(minutes=1),
                    duration=2000,
                ),
                self.create_span(
                    {"sentry_tags": {"transaction": "foo", "status": "success"}},
                    start_ts=self.day_ago + timedelta(minutes=1),
                ),
                self.create_span(
                    {"sentry_tags": {"transaction": "foo", "status": "success"}},
                    start_ts=self.day_ago + timedelta(minutes=1),
                ),
            ],
            is_eap=self.is_eap,
        )

        response = self._do_request(
            data={
                "start": self.day_ago,
                "end": self.day_ago + timedelta(minutes=6),
                "interval": "1m",
                "yAxis": "count(span.self_time)",
                "field": ["transaction", "count(span.self_time)"],
                "query": "count(span.self_time):>4",
                "orderby": ["-count_span_self_time"],
                "project": self.project.id,
                "dataset": self.dataset,
                "excludeOther": 0,
                "topEvents": 5,
            },
        )
        assert response.status_code == 200, response.content
        assert len(response.data) == 0

    def test_cache_miss_rate(self):
        self.store_spans(
            [
                self.create_span(
                    {
                        "data": {"cache.hit": False},
                    },
                    start_ts=self.day_ago + timedelta(minutes=1),
                ),
                self.create_span(
                    {
                        "data": {"cache.hit": True},
                    },
                    start_ts=self.day_ago + timedelta(minutes=2),
                ),
                self.create_span(
                    {
                        "data": {"cache.hit": False},
                    },
                    start_ts=self.day_ago + timedelta(minutes=2),
                ),
                self.create_span(
                    {
                        "data": {"cache.hit": True},
                    },
                    start_ts=self.day_ago + timedelta(minutes=2),
                ),
                self.create_span(
                    {
                        "data": {"cache.hit": True},
                    },
                    start_ts=self.day_ago + timedelta(minutes=2),
                ),
            ],
            is_eap=self.is_eap,
        )

        response = self._do_request(
            data={
                "start": self.day_ago,
                "end": self.day_ago + timedelta(minutes=3),
                "interval": "1m",
                "yAxis": "cache_miss_rate()",
                "project": self.project.id,
                "dataset": self.dataset,
            },
        )
        assert response.status_code == 200, response.content
        data = response.data["data"]
        assert len(data) == 3

        assert data[0][1][0]["count"] == 0.0
        assert data[1][1][0]["count"] == 1.0
        assert data[2][1][0]["count"] == 0.25
        assert response.data["meta"]["dataset"] == self.dataset

    def test_trace_status_rate(self):
        self.store_spans(
            [
                self.create_span(
                    {"sentry_tags": {"trace.status": "ok"}},
                    start_ts=self.day_ago + timedelta(minutes=1),
                ),
                self.create_span(
                    {"sentry_tags": {"trace.status": "unauthenticated"}},
                    start_ts=self.day_ago + timedelta(minutes=1),
                ),
                self.create_span(
                    {"sentry_tags": {"trace.status": "ok"}},
                    start_ts=self.day_ago + timedelta(minutes=2),
                ),
                self.create_span(
                    {"sentry_tags": {"trace.status": "ok"}},
                    start_ts=self.day_ago + timedelta(minutes=2),
                ),
                self.create_span(
                    {"sentry_tags": {"trace.status": "unknown"}},
                    start_ts=self.day_ago + timedelta(minutes=2),
                ),
                self.create_span(
                    {"sentry_tags": {"trace.status": "ok"}},
                    start_ts=self.day_ago + timedelta(minutes=2),
                ),
            ],
            is_eap=self.is_eap,
        )

        response = self._do_request(
            data={
                "start": self.day_ago,
                "end": self.day_ago + timedelta(minutes=3),
                "interval": "1m",
                "yAxis": "trace_status_rate(ok)",
                "project": self.project.id,
                "dataset": self.dataset,
            },
        )
        assert response.status_code == 200, response.content
        data = response.data["data"]
        assert len(data) == 3

        assert data[0][1][0]["count"] == 0.0
        assert data[1][1][0]["count"] == 0.5
        assert data[2][1][0]["count"] == 0.75
        assert response.data["meta"]["dataset"] == self.dataset

    def test_count_op(self):
        self.store_spans(
            [
                self.create_span(
                    {"op": "queue.process", "sentry_tags": {"op": "queue.publish"}},
                    start_ts=self.day_ago + timedelta(minutes=1),
                ),
                self.create_span(
                    {"op": "queue.process", "sentry_tags": {"op": "queue.publish"}},
                    start_ts=self.day_ago + timedelta(minutes=1),
                ),
                self.create_span(
                    {"op": "queue.publish", "sentry_tags": {"op": "queue.publish"}},
                    start_ts=self.day_ago + timedelta(minutes=2),
                ),
            ],
            is_eap=self.is_eap,
        )

        response = self._do_request(
            data={
                "start": self.day_ago,
                "end": self.day_ago + timedelta(minutes=3),
                "interval": "1m",
                "yAxis": "count_op(queue.publish)",
                "project": self.project.id,
                "dataset": self.dataset,
            },
        )
        assert response.status_code == 200, response.content
        data = response.data["data"]
        assert len(data) == 3

        assert data[0][1][0]["count"] == 0.0
        assert data[1][1][0]["count"] == 2.0
        assert data[2][1][0]["count"] == 1.0
        assert response.data["meta"]["dataset"] == self.dataset

    def test_top_events_with_escape_characters(self):
        key = "test\\n*"
        key2 = "test\\n\\*"
        self.store_spans(
            [
                self.create_span(
                    {
                        "sentry_tags": {"transaction": key, "status": "success"},
                        "tags": {"foo": key},
                    },
                    start_ts=self.day_ago + timedelta(minutes=1),
                    duration=2000,
                ),
                self.create_span(
                    {
                        "sentry_tags": {"transaction": key, "status": "success"},
                        "tags": {"foo": key2},
                    },
                    start_ts=self.day_ago + timedelta(minutes=1),
                    duration=2000,
                ),
            ],
            is_eap=self.is_eap,
        )

        response = self._do_request(
            data={
                "start": self.day_ago,
                "end": self.day_ago + timedelta(minutes=6),
                "interval": "1m",
                "yAxis": "count()",
                "field": ["foo", "sum(span.self_time)"],
                "orderby": ["-sum_span_self_time"],
                "project": self.project.id,
                "dataset": self.dataset,
                "excludeOther": 0,
                "topEvents": 2,
            },
        )
        assert response.status_code == 200, response.content
        for response_key in [key, key2]:
            assert response_key in response.data
            assert len(response.data[response_key]["data"]) == 6, response_key
            rows = response.data[response_key]["data"][0:6]
            for expected, result in zip([0, 1, 0, 0, 0, 0], rows):
                assert result[1][0]["count"] == expected, response_key

    def test_time_spent_percentage_timeseries_fails(self):
        response = self._do_request(
            data={
                "start": self.day_ago,
                "end": self.day_ago + timedelta(minutes=3),
                "interval": "1m",
                "yAxis": "time_spent_percentage(span.self_time)",
                "project": self.project.id,
                "dataset": self.dataset,
            },
        )

        assert response.status_code == 400, response.content
        assert (
            "The Function Time_Spent_Percentage Is Not Allowed For This Query"
            in response.data["detail"].title()
        )

    def test_module_alias(self):
        self.store_spans(
            [
                self.create_span(
                    {
                        "op": "http.client",
                        "description": "GET /app/index",
                        "sentry_tags": {
                            "description": "GET /app/index",
                            "category": "http",
                            "op": "http.client",
                            "transaction": "my-transaction",
                        },
                    },
                    start_ts=self.day_ago + timedelta(minutes=1),
                ),
            ],
            is_eap=self.is_eap,
        )

        response = self._do_request(
            data={
                "start": self.day_ago,
                "end": self.day_ago + timedelta(minutes=3),
                "interval": "1m",
                "query": "span.module:http",
                "yAxis": "count()",
                "project": self.project.id,
                "dataset": self.dataset,
            },
        )
        assert response.status_code == 200, response.content
        data = response.data["data"]
        assert len(data) == 3
        assert data[0][1][0]["count"] == 0.0
        assert data[1][1][0]["count"] == 1.0
        assert data[2][1][0]["count"] == 0.0
        assert response.data["meta"]["dataset"] == self.dataset

    def test_module_alias_multi_value(self):
        self.store_spans(
            [
                self.create_span(
                    {
                        "op": "http.client",
                        "description": "GET /app/index",
                        "sentry_tags": {
                            "description": "GET /app/index",
                            "category": "http",
                            "op": "http.client",
                            "transaction": "my-transaction",
                        },
                    },
                    start_ts=self.day_ago + timedelta(minutes=1),
                ),
                self.create_span(
                    {
                        "op": "cache.get",
                        "description": "get user cache",
                        "sentry_tags": {
                            "description": "get user cache",
                            "category": "cache",
                            "op": "cache.get",
                            "transaction": "my-transaction",
                        },
                    },
                    start_ts=self.day_ago + timedelta(minutes=1),
                ),
            ],
            is_eap=self.is_eap,
        )

        response = self._do_request(
            data={
                "start": self.day_ago,
                "end": self.day_ago + timedelta(minutes=3),
                "interval": "1m",
                "query": "span.module:[http,cache]",
                "yAxis": "count()",
                "project": self.project.id,
                "dataset": self.dataset,
            },
        )
        assert response.status_code == 200, response.content
        data = response.data["data"]
        assert len(data) == 3
        assert data[0][1][0]["count"] == 0.0
        assert data[1][1][0]["count"] == 2.0
        assert data[2][1][0]["count"] == 0.0
        assert response.data["meta"]["dataset"] == self.dataset

    def test_http_response_rate(self):
        self.store_spans(
            [
                self.create_span(
                    {"description": "description 1", "sentry_tags": {"status_code": "500"}},
                    start_ts=self.day_ago + timedelta(minutes=1),
                ),
                self.create_span(
                    {"description": "description 1", "sentry_tags": {"status_code": "400"}},
                    start_ts=self.day_ago + timedelta(minutes=1),
                ),
                self.create_span(
                    {"description": "description 2", "sentry_tags": {"status_code": "500"}},
                    start_ts=self.day_ago + timedelta(minutes=2),
                ),
                self.create_span(
                    {"description": "description 2", "sentry_tags": {"status_code": "500"}},
                    start_ts=self.day_ago + timedelta(minutes=2),
                ),
                self.create_span(
                    {"description": "description 2", "sentry_tags": {"status_code": "500"}},
                    start_ts=self.day_ago + timedelta(minutes=2),
                ),
                self.create_span(
                    {"description": "description 2", "sentry_tags": {"status_code": "400"}},
                    start_ts=self.day_ago + timedelta(minutes=2),
                ),
            ],
            is_eap=self.is_eap,
        )

        response = self._do_request(
            data={
                "start": self.day_ago,
                "end": self.day_ago + timedelta(minutes=4),
                "interval": "1m",
                "query": "",
                "yAxis": ["http_response_rate(5)"],
                "project": self.project.id,
                "dataset": self.dataset,
            },
        )
        assert response.status_code == 200, response.content
        data = response.data

        assert data["data"][0][1][0]["count"] == 0.0
        assert data["data"][1][1][0]["count"] == 0.5
        assert data["data"][2][1][0]["count"] == 0.75

    def test_http_response_rate_multiple_series(self):
        self.store_spans(
            [
                self.create_span(
                    {"description": "description 1", "sentry_tags": {"status_code": "500"}},
                    start_ts=self.day_ago + timedelta(minutes=1),
                ),
                self.create_span(
                    {"description": "description 1", "sentry_tags": {"status_code": "400"}},
                    start_ts=self.day_ago + timedelta(minutes=1),
                ),
                self.create_span(
                    {"description": "description 2", "sentry_tags": {"status_code": "500"}},
                    start_ts=self.day_ago + timedelta(minutes=2),
                ),
                self.create_span(
                    {"description": "description 2", "sentry_tags": {"status_code": "500"}},
                    start_ts=self.day_ago + timedelta(minutes=2),
                ),
                self.create_span(
                    {"description": "description 2", "sentry_tags": {"status_code": "500"}},
                    start_ts=self.day_ago + timedelta(minutes=2),
                ),
                self.create_span(
                    {"description": "description 2", "sentry_tags": {"status_code": "400"}},
                    start_ts=self.day_ago + timedelta(minutes=2),
                ),
            ],
            is_eap=self.is_eap,
        )

        response = self._do_request(
            data={
                "start": self.day_ago,
                "end": self.day_ago + timedelta(minutes=4),
                "interval": "1m",
                "query": "",
                "yAxis": ["http_response_rate(4)", "http_response_rate(5)"],
                "project": self.project.id,
                "dataset": self.dataset,
            },
        )
        assert response.status_code == 200, response.content
        data = response.data

        assert data["http_response_rate(4)"]["data"][0][1][0]["count"] == 0.0
        assert data["http_response_rate(4)"]["data"][1][1][0]["count"] == 0.5
        assert data["http_response_rate(4)"]["data"][2][1][0]["count"] == 0.25

        assert data["http_response_rate(5)"]["data"][0][1][0]["count"] == 0.0
        assert data["http_response_rate(5)"]["data"][1][1][0]["count"] == 0.5
        assert data["http_response_rate(5)"]["data"][2][1][0]["count"] == 0.75

    @pytest.mark.xfail(reason="https://github.com/getsentry/snuba/pull/7067")
    def test_downsampling_single_series(self):
        span = self.create_span(
            {"description": "foo", "sentry_tags": {"status": "success"}},
            start_ts=self.day_ago + timedelta(minutes=1),
        )
        span["span_id"] = KNOWN_PREFLIGHT_ID
        span2 = self.create_span(
            {"description": "zoo", "sentry_tags": {"status": "success"}},
            start_ts=self.day_ago + timedelta(minutes=1),
        )
        span2["span_id"] = "b" * 16
        self.store_spans(
            [span, span2],
            is_eap=self.is_eap,
        )
        response = self._do_request(
            data={
                "start": self.day_ago,
                "end": self.day_ago + timedelta(minutes=3),
                "interval": "1m",
                "yAxis": "count()",
                "project": self.project.id,
                "dataset": self.dataset,
                "sampling": "PREFLIGHT",
            },
        )

        assert response.status_code == 200, response.content
        data = response.data["data"]
        assert len(data) == 3
        assert data[0][1][0]["count"] == 0
        assert data[1][1][0]["count"] == 512  # The preflight table is 1/512 of the full table
        assert data[2][1][0]["count"] == 0
        assert response.data["meta"]["dataset"] == self.dataset
        assert response.data["meta"]["dataScanned"] == "partial"

        response = self._do_request(
            data={
                "start": self.day_ago,
                "end": self.day_ago + timedelta(minutes=3),
                "interval": "1m",
                "yAxis": "count()",
                "project": self.project.id,
                "dataset": self.dataset,
                "sampling": "BEST_EFFORT",
            },
        )

        assert response.status_code == 200, response.content
        data = response.data["data"]
        assert len(data) == 3
        assert data[0][1][0]["count"] == 0
        assert data[1][1][0]["count"] == 2
        assert data[2][1][0]["count"] == 0
        assert response.data["meta"]["dataset"] == self.dataset
        assert response.data["meta"]["dataScanned"] == "full"

    @pytest.mark.xfail(reason="https://github.com/getsentry/snuba/pull/7067")
    def test_downsampling_top_events(self):
        span = self.create_span(
            {"description": "foo", "sentry_tags": {"status": "success"}},
            duration=100,
            start_ts=self.day_ago + timedelta(minutes=1),
        )
        span["span_id"] = KNOWN_PREFLIGHT_ID
        span2 = self.create_span(
            {"description": "zoo", "sentry_tags": {"status": "failure"}},
            duration=10,
            start_ts=self.day_ago + timedelta(minutes=1),
        )
        span2["span_id"] = "b" * 16
        self.store_spans(
            [span, span2],
            is_eap=self.is_eap,
        )
        response = self._do_request(
            data={
                "start": self.day_ago,
                "end": self.day_ago + timedelta(minutes=3),
                "interval": "1m",
                "field": ["span.description", "sum(span.self_time)"],
                "orderby": ["-sum(span.self_time)"],
                "topEvents": 1,
                "yAxis": "count()",
                "project": self.project.id,
                "dataset": self.dataset,
                "sampling": "PREFLIGHT",
            },
        )

        assert "foo" in response.data
        assert "Other" not in response.data

        rows = response.data["foo"]["data"][0:6]
        for expected, result in zip([0, 512, 0], rows):
            assert result[1][0]["count"] == expected

        response = self._do_request(
            data={
                "start": self.day_ago,
                "end": self.day_ago + timedelta(minutes=3),
                "interval": "1m",
                "field": ["span.description", "sum(span.self_time)"],
                "orderby": ["-sum(span.self_time)"],
                "topEvents": 1,
                "yAxis": "count()",
                "project": self.project.id,
                "dataset": self.dataset,
                "sampling": "BEST_EFFORT",
            },
        )

        assert "foo" in response.data
        assert "Other" in response.data

        rows = response.data["foo"]["data"][0:6]
        for expected, result in zip([0, 1, 0], rows):
            assert result[1][0]["count"] == expected

    def test_interval_larger_than_period_uses_default_period(self):
        response = self._do_request(
            data={
                "start": self.day_ago,
                "end": self.day_ago + timedelta(seconds=10),
                "interval": "15s",
                "query": "",
                "yAxis": ["count()"],
                "project": self.project.id,
                "dataset": self.dataset,
            },
        )
        assert response.status_code == 400, response.content
        assert "for periods of at least" in response.data["detail"]

    def test_small_valid_timerange(self):
        # Each of these denotes how many events to create in each bucket
        event_counts = [6, 3]
        spans = []
        for offset, count in enumerate(event_counts):
            spans.extend(
                [
                    self.create_span(
                        {"description": "foo", "sentry_tags": {"status": "success"}},
                        start_ts=self.day_ago + timedelta(seconds=offset * 15 + 1),
                    )
                    for _ in range(count)
                ]
            )
        self.store_spans(spans, is_eap=self.is_eap)
        response = self._do_request(
            data={
                "start": self.day_ago,
                "end": self.day_ago + timedelta(seconds=30),
                "interval": "15s",
                "query": "",
                "yAxis": ["count()"],
                "project": self.project.id,
                "dataset": self.dataset,
            },
        )
        assert response.status_code == 200, response.content
        assert len(response.data["data"]) == 2
        count_rows = response.data["data"]
        for test in zip(event_counts, count_rows):
            assert test[1][1][0]["count"] == test[0]

    @pytest.mark.xfail(
        reason="https://github.com/getsentry/snuba/actions/runs/14717943981/job/41305773190"
    )
    def test_downsampling_can_go_to_higher_accuracy_tier(self):
        span = self.create_span(
            {"description": "foo", "sentry_tags": {"status": "success"}},
            duration=100,
            start_ts=self.day_ago + timedelta(minutes=1),
        )
        span["span_id"] = KNOWN_PREFLIGHT_ID
        span2 = self.create_span(
            {"description": "zoo", "sentry_tags": {"status": "failure"}},
            duration=10,
            start_ts=self.day_ago + timedelta(minutes=1),
        )
        span2["span_id"] = "b" * 16
        self.store_spans(
            [span, span2],
            is_eap=self.is_eap,
        )
        response = self._do_request(
            data={
                "start": self.day_ago,
                "end": self.day_ago + timedelta(minutes=3),
                "interval": "1m",
                "yAxis": "count()",
                "project": self.project.id,
                "dataset": self.dataset,
                "sampling": "NORMAL",
            },
        )

        assert response.data["meta"]["dataScanned"] == "full"

        # Use preflight to test that we can go to a higher accuracy tier
        response = self._do_request(
            data={
                "start": self.day_ago,
                "end": self.day_ago + timedelta(minutes=3),
                "interval": "1m",
                "yAxis": "count()",
                "project": self.project.id,
                "dataset": self.dataset,
                "sampling": "PREFLIGHT",
            },
        )

        assert response.data["meta"]["dataScanned"] == "partial"

    def test_request_without_sampling_mode_defaults_to_highest_accuracy(self):
        response = self._do_request(
            data={
                "start": self.day_ago,
                "end": self.day_ago + timedelta(minutes=3),
                "interval": "1m",
                "yAxis": "count()",
                "project": self.project.id,
                "dataset": self.dataset,
            },
        )

        assert response.data["meta"]["dataScanned"] == "full"

    def test_request_to_highest_accuracy_mode(self):
        response = self._do_request(
            data={
                "start": self.day_ago,
                "end": self.day_ago + timedelta(minutes=3),
                "interval": "1m",
                "yAxis": "count()",
                "project": self.project.id,
                "dataset": self.dataset,
                "sampling": "HIGHEST_ACCURACY",
            },
        )

        assert response.data["meta"]["dataScanned"] == "full"

    def test_top_n_is_transaction(self):
        self.store_spans(
            [
                self.create_span(
                    {"is_segment": True},
                    start_ts=self.day_ago + timedelta(minutes=1),
                ),
                self.create_span(
                    {"is_segment": False},
                    start_ts=self.day_ago + timedelta(minutes=1),
                ),
            ],
            is_eap=self.is_eap,
        )

        response = self._do_request(
            data={
                "field": ["is_transaction", "count(span.duration)"],
                "yAxis": ["count(span.duration)"],
                "project": self.project.id,
                "dataset": self.dataset,
                "excludeOther": 1,
                "topEvents": 2,
                "partial": 1,
                "per_page": 50,
                "interval": "1d",
                "statsPeriod": "7d",
                "orderby": "-count_span_duration",
                "sort": "-count_span_duration",
                "transformAliasToInputFormat": 1,
            },
        )
        assert response.status_code == 200, response.content
        assert set(response.data.keys()) == {"True", "False"}

    def test_datetime_unaligned_with_regular_buckets(self):
        """When querying from 10:12-22:12 with 1 hour intervals
        the returned buckets should be every hour; ie 10am, 11am, 12pm
        but the data should still be constrained from 22:12-22:12"""
        spans = []
        # Create a span at 10:05, this should not be in the result
        spans.append(
            self.create_span(
                {
                    "description": "foo",
                    "sentry_tags": {"status": "success"},
                },
                start_ts=self.day_ago + timedelta(minutes=5),
            )
        )
        # Create a span at 10:30, this should be in the result
        spans.append(
            self.create_span(
                {
                    "description": "foo",
                    "sentry_tags": {"status": "success"},
                },
                start_ts=self.day_ago + timedelta(minutes=30),
            )
        )
        # Create a span at 22:05, this should be in the result
        spans.append(
            self.create_span(
                {
                    "description": "foo",
                    "sentry_tags": {"status": "success"},
                },
                start_ts=self.day_ago + timedelta(hours=12, minutes=5),
            )
        )
        self.store_spans(spans, is_eap=self.is_eap)

        # This should be set to 10:00 the previous day
        query_start = self.day_ago + timedelta(minutes=12)
        query_end = self.day_ago + timedelta(hours=12, minutes=12)
        response = self._do_request(
            data={
                "start": query_start,
                "end": query_end,
                "interval": "1h",
                "yAxis": "count()",
                "project": self.project.id,
                "dataset": self.dataset,
            },
        )
        assert response.status_code == 200, response.content
        data = response.data["data"]
        assert len(data) == 13
        assert response.data["meta"]["dataset"] == self.dataset
        # The timestamp of the first event should be 10:00, and there should only be 1 event
        assert data[0] == (self.day_ago.timestamp(), [{"count": 1}])
        # The timestamp of the last event should be 22:00 and there should also only be 1 event
        assert data[-1] == ((self.day_ago + timedelta(hours=12)).timestamp(), [{"count": 1}])

<<<<<<< HEAD
    def test_top_events_with_timestamp(self):
        """Users shouldn't groupby timestamp for top events"""
        response = self._do_request(
            data={
                "start": self.day_ago,
                "end": self.day_ago + timedelta(minutes=6),
                "interval": "1m",
                "yAxis": "count()",
                "field": ["timestamp", "sum(span.self_time)"],
                "orderby": ["-sum_span_self_time"],
                "project": self.project.id,
                "dataset": self.dataset,
                "excludeOther": 0,
                "topEvents": 2,
            },
        )
        assert response.status_code == 400, response.content
=======
    def test_simple_equation(self):
        self.store_spans(
            [
                self.create_span(
                    {"op": "queue.process", "sentry_tags": {"op": "queue.publish"}},
                    start_ts=self.day_ago + timedelta(minutes=1),
                ),
                self.create_span(
                    {"op": "queue.process", "sentry_tags": {"op": "queue.publish"}},
                    start_ts=self.day_ago + timedelta(minutes=1),
                ),
                self.create_span(
                    {"op": "queue.publish", "sentry_tags": {"op": "queue.publish"}},
                    start_ts=self.day_ago + timedelta(minutes=2),
                ),
            ],
            is_eap=self.is_eap,
        )

        response = self._do_request(
            data={
                "start": self.day_ago,
                "end": self.day_ago + timedelta(minutes=3),
                "interval": "1m",
                "yAxis": "equation|count() * 2",
                "project": self.project.id,
                "dataset": self.dataset,
            },
        )
        assert response.status_code == 200, response.content
        data = response.data["data"]
        assert len(data) == 3

        assert data[0][1][0]["count"] == 0.0
        assert data[1][1][0]["count"] == 4.0
        assert data[2][1][0]["count"] == 2.0
        assert response.data["meta"]["dataset"] == self.dataset

    def test_equation_all_symbols(self):
        self.store_spans(
            [
                self.create_span(
                    {"op": "queue.process", "sentry_tags": {"op": "queue.publish"}},
                    start_ts=self.day_ago + timedelta(minutes=1),
                ),
                self.create_span(
                    {"op": "queue.process", "sentry_tags": {"op": "queue.publish"}},
                    start_ts=self.day_ago + timedelta(minutes=1),
                ),
                self.create_span(
                    {"op": "queue.publish", "sentry_tags": {"op": "queue.publish"}},
                    start_ts=self.day_ago + timedelta(minutes=2),
                ),
            ],
            is_eap=self.is_eap,
        )

        equation = "equation|count() * 2 + 2 - 2 / 2"
        response = self._do_request(
            data={
                "start": self.day_ago,
                "end": self.day_ago + timedelta(minutes=3),
                "interval": "1m",
                "yAxis": equation,
                "project": self.project.id,
                "dataset": self.dataset,
            },
        )
        assert response.status_code == 200, response.content
        data = response.data["data"]
        assert len(data) == 3

        assert data[0][1][0]["count"] == 0.0
        assert data[1][1][0]["count"] == 5.0
        assert data[2][1][0]["count"] == 3.0
        assert response.data["meta"]["dataset"] == self.dataset

    def test_simple_equation_with_multi_axis(self):
        self.store_spans(
            [
                self.create_span(
                    {"op": "queue.process", "sentry_tags": {"op": "queue.publish"}},
                    start_ts=self.day_ago + timedelta(minutes=1),
                ),
                self.create_span(
                    {"op": "queue.process", "sentry_tags": {"op": "queue.publish"}},
                    start_ts=self.day_ago + timedelta(minutes=1),
                ),
                self.create_span(
                    {"op": "queue.publish", "sentry_tags": {"op": "queue.publish"}},
                    start_ts=self.day_ago + timedelta(minutes=2),
                ),
            ],
            is_eap=self.is_eap,
        )

        response = self._do_request(
            data={
                "start": self.day_ago,
                "end": self.day_ago + timedelta(minutes=3),
                "interval": "1m",
                "yAxis": ["equation|count() * 2", "equation|count() - 2"],
                "project": self.project.id,
                "dataset": self.dataset,
            },
        )
        assert response.status_code == 200, response.content
        data = response.data["equation|count() * 2"]["data"]
        assert len(data) == 3

        assert data[0][1][0]["count"] == 0.0
        assert data[1][1][0]["count"] == 4.0
        assert data[2][1][0]["count"] == 2.0

        data = response.data["equation|count() - 2"]["data"]
        assert len(data) == 3

        assert data[0][1][0]["count"] == 0.0
        assert data[1][1][0]["count"] == 0.0
        assert data[2][1][0]["count"] == -1.0

    def test_simple_equation_with_top_events(self):
        self.store_spans(
            [
                self.create_span(
                    {
                        "description": "foo",
                    },
                    start_ts=self.day_ago + timedelta(minutes=1),
                ),
                self.create_span(
                    {
                        "description": "foo",
                    },
                    start_ts=self.day_ago + timedelta(minutes=1),
                ),
                self.create_span(
                    {
                        "description": "baz",
                    },
                    start_ts=self.day_ago + timedelta(minutes=1),
                ),
                self.create_span(
                    {
                        "description": "bar",
                    },
                    start_ts=self.day_ago + timedelta(minutes=2),
                ),
                self.create_span(
                    {
                        "description": "bar",
                    },
                    start_ts=self.day_ago + timedelta(minutes=2),
                ),
            ],
            is_eap=self.is_eap,
        )

        response = self._do_request(
            data={
                "start": self.day_ago,
                "end": self.day_ago + timedelta(minutes=3),
                "interval": "1m",
                "yAxis": "equation|count() * 2",
                "topEvents": 2,
                "field": ["description", "equation|count() * 2"],
                "orderby": "-equation|count() * 2",
                "project": self.project.id,
                "dataset": self.dataset,
            },
        )
        assert response.status_code == 200, response.content
        data = response.data["foo"]["data"]
        assert len(data) == 3

        assert data[0][1][0]["count"] == 0.0
        assert data[1][1][0]["count"] == 4.0
        assert data[2][1][0]["count"] == 0.0

        data = response.data["bar"]["data"]
        assert len(data) == 3

        assert data[0][1][0]["count"] == 0.0
        assert data[1][1][0]["count"] == 0.0
        assert data[2][1][0]["count"] == 4.0

    def test_disable_extrapolation(self):
        event_counts = [6, 0, 6, 3, 0, 3]
        spans = []
        for hour, count in enumerate(event_counts):
            spans.extend(
                [
                    self.create_span(
                        {
                            "description": "foo",
                            "sentry_tags": {"status": "success"},
                            "measurements": {"client_sample_rate": {"value": 0.1}},
                        },
                        start_ts=self.day_ago + timedelta(hours=hour, minutes=minute),
                    )
                    for minute in range(count)
                ],
            )
        self.store_spans(spans, is_eap=self.is_eap)

        response = self._do_request(
            data={
                "start": self.day_ago,
                "end": self.day_ago + timedelta(hours=6),
                "interval": "1h",
                "yAxis": "count()",
                "project": self.project.id,
                "dataset": self.dataset,
                "disableAggregateExtrapolation": 1,
            },
        )
        assert response.status_code == 200, response.content
        data = response.data["data"]
        assert len(data) == 6
        assert response.data["meta"]["dataset"] == self.dataset

        rows = data[0:6]
        for test in zip(event_counts, rows):
            assert test[1][1][0]["count"] == test[0]
>>>>>>> 77afba15
<|MERGE_RESOLUTION|>--- conflicted
+++ resolved
@@ -2193,7 +2193,6 @@
         # The timestamp of the last event should be 22:00 and there should also only be 1 event
         assert data[-1] == ((self.day_ago + timedelta(hours=12)).timestamp(), [{"count": 1}])
 
-<<<<<<< HEAD
     def test_top_events_with_timestamp(self):
         """Users shouldn't groupby timestamp for top events"""
         response = self._do_request(
@@ -2211,7 +2210,7 @@
             },
         )
         assert response.status_code == 400, response.content
-=======
+
     def test_simple_equation(self):
         self.store_spans(
             [
@@ -2435,5 +2434,4 @@
 
         rows = data[0:6]
         for test in zip(event_counts, rows):
-            assert test[1][1][0]["count"] == test[0]
->>>>>>> 77afba15
+            assert test[1][1][0]["count"] == test[0]