from datetime import timedelta

import pytest
from django.urls import reverse

from sentry.testutils.helpers.datetime import before_now
from tests.snuba.api.endpoints.test_organization_events import OrganizationEventsEndpointTestBase

pytestmark = pytest.mark.sentry_metrics


class OrganizationEventsStatsSpansMetricsEndpointTest(OrganizationEventsEndpointTestBase):
    endpoint = "sentry-api-0-organization-events-stats"
    is_eap = False
    is_rpc = False

    @property
    def dataset(self):
        if self.is_eap:
            return "spans"
        else:
            return "spansIndexed"

    def setUp(self):
        super().setUp()
        self.login_as(user=self.user)
        self.day_ago = before_now(days=1).replace(hour=10, minute=0, second=0, microsecond=0)
        self.two_days_ago = self.day_ago - timedelta(days=1)

        self.url = reverse(
            self.endpoint,
            kwargs={"organization_id_or_slug": self.project.organization.slug},
        )

    def _do_request(self, data, url=None, features=None):
        if features is None:
            features = {"organizations:discover-basic": True}
        if self.is_rpc:
            data["useRpc"] = "1"
        features.update(self.features)
        with self.feature(features):
            return self.client.get(self.url if url is None else url, data=data, format="json")

    def test_count(self):
        event_counts = [6, 0, 6, 3, 0, 3]
        spans = []
        for hour, count in enumerate(event_counts):
            spans.extend(
                [
                    self.create_span(
                        {"description": "foo", "sentry_tags": {"status": "success"}},
                        start_ts=self.day_ago + timedelta(hours=hour, minutes=minute),
                    )
                    for minute in range(count)
                ],
            )
        self.store_spans(spans, is_eap=self.is_eap)

        response = self._do_request(
            data={
                "start": self.day_ago,
                "end": self.day_ago + timedelta(hours=6),
                "interval": "1h",
                "yAxis": "count()",
                "project": self.project.id,
                "dataset": self.dataset,
                "transformAliasToInputFormat": 1,
            },
        )
        assert response.status_code == 200, response.content
        data = response.data["data"]
        assert len(data) == 6
        assert response.data["meta"]["dataset"] == self.dataset
        assert response.data["meta"]["fields"]["count()"] == "integer"

        rows = data[0:6]
        for test in zip(event_counts, rows):
            assert test[1][1][0]["count"] == test[0]

    def test_handle_nans_from_snuba(self):
        self.store_spans(
            [self.create_span({"description": "foo"}, start_ts=self.day_ago)],
            is_eap=self.is_eap,
        )

        response = self._do_request(
            data={
                "yAxis": "avg(measurements.lcp)",
                "project": self.project.id,
                "dataset": self.dataset,
                "transformAliasToInputFormat": 1,
            },
        )
        assert response.status_code == 200, response.content

    def test_handle_nans_from_snuba_top_n(self):
        self.store_spans(
            [
                self.create_span(
                    {
                        "description": "foo",
                        "measurements": {"lcp": {"value": 1}},
                    },
                    start_ts=self.day_ago,
                ),
                self.create_span({"description": "foo"}, start_ts=self.day_ago),
                self.create_span({"description": "foo"}, start_ts=self.two_days_ago),
                self.create_span(
                    {
                        "description": "bar",
                        "measurements": {"lcp": {"value": 2}},
                    },
                    start_ts=self.day_ago,
                ),
                self.create_span({"description": "bar"}, start_ts=self.day_ago),
                self.create_span({"description": "bar"}, start_ts=self.two_days_ago),
            ],
            is_eap=self.is_eap,
        )

        response = self._do_request(
            data={
                "field": ["span.description", "p50(measurements.lcp)", "avg(measurements.lcp)"],
                "yAxis": ["p50(measurements.lcp)", "avg(measurements.lcp)"],
                "project": self.project.id,
                "dataset": self.dataset,
                "excludeOther": 0,
                "topEvents": 1,
                "partial": 1,
                "per_page": 50,
                "interval": "1d",
                "statsPeriod": "7d",
                "orderby": "-avg_measurements_lcp",
                "sort": "-avg_measurements_lcp",
                "transformAliasToInputFormat": 1,
            },
        )
        assert response.status_code == 200, response.content

        # We cannot actually assert the value because the `spans_indexed` is
        # producing the wrong result and treating missing values as 0s which
        # skews the final aggregation.
        # This is also the reason it never errored because snuba never returns
        # nans in this situation.
        #
        # for k in response.data:
        #     for agg in ["p50(measurements.lcp)", "avg(measurements.lcp)"]:
        #         for row in response.data[k][agg]["data"]:
        #             assert row[1][0]["count"] in {0, 1, 2}
        # assert response.data["Other"]

    def test_count_unique(self):
        event_counts = [6, 0, 6, 3, 0, 3]
        spans = []
        for hour, count in enumerate(event_counts):
            spans.extend(
                [
                    self.create_span(
                        {
                            "description": "foo",
                            "sentry_tags": {"status": "success"},
                            "tags": {"foo": f"foo-{minute}"},
                        },
                        start_ts=self.day_ago + timedelta(hours=hour, minutes=minute),
                    )
                    for minute in range(count)
                ],
            )
        self.store_spans(spans, is_eap=self.is_eap)

        response = self._do_request(
            data={
                "start": self.day_ago,
                "end": self.day_ago + timedelta(hours=6),
                "interval": "1h",
                "yAxis": "count_unique(foo)",
                "project": self.project.id,
                "dataset": self.dataset,
                "transformAliasToInputFormat": 1,
            },
        )
        assert response.status_code == 200, response.content
        data = response.data["data"]
        assert len(data) == 6
        assert response.data["meta"]["dataset"] == self.dataset
        assert response.data["meta"]["fields"]["count_unique(foo)"] == "integer"

        rows = data[0:6]
        for test in zip(event_counts, rows):
            assert test[1][1][0]["count"] == test[0]

    def test_p95(self):
        event_durations = [6, 0, 6, 3, 0, 3]
        self.store_spans(
            [
                self.create_span(
                    {"description": "foo", "sentry_tags": {"status": "success"}},
                    duration=duration,
                    start_ts=self.day_ago + timedelta(hours=hour, minutes=1),
                )
                for hour, duration in enumerate(event_durations)
            ],
            is_eap=self.is_eap,
        )

        response = self._do_request(
            data={
                "start": self.day_ago,
                "end": self.day_ago + timedelta(hours=6),
                "interval": "1h",
                "yAxis": "p95()",
                "project": self.project.id,
                "dataset": self.dataset,
                "transformAliasToInputFormat": 1,
            },
        )
        assert response.status_code == 200, response.content
        data = response.data["data"]
        assert len(data) == 6
        assert response.data["meta"]["dataset"] == self.dataset

        rows = data[0:6]
        for test in zip(event_durations, rows):
            assert test[1][1][0]["count"] == test[0]

    def test_multiaxis(self):
        event_counts = [6, 0, 6, 3, 0, 3]
        spans = []
        for hour, count in enumerate(event_counts):
            spans.extend(
                [
                    self.create_span(
                        {
                            "description": "foo",
                            "sentry_tags": {"status": "success"},
                        },
                        duration=count,
                        start_ts=self.day_ago + timedelta(hours=hour, minutes=minute),
                    )
                    for minute in range(count)
                ],
            )
        self.store_spans(spans, is_eap=self.is_eap)

        response = self._do_request(
            data={
                "start": self.day_ago,
                "end": self.day_ago + timedelta(hours=6),
                "interval": "1h",
                "yAxis": ["count()", "p95()"],
                "project": self.project.id,
                "dataset": self.dataset,
                "transformAliasToInputFormat": 1,
            },
        )
        assert response.status_code == 200, response.content
        count_data = response.data["count()"]["data"]
        p95_data = response.data["p95()"]["data"]
        assert len(count_data) == len(p95_data) == 6

        count_rows = count_data[0:6]
        for test in zip(event_counts, count_rows):
            assert test[1][1][0]["count"] == test[0]
        p95_rows = p95_data[0:6]
        for test in zip(event_counts, p95_rows):
            assert test[1][1][0]["count"] == test[0]
        assert response.data["count()"]["meta"]["fields"]["count()"] == "integer"
        assert response.data["p95()"]["meta"]["fields"]["p95()"] == "duration"

    # These throughput tests should roughly match the ones in OrganizationEventsStatsEndpointTest
    @pytest.mark.querybuilder
    def test_throughput_epm_hour_rollup(self):
        # Each of these denotes how many events to create in each hour
        event_counts = [6, 0, 6, 3, 0, 3]
        spans = []
        for hour, count in enumerate(event_counts):
            spans.extend(
                [
                    self.create_span(
                        {"description": "foo", "sentry_tags": {"status": "success"}},
                        start_ts=self.day_ago + timedelta(hours=hour, minutes=minute),
                    )
                    for minute in range(count)
                ]
            )
        self.store_spans(spans, is_eap=self.is_eap)

        for axis in ["epm()", "spm()"]:
            response = self._do_request(
                data={
                    "start": self.day_ago,
                    "end": self.day_ago + timedelta(hours=6),
                    "interval": "1h",
                    "yAxis": axis,
                    "project": self.project.id,
                    "dataset": self.dataset,
                    "transformAliasToInputFormat": 1,
                },
            )
            assert response.status_code == 200, response.content
            data = response.data["data"]
            assert len(data) == 6
            assert response.data["meta"]["dataset"] == self.dataset

            rows = data[0:6]
            for test in zip(event_counts, rows):
                assert test[1][1][0]["count"] == test[0] / (3600.0 / 60.0)

    def test_throughput_epm_day_rollup(self):
        # Each of these denotes how many events to create in each minute
        event_counts = [6, 0, 6, 3, 0, 3]
        spans = []
        for hour, count in enumerate(event_counts):
            spans.extend(
                [
                    self.create_span(
                        {"description": "foo", "sentry_tags": {"status": "success"}},
                        start_ts=self.day_ago + timedelta(hours=hour, minutes=minute),
                    )
                    for minute in range(count)
                ]
            )
        self.store_spans(spans, is_eap=self.is_eap)

        for axis in ["epm()", "spm()"]:
            response = self._do_request(
                data={
                    "start": self.day_ago,
                    "end": self.day_ago + timedelta(hours=24),
                    "interval": "24h",
                    "yAxis": axis,
                    "project": self.project.id,
                    "dataset": self.dataset,
                    "transformAliasToInputFormat": 1,
                },
            )
            assert response.status_code == 200, response.content
            data = response.data["data"]
            assert len(data) == 2
            assert response.data["meta"]["dataset"] == self.dataset
            assert data[0][1][0]["count"] == sum(event_counts) / (86400.0 / 60.0)

    def test_throughput_epm_hour_rollup_offset_of_hour(self):
        # Each of these denotes how many events to create in each hour
        event_counts = [6, 0, 6, 3, 0, 3]
        spans = []
        for hour, count in enumerate(event_counts):
            spans.extend(
                [
                    self.create_span(
                        {"description": "foo", "sentry_tags": {"status": "success"}},
                        start_ts=self.day_ago + timedelta(hours=hour, minutes=minute + 30),
                    )
                    for minute in range(count)
                ],
            )
        self.store_spans(spans, is_eap=self.is_eap)

        for axis in ["epm()", "spm()"]:
            response = self._do_request(
                data={
                    "start": self.day_ago + timedelta(minutes=30),
                    "end": self.day_ago + timedelta(hours=6, minutes=30),
                    "interval": "1h",
                    "yAxis": axis,
                    "project": self.project.id,
                    "dataset": self.dataset,
                    "transformAliasToInputFormat": 1,
                },
            )
            assert response.status_code == 200, response.content
            data = response.data["data"]
            assert len(data) == 6
            assert response.data["meta"]["dataset"] == self.dataset

            rows = data[0:6]
            for test in zip(event_counts, rows):
                assert test[1][1][0]["count"] == test[0] / (3600.0 / 60.0)

    def test_throughput_eps_minute_rollup(self):
        # Each of these denotes how many events to create in each minute
        event_counts = [6, 0, 6, 3, 0, 3]
        spans = []
        for minute, count in enumerate(event_counts):
            spans.extend(
                [
                    self.create_span(
                        {"description": "foo", "sentry_tags": {"status": "success"}},
                        start_ts=self.day_ago + timedelta(minutes=minute, seconds=second),
                    )
                    for second in range(count)
                ],
            )
        self.store_spans(spans, is_eap=self.is_eap)

        for axis in ["eps()", "sps()"]:
            response = self._do_request(
                data={
                    "start": self.day_ago,
                    "end": self.day_ago + timedelta(minutes=6),
                    "interval": "1m",
                    "yAxis": axis,
                    "project": self.project.id,
                    "dataset": self.dataset,
                    "transformAliasToInputFormat": 1,
                },
            )
            assert response.status_code == 200, response.content
            data = response.data["data"]
            assert len(data) == 6
            assert response.data["meta"]["dataset"] == self.dataset

            rows = data[0:6]
            for test in zip(event_counts, rows):
                assert test[1][1][0]["count"] == test[0] / 60.0

    def test_top_events(self):
        self.store_spans(
            [
                self.create_span(
                    {"sentry_tags": {"transaction": "foo", "status": "success"}},
                    start_ts=self.day_ago + timedelta(minutes=1),
                    duration=2000,
                ),
                self.create_span(
                    {"sentry_tags": {"transaction": "bar", "status": "success"}},
                    start_ts=self.day_ago + timedelta(minutes=1),
                    duration=2000,
                ),
                self.create_span(
                    {"sentry_tags": {"transaction": "baz", "status": "success"}},
                    start_ts=self.day_ago + timedelta(minutes=1),
                ),
                self.create_span(
                    {"sentry_tags": {"transaction": "qux", "status": "success"}},
                    start_ts=self.day_ago + timedelta(minutes=1),
                ),
            ],
            is_eap=self.is_eap,
        )

        response = self._do_request(
            data={
                "start": self.day_ago,
                "end": self.day_ago + timedelta(minutes=6),
                "interval": "1m",
                "yAxis": "count()",
                "field": ["transaction", "sum(span.self_time)"],
                "orderby": ["-sum_span_self_time"],
                "project": self.project.id,
                "dataset": self.dataset,
                "excludeOther": 0,
                "topEvents": 2,
            },
        )
        assert response.status_code == 200, response.content
        assert "Other" in response.data
        assert "foo" in response.data
        assert "bar" in response.data
        assert len(response.data["Other"]["data"]) == 6

        for key in ["foo", "bar"]:
            rows = response.data[key]["data"][0:6]
            for expected, result in zip([0, 1, 0, 0, 0, 0], rows):
                assert result[1][0]["count"] == expected, key

        rows = response.data["Other"]["data"][0:6]
        for expected, result in zip([0, 2, 0, 0, 0, 0], rows):
            assert result[1][0]["count"] == expected, "Other"

        assert response.data["Other"]["meta"]["dataset"] == self.dataset

    def test_top_events_empty_other(self):
        self.store_spans(
            [
                self.create_span(
                    {"sentry_tags": {"transaction": transaction, "status": "success"}},
                    start_ts=self.day_ago + timedelta(minutes=1),
                    duration=2000,
                )
                for transaction in ["foo", "bar"]
            ],
            is_eap=self.is_eap,
        )

        response = self._do_request(
            data={
                "start": self.day_ago,
                "end": self.day_ago + timedelta(minutes=6),
                "interval": "1m",
                "yAxis": "count()",
                "field": ["transaction", "sum(span.self_time)"],
                "orderby": ["-sum_span_self_time"],
                "project": self.project.id,
                "dataset": self.dataset,
                "excludeOther": 0,
                "topEvents": 2,
            },
        )
        assert response.status_code == 200, response.content
        assert "Other" not in response.data
        assert "foo" in response.data
        assert "bar" in response.data
        for key in ["foo", "bar"]:
            rows = response.data[key]["data"][0:6]
            for expected, result in zip([0, 1, 0, 0, 0, 0], rows):
                assert result[1][0]["count"] == expected, key
        assert response.data["foo"]["meta"]["dataset"] == self.dataset

    def test_top_events_multi_y_axis(self):
        # Each of these denotes how many events to create in each minute
        self.store_spans(
            [
                self.create_span(
                    {"sentry_tags": {"transaction": transaction, "status": "success"}},
                    start_ts=self.day_ago + timedelta(minutes=1),
                    duration=2000,
                )
                for transaction in ["foo", "bar", "baz"]
            ],
            is_eap=self.is_eap,
        )

        response = self._do_request(
            data={
                "start": self.day_ago,
                "end": self.day_ago + timedelta(minutes=6),
                "interval": "1m",
                "yAxis": ["count()", "p50(span.duration)"],
                "field": ["transaction", "count()", "p50(span.duration)"],
                "orderby": ["transaction"],
                "project": self.project.id,
                "dataset": self.dataset,
                "excludeOther": 0,
                "topEvents": 2,
            },
        )
        assert response.status_code == 200, response.content

        for key in ["Other", "bar", "baz"]:
            assert key in response.data
            for y_axis in ["count()", "p50(span.duration)"]:
                assert y_axis in response.data[key]
                assert response.data[key][y_axis]["meta"]["dataset"] == self.dataset
            counts = response.data[key]["count()"]["data"][0:6]
            for expected, result in zip([0, 1, 0, 0, 0, 0], counts):
                assert result[1][0]["count"] == expected, key
            p50s = response.data[key]["p50(span.duration)"]["data"][0:6]
            for expected, result in zip([0, 2000, 0, 0, 0, 0], p50s):
                assert result[1][0]["count"] == expected, key

    def test_top_events_with_project(self):
        # Each of these denotes how many events to create in each minute
        projects = [self.create_project(), self.create_project()]
        self.store_spans(
            [
                self.create_span(
                    {"sentry_tags": {"status": "success"}},
                    start_ts=self.day_ago + timedelta(minutes=1),
                    project=project,
                    duration=2000,
                )
                for project in projects
            ],
            is_eap=self.is_eap,
        )
        self.store_spans(
            [
                self.create_span(
                    {"segment_name": "baz", "sentry_tags": {"status": "success"}},
                    start_ts=self.day_ago + timedelta(minutes=1),
                ),
            ],
            is_eap=self.is_eap,
        )

        response = self._do_request(
            data={
                "start": self.day_ago,
                "end": self.day_ago + timedelta(minutes=6),
                "interval": "1m",
                "yAxis": "count()",
                "field": ["project", "sum(span.self_time)"],
                "orderby": ["-sum_span_self_time"],
                "dataset": self.dataset,
                "excludeOther": 0,
                "topEvents": 2,
            },
        )
        assert response.status_code == 200, response.content
        assert "Other" in response.data
        assert projects[0].slug in response.data
        assert projects[1].slug in response.data
        assert len(response.data["Other"]["data"]) == 6
        for key in ["Other", projects[0].slug, projects[1].slug]:
            rows = response.data[key]["data"][0:6]
            for expected, result in zip([0, 1, 0, 0, 0, 0], rows):
                assert result[1][0]["count"] == expected, key
        assert response.data["Other"]["meta"]["dataset"] == self.dataset

    def test_top_events_with_project_and_project_id(self):
        # Each of these denotes how many events to create in each minute
        projects = [self.create_project(), self.create_project()]
        self.store_spans(
            [
                self.create_span(
                    {"sentry_tags": {"status": "success"}},
                    start_ts=self.day_ago + timedelta(minutes=1),
                    project=project,
                    duration=2000,
                )
                for project in projects
            ],
            is_eap=self.is_eap,
        )
        self.store_spans(
            [
                self.create_span(
                    {"segment_name": "baz", "sentry_tags": {"status": "success"}},
                    start_ts=self.day_ago + timedelta(minutes=1),
                ),
            ],
            is_eap=self.is_eap,
        )

        response = self._do_request(
            data={
                "start": self.day_ago,
                "end": self.day_ago + timedelta(minutes=6),
                "interval": "1m",
                "yAxis": "count()",
                "field": ["project", "project.id", "sum(span.self_time)"],
                "orderby": ["-sum_span_self_time"],
                "dataset": self.dataset,
                "excludeOther": 0,
                "topEvents": 2,
            },
        )
        assert response.status_code == 200, response.content
        assert "Other" in response.data
        key1 = f"{projects[0].slug},{projects[0].id}"
        key2 = f"{projects[1].slug},{projects[1].id}"
        assert key1 in response.data
        assert key2 in response.data
        assert len(response.data["Other"]["data"]) == 6
        for key in ["Other", key1, key2]:
            rows = response.data[key]["data"][0:6]
            for expected, result in zip([0, 1, 0, 0, 0, 0], rows):
                assert result[1][0]["count"] == expected, key
        assert response.data["Other"]["meta"]["dataset"] == self.dataset

    def test_top_events_with_no_data(self):
        # Each of these denotes how many events to create in each minute
        response = self._do_request(
            data={
                "start": self.day_ago,
                "end": self.day_ago + timedelta(minutes=6),
                "interval": "1m",
                "yAxis": "count()",
                "field": ["project", "project.id", "sum(span.self_time)"],
                "orderby": ["-sum_span_self_time"],
                "dataset": self.dataset,
                "excludeOther": 0,
                "topEvents": 2,
            },
        )
        assert response.status_code == 200, response.content


class OrganizationEventsEAPRPCSpanEndpointTest(OrganizationEventsStatsSpansMetricsEndpointTest):
    is_eap = True
    is_rpc = True

    def test_count_extrapolation(self):
        event_counts = [6, 0, 6, 3, 0, 3]
        spans = []
        for hour, count in enumerate(event_counts):
            spans.extend(
                [
                    self.create_span(
                        {
                            "description": "foo",
                            "sentry_tags": {"status": "success"},
                            "measurements": {"client_sample_rate": {"value": 0.1}},
                        },
                        start_ts=self.day_ago + timedelta(hours=hour, minutes=minute),
                    )
                    for minute in range(count)
                ],
            )
        self.store_spans(spans, is_eap=self.is_eap)

        response = self._do_request(
            data={
                "start": self.day_ago,
                "end": self.day_ago + timedelta(hours=6),
                "interval": "1h",
                "yAxis": "count()",
                "project": self.project.id,
                "dataset": self.dataset,
            },
        )
        assert response.status_code == 200, response.content
        data = response.data["data"]
        assert len(data) == 6
        assert response.data["meta"]["dataset"] == self.dataset

        rows = data[0:6]
        for test in zip(event_counts, rows):
            assert test[1][1][0]["count"] == test[0] * 10

    def test_extrapolation_count(self):
        event_counts = [6, 0, 6, 3, 0, 3]
        spans = []
        for hour, count in enumerate(event_counts):
            spans.extend(
                [
                    self.create_span(
                        {
                            "description": "foo",
                            "sentry_tags": {"status": "success"},
                            "measurements": {"client_sample_rate": {"value": 0.1}},
                        },
                        start_ts=self.day_ago + timedelta(hours=hour, minutes=minute),
                    )
                    for minute in range(count)
                ],
            )
        self.store_spans(spans, is_eap=self.is_eap)

        response = self._do_request(
            data={
                "start": self.day_ago,
                "end": self.day_ago + timedelta(hours=6),
                "interval": "1h",
                "yAxis": "count()",
                "project": self.project.id,
                "dataset": self.dataset,
            },
        )
        assert response.status_code == 200, response.content
        data = response.data["data"]
        meta = response.data["meta"]
        assert len(data) == 6
        assert response.data["meta"]["dataset"] == self.dataset

        for expected, actual in zip(event_counts, data[0:6]):
            assert actual[1][0]["count"] == expected * 10

        accuracy = meta["accuracy"]
        confidence = accuracy["confidence"]
        sample_count = accuracy["sampleCount"]
        sample_rate = accuracy["samplingRate"]
        for expected, actual in zip(event_counts, confidence[0:6]):
            if expected != 0:
                assert actual["value"] == "low"
            else:
                assert actual["value"] is None

        # Check old confidence format, TODO: remove this once frontend is updated
        old_confidence = response.data["confidence"]
        for expected, actual in zip(event_counts, old_confidence[0:6]):
            if expected != 0:
                assert actual[1][0]["count()"] == "low"
            else:
                assert actual[1][0]["count()"] is None

        for expected, actual in zip(event_counts, sample_count[0:6]):
            assert actual["value"] == expected

        for expected, actual in zip(event_counts, sample_rate[0:6]):
            if expected != 0:
                assert actual["value"] == pytest.approx(0.1)
            else:
                assert actual["value"] is None

    def test_confidence_is_set(self):
        event_counts = [6, 0, 6, 3, 0, 3]
        spans = []
        for hour, count in enumerate(event_counts):
            spans.extend(
                [
                    self.create_span(
                        {
                            "description": "foo",
                            "sentry_tags": {"status": "success"},
                            "measurements": {"client_sample_rate": {"value": 0.1}},
                        },
                        start_ts=self.day_ago + timedelta(hours=hour, minutes=minute),
                    )
                    for minute in range(count)
                ],
            )
        self.store_spans(spans, is_eap=self.is_eap)

        y_axes = [
            "count()",
            "count(span.duration)",
            "sum(span.duration)",
            "avg(span.duration)",
            "p50(span.duration)",
            "p75(span.duration)",
            "p90(span.duration)",
            "p95(span.duration)",
            "p99(span.duration)",
            # "p100(span.duration)",
            # "min(span.duration)",
            # "max(span.duration)",
        ]

        for y_axis in y_axes:
            response = self._do_request(
                data={
                    "start": self.day_ago,
                    "end": self.day_ago + timedelta(hours=6),
                    "interval": "1h",
                    "yAxis": y_axis,
                    "project": self.project.id,
                    "dataset": self.dataset,
                },
            )
            assert response.status_code == 200, (y_axis, response.content)
            data = response.data["data"]
            meta = response.data["meta"]

            assert len(data) == len(event_counts), y_axis
            for count, row in zip(event_counts, data):
                if count == 0:
                    assert row[1][0]["count"] == 0, y_axis
                else:
                    assert isinstance(row[1][0]["count"], (float, int)), y_axis

            accuracy = meta["accuracy"]
            confidence = accuracy["confidence"]
            sample_count = accuracy["sampleCount"]
            sample_rate = accuracy["samplingRate"]
            for expected, actual in zip(event_counts, confidence[0:6]):
                if expected != 0:
                    assert actual["value"] in ("high", "low")
                else:
                    assert actual["value"] is None

            old_confidence = response.data["confidence"]
            for expected, actual in zip(event_counts, old_confidence[0:6]):
                if expected != 0:
                    assert actual[1][0][y_axis] in ("high", "low")
                else:
                    assert actual[1][0][y_axis] is None

            for expected, actual in zip(event_counts, sample_count[0:6]):
                assert actual["value"] == expected

            for expected, actual in zip(event_counts, sample_rate[0:6]):
                if expected != 0:
                    assert actual["value"] == pytest.approx(0.1)
                else:
                    assert actual["value"] is None

    def test_extrapolation_with_multiaxis(self):
        event_counts = [6, 0, 6, 3, 0, 3]
        spans = []
        for hour, count in enumerate(event_counts):
            spans.extend(
                [
                    self.create_span(
                        {
                            "description": "foo",
                            "sentry_tags": {"status": "success"},
                            "measurements": {"client_sample_rate": {"value": 0.1}},
                        },
                        duration=count,
                        start_ts=self.day_ago + timedelta(hours=hour, minutes=minute),
                    )
                    for minute in range(count)
                ],
            )
        self.store_spans(spans, is_eap=self.is_eap)

        response = self._do_request(
            data={
                "start": self.day_ago,
                "end": self.day_ago + timedelta(hours=6),
                "interval": "1h",
                "yAxis": ["count()", "p95()"],
                "project": self.project.id,
                "dataset": self.dataset,
            },
        )
        assert response.status_code == 200, response.content
        count_data = response.data["count()"]["data"]
        p95_data = response.data["p95()"]["data"]
        assert len(count_data) == len(p95_data) == 6

        count_rows = count_data[0:6]
        for test in zip(event_counts, count_rows):
            assert test[1][1][0]["count"] == test[0] * 10

        for column in ["count()", "p95()"]:
            accuracy = response.data[column]["meta"]["accuracy"]
            confidence = accuracy["confidence"]
            sample_count = accuracy["sampleCount"]
            sample_rate = accuracy["samplingRate"]
            for expected, actual in zip(event_counts, confidence[0:6]):
                if expected != 0:
                    assert actual["value"] in ("high", "low")
                else:
                    assert actual["value"] is None

            old_confidence = response.data[column]["confidence"]
            for expected, actual in zip(event_counts, old_confidence[0:6]):
                if expected != 0:
                    assert actual[1][0]["count"] in ("high", "low")
                else:
                    assert actual[1][0]["count"] is None

            for expected, actual in zip(event_counts, sample_count[0:6]):
                assert actual["value"] == expected

            for expected, actual in zip(event_counts, sample_rate[0:6]):
                if expected != 0:
                    assert actual["value"] == pytest.approx(0.1)
                else:
                    assert actual["value"] is None

        p95_rows = p95_data[0:6]
        for test in zip(event_counts, p95_rows):
            assert test[1][1][0]["count"] == test[0]

    def test_top_events_with_extrapolation(self):
        self.store_spans(
            [
                self.create_span(
                    {
                        "sentry_tags": {"transaction": "foo", "status": "success"},
                        "measurements": {"client_sample_rate": {"value": 0.1}},
                    },
                    start_ts=self.day_ago + timedelta(minutes=1),
                    duration=2000,
                ),
                self.create_span(
                    {
                        "sentry_tags": {"transaction": "bar", "status": "success"},
                        "measurements": {"client_sample_rate": {"value": 0.1}},
                    },
                    start_ts=self.day_ago + timedelta(minutes=1),
                    duration=2000,
                ),
                self.create_span(
                    {
                        "segment_name": "baz",
                        "sentry_tags": {"status": "success"},
                        "measurements": {"client_sample_rate": {"value": 0.1}},
                    },
                    start_ts=self.day_ago + timedelta(minutes=1),
                ),
            ],
            is_eap=self.is_eap,
        )
        event_counts = [0, 1, 0, 0, 0, 0]

        response = self._do_request(
            data={
                "start": self.day_ago,
                "end": self.day_ago + timedelta(minutes=6),
                "interval": "1m",
                "yAxis": "count()",
                "field": ["transaction", "sum(span.self_time)"],
                "orderby": ["-sum_span_self_time"],
                "project": self.project.id,
                "dataset": self.dataset,
                "excludeOther": 0,
                "topEvents": 2,
            },
        )
        assert response.status_code == 200, response.content
        assert "Other" in response.data
        assert "foo" in response.data
        assert "bar" in response.data
        assert len(response.data["Other"]["data"]) == 6
        for key in ["Other", "foo", "bar"]:
            rows = response.data[key]["data"][0:6]
            for expected, result in zip(event_counts, rows):
                assert result[1][0]["count"] == expected * 10, key

            meta = response.data[key]["meta"]
            accuracy = meta["accuracy"]
            confidence = accuracy["confidence"]
            sample_count = accuracy["sampleCount"]
            sample_rate = accuracy["samplingRate"]
            for expected, actual in zip(event_counts, confidence[0:6]):
                if expected != 0:
                    assert actual["value"] == "low"
                else:
                    assert actual["value"] is None

            for expected, actual in zip(event_counts, sample_count[0:6]):
                assert actual["value"] == expected

            for expected, actual in zip(event_counts, sample_rate[0:6]):
                if expected != 0:
                    assert actual["value"] == pytest.approx(0.1)
                else:
                    assert actual["value"] is None
            assert response.data["Other"]["meta"]["dataset"] == self.dataset

    def test_comparison_delta(self):
        event_counts = [6, 0, 6, 4, 0, 4]
        spans = []
        for current_period in [True, False]:
            for hour, count in enumerate(event_counts):
                count = count if current_period else int(count / 2)
                spans.extend(
                    [
                        self.create_span(
                            {"description": "foo", "sentry_tags": {"status": "success"}},
                            start_ts=(
                                self.day_ago + timedelta(hours=hour, minutes=minute)
                                if current_period
                                else self.two_days_ago + timedelta(hours=hour, minutes=minute)
                            ),
                        )
                        for minute in range(count)
                    ],
                )
        self.store_spans(spans, is_eap=self.is_eap)

        response = self._do_request(
            data={
                "start": self.day_ago,
                "end": self.day_ago + timedelta(days=1),
                "interval": "1h",
                "yAxis": "count()",
                "project": self.project.id,
                "dataset": self.dataset,
                "comparisonDelta": 24 * 60 * 60,
            },
        )
        assert response.status_code == 200, response.content
        data = response.data["data"]
        assert len(data) == 24
        assert response.data["meta"]["dataset"] == self.dataset

        rows = data[0:6]
        for test in zip(event_counts, rows):
            assert test[1][1][0]["count"] == test[0]
            assert test[1][1][0]["comparisonCount"] == test[0] / 2

    def test_comparison_delta_with_empty_comparison_values(self):
        event_counts = [6, 0, 6, 4, 0, 4]
        spans = []
        for hour, count in enumerate(event_counts):
            spans.extend(
                [
                    self.create_span(
                        {"description": "foo", "sentry_tags": {"status": "success"}},
                        start_ts=self.day_ago + timedelta(hours=hour, minutes=minute),
                    )
                    for minute in range(count)
                ],
            )
        self.store_spans(spans, is_eap=self.is_eap)

        response = self._do_request(
            data={
                "start": self.day_ago,
                "end": self.day_ago + timedelta(days=1),
                "interval": "1h",
                "yAxis": "count()",
                "project": self.project.id,
                "dataset": self.dataset,
                "comparisonDelta": 24 * 60 * 60,
            },
        )
        assert response.status_code == 200, response.content
        data = response.data["data"]
        assert len(data) == 24
        assert response.data["meta"]["dataset"] == self.dataset

        rows = data[0:6]
        for test in zip(event_counts, rows):
            assert test[1][1][0]["count"] == test[0]
            assert test[1][1][0]["comparisonCount"] == 0

    def test_throughput_epm_hour_rollup(self):
        # Each of these denotes how many events to create in each hour
        event_counts = [6, 0, 6, 3, 0, 3]
        spans = []
        for hour, count in enumerate(event_counts):
            spans.extend(
                [
                    self.create_span(
                        {"description": "foo", "sentry_tags": {"status": "success"}},
                        start_ts=self.day_ago + timedelta(hours=hour, minutes=minute),
                    )
                    for minute in range(count)
                ]
            )
        self.store_spans(spans, is_eap=self.is_eap)

        response = self._do_request(
            data={
                "start": self.day_ago,
                "end": self.day_ago + timedelta(hours=6),
                "interval": "1h",
                "yAxis": "epm()",
                "project": self.project.id,
                "dataset": self.dataset,
                "transformAliasToInputFormat": 1,
            },
        )
        assert response.status_code == 200, response.content
        data = response.data["data"]
        assert len(data) == 6
        assert response.data["meta"]["dataset"] == self.dataset

        rows = data[0:6]
        for test in zip(event_counts, rows):
            self.assertAlmostEqual(test[1][1][0]["count"], test[0] / (3600.0 / 60.0))

    def test_throughput_epm_day_rollup(self):
        # Each of these denotes how many events to create in each minute
        event_counts = [6, 0, 6, 3, 0, 3]
        spans = []
        for hour, count in enumerate(event_counts):
            spans.extend(
                [
                    self.create_span(
                        {"description": "foo", "sentry_tags": {"status": "success"}},
                        start_ts=self.two_days_ago + timedelta(hours=hour, minutes=minute),
                    )
                    for minute in range(count)
                ]
            )
        self.store_spans(spans, is_eap=self.is_eap)

        response = self._do_request(
            data={
                "start": self.two_days_ago,
                "end": self.day_ago,
                "interval": "24h",
                "yAxis": "epm()",
                "project": self.project.id,
                "dataset": self.dataset,
                "transformAliasToInputFormat": 1,
            },
        )
        assert response.status_code == 200, response.content
        data = response.data["data"]
        assert response.data["meta"]["dataset"] == self.dataset
        self.assertAlmostEqual(data[0][1][0]["count"], sum(event_counts) / (86400.0 / 60.0))

    def test_throughput_epm_hour_rollup_offset_of_hour(self):
        # Each of these denotes how many events to create in each hour
        event_counts = [6, 0, 6, 3, 0, 3]
        spans = []
        for hour, count in enumerate(event_counts):
            spans.extend(
                [
                    self.create_span(
                        {"description": "foo", "sentry_tags": {"status": "success"}},
                        start_ts=self.day_ago + timedelta(hours=hour, minutes=minute + 30),
                    )
                    for minute in range(count)
                ],
            )
        self.store_spans(spans, is_eap=self.is_eap)

        response = self._do_request(
            data={
                "start": self.day_ago + timedelta(minutes=30),
                "end": self.day_ago + timedelta(hours=6, minutes=30),
                "interval": "1h",
                "yAxis": "epm()",
                "project": self.project.id,
                "dataset": self.dataset,
                "transformAliasToInputFormat": 1,
            },
        )
        assert response.status_code == 200, response.content
        data = response.data["data"]
        assert len(data) == 6
        assert response.data["meta"]["dataset"] == self.dataset

        rows = data[0:6]
        for test in zip(event_counts, rows):
            self.assertAlmostEqual(test[1][1][0]["count"], test[0] / (3600.0 / 60.0))

    @pytest.mark.xfail(reason="epm not implemented yet")
    def test_throughput_eps_minute_rollup(self):
        super().test_throughput_eps_minute_rollup()

    def test_invalid_intervals(self):
        response = self._do_request(
            data={
                "start": self.day_ago,
                "end": self.day_ago + timedelta(minutes=6),
                "interval": "1m",
                "yAxis": "count()",
                "field": ["transaction", "sum(span.self_time)"],
                "orderby": ["-sum_span_self_time"],
                "project": self.project.id,
                "dataset": self.dataset,
                "excludeOther": 0,
                "topEvents": 2,
            },
        )
        assert response.status_code == 200, response.content
        response = self._do_request(
            data={
                "start": self.day_ago,
                "end": self.day_ago + timedelta(minutes=6),
                "interval": "20s",
                "yAxis": "count()",
                "field": ["transaction", "sum(span.self_time)"],
                "orderby": ["-sum_span_self_time"],
                "project": self.project.id,
                "dataset": self.dataset,
                "excludeOther": 0,
                "topEvents": 2,
            },
        )
        assert response.status_code == 400, response.content

    def test_handle_nans_from_snuba_top_n(self):
        super().test_handle_nans_from_snuba_top_n()

    def test_project_filters(self):
        event_counts = [6, 0, 6, 3, 0, 3]
        spans = []
        for hour, count in enumerate(event_counts):
            spans.extend(
                [
                    self.create_span(
                        {"description": "foo", "sentry_tags": {"status": "success"}},
                        start_ts=self.day_ago + timedelta(hours=hour, minutes=minute),
                    )
                    for minute in range(count)
                ],
            )
        self.store_spans(spans, is_eap=self.is_eap)

        for querystring in [f"project:{self.project.slug}", f"project:[{self.project.slug}]"]:
            response = self._do_request(
                data={
                    "start": self.day_ago,
                    "end": self.day_ago + timedelta(hours=6),
                    "interval": "1h",
                    "yAxis": "count()",
                    "query": querystring,
                    "project": self.project.id,
                    "dataset": self.dataset,
                },
            )
            assert response.status_code == 200, response.content
            data = response.data["data"]
            assert len(data) == 6
            assert response.data["meta"]["dataset"] == self.dataset

            rows = data[0:6]
            for test in zip(event_counts, rows):
                assert test[1][1][0]["count"] == test[0]

    def test_nonexistent_project_filter(self):
        response = self._do_request(
            data={
                "start": self.day_ago,
                "end": self.day_ago + timedelta(hours=6),
                "interval": "1h",
                "yAxis": "count()",
                "query": "project:foobar",
                "project": self.project.id,
                "dataset": self.dataset,
            },
        )
        assert response.status_code == 400, response.content
        assert "Unknown value foobar" in response.data["detail"]

    def test_device_class_filter(self):
        event_counts = [6, 0, 6, 3, 0, 3]
        spans = []
        for hour, count in enumerate(event_counts):
            spans.extend(
                [
                    self.create_span(
                        {
                            "description": "foo",
                            "sentry_tags": {"status": "success", "device.class": "1"},
                        },
                        start_ts=self.day_ago + timedelta(hours=hour, minutes=minute),
                    )
                    for minute in range(count)
                ],
            )
        self.store_spans(spans, is_eap=self.is_eap)

        for querystring in ["device.class:low", "device.class:[low,medium]"]:
            response = self._do_request(
                data={
                    "start": self.day_ago,
                    "end": self.day_ago + timedelta(hours=6),
                    "interval": "1h",
                    "yAxis": "count()",
                    "query": querystring,
                    "project": self.project.id,
                    "dataset": self.dataset,
                },
            )
            assert response.status_code == 200, response.content
            data = response.data["data"]
            assert len(data) == 6
            assert response.data["meta"]["dataset"] == self.dataset

            rows = data[0:6]
            for test in zip(event_counts, rows):
                assert test[1][1][0]["count"] == test[0]

    def test_top_events_filters_out_groupby_even_when_its_just_one_row(self):
        self.store_spans(
            [
                self.create_span(
                    {"sentry_tags": {"transaction": "foo", "status": "success"}},
                    start_ts=self.day_ago + timedelta(minutes=1),
                    duration=2000,
                ),
                self.create_span(
                    {"sentry_tags": {"transaction": "foo", "status": "success"}},
                    start_ts=self.day_ago + timedelta(minutes=1),
                    duration=2000,
                ),
                self.create_span(
                    {"sentry_tags": {"transaction": "foo", "status": "success"}},
                    start_ts=self.day_ago + timedelta(minutes=1),
                ),
                self.create_span(
                    {"sentry_tags": {"transaction": "foo", "status": "success"}},
                    start_ts=self.day_ago + timedelta(minutes=1),
                ),
            ],
            is_eap=self.is_eap,
        )

        response = self._do_request(
            data={
                "start": self.day_ago,
                "end": self.day_ago + timedelta(minutes=6),
                "interval": "1m",
                "yAxis": "count(span.self_time)",
                "field": ["transaction", "count(span.self_time)"],
                "query": "count(span.self_time):>4",
                "orderby": ["-count_span_self_time"],
                "project": self.project.id,
                "dataset": self.dataset,
                "excludeOther": 0,
                "topEvents": 5,
            },
        )
        assert response.status_code == 200, response.content
        assert len(response.data) == 0

    def test_interval_larger_than_period_uses_default_period(self):
        response = self._do_request(
            data={
                "start": self.day_ago,
                "end": self.day_ago + timedelta(hours=6),
                "interval": "12h",
                "yAxis": "count()",
                "project": self.project.id,
                "dataset": self.dataset,
            },
        )
        assert response.status_code == 200, response.content
        data = response.data["data"]
        assert len(data) == 73
        assert response.data["meta"]["dataset"] == self.dataset

    def test_cache_miss_rate(self):
        self.store_spans(
            [
                self.create_span(
                    {
                        "data": {"cache.hit": False},
                    },
                    start_ts=self.day_ago + timedelta(minutes=1),
                ),
                self.create_span(
                    {
                        "data": {"cache.hit": True},
                    },
                    start_ts=self.day_ago + timedelta(minutes=2),
                ),
                self.create_span(
                    {
                        "data": {"cache.hit": False},
                    },
                    start_ts=self.day_ago + timedelta(minutes=2),
                ),
                self.create_span(
                    {
                        "data": {"cache.hit": True},
                    },
                    start_ts=self.day_ago + timedelta(minutes=2),
                ),
                self.create_span(
                    {
                        "data": {"cache.hit": True},
                    },
                    start_ts=self.day_ago + timedelta(minutes=2),
                ),
            ],
            is_eap=self.is_eap,
        )

        response = self._do_request(
            data={
                "start": self.day_ago,
                "end": self.day_ago + timedelta(minutes=3),
                "interval": "1m",
                "yAxis": "cache_miss_rate()",
                "project": self.project.id,
                "dataset": self.dataset,
            },
        )
        assert response.status_code == 200, response.content
        data = response.data["data"]
        assert len(data) == 3

        assert data[0][1][0]["count"] == 0.0
        assert data[1][1][0]["count"] == 1.0
        assert data[2][1][0]["count"] == 0.25
        assert response.data["meta"]["dataset"] == self.dataset

    def test_trace_status_rate(self):
        self.store_spans(
            [
                self.create_span(
                    {"sentry_tags": {"trace.status": "ok"}},
                    start_ts=self.day_ago + timedelta(minutes=1),
                ),
                self.create_span(
                    {"sentry_tags": {"trace.status": "unauthenticated"}},
                    start_ts=self.day_ago + timedelta(minutes=1),
                ),
                self.create_span(
                    {"sentry_tags": {"trace.status": "ok"}},
                    start_ts=self.day_ago + timedelta(minutes=2),
                ),
                self.create_span(
                    {"sentry_tags": {"trace.status": "ok"}},
                    start_ts=self.day_ago + timedelta(minutes=2),
                ),
                self.create_span(
                    {"sentry_tags": {"trace.status": "unknown"}},
                    start_ts=self.day_ago + timedelta(minutes=2),
                ),
                self.create_span(
                    {"sentry_tags": {"trace.status": "ok"}},
                    start_ts=self.day_ago + timedelta(minutes=2),
                ),
            ],
            is_eap=self.is_eap,
        )

        response = self._do_request(
            data={
                "start": self.day_ago,
                "end": self.day_ago + timedelta(minutes=3),
                "interval": "1m",
                "yAxis": "trace_status_rate(ok)",
                "project": self.project.id,
                "dataset": self.dataset,
            },
        )
        assert response.status_code == 200, response.content
        data = response.data["data"]
        assert len(data) == 3

        assert data[0][1][0]["count"] == 0.0
        assert data[1][1][0]["count"] == 0.5
        assert data[2][1][0]["count"] == 0.75
        assert response.data["meta"]["dataset"] == self.dataset

    def test_count_op(self):
        self.store_spans(
            [
                self.create_span(
                    {"op": "queue.process", "sentry_tags": {"op": "queue.publish"}},
                    start_ts=self.day_ago + timedelta(minutes=1),
                ),
                self.create_span(
                    {"op": "queue.process", "sentry_tags": {"op": "queue.publish"}},
                    start_ts=self.day_ago + timedelta(minutes=1),
                ),
                self.create_span(
                    {"op": "queue.publish", "sentry_tags": {"op": "queue.publish"}},
                    start_ts=self.day_ago + timedelta(minutes=2),
                ),
            ],
            is_eap=self.is_eap,
        )

        response = self._do_request(
            data={
                "start": self.day_ago,
                "end": self.day_ago + timedelta(minutes=3),
                "interval": "1m",
                "yAxis": "count_op(queue.publish)",
                "project": self.project.id,
                "dataset": self.dataset,
            },
        )
        assert response.status_code == 200, response.content
        data = response.data["data"]
        assert len(data) == 3

        assert data[0][1][0]["count"] == 0.0
        assert data[1][1][0]["count"] == 2.0
        assert data[2][1][0]["count"] == 1.0
        assert response.data["meta"]["dataset"] == self.dataset

<<<<<<< HEAD
    def test_top_events_with_escape_characters(self):
        key = "test\\n*"
        key2 = "test\\n\\*"
        self.store_spans(
            [
                self.create_span(
                    {
                        "sentry_tags": {"transaction": key, "status": "success"},
                        "tags": {"foo": key},
                    },
                    start_ts=self.day_ago + timedelta(minutes=1),
                    duration=2000,
                ),
                self.create_span(
                    {
                        "sentry_tags": {"transaction": key, "status": "success"},
                        "tags": {"foo": key2},
                    },
                    start_ts=self.day_ago + timedelta(minutes=1),
                    duration=2000,
                ),
            ],
            is_eap=self.is_eap,
        )

        response = self._do_request(
            data={
                "start": self.day_ago,
                "end": self.day_ago + timedelta(minutes=6),
                "interval": "1m",
                "yAxis": "count()",
                "field": ["foo", "sum(span.self_time)"],
                "orderby": ["-sum_span_self_time"],
                "project": self.project.id,
                "dataset": self.dataset,
                "excludeOther": 0,
                "topEvents": 2,
            },
        )
        assert response.status_code == 200, response.content
        for response_key in [key, key2]:
            assert response_key in response.data
            assert len(response.data[response_key]["data"]) == 6, response_key
            rows = response.data[response_key]["data"][0:6]
            for expected, result in zip([0, 1, 0, 0, 0, 0], rows):
                assert result[1][0]["count"] == expected, response_key
=======
    def test_time_spent_percentage_timeseries_fails(self):
        response = self._do_request(
            data={
                "start": self.day_ago,
                "end": self.day_ago + timedelta(minutes=3),
                "interval": "1m",
                "yAxis": "time_spent_percentage(span.self_time)",
                "project": self.project.id,
                "dataset": self.dataset,
            },
        )

        assert response.status_code == 400, response.content
        assert (
            "Time_Spent_Percentage Is Not Enabled For This Request. Reason: Not Supported For Timeseries Requests"
            in response.data["detail"].title()
        )
>>>>>>> fea615ee
<|MERGE_RESOLUTION|>--- conflicted
+++ resolved
@@ -1517,7 +1517,6 @@
         assert data[2][1][0]["count"] == 1.0
         assert response.data["meta"]["dataset"] == self.dataset
 
-<<<<<<< HEAD
     def test_top_events_with_escape_characters(self):
         key = "test\\n*"
         key2 = "test\\n\\*"
@@ -1564,7 +1563,7 @@
             rows = response.data[response_key]["data"][0:6]
             for expected, result in zip([0, 1, 0, 0, 0, 0], rows):
                 assert result[1][0]["count"] == expected, response_key
-=======
+
     def test_time_spent_percentage_timeseries_fails(self):
         response = self._do_request(
             data={
@@ -1581,5 +1580,4 @@
         assert (
             "Time_Spent_Percentage Is Not Enabled For This Request. Reason: Not Supported For Timeseries Requests"
             in response.data["detail"].title()
-        )
->>>>>>> fea615ee
+        )