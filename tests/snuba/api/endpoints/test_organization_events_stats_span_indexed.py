from datetime import timedelta

import pytest
from django.urls import reverse

from sentry.testutils.helpers.datetime import before_now
from tests.snuba.api.endpoints.test_organization_events import OrganizationEventsEndpointTestBase
from tests.snuba.api.endpoints.test_organization_events_span_indexed import KNOWN_PREFLIGHT_ID

pytestmark = pytest.mark.sentry_metrics


class OrganizationEventsStatsSpansMetricsEndpointTest(OrganizationEventsEndpointTestBase):
    endpoint = "sentry-api-0-organization-events-stats"
    is_eap = False
    is_rpc = False

    @property
    def dataset(self):
        if self.is_eap:
            return "spans"
        else:
            return "spansIndexed"

    def setUp(self):
        super().setUp()
        self.login_as(user=self.user)
        self.day_ago = before_now(days=1).replace(hour=10, minute=0, second=0, microsecond=0)
        self.two_days_ago = self.day_ago - timedelta(days=1)

        self.url = reverse(
            self.endpoint,
            kwargs={"organization_id_or_slug": self.project.organization.slug},
        )

    def _do_request(self, data, url=None, features=None):
        if features is None:
            features = {"organizations:discover-basic": True}
        if self.is_rpc:
            data["useRpc"] = "1"
        features.update(self.features)
        with self.feature(features):
            return self.client.get(self.url if url is None else url, data=data, format="json")

    def test_count(self):
        event_counts = [6, 0, 6, 3, 0, 3]
        spans = []
        for hour, count in enumerate(event_counts):
            spans.extend(
                [
                    self.create_span(
                        {"description": "foo", "sentry_tags": {"status": "success"}},
                        start_ts=self.day_ago + timedelta(hours=hour, minutes=minute),
                    )
                    for minute in range(count)
                ],
            )
        self.store_spans(spans, is_eap=self.is_eap)

        response = self._do_request(
            data={
                "start": self.day_ago,
                "end": self.day_ago + timedelta(hours=6),
                "interval": "1h",
                "yAxis": "count()",
                "project": self.project.id,
                "dataset": self.dataset,
                "transformAliasToInputFormat": 1,
            },
        )
        assert response.status_code == 200, response.content
        data = response.data["data"]
        assert len(data) == 6
        assert response.data["meta"]["dataset"] == self.dataset
        assert response.data["meta"]["fields"]["count()"] == "integer"

        rows = data[0:6]
        for test in zip(event_counts, rows):
            assert test[1][1][0]["count"] == test[0]

    def test_handle_nans_from_snuba(self):
        self.store_spans(
            [self.create_span({"description": "foo"}, start_ts=self.day_ago)],
            is_eap=self.is_eap,
        )

        response = self._do_request(
            data={
                "yAxis": "avg(measurements.lcp)",
                "project": self.project.id,
                "dataset": self.dataset,
                "transformAliasToInputFormat": 1,
            },
        )
        assert response.status_code == 200, response.content

    def test_handle_nans_from_snuba_top_n(self):
        self.store_spans(
            [
                self.create_span(
                    {
                        "description": "foo",
                        "measurements": {"lcp": {"value": 1}},
                    },
                    start_ts=self.day_ago,
                ),
                self.create_span({"description": "foo"}, start_ts=self.day_ago),
                self.create_span({"description": "foo"}, start_ts=self.two_days_ago),
                self.create_span(
                    {
                        "description": "bar",
                        "measurements": {"lcp": {"value": 2}},
                    },
                    start_ts=self.day_ago,
                ),
                self.create_span({"description": "bar"}, start_ts=self.day_ago),
                self.create_span({"description": "bar"}, start_ts=self.two_days_ago),
            ],
            is_eap=self.is_eap,
        )

        response = self._do_request(
            data={
                "field": ["span.description", "p50(measurements.lcp)", "avg(measurements.lcp)"],
                "yAxis": ["p50(measurements.lcp)", "avg(measurements.lcp)"],
                "project": self.project.id,
                "dataset": self.dataset,
                "excludeOther": 0,
                "topEvents": 1,
                "partial": 1,
                "per_page": 50,
                "interval": "1d",
                "statsPeriod": "7d",
                "orderby": "-avg_measurements_lcp",
                "sort": "-avg_measurements_lcp",
                "transformAliasToInputFormat": 1,
            },
        )
        assert response.status_code == 200, response.content

        # We cannot actually assert the value because the `spans_indexed` is
        # producing the wrong result and treating missing values as 0s which
        # skews the final aggregation.
        # This is also the reason it never errored because snuba never returns
        # nans in this situation.
        #
        # for k in response.data:
        #     for agg in ["p50(measurements.lcp)", "avg(measurements.lcp)"]:
        #         for row in response.data[k][agg]["data"]:
        #             assert row[1][0]["count"] in {0, 1, 2}
        # assert response.data["Other"]

    def test_count_unique(self):
        event_counts = [6, 0, 6, 3, 0, 3]
        spans = []
        for hour, count in enumerate(event_counts):
            spans.extend(
                [
                    self.create_span(
                        {
                            "description": "foo",
                            "sentry_tags": {"status": "success"},
                            "tags": {"foo": f"foo-{minute}"},
                        },
                        start_ts=self.day_ago + timedelta(hours=hour, minutes=minute),
                    )
                    for minute in range(count)
                ],
            )
        self.store_spans(spans, is_eap=self.is_eap)

        response = self._do_request(
            data={
                "start": self.day_ago,
                "end": self.day_ago + timedelta(hours=6),
                "interval": "1h",
                "yAxis": "count_unique(foo)",
                "project": self.project.id,
                "dataset": self.dataset,
                "transformAliasToInputFormat": 1,
            },
        )
        assert response.status_code == 200, response.content
        data = response.data["data"]
        assert len(data) == 6
        assert response.data["meta"]["dataset"] == self.dataset
        assert response.data["meta"]["fields"]["count_unique(foo)"] == "integer"

        rows = data[0:6]
        for test in zip(event_counts, rows):
            assert test[1][1][0]["count"] == test[0]

    def test_p95(self):
        event_durations = [6, 0, 6, 3, 0, 3]
        self.store_spans(
            [
                self.create_span(
                    {"description": "foo", "sentry_tags": {"status": "success"}},
                    duration=duration,
                    start_ts=self.day_ago + timedelta(hours=hour, minutes=1),
                )
                for hour, duration in enumerate(event_durations)
            ],
            is_eap=self.is_eap,
        )

        response = self._do_request(
            data={
                "start": self.day_ago,
                "end": self.day_ago + timedelta(hours=6),
                "interval": "1h",
                "yAxis": "p95()",
                "project": self.project.id,
                "dataset": self.dataset,
                "transformAliasToInputFormat": 1,
            },
        )
        assert response.status_code == 200, response.content
        data = response.data["data"]
        assert len(data) == 6
        assert response.data["meta"]["dataset"] == self.dataset

        rows = data[0:6]
        for test in zip(event_durations, rows):
            assert test[1][1][0]["count"] == test[0]

    def test_multiaxis(self):
        event_counts = [6, 0, 6, 3, 0, 3]
        spans = []
        for hour, count in enumerate(event_counts):
            spans.extend(
                [
                    self.create_span(
                        {
                            "description": "foo",
                            "sentry_tags": {"status": "success"},
                        },
                        duration=count,
                        start_ts=self.day_ago + timedelta(hours=hour, minutes=minute),
                    )
                    for minute in range(count)
                ],
            )
        self.store_spans(spans, is_eap=self.is_eap)

        response = self._do_request(
            data={
                "start": self.day_ago,
                "end": self.day_ago + timedelta(hours=6),
                "interval": "1h",
                "yAxis": ["count()", "p95()"],
                "project": self.project.id,
                "dataset": self.dataset,
                "transformAliasToInputFormat": 1,
            },
        )
        assert response.status_code == 200, response.content
        count_data = response.data["count()"]["data"]
        p95_data = response.data["p95()"]["data"]
        assert len(count_data) == len(p95_data) == 6

        count_rows = count_data[0:6]
        for test in zip(event_counts, count_rows):
            assert test[1][1][0]["count"] == test[0]
        p95_rows = p95_data[0:6]
        for test in zip(event_counts, p95_rows):
            assert test[1][1][0]["count"] == test[0]
        assert response.data["count()"]["meta"]["fields"]["count()"] == "integer"
        assert response.data["p95()"]["meta"]["fields"]["p95()"] == "duration"

    # These throughput tests should roughly match the ones in OrganizationEventsStatsEndpointTest
    @pytest.mark.querybuilder
    def test_throughput_epm_hour_rollup(self):
        # Each of these denotes how many events to create in each hour
        event_counts = [6, 0, 6, 3, 0, 3]
        spans = []
        for hour, count in enumerate(event_counts):
            spans.extend(
                [
                    self.create_span(
                        {"description": "foo", "sentry_tags": {"status": "success"}},
                        start_ts=self.day_ago + timedelta(hours=hour, minutes=minute),
                    )
                    for minute in range(count)
                ]
            )
        self.store_spans(spans, is_eap=self.is_eap)

        for axis in ["epm()", "spm()"]:
            response = self._do_request(
                data={
                    "start": self.day_ago,
                    "end": self.day_ago + timedelta(hours=6),
                    "interval": "1h",
                    "yAxis": axis,
                    "project": self.project.id,
                    "dataset": self.dataset,
                    "transformAliasToInputFormat": 1,
                },
            )
            assert response.status_code == 200, response.content
            data = response.data["data"]
            assert len(data) == 6
            assert response.data["meta"]["dataset"] == self.dataset

            rows = data[0:6]
            for test in zip(event_counts, rows):
                assert test[1][1][0]["count"] == test[0] / (3600.0 / 60.0)

    def test_throughput_epm_day_rollup(self):
        # Each of these denotes how many events to create in each minute
        event_counts = [6, 0, 6, 3, 0, 3]
        spans = []
        for hour, count in enumerate(event_counts):
            spans.extend(
                [
                    self.create_span(
                        {"description": "foo", "sentry_tags": {"status": "success"}},
                        start_ts=self.day_ago + timedelta(hours=hour, minutes=minute),
                    )
                    for minute in range(count)
                ]
            )
        self.store_spans(spans, is_eap=self.is_eap)

        for axis in ["epm()", "spm()"]:
            response = self._do_request(
                data={
                    "start": self.day_ago,
                    "end": self.day_ago + timedelta(hours=24),
                    "interval": "24h",
                    "yAxis": axis,
                    "project": self.project.id,
                    "dataset": self.dataset,
                    "transformAliasToInputFormat": 1,
                },
            )
            assert response.status_code == 200, response.content
            data = response.data["data"]
            assert len(data) == 2
            assert response.data["meta"]["dataset"] == self.dataset
            assert data[0][1][0]["count"] == sum(event_counts) / (86400.0 / 60.0)

    def test_throughput_epm_hour_rollup_offset_of_hour(self):
        # Each of these denotes how many events to create in each hour
        event_counts = [6, 0, 6, 3, 0, 3]
        spans = []
        for hour, count in enumerate(event_counts):
            spans.extend(
                [
                    self.create_span(
                        {"description": "foo", "sentry_tags": {"status": "success"}},
                        start_ts=self.day_ago + timedelta(hours=hour, minutes=minute + 30),
                    )
                    for minute in range(count)
                ],
            )
        self.store_spans(spans, is_eap=self.is_eap)

        for axis in ["epm()", "spm()"]:
            response = self._do_request(
                data={
                    "start": self.day_ago + timedelta(minutes=30),
                    "end": self.day_ago + timedelta(hours=6, minutes=30),
                    "interval": "1h",
                    "yAxis": axis,
                    "project": self.project.id,
                    "dataset": self.dataset,
                    "transformAliasToInputFormat": 1,
                },
            )
            assert response.status_code == 200, response.content
            data = response.data["data"]
            assert len(data) == 6
            assert response.data["meta"]["dataset"] == self.dataset

            rows = data[0:6]
            for test in zip(event_counts, rows):
                assert test[1][1][0]["count"] == test[0] / (3600.0 / 60.0)

    def test_throughput_eps_minute_rollup(self):
        # Each of these denotes how many events to create in each minute
        event_counts = [6, 0, 6, 3, 0, 3]
        spans = []
        for minute, count in enumerate(event_counts):
            spans.extend(
                [
                    self.create_span(
                        {"description": "foo", "sentry_tags": {"status": "success"}},
                        start_ts=self.day_ago + timedelta(minutes=minute, seconds=second),
                    )
                    for second in range(count)
                ],
            )
        self.store_spans(spans, is_eap=self.is_eap)

        for axis in ["eps()", "sps()"]:
            response = self._do_request(
                data={
                    "start": self.day_ago,
                    "end": self.day_ago + timedelta(minutes=6),
                    "interval": "1m",
                    "yAxis": axis,
                    "project": self.project.id,
                    "dataset": self.dataset,
                    "transformAliasToInputFormat": 1,
                },
            )
            assert response.status_code == 200, response.content
            data = response.data["data"]
            assert len(data) == 6
            assert response.data["meta"]["dataset"] == self.dataset

            rows = data[0:6]
            for test in zip(event_counts, rows):
                assert test[1][1][0]["count"] == test[0] / 60.0

    def test_top_events(self):
        self.store_spans(
            [
                self.create_span(
                    {"sentry_tags": {"transaction": "foo", "status": "success"}},
                    start_ts=self.day_ago + timedelta(minutes=1),
                    duration=2000,
                ),
                self.create_span(
                    {"sentry_tags": {"transaction": "bar", "status": "success"}},
                    start_ts=self.day_ago + timedelta(minutes=1),
                    duration=2000,
                ),
                self.create_span(
                    {"sentry_tags": {"transaction": "baz", "status": "success"}},
                    start_ts=self.day_ago + timedelta(minutes=1),
                ),
                self.create_span(
                    {"sentry_tags": {"transaction": "qux", "status": "success"}},
                    start_ts=self.day_ago + timedelta(minutes=1),
                ),
            ],
            is_eap=self.is_eap,
        )

        response = self._do_request(
            data={
                "start": self.day_ago,
                "end": self.day_ago + timedelta(minutes=6),
                "interval": "1m",
                "yAxis": "count()",
                "field": ["transaction", "sum(span.self_time)"],
                "orderby": ["-sum_span_self_time"],
                "project": self.project.id,
                "dataset": self.dataset,
                "excludeOther": 0,
                "topEvents": 2,
            },
        )
        assert response.status_code == 200, response.content
        assert "Other" in response.data
        assert "foo" in response.data
        assert "bar" in response.data
        assert len(response.data["Other"]["data"]) == 6

        for key in ["foo", "bar"]:
            rows = response.data[key]["data"][0:6]
            for expected, result in zip([0, 1, 0, 0, 0, 0], rows):
                assert result[1][0]["count"] == expected, key

        rows = response.data["Other"]["data"][0:6]
        for expected, result in zip([0, 2, 0, 0, 0, 0], rows):
            assert result[1][0]["count"] == expected, "Other"

        assert response.data["Other"]["meta"]["dataset"] == self.dataset

    def test_top_events_empty_other(self):
        self.store_spans(
            [
                self.create_span(
                    {"sentry_tags": {"transaction": transaction, "status": "success"}},
                    start_ts=self.day_ago + timedelta(minutes=1),
                    duration=2000,
                )
                for transaction in ["foo", "bar"]
            ],
            is_eap=self.is_eap,
        )

        response = self._do_request(
            data={
                "start": self.day_ago,
                "end": self.day_ago + timedelta(minutes=6),
                "interval": "1m",
                "yAxis": "count()",
                "field": ["transaction", "sum(span.self_time)"],
                "orderby": ["-sum_span_self_time"],
                "project": self.project.id,
                "dataset": self.dataset,
                "excludeOther": 0,
                "topEvents": 2,
            },
        )
        assert response.status_code == 200, response.content
        assert "Other" not in response.data
        assert "foo" in response.data
        assert "bar" in response.data
        for key in ["foo", "bar"]:
            rows = response.data[key]["data"][0:6]
            for expected, result in zip([0, 1, 0, 0, 0, 0], rows):
                assert result[1][0]["count"] == expected, key
        assert response.data["foo"]["meta"]["dataset"] == self.dataset

    def test_top_events_multi_y_axis(self):
        # Each of these denotes how many events to create in each minute
        self.store_spans(
            [
                self.create_span(
                    {"sentry_tags": {"transaction": transaction, "status": "success"}},
                    start_ts=self.day_ago + timedelta(minutes=1),
                    duration=2000,
                )
                for transaction in ["foo", "bar", "baz"]
            ],
            is_eap=self.is_eap,
        )

        response = self._do_request(
            data={
                "start": self.day_ago,
                "end": self.day_ago + timedelta(minutes=6),
                "interval": "1m",
                "yAxis": ["count()", "p50(span.duration)"],
                "field": ["transaction", "count()", "p50(span.duration)"],
                "orderby": ["transaction"],
                "project": self.project.id,
                "dataset": self.dataset,
                "excludeOther": 0,
                "topEvents": 2,
            },
        )
        assert response.status_code == 200, response.content

        for key in ["Other", "bar", "baz"]:
            assert key in response.data
            for y_axis in ["count()", "p50(span.duration)"]:
                assert y_axis in response.data[key]
                assert response.data[key][y_axis]["meta"]["dataset"] == self.dataset
            counts = response.data[key]["count()"]["data"][0:6]
            for expected, result in zip([0, 1, 0, 0, 0, 0], counts):
                assert result[1][0]["count"] == expected, key
            p50s = response.data[key]["p50(span.duration)"]["data"][0:6]
            for expected, result in zip([0, 2000, 0, 0, 0, 0], p50s):
                assert result[1][0]["count"] == expected, key

    def test_top_events_with_project(self):
        # Each of these denotes how many events to create in each minute
        projects = [self.create_project(), self.create_project()]
        self.store_spans(
            [
                self.create_span(
                    {"sentry_tags": {"status": "success"}},
                    start_ts=self.day_ago + timedelta(minutes=1),
                    project=project,
                    duration=2000,
                )
                for project in projects
            ],
            is_eap=self.is_eap,
        )
        self.store_spans(
            [
                self.create_span(
                    {"segment_name": "baz", "sentry_tags": {"status": "success"}},
                    start_ts=self.day_ago + timedelta(minutes=1),
                ),
            ],
            is_eap=self.is_eap,
        )

        response = self._do_request(
            data={
                "start": self.day_ago,
                "end": self.day_ago + timedelta(minutes=6),
                "interval": "1m",
                "yAxis": "count()",
                "field": ["project", "sum(span.self_time)"],
                "orderby": ["-sum_span_self_time"],
                "dataset": self.dataset,
                "excludeOther": 0,
                "topEvents": 2,
            },
        )
        assert response.status_code == 200, response.content
        assert "Other" in response.data
        assert projects[0].slug in response.data
        assert projects[1].slug in response.data
        assert len(response.data["Other"]["data"]) == 6
        for key in ["Other", projects[0].slug, projects[1].slug]:
            rows = response.data[key]["data"][0:6]
            for expected, result in zip([0, 1, 0, 0, 0, 0], rows):
                assert result[1][0]["count"] == expected, key
        assert response.data["Other"]["meta"]["dataset"] == self.dataset

    def test_top_events_with_project_and_project_id(self):
        # Each of these denotes how many events to create in each minute
        projects = [self.create_project(), self.create_project()]
        self.store_spans(
            [
                self.create_span(
                    {"sentry_tags": {"status": "success"}},
                    start_ts=self.day_ago + timedelta(minutes=1),
                    project=project,
                    duration=2000,
                )
                for project in projects
            ],
            is_eap=self.is_eap,
        )
        self.store_spans(
            [
                self.create_span(
                    {"segment_name": "baz", "sentry_tags": {"status": "success"}},
                    start_ts=self.day_ago + timedelta(minutes=1),
                ),
            ],
            is_eap=self.is_eap,
        )

        response = self._do_request(
            data={
                "start": self.day_ago,
                "end": self.day_ago + timedelta(minutes=6),
                "interval": "1m",
                "yAxis": "count()",
                "field": ["project", "project.id", "sum(span.self_time)"],
                "orderby": ["-sum_span_self_time"],
                "dataset": self.dataset,
                "excludeOther": 0,
                "topEvents": 2,
            },
        )
        assert response.status_code == 200, response.content
        assert "Other" in response.data
        key1 = f"{projects[0].slug},{projects[0].id}"
        key2 = f"{projects[1].slug},{projects[1].id}"
        assert key1 in response.data
        assert key2 in response.data
        assert len(response.data["Other"]["data"]) == 6
        for key in ["Other", key1, key2]:
            rows = response.data[key]["data"][0:6]
            for expected, result in zip([0, 1, 0, 0, 0, 0], rows):
                assert result[1][0]["count"] == expected, key
        assert response.data["Other"]["meta"]["dataset"] == self.dataset

    def test_top_events_with_no_data(self):
        # Each of these denotes how many events to create in each minute
        response = self._do_request(
            data={
                "start": self.day_ago,
                "end": self.day_ago + timedelta(minutes=6),
                "interval": "1m",
                "yAxis": "count()",
                "field": ["project", "project.id", "sum(span.self_time)"],
                "orderby": ["-sum_span_self_time"],
                "dataset": self.dataset,
                "excludeOther": 0,
                "topEvents": 2,
            },
        )
        assert response.status_code == 200, response.content


class OrganizationEventsEAPRPCSpanEndpointTest(OrganizationEventsStatsSpansMetricsEndpointTest):
    is_eap = True
    is_rpc = True

    def test_count_extrapolation(self):
        event_counts = [6, 0, 6, 3, 0, 3]
        spans = []
        for hour, count in enumerate(event_counts):
            spans.extend(
                [
                    self.create_span(
                        {
                            "description": "foo",
                            "sentry_tags": {"status": "success"},
                            "measurements": {"client_sample_rate": {"value": 0.1}},
                        },
                        start_ts=self.day_ago + timedelta(hours=hour, minutes=minute),
                    )
                    for minute in range(count)
                ],
            )
        self.store_spans(spans, is_eap=self.is_eap)

        response = self._do_request(
            data={
                "start": self.day_ago,
                "end": self.day_ago + timedelta(hours=6),
                "interval": "1h",
                "yAxis": "count()",
                "project": self.project.id,
                "dataset": self.dataset,
            },
        )
        assert response.status_code == 200, response.content
        data = response.data["data"]
        assert len(data) == 6
        assert response.data["meta"]["dataset"] == self.dataset

        rows = data[0:6]
        for test in zip(event_counts, rows):
            assert test[1][1][0]["count"] == test[0] * 10

    def test_extrapolation_count(self):
        event_counts = [6, 0, 6, 3, 0, 3]
        spans = []
        for hour, count in enumerate(event_counts):
            spans.extend(
                [
                    self.create_span(
                        {
                            "description": "foo",
                            "sentry_tags": {"status": "success"},
                            "measurements": {"client_sample_rate": {"value": 0.1}},
                        },
                        start_ts=self.day_ago + timedelta(hours=hour, minutes=minute),
                    )
                    for minute in range(count)
                ],
            )
        self.store_spans(spans, is_eap=self.is_eap)

        response = self._do_request(
            data={
                "start": self.day_ago,
                "end": self.day_ago + timedelta(hours=6),
                "interval": "1h",
                "yAxis": "count()",
                "project": self.project.id,
                "dataset": self.dataset,
            },
        )
        assert response.status_code == 200, response.content
        data = response.data["data"]
        meta = response.data["meta"]
        assert len(data) == 6
        assert response.data["meta"]["dataset"] == self.dataset

        for expected, actual in zip(event_counts, data[0:6]):
            assert actual[1][0]["count"] == expected * 10

        accuracy = meta["accuracy"]
        confidence = accuracy["confidence"]
        sample_count = accuracy["sampleCount"]
        sample_rate = accuracy["samplingRate"]
        for expected, actual in zip(event_counts, confidence[0:6]):
            if expected != 0:
                assert actual["value"] == "low"
            else:
                assert actual["value"] is None

        # Check old confidence format, TODO: remove this once frontend is updated
        old_confidence = response.data["confidence"]
        for expected, actual in zip(event_counts, old_confidence[0:6]):
            if expected != 0:
                assert actual[1][0]["count()"] == "low"
            else:
                assert actual[1][0]["count()"] is None

        for expected, actual in zip(event_counts, sample_count[0:6]):
            assert actual["value"] == expected

        for expected, actual in zip(event_counts, sample_rate[0:6]):
            if expected != 0:
                assert actual["value"] == pytest.approx(0.1)
            else:
                assert actual["value"] is None

    def test_confidence_is_set(self):
        event_counts = [6, 0, 6, 3, 0, 3]
        spans = []
        for hour, count in enumerate(event_counts):
            spans.extend(
                [
                    self.create_span(
                        {
                            "description": "foo",
                            "sentry_tags": {"status": "success"},
                            "measurements": {"client_sample_rate": {"value": 0.1}},
                        },
                        start_ts=self.day_ago + timedelta(hours=hour, minutes=minute),
                    )
                    for minute in range(count)
                ],
            )
        self.store_spans(spans, is_eap=self.is_eap)

        y_axes = [
            "count()",
            "count(span.duration)",
            "sum(span.duration)",
            "avg(span.duration)",
            "p50(span.duration)",
            "p75(span.duration)",
            "p90(span.duration)",
            "p95(span.duration)",
            "p99(span.duration)",
            # "p100(span.duration)",
            # "min(span.duration)",
            # "max(span.duration)",
        ]

        for y_axis in y_axes:
            response = self._do_request(
                data={
                    "start": self.day_ago,
                    "end": self.day_ago + timedelta(hours=6),
                    "interval": "1h",
                    "yAxis": y_axis,
                    "project": self.project.id,
                    "dataset": self.dataset,
                },
            )
            assert response.status_code == 200, (y_axis, response.content)
            data = response.data["data"]
            meta = response.data["meta"]

            assert len(data) == len(event_counts), y_axis
            for count, row in zip(event_counts, data):
                if count == 0:
                    assert row[1][0]["count"] == 0, y_axis
                else:
                    assert isinstance(row[1][0]["count"], (float, int)), y_axis

            accuracy = meta["accuracy"]
            confidence = accuracy["confidence"]
            sample_count = accuracy["sampleCount"]
            sample_rate = accuracy["samplingRate"]
            for expected, actual in zip(event_counts, confidence[0:6]):
                if expected != 0:
                    assert actual["value"] in ("high", "low")
                else:
                    assert actual["value"] is None

            old_confidence = response.data["confidence"]
            for expected, actual in zip(event_counts, old_confidence[0:6]):
                if expected != 0:
                    assert actual[1][0][y_axis] in ("high", "low")
                else:
                    assert actual[1][0][y_axis] is None

            for expected, actual in zip(event_counts, sample_count[0:6]):
                assert actual["value"] == expected

            for expected, actual in zip(event_counts, sample_rate[0:6]):
                if expected != 0:
                    assert actual["value"] == pytest.approx(0.1)
                else:
                    assert actual["value"] is None

    def test_extrapolation_with_multiaxis(self):
        event_counts = [6, 0, 6, 3, 0, 3]
        spans = []
        for hour, count in enumerate(event_counts):
            spans.extend(
                [
                    self.create_span(
                        {
                            "description": "foo",
                            "sentry_tags": {"status": "success"},
                            "measurements": {"client_sample_rate": {"value": 0.1}},
                        },
                        duration=count,
                        start_ts=self.day_ago + timedelta(hours=hour, minutes=minute),
                    )
                    for minute in range(count)
                ],
            )
        self.store_spans(spans, is_eap=self.is_eap)

        response = self._do_request(
            data={
                "start": self.day_ago,
                "end": self.day_ago + timedelta(hours=6),
                "interval": "1h",
                "yAxis": ["count()", "p95()"],
                "project": self.project.id,
                "dataset": self.dataset,
            },
        )
        assert response.status_code == 200, response.content
        count_data = response.data["count()"]["data"]
        p95_data = response.data["p95()"]["data"]
        assert len(count_data) == len(p95_data) == 6

        count_rows = count_data[0:6]
        for test in zip(event_counts, count_rows):
            assert test[1][1][0]["count"] == test[0] * 10

        for column in ["count()", "p95()"]:
            accuracy = response.data[column]["meta"]["accuracy"]
            confidence = accuracy["confidence"]
            sample_count = accuracy["sampleCount"]
            sample_rate = accuracy["samplingRate"]
            for expected, actual in zip(event_counts, confidence[0:6]):
                if expected != 0:
                    assert actual["value"] in ("high", "low")
                else:
                    assert actual["value"] is None

            old_confidence = response.data[column]["confidence"]
            for expected, actual in zip(event_counts, old_confidence[0:6]):
                if expected != 0:
                    assert actual[1][0]["count"] in ("high", "low")
                else:
                    assert actual[1][0]["count"] is None

            for expected, actual in zip(event_counts, sample_count[0:6]):
                assert actual["value"] == expected

            for expected, actual in zip(event_counts, sample_rate[0:6]):
                if expected != 0:
                    assert actual["value"] == pytest.approx(0.1)
                else:
                    assert actual["value"] is None

        p95_rows = p95_data[0:6]
        for test in zip(event_counts, p95_rows):
            assert test[1][1][0]["count"] == test[0]

    def test_top_events_with_extrapolation(self):
        self.store_spans(
            [
                self.create_span(
                    {
                        "sentry_tags": {"transaction": "foo", "status": "success"},
                        "measurements": {"client_sample_rate": {"value": 0.1}},
                    },
                    start_ts=self.day_ago + timedelta(minutes=1),
                    duration=2000,
                ),
                self.create_span(
                    {
                        "sentry_tags": {"transaction": "bar", "status": "success"},
                        "measurements": {"client_sample_rate": {"value": 0.1}},
                    },
                    start_ts=self.day_ago + timedelta(minutes=1),
                    duration=2000,
                ),
                self.create_span(
                    {
                        "segment_name": "baz",
                        "sentry_tags": {"status": "success"},
                        "measurements": {"client_sample_rate": {"value": 0.1}},
                    },
                    start_ts=self.day_ago + timedelta(minutes=1),
                ),
            ],
            is_eap=self.is_eap,
        )
        event_counts = [0, 1, 0, 0, 0, 0]

        response = self._do_request(
            data={
                "start": self.day_ago,
                "end": self.day_ago + timedelta(minutes=6),
                "interval": "1m",
                "yAxis": "count()",
                "field": ["transaction", "sum(span.self_time)"],
                "orderby": ["-sum_span_self_time"],
                "project": self.project.id,
                "dataset": self.dataset,
                "excludeOther": 0,
                "topEvents": 2,
            },
        )
        assert response.status_code == 200, response.content
        assert "Other" in response.data
        assert "foo" in response.data
        assert "bar" in response.data
        assert len(response.data["Other"]["data"]) == 6
        for key in ["Other", "foo", "bar"]:
            rows = response.data[key]["data"][0:6]
            for expected, result in zip(event_counts, rows):
                assert result[1][0]["count"] == expected * 10, key

            meta = response.data[key]["meta"]
            accuracy = meta["accuracy"]
            confidence = accuracy["confidence"]
            sample_count = accuracy["sampleCount"]
            sample_rate = accuracy["samplingRate"]
            for expected, actual in zip(event_counts, confidence[0:6]):
                if expected != 0:
                    assert actual["value"] == "low"
                else:
                    assert actual["value"] is None

            for expected, actual in zip(event_counts, sample_count[0:6]):
                assert actual["value"] == expected

            for expected, actual in zip(event_counts, sample_rate[0:6]):
                if expected != 0:
                    assert actual["value"] == pytest.approx(0.1)
                else:
                    assert actual["value"] is None
            assert response.data["Other"]["meta"]["dataset"] == self.dataset

    def test_comparison_delta(self):
        event_counts = [6, 0, 6, 4, 0, 4]
        spans = []
        for current_period in [True, False]:
            for hour, count in enumerate(event_counts):
                count = count if current_period else int(count / 2)
                spans.extend(
                    [
                        self.create_span(
                            {"description": "foo", "sentry_tags": {"status": "success"}},
                            start_ts=(
                                self.day_ago + timedelta(hours=hour, minutes=minute)
                                if current_period
                                else self.two_days_ago + timedelta(hours=hour, minutes=minute)
                            ),
                        )
                        for minute in range(count)
                    ],
                )
        self.store_spans(spans, is_eap=self.is_eap)

        response = self._do_request(
            data={
                "start": self.day_ago,
                "end": self.day_ago + timedelta(days=1),
                "interval": "1h",
                "yAxis": "count()",
                "project": self.project.id,
                "dataset": self.dataset,
                "comparisonDelta": 24 * 60 * 60,
            },
        )
        assert response.status_code == 200, response.content
        data = response.data["data"]
        assert len(data) == 24
        assert response.data["meta"]["dataset"] == self.dataset

        rows = data[0:6]
        for test in zip(event_counts, rows):
            assert test[1][1][0]["count"] == test[0]
            assert test[1][1][0]["comparisonCount"] == test[0] / 2

    def test_comparison_delta_with_empty_comparison_values(self):
        event_counts = [6, 0, 6, 4, 0, 4]
        spans = []
        for hour, count in enumerate(event_counts):
            spans.extend(
                [
                    self.create_span(
                        {"description": "foo", "sentry_tags": {"status": "success"}},
                        start_ts=self.day_ago + timedelta(hours=hour, minutes=minute),
                    )
                    for minute in range(count)
                ],
            )
        self.store_spans(spans, is_eap=self.is_eap)

        response = self._do_request(
            data={
                "start": self.day_ago,
                "end": self.day_ago + timedelta(days=1),
                "interval": "1h",
                "yAxis": "count()",
                "project": self.project.id,
                "dataset": self.dataset,
                "comparisonDelta": 24 * 60 * 60,
            },
        )
        assert response.status_code == 200, response.content
        data = response.data["data"]
        assert len(data) == 24
        assert response.data["meta"]["dataset"] == self.dataset

        rows = data[0:6]
        for test in zip(event_counts, rows):
            assert test[1][1][0]["count"] == test[0]
            assert test[1][1][0]["comparisonCount"] == 0

    def test_throughput_epm_hour_rollup(self):
        # Each of these denotes how many events to create in each hour
        event_counts = [6, 0, 6, 3, 0, 3]
        spans = []
        for hour, count in enumerate(event_counts):
            spans.extend(
                [
                    self.create_span(
                        {"description": "foo", "sentry_tags": {"status": "success"}},
                        start_ts=self.day_ago + timedelta(hours=hour, minutes=minute),
                    )
                    for minute in range(count)
                ]
            )
        self.store_spans(spans, is_eap=self.is_eap)

        response = self._do_request(
            data={
                "start": self.day_ago,
                "end": self.day_ago + timedelta(hours=6),
                "interval": "1h",
                "yAxis": "epm()",
                "project": self.project.id,
                "dataset": self.dataset,
                "transformAliasToInputFormat": 1,
            },
        )
        assert response.status_code == 200, response.content
        data = response.data["data"]
        assert len(data) == 6
        assert response.data["meta"]["dataset"] == self.dataset

        rows = data[0:6]
        for test in zip(event_counts, rows):
            self.assertAlmostEqual(test[1][1][0]["count"], test[0] / (3600.0 / 60.0))

    def test_throughput_epm_day_rollup(self):
        # Each of these denotes how many events to create in each minute
        event_counts = [6, 0, 6, 3, 0, 3]
        spans = []
        for hour, count in enumerate(event_counts):
            spans.extend(
                [
                    self.create_span(
                        {"description": "foo", "sentry_tags": {"status": "success"}},
                        start_ts=self.two_days_ago + timedelta(hours=hour, minutes=minute),
                    )
                    for minute in range(count)
                ]
            )
        self.store_spans(spans, is_eap=self.is_eap)

        response = self._do_request(
            data={
                "start": self.two_days_ago,
                "end": self.day_ago,
                "interval": "24h",
                "yAxis": "epm()",
                "project": self.project.id,
                "dataset": self.dataset,
                "transformAliasToInputFormat": 1,
            },
        )
        assert response.status_code == 200, response.content
        data = response.data["data"]
        assert response.data["meta"]["dataset"] == self.dataset
        self.assertAlmostEqual(data[0][1][0]["count"], sum(event_counts) / (86400.0 / 60.0))

    def test_throughput_epm_hour_rollup_offset_of_hour(self):
        # Each of these denotes how many events to create in each hour
        event_counts = [6, 0, 6, 3, 0, 3]
        spans = []
        for hour, count in enumerate(event_counts):
            spans.extend(
                [
                    self.create_span(
                        {"description": "foo", "sentry_tags": {"status": "success"}},
                        start_ts=self.day_ago + timedelta(hours=hour, minutes=minute + 30),
                    )
                    for minute in range(count)
                ],
            )
        self.store_spans(spans, is_eap=self.is_eap)

        response = self._do_request(
            data={
                "start": self.day_ago + timedelta(minutes=30),
                "end": self.day_ago + timedelta(hours=6, minutes=30),
                "interval": "1h",
                "yAxis": "epm()",
                "project": self.project.id,
                "dataset": self.dataset,
                "transformAliasToInputFormat": 1,
            },
        )
        assert response.status_code == 200, response.content
        data = response.data["data"]
        meta = response.data["meta"]
        assert len(data) == 6
        assert meta["dataset"] == self.dataset

        rows = data[0:6]
        for test in zip(event_counts, rows):
            self.assertAlmostEqual(test[1][1][0]["count"], test[0] / (3600.0 / 60.0))

        assert meta["units"] == {"epm()": "1/minute"}
        assert meta["fields"] == {"epm()": "rate"}

    @pytest.mark.xfail(reason="epm not implemented yet")
    def test_throughput_eps_minute_rollup(self):
        super().test_throughput_eps_minute_rollup()

    def test_invalid_intervals(self):
        response = self._do_request(
            data={
                "start": self.day_ago,
                "end": self.day_ago + timedelta(minutes=6),
                "interval": "1m",
                "yAxis": "count()",
                "field": ["transaction", "sum(span.self_time)"],
                "orderby": ["-sum_span_self_time"],
                "project": self.project.id,
                "dataset": self.dataset,
                "excludeOther": 0,
                "topEvents": 2,
            },
        )
        assert response.status_code == 200, response.content
        response = self._do_request(
            data={
                "start": self.day_ago,
                "end": self.day_ago + timedelta(minutes=6),
                "interval": "20s",
                "yAxis": "count()",
                "field": ["transaction", "sum(span.self_time)"],
                "orderby": ["-sum_span_self_time"],
                "project": self.project.id,
                "dataset": self.dataset,
                "excludeOther": 0,
                "topEvents": 2,
            },
        )
        assert response.status_code == 400, response.content

    def test_handle_nans_from_snuba_top_n(self):
        super().test_handle_nans_from_snuba_top_n()

    def test_project_filters(self):
        event_counts = [6, 0, 6, 3, 0, 3]
        spans = []
        for hour, count in enumerate(event_counts):
            spans.extend(
                [
                    self.create_span(
                        {"description": "foo", "sentry_tags": {"status": "success"}},
                        start_ts=self.day_ago + timedelta(hours=hour, minutes=minute),
                    )
                    for minute in range(count)
                ],
            )
        self.store_spans(spans, is_eap=self.is_eap)

        for querystring in [f"project:{self.project.slug}", f"project:[{self.project.slug}]"]:
            response = self._do_request(
                data={
                    "start": self.day_ago,
                    "end": self.day_ago + timedelta(hours=6),
                    "interval": "1h",
                    "yAxis": "count()",
                    "query": querystring,
                    "project": self.project.id,
                    "dataset": self.dataset,
                },
            )
            assert response.status_code == 200, response.content
            data = response.data["data"]
            assert len(data) == 6
            assert response.data["meta"]["dataset"] == self.dataset

            rows = data[0:6]
            for test in zip(event_counts, rows):
                assert test[1][1][0]["count"] == test[0]

    def test_nonexistent_project_filter(self):
        response = self._do_request(
            data={
                "start": self.day_ago,
                "end": self.day_ago + timedelta(hours=6),
                "interval": "1h",
                "yAxis": "count()",
                "query": "project:foobar",
                "project": self.project.id,
                "dataset": self.dataset,
            },
        )
        assert response.status_code == 400, response.content
        assert "Unknown value foobar" in response.data["detail"]

    def test_device_class_filter(self):
        event_counts = [6, 0, 6, 3, 0, 3]
        spans = []
        for hour, count in enumerate(event_counts):
            spans.extend(
                [
                    self.create_span(
                        {
                            "description": "foo",
                            "sentry_tags": {"status": "success", "device.class": "1"},
                        },
                        start_ts=self.day_ago + timedelta(hours=hour, minutes=minute),
                    )
                    for minute in range(count)
                ],
            )
        self.store_spans(spans, is_eap=self.is_eap)

        for querystring in ["device.class:low", "device.class:[low,medium]"]:
            response = self._do_request(
                data={
                    "start": self.day_ago,
                    "end": self.day_ago + timedelta(hours=6),
                    "interval": "1h",
                    "yAxis": "count()",
                    "query": querystring,
                    "project": self.project.id,
                    "dataset": self.dataset,
                },
            )
            assert response.status_code == 200, response.content
            data = response.data["data"]
            assert len(data) == 6
            assert response.data["meta"]["dataset"] == self.dataset

            rows = data[0:6]
            for test in zip(event_counts, rows):
                assert test[1][1][0]["count"] == test[0]

    def test_top_events_filters_out_groupby_even_when_its_just_one_row(self):
        self.store_spans(
            [
                self.create_span(
                    {"sentry_tags": {"transaction": "foo", "status": "success"}},
                    start_ts=self.day_ago + timedelta(minutes=1),
                    duration=2000,
                ),
                self.create_span(
                    {"sentry_tags": {"transaction": "foo", "status": "success"}},
                    start_ts=self.day_ago + timedelta(minutes=1),
                    duration=2000,
                ),
                self.create_span(
                    {"sentry_tags": {"transaction": "foo", "status": "success"}},
                    start_ts=self.day_ago + timedelta(minutes=1),
                ),
                self.create_span(
                    {"sentry_tags": {"transaction": "foo", "status": "success"}},
                    start_ts=self.day_ago + timedelta(minutes=1),
                ),
            ],
            is_eap=self.is_eap,
        )

        response = self._do_request(
            data={
                "start": self.day_ago,
                "end": self.day_ago + timedelta(minutes=6),
                "interval": "1m",
                "yAxis": "count(span.self_time)",
                "field": ["transaction", "count(span.self_time)"],
                "query": "count(span.self_time):>4",
                "orderby": ["-count_span_self_time"],
                "project": self.project.id,
                "dataset": self.dataset,
                "excludeOther": 0,
                "topEvents": 5,
            },
        )
        assert response.status_code == 200, response.content
        assert len(response.data) == 0

    def test_interval_larger_than_period_uses_default_period(self):
        response = self._do_request(
            data={
                "start": self.day_ago,
                "end": self.day_ago + timedelta(hours=6),
                "interval": "12h",
                "yAxis": "count()",
                "project": self.project.id,
                "dataset": self.dataset,
            },
        )
        assert response.status_code == 200, response.content
        data = response.data["data"]
        assert len(data) == 73
        assert response.data["meta"]["dataset"] == self.dataset

    def test_cache_miss_rate(self):
        self.store_spans(
            [
                self.create_span(
                    {
                        "data": {"cache.hit": False},
                    },
                    start_ts=self.day_ago + timedelta(minutes=1),
                ),
                self.create_span(
                    {
                        "data": {"cache.hit": True},
                    },
                    start_ts=self.day_ago + timedelta(minutes=2),
                ),
                self.create_span(
                    {
                        "data": {"cache.hit": False},
                    },
                    start_ts=self.day_ago + timedelta(minutes=2),
                ),
                self.create_span(
                    {
                        "data": {"cache.hit": True},
                    },
                    start_ts=self.day_ago + timedelta(minutes=2),
                ),
                self.create_span(
                    {
                        "data": {"cache.hit": True},
                    },
                    start_ts=self.day_ago + timedelta(minutes=2),
                ),
            ],
            is_eap=self.is_eap,
        )

        response = self._do_request(
            data={
                "start": self.day_ago,
                "end": self.day_ago + timedelta(minutes=3),
                "interval": "1m",
                "yAxis": "cache_miss_rate()",
                "project": self.project.id,
                "dataset": self.dataset,
            },
        )
        assert response.status_code == 200, response.content
        data = response.data["data"]
        assert len(data) == 3

        assert data[0][1][0]["count"] == 0.0
        assert data[1][1][0]["count"] == 1.0
        assert data[2][1][0]["count"] == 0.25
        assert response.data["meta"]["dataset"] == self.dataset

    def test_trace_status_rate(self):
        self.store_spans(
            [
                self.create_span(
                    {"sentry_tags": {"trace.status": "ok"}},
                    start_ts=self.day_ago + timedelta(minutes=1),
                ),
                self.create_span(
                    {"sentry_tags": {"trace.status": "unauthenticated"}},
                    start_ts=self.day_ago + timedelta(minutes=1),
                ),
                self.create_span(
                    {"sentry_tags": {"trace.status": "ok"}},
                    start_ts=self.day_ago + timedelta(minutes=2),
                ),
                self.create_span(
                    {"sentry_tags": {"trace.status": "ok"}},
                    start_ts=self.day_ago + timedelta(minutes=2),
                ),
                self.create_span(
                    {"sentry_tags": {"trace.status": "unknown"}},
                    start_ts=self.day_ago + timedelta(minutes=2),
                ),
                self.create_span(
                    {"sentry_tags": {"trace.status": "ok"}},
                    start_ts=self.day_ago + timedelta(minutes=2),
                ),
            ],
            is_eap=self.is_eap,
        )

        response = self._do_request(
            data={
                "start": self.day_ago,
                "end": self.day_ago + timedelta(minutes=3),
                "interval": "1m",
                "yAxis": "trace_status_rate(ok)",
                "project": self.project.id,
                "dataset": self.dataset,
            },
        )
        assert response.status_code == 200, response.content
        data = response.data["data"]
        assert len(data) == 3

        assert data[0][1][0]["count"] == 0.0
        assert data[1][1][0]["count"] == 0.5
        assert data[2][1][0]["count"] == 0.75
        assert response.data["meta"]["dataset"] == self.dataset

    def test_count_op(self):
        self.store_spans(
            [
                self.create_span(
                    {"op": "queue.process", "sentry_tags": {"op": "queue.publish"}},
                    start_ts=self.day_ago + timedelta(minutes=1),
                ),
                self.create_span(
                    {"op": "queue.process", "sentry_tags": {"op": "queue.publish"}},
                    start_ts=self.day_ago + timedelta(minutes=1),
                ),
                self.create_span(
                    {"op": "queue.publish", "sentry_tags": {"op": "queue.publish"}},
                    start_ts=self.day_ago + timedelta(minutes=2),
                ),
            ],
            is_eap=self.is_eap,
        )

        response = self._do_request(
            data={
                "start": self.day_ago,
                "end": self.day_ago + timedelta(minutes=3),
                "interval": "1m",
                "yAxis": "count_op(queue.publish)",
                "project": self.project.id,
                "dataset": self.dataset,
            },
        )
        assert response.status_code == 200, response.content
        data = response.data["data"]
        assert len(data) == 3

        assert data[0][1][0]["count"] == 0.0
        assert data[1][1][0]["count"] == 2.0
        assert data[2][1][0]["count"] == 1.0
        assert response.data["meta"]["dataset"] == self.dataset

    def test_top_events_with_escape_characters(self):
        key = "test\\n*"
        key2 = "test\\n\\*"
        self.store_spans(
            [
                self.create_span(
                    {
                        "sentry_tags": {"transaction": key, "status": "success"},
                        "tags": {"foo": key},
                    },
                    start_ts=self.day_ago + timedelta(minutes=1),
                    duration=2000,
                ),
                self.create_span(
                    {
                        "sentry_tags": {"transaction": key, "status": "success"},
                        "tags": {"foo": key2},
                    },
                    start_ts=self.day_ago + timedelta(minutes=1),
                    duration=2000,
                ),
            ],
            is_eap=self.is_eap,
        )

        response = self._do_request(
            data={
                "start": self.day_ago,
                "end": self.day_ago + timedelta(minutes=6),
                "interval": "1m",
                "yAxis": "count()",
                "field": ["foo", "sum(span.self_time)"],
                "orderby": ["-sum_span_self_time"],
                "project": self.project.id,
                "dataset": self.dataset,
                "excludeOther": 0,
                "topEvents": 2,
            },
        )
        assert response.status_code == 200, response.content
        for response_key in [key, key2]:
            assert response_key in response.data
            assert len(response.data[response_key]["data"]) == 6, response_key
            rows = response.data[response_key]["data"][0:6]
            for expected, result in zip([0, 1, 0, 0, 0, 0], rows):
                assert result[1][0]["count"] == expected, response_key

    def test_time_spent_percentage_timeseries_fails(self):
        response = self._do_request(
            data={
                "start": self.day_ago,
                "end": self.day_ago + timedelta(minutes=3),
                "interval": "1m",
                "yAxis": "time_spent_percentage(span.self_time)",
                "project": self.project.id,
                "dataset": self.dataset,
            },
        )

        assert response.status_code == 400, response.content
        assert (
            "The Function Time_Spent_Percentage Is Not Allowed For This Query"
            in response.data["detail"].title()
        )

    def test_module_alias(self):
        self.store_spans(
            [
                self.create_span(
                    {
                        "op": "http.client",
                        "description": "GET /app/index",
                        "sentry_tags": {
                            "description": "GET /app/index",
                            "category": "http",
                            "op": "http.client",
                            "transaction": "my-transaction",
                        },
                    },
                    start_ts=self.day_ago + timedelta(minutes=1),
                ),
            ],
            is_eap=self.is_eap,
        )

        response = self._do_request(
            data={
                "start": self.day_ago,
                "end": self.day_ago + timedelta(minutes=3),
                "interval": "1m",
                "query": "span.module:http",
                "yAxis": "count()",
                "project": self.project.id,
                "dataset": self.dataset,
            },
        )
        assert response.status_code == 200, response.content
        data = response.data["data"]
        assert len(data) == 3
        assert data[0][1][0]["count"] == 0.0
        assert data[1][1][0]["count"] == 1.0
        assert data[2][1][0]["count"] == 0.0
        assert response.data["meta"]["dataset"] == self.dataset

    def test_module_alias_multi_value(self):
        self.store_spans(
            [
                self.create_span(
                    {
                        "op": "http.client",
                        "description": "GET /app/index",
                        "sentry_tags": {
                            "description": "GET /app/index",
                            "category": "http",
                            "op": "http.client",
                            "transaction": "my-transaction",
                        },
                    },
                    start_ts=self.day_ago + timedelta(minutes=1),
                ),
                self.create_span(
                    {
                        "op": "cache.get",
                        "description": "get user cache",
                        "sentry_tags": {
                            "description": "get user cache",
                            "category": "cache",
                            "op": "cache.get",
                            "transaction": "my-transaction",
                        },
                    },
                    start_ts=self.day_ago + timedelta(minutes=1),
                ),
            ],
            is_eap=self.is_eap,
        )

        response = self._do_request(
            data={
                "start": self.day_ago,
                "end": self.day_ago + timedelta(minutes=3),
                "interval": "1m",
                "query": "span.module:[http,cache]",
                "yAxis": "count()",
                "project": self.project.id,
                "dataset": self.dataset,
            },
        )
        assert response.status_code == 200, response.content
        data = response.data["data"]
        assert len(data) == 3
        assert data[0][1][0]["count"] == 0.0
        assert data[1][1][0]["count"] == 2.0
        assert data[2][1][0]["count"] == 0.0
        assert response.data["meta"]["dataset"] == self.dataset

<<<<<<< HEAD
=======
    def test_http_response_rate(self):
        self.store_spans(
            [
                self.create_span(
                    {"description": "description 1", "sentry_tags": {"status_code": "500"}},
                    start_ts=self.day_ago + timedelta(minutes=1),
                ),
                self.create_span(
                    {"description": "description 1", "sentry_tags": {"status_code": "400"}},
                    start_ts=self.day_ago + timedelta(minutes=1),
                ),
                self.create_span(
                    {"description": "description 2", "sentry_tags": {"status_code": "500"}},
                    start_ts=self.day_ago + timedelta(minutes=2),
                ),
                self.create_span(
                    {"description": "description 2", "sentry_tags": {"status_code": "500"}},
                    start_ts=self.day_ago + timedelta(minutes=2),
                ),
                self.create_span(
                    {"description": "description 2", "sentry_tags": {"status_code": "500"}},
                    start_ts=self.day_ago + timedelta(minutes=2),
                ),
                self.create_span(
                    {"description": "description 2", "sentry_tags": {"status_code": "400"}},
                    start_ts=self.day_ago + timedelta(minutes=2),
                ),
            ],
            is_eap=self.is_eap,
        )

        response = self._do_request(
            data={
                "start": self.day_ago,
                "end": self.day_ago + timedelta(minutes=4),
                "interval": "1m",
                "query": "",
                "yAxis": ["http_response_rate(5)"],
                "project": self.project.id,
                "dataset": self.dataset,
            },
        )
        assert response.status_code == 200, response.content
        data = response.data

        assert data["data"][0][1][0]["count"] == 0.0
        assert data["data"][1][1][0]["count"] == 0.5
        assert data["data"][2][1][0]["count"] == 0.75

    @pytest.mark.xfail(
        reason="raw sql is is not querying for 5xx's, https://github.com/getsentry/eap-planning/issues/242"
    )
    def test_http_response_rate_multiple_series(self):
        self.store_spans(
            [
                self.create_span(
                    {"description": "description 1", "sentry_tags": {"status_code": "500"}},
                    start_ts=self.day_ago + timedelta(minutes=1),
                ),
                self.create_span(
                    {"description": "description 1", "sentry_tags": {"status_code": "400"}},
                    start_ts=self.day_ago + timedelta(minutes=1),
                ),
                self.create_span(
                    {"description": "description 2", "sentry_tags": {"status_code": "500"}},
                    start_ts=self.day_ago + timedelta(minutes=2),
                ),
                self.create_span(
                    {"description": "description 2", "sentry_tags": {"status_code": "500"}},
                    start_ts=self.day_ago + timedelta(minutes=2),
                ),
                self.create_span(
                    {"description": "description 2", "sentry_tags": {"status_code": "500"}},
                    start_ts=self.day_ago + timedelta(minutes=2),
                ),
                self.create_span(
                    {"description": "description 2", "sentry_tags": {"status_code": "400"}},
                    start_ts=self.day_ago + timedelta(minutes=2),
                ),
            ],
            is_eap=self.is_eap,
        )

        response = self._do_request(
            data={
                "start": self.day_ago,
                "end": self.day_ago + timedelta(minutes=4),
                "interval": "1m",
                "query": "",
                "yAxis": ["http_response_rate(4)", "http_response_rate(5)"],
                "project": self.project.id,
                "dataset": self.dataset,
            },
        )
        assert response.status_code == 200, response.content
        data = response.data

        assert data["http_response_rate(4)"]["data"][0][1][0]["count"] == 0.0
        assert data["http_response_rate(4)"]["data"][1][1][0]["count"] == 0.5
        assert data["http_response_rate(4)"]["data"][2][1][0]["count"] == 0.25

        assert data["http_response_rate(5)"]["data"][0][1][0]["count"] == 0.0
        assert data["http_response_rate(5)"]["data"][1][1][0]["count"] == 0.5
        assert data["http_response_rate(5)"]["data"][2][1][0]["count"] == 0.75

    @pytest.mark.xfail(reason="https://github.com/getsentry/eap-planning/issues/237")
>>>>>>> a5f3221e
    def test_downsampling_single_series(self):
        span = self.create_span(
            {"description": "foo", "sentry_tags": {"status": "success"}},
            start_ts=self.day_ago + timedelta(minutes=1),
        )
        span["span_id"] = KNOWN_PREFLIGHT_ID
        span2 = self.create_span(
            {"description": "zoo", "sentry_tags": {"status": "success"}},
            start_ts=self.day_ago + timedelta(minutes=1),
        )
        span2["span_id"] = "b" * 16
        self.store_spans(
            [span, span2],
            is_eap=self.is_eap,
        )
        response = self._do_request(
            data={
                "start": self.day_ago,
                "end": self.day_ago + timedelta(minutes=3),
                "interval": "1m",
                "yAxis": "count()",
                "project": self.project.id,
                "dataset": self.dataset,
                "sampling": "PREFLIGHT",
            },
        )

        assert response.status_code == 200, response.content
        data = response.data["data"]
        assert len(data) == 3
        assert data[0][1][0]["count"] == 0
        assert data[1][1][0]["count"] == 512  # The preflight table is 1/512 of the full table
        assert data[2][1][0]["count"] == 0
        assert response.data["meta"]["dataset"] == self.dataset
        assert response.data["meta"]["dataScanned"] == "partial"

        response = self._do_request(
            data={
                "start": self.day_ago,
                "end": self.day_ago + timedelta(minutes=3),
                "interval": "1m",
                "yAxis": "count()",
                "project": self.project.id,
                "dataset": self.dataset,
                "sampling": "BEST_EFFORT",
            },
        )

        assert response.status_code == 200, response.content
        data = response.data["data"]
        assert len(data) == 3
        assert data[0][1][0]["count"] == 0
        assert data[1][1][0]["count"] == 2
        assert data[2][1][0]["count"] == 0
        assert response.data["meta"]["dataset"] == self.dataset
        assert response.data["meta"]["dataScanned"] == "full"

    def test_downsampling_top_events(self):
        span = self.create_span(
            {"description": "foo", "sentry_tags": {"status": "success"}},
            duration=100,
            start_ts=self.day_ago + timedelta(minutes=1),
        )
        span["span_id"] = KNOWN_PREFLIGHT_ID
        span2 = self.create_span(
            {"description": "zoo", "sentry_tags": {"status": "failure"}},
            duration=10,
            start_ts=self.day_ago + timedelta(minutes=1),
        )
        span2["span_id"] = "b" * 16
        self.store_spans(
            [span, span2],
            is_eap=self.is_eap,
        )
        response = self._do_request(
            data={
                "start": self.day_ago,
                "end": self.day_ago + timedelta(minutes=3),
                "interval": "1m",
                "field": ["span.description", "sum(span.self_time)"],
                "orderby": ["-sum(span.self_time)"],
                "topEvents": 1,
                "yAxis": "count()",
                "project": self.project.id,
                "dataset": self.dataset,
                "sampling": "PREFLIGHT",
            },
        )

        assert "foo" in response.data
        assert "Other" not in response.data

        rows = response.data["foo"]["data"][0:6]
        for expected, result in zip([0, 512, 0], rows):
            assert result[1][0]["count"] == expected

        response = self._do_request(
            data={
                "start": self.day_ago,
                "end": self.day_ago + timedelta(minutes=3),
                "interval": "1m",
                "field": ["span.description", "sum(span.self_time)"],
                "orderby": ["-sum(span.self_time)"],
                "topEvents": 1,
                "yAxis": "count()",
                "project": self.project.id,
                "dataset": self.dataset,
                "sampling": "BEST_EFFORT",
            },
        )

        assert "foo" in response.data
        assert "Other" in response.data

        rows = response.data["foo"]["data"][0:6]
        for expected, result in zip([0, 1, 0], rows):
            assert result[1][0]["count"] == expected<|MERGE_RESOLUTION|>--- conflicted
+++ resolved
@@ -1678,8 +1678,6 @@
         assert data[2][1][0]["count"] == 0.0
         assert response.data["meta"]["dataset"] == self.dataset
 
-<<<<<<< HEAD
-=======
     def test_http_response_rate(self):
         self.store_spans(
             [
@@ -1785,8 +1783,6 @@
         assert data["http_response_rate(5)"]["data"][1][1][0]["count"] == 0.5
         assert data["http_response_rate(5)"]["data"][2][1][0]["count"] == 0.75
 
-    @pytest.mark.xfail(reason="https://github.com/getsentry/eap-planning/issues/237")
->>>>>>> a5f3221e
     def test_downsampling_single_series(self):
         span = self.create_span(
             {"description": "foo", "sentry_tags": {"status": "success"}},
