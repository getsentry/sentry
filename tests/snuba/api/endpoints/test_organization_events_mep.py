from __future__ import annotations

from typing import Any
from unittest import mock

import pytest
from django.urls import reverse

from sentry.api.bases.organization_events import DATASET_OPTIONS
from sentry.discover.models import TeamKeyTransaction
from sentry.models.projectteam import ProjectTeam
from sentry.models.transaction_threshold import (
    ProjectTransactionThreshold,
    ProjectTransactionThresholdOverride,
    TransactionMetric,
)
from sentry.search.events import constants
from sentry.search.utils import map_device_class_level
from sentry.snuba.metrics.extraction import MetricSpecType, OnDemandMetricSpec
from sentry.snuba.metrics.naming_layer.mri import TransactionMRI
from sentry.snuba.metrics.naming_layer.public import TransactionMetricKey
from sentry.testutils.cases import MetricsEnhancedPerformanceTestCase
from sentry.testutils.helpers.datetime import before_now, iso_format
from sentry.testutils.silo import region_silo_test
from sentry.utils.samples import load_data

pytestmark = pytest.mark.sentry_metrics


@region_silo_test
class OrganizationEventsMetricsEnhancedPerformanceEndpointTest(MetricsEnhancedPerformanceTestCase):
    viewname = "sentry-api-0-organization-events"

    # Poor intentionally omitted for test_measurement_rating_that_does_not_exist
    METRIC_STRINGS = [
        "foo_transaction",
        "bar_transaction",
        "baz_transaction",
        "staging",
        "measurement_rating",
        "good",
        "meh",
        "d:transactions/measurements.something_custom@millisecond",
        "d:transactions/measurements.runtime@hour",
        "d:transactions/measurements.bytes_transfered@byte",
        "d:transactions/measurements.datacenter_memory@petabyte",
        "d:transactions/measurements.custom.kilobyte@kilobyte",
        "d:transactions/measurements.longtaskcount@none",
        "d:transactions/measurements.percent@ratio",
        "d:transactions/measurements.custom_type@somethingcustom",
    ]

    def setUp(self):
        super().setUp()
        self.min_ago = before_now(minutes=1)
        self.two_min_ago = before_now(minutes=2)
        self.transaction_data = load_data("transaction", timestamp=before_now(minutes=1))
        self.features = {
            "organizations:performance-use-metrics": True,
        }

    def do_request(self, query, features=None):
        if features is None:
            features = {"organizations:discover-basic": True}
        features.update(self.features)
        self.login_as(user=self.user)
        url = reverse(
            self.viewname,
            kwargs={"organization_slug": self.organization.slug},
        )
        with self.feature(features):
            return self.client.get(url, query, format="json")

    def test_no_projects(self):
        response = self.do_request(
            {
                "dataset": "metricsEnhanced",
            }
        )

        assert response.status_code == 200, response.content

    def test_invalid_dataset(self):
        response = self.do_request(
            {
                "dataset": "aFakeDataset",
                "project": self.project.id,
            }
        )

        assert response.status_code == 400, response.content
        assert (
            response.data["detail"]
            == f"dataset must be one of: {', '.join([key for key in DATASET_OPTIONS.keys()])}"
        )

    def test_out_of_retention(self):
        self.create_project()
        with self.options({"system.event-retention-days": 10}):
            query = {
                "field": ["id", "timestamp"],
                "orderby": ["-timestamp", "-id"],
                "query": "event.type:transaction",
                "start": iso_format(before_now(days=20)),
                "end": iso_format(before_now(days=15)),
                "dataset": "metricsEnhanced",
            }
            response = self.do_request(query)
        assert response.status_code == 400, response.content
        assert response.data["detail"] == "Invalid date range. Please try a more recent date range."

    def test_invalid_search_terms(self):
        response = self.do_request(
            {
                "field": ["epm()"],
                "query": "hi \n there",
                "project": self.project.id,
                "dataset": "metricsEnhanced",
            }
        )
        assert response.status_code == 400, response.content
        assert (
            response.data["detail"]
            == "Parse error at 'hi \n ther' (column 4). This is commonly caused by unmatched parentheses. Enclose any text in double quotes."
        )

    def test_percentile_with_no_data(self):
        response = self.do_request(
            {
                "field": ["p50()"],
                "query": "",
                "project": self.project.id,
                "dataset": "metricsEnhanced",
            }
        )
        assert response.status_code == 200, response.content
        data = response.data["data"]
        assert len(data) == 1
        assert data[0]["p50()"] == 0

    def test_project_name(self):
        self.store_transaction_metric(
            1,
            tags={"environment": "staging"},
            timestamp=self.min_ago,
        )

        response = self.do_request(
            {
                "field": ["project.name", "environment", "epm()"],
                "query": "event.type:transaction",
                "dataset": "metricsEnhanced",
                "per_page": 50,
            }
        )
        assert response.status_code == 200, response.content
        assert len(response.data["data"]) == 1
        data = response.data["data"]
        meta = response.data["meta"]
        field_meta = meta["fields"]

        assert data[0]["project.name"] == self.project.slug
        assert "project.id" not in data[0]
        assert data[0]["environment"] == "staging"

        assert meta["isMetricsData"]
        assert field_meta["project.name"] == "string"
        assert field_meta["environment"] == "string"
        assert field_meta["epm()"] == "rate"

    def test_project_id(self):
        self.store_transaction_metric(
            1,
            tags={"environment": "staging"},
            timestamp=self.min_ago,
        )

        response = self.do_request(
            {
                "field": ["project_id", "environment", "epm()"],
                "query": "event.type:transaction",
                "dataset": "metrics",
                "per_page": 50,
            }
        )
        assert response.status_code == 200, response.content
        assert len(response.data["data"]) == 1
        data = response.data["data"]
        meta = response.data["meta"]
        field_meta = meta["fields"]

        assert data[0]["project_id"] == self.project.id
        assert data[0]["environment"] == "staging"

        assert meta["isMetricsData"]
        assert field_meta["project_id"] == "integer"
        assert field_meta["environment"] == "string"
        assert field_meta["epm()"] == "rate"

    def test_project_dot_id(self):
        self.store_transaction_metric(
            1,
            tags={"environment": "staging"},
            timestamp=self.min_ago,
        )

        response = self.do_request(
            {
                "field": ["project.id", "environment", "epm()"],
                "query": "event.type:transaction",
                "dataset": "metrics",
                "per_page": 50,
            }
        )
        assert response.status_code == 200, response.content
        assert len(response.data["data"]) == 1
        data = response.data["data"]
        meta = response.data["meta"]
        field_meta = meta["fields"]

        assert data[0]["project.id"] == self.project.id
        assert data[0]["environment"] == "staging"

        assert meta["isMetricsData"]
        assert field_meta["project.id"] == "integer"
        assert field_meta["environment"] == "string"
        assert field_meta["epm()"] == "rate"

    def test_title_alias(self):
        """title is an alias to transaction name"""
        self.store_transaction_metric(
            1,
            tags={"transaction": "foo_transaction"},
            timestamp=self.min_ago,
        )

        response = self.do_request(
            {
                "field": ["title", "p50()"],
                "query": "event.type:transaction",
                "dataset": "metricsEnhanced",
                "per_page": 50,
            }
        )
        assert response.status_code == 200, response.content
        assert len(response.data["data"]) == 1
        data = response.data["data"]
        meta = response.data["meta"]
        field_meta = meta["fields"]

        assert data[0]["title"] == "foo_transaction"
        assert data[0]["p50()"] == 1

        assert meta["isMetricsData"]
        assert field_meta["title"] == "string"
        assert field_meta["p50()"] == "duration"

    def test_having_condition(self):
        self.store_transaction_metric(
            1,
            tags={"environment": "staging", "transaction": "foo_transaction"},
            timestamp=self.min_ago,
        )
        self.store_transaction_metric(
            # shouldn't show up
            100,
            tags={"environment": "staging", "transaction": "bar_transaction"},
            timestamp=self.min_ago,
        )

        response = self.do_request(
            {
                "field": ["transaction", "project", "p50(transaction.duration)"],
                "query": "event.type:transaction p50(transaction.duration):<50",
                "dataset": "metricsEnhanced",
                "per_page": 50,
            }
        )
        assert response.status_code == 200, response.content
        assert len(response.data["data"]) == 1
        data = response.data["data"]
        meta = response.data["meta"]
        field_meta = meta["fields"]

        assert data[0]["transaction"] == "foo_transaction"
        assert data[0]["project"] == self.project.slug
        assert data[0]["p50(transaction.duration)"] == 1

        assert meta["isMetricsData"]
        assert field_meta["transaction"] == "string"
        assert field_meta["project"] == "string"
        assert field_meta["p50(transaction.duration)"] == "duration"

    def test_having_condition_with_preventing_aggregates(self):
        self.store_transaction_metric(
            1,
            tags={"environment": "staging", "transaction": "foo_transaction"},
            timestamp=self.min_ago,
        )
        self.store_transaction_metric(
            100,
            tags={"environment": "staging", "transaction": "bar_transaction"},
            timestamp=self.min_ago,
        )

        response = self.do_request(
            {
                "field": ["transaction", "project", "p50(transaction.duration)"],
                "query": "event.type:transaction p50(transaction.duration):<50",
                "dataset": "metricsEnhanced",
                "preventMetricAggregates": "1",
                "per_page": 50,
            }
        )
        assert response.status_code == 200, response.content
        assert len(response.data["data"]) == 0
        meta = response.data["meta"]
        field_meta = meta["fields"]

        assert not meta["isMetricsData"]
        assert field_meta["transaction"] == "string"
        assert field_meta["project"] == "string"
        assert field_meta["p50(transaction.duration)"] == "duration"

    def test_having_condition_with_preventing_aggregate_metrics_only(self):
        """same as the previous test, but with the dataset on explicit metrics
        which should throw a 400 error instead"""
        response = self.do_request(
            {
                "field": ["transaction", "project", "p50(transaction.duration)"],
                "query": "event.type:transaction p50(transaction.duration):<50",
                "dataset": "metrics",
                "preventMetricAggregates": "1",
                "per_page": 50,
                "project": self.project.id,
            }
        )
        assert response.status_code == 400, response.content

    def test_having_condition_not_selected(self):
        self.store_transaction_metric(
            1,
            tags={"environment": "staging", "transaction": "foo_transaction"},
            timestamp=self.min_ago,
        )
        self.store_transaction_metric(
            # shouldn't show up
            100,
            tags={"environment": "staging", "transaction": "bar_transaction"},
            timestamp=self.min_ago,
        )

        response = self.do_request(
            {
                "field": ["transaction", "project", "p50(transaction.duration)"],
                "query": "event.type:transaction p75(transaction.duration):<50",
                "dataset": "metricsEnhanced",
                "per_page": 50,
            }
        )
        assert response.status_code == 200, response.content
        assert len(response.data["data"]) == 1
        data = response.data["data"]
        meta = response.data["meta"]
        field_meta = meta["fields"]

        assert data[0]["transaction"] == "foo_transaction"
        assert data[0]["project"] == self.project.slug
        assert data[0]["p50(transaction.duration)"] == 1

        assert meta["isMetricsData"]
        assert field_meta["transaction"] == "string"
        assert field_meta["project"] == "string"
        assert field_meta["p50(transaction.duration)"] == "duration"

    def test_non_metrics_tag_with_implicit_format(self):
        self.store_transaction_metric(
            1,
            tags={"environment": "staging", "transaction": "foo_transaction"},
            timestamp=self.min_ago,
        )

        response = self.do_request(
            {
                "field": ["test", "p50(transaction.duration)"],
                "query": "event.type:transaction",
                "dataset": "metricsEnhanced",
                "per_page": 50,
            }
        )
        assert response.status_code == 200, response.content
        assert len(response.data["data"]) == 0
        assert not response.data["meta"]["isMetricsData"]

    def test_non_metrics_tag_with_implicit_format_metrics_dataset(self):
        self.store_transaction_metric(
            1,
            tags={"environment": "staging", "transaction": "foo_transaction"},
            timestamp=self.min_ago,
        )

        response = self.do_request(
            {
                "field": ["test", "p50(transaction.duration)"],
                "query": "event.type:transaction",
                "dataset": "metrics",
                "per_page": 50,
            }
        )
        assert response.status_code == 400, response.content

    def test_performance_homepage_query(self):
        self.store_transaction_metric(
            1,
            tags={
                "transaction": "foo_transaction",
                constants.METRIC_SATISFACTION_TAG_KEY: constants.METRIC_SATISFIED_TAG_VALUE,
            },
            timestamp=self.min_ago,
        )
        self.store_transaction_metric(
            1,
            "measurements.fcp",
            tags={"transaction": "foo_transaction"},
            timestamp=self.min_ago,
        )
        self.store_transaction_metric(
            2,
            "measurements.lcp",
            tags={"transaction": "foo_transaction"},
            timestamp=self.min_ago,
        )
        self.store_transaction_metric(
            3,
            "measurements.fid",
            tags={"transaction": "foo_transaction"},
            timestamp=self.min_ago,
        )
        self.store_transaction_metric(
            4,
            "measurements.cls",
            tags={"transaction": "foo_transaction"},
            timestamp=self.min_ago,
        )
        self.store_transaction_metric(
            1,
            "user",
            tags={
                "transaction": "foo_transaction",
                constants.METRIC_SATISFACTION_TAG_KEY: constants.METRIC_FRUSTRATED_TAG_VALUE,
            },
            timestamp=self.min_ago,
        )
        for dataset in ["metrics", "metricsEnhanced"]:
            response = self.do_request(
                {
                    "field": [
                        "transaction",
                        "project",
                        "tpm()",
                        "p75(measurements.fcp)",
                        "p75(measurements.lcp)",
                        "p75(measurements.fid)",
                        "p75(measurements.cls)",
                        "count_unique(user)",
                        "apdex()",
                        "count_miserable(user)",
                        "user_misery()",
                        "failure_rate()",
                        "failure_count()",
                    ],
                    "orderby": "tpm()",
                    "query": "event.type:transaction",
                    "dataset": dataset,
                    "per_page": 50,
                }
            )

            assert len(response.data["data"]) == 1
            data = response.data["data"][0]
            meta = response.data["meta"]
            field_meta = meta["fields"]

            assert data["transaction"] == "foo_transaction"
            assert data["project"] == self.project.slug
            assert data["p75(measurements.fcp)"] == 1.0
            assert data["p75(measurements.lcp)"] == 2.0
            assert data["p75(measurements.fid)"] == 3.0
            assert data["p75(measurements.cls)"] == 4.0
            assert data["apdex()"] == 1.0
            assert data["count_miserable(user)"] == 1.0
            assert data["user_misery()"] == 0.058
            assert data["failure_rate()"] == 1
            assert data["failure_count()"] == 1

            assert meta["isMetricsData"]
            assert field_meta["transaction"] == "string"
            assert field_meta["project"] == "string"
            assert field_meta["p75(measurements.fcp)"] == "duration"
            assert field_meta["p75(measurements.lcp)"] == "duration"
            assert field_meta["p75(measurements.fid)"] == "duration"
            assert field_meta["p75(measurements.cls)"] == "number"
            assert field_meta["apdex()"] == "number"
            assert field_meta["count_miserable(user)"] == "integer"
            assert field_meta["user_misery()"] == "number"
            assert field_meta["failure_rate()"] == "percentage"
            assert field_meta["failure_count()"] == "integer"
            assert field_meta["tpm()"] == "rate"

            assert meta["units"]["tpm()"] == "1/minute"

    def test_user_misery_and_team_key_sort(self):
        self.store_transaction_metric(
            1,
            tags={
                "transaction": "foo_transaction",
                constants.METRIC_SATISFACTION_TAG_KEY: constants.METRIC_SATISFIED_TAG_VALUE,
            },
            timestamp=self.min_ago,
        )
        self.store_transaction_metric(
            1,
            "measurements.fcp",
            tags={"transaction": "foo_transaction"},
            timestamp=self.min_ago,
        )
        self.store_transaction_metric(
            2,
            "measurements.lcp",
            tags={"transaction": "foo_transaction"},
            timestamp=self.min_ago,
        )
        self.store_transaction_metric(
            3,
            "measurements.fid",
            tags={"transaction": "foo_transaction"},
            timestamp=self.min_ago,
        )
        self.store_transaction_metric(
            4,
            "measurements.cls",
            tags={"transaction": "foo_transaction"},
            timestamp=self.min_ago,
        )
        self.store_transaction_metric(
            1,
            "user",
            tags={
                "transaction": "foo_transaction",
                constants.METRIC_SATISFACTION_TAG_KEY: constants.METRIC_FRUSTRATED_TAG_VALUE,
            },
            timestamp=self.min_ago,
        )
        response = self.do_request(
            {
                "field": [
                    "team_key_transaction",
                    "transaction",
                    "project",
                    "tpm()",
                    "p75(measurements.fcp)",
                    "p75(measurements.lcp)",
                    "p75(measurements.fid)",
                    "p75(measurements.cls)",
                    "count_unique(user)",
                    "apdex()",
                    "count_miserable(user)",
                    "user_misery()",
                    "failure_rate()",
                    "failure_count()",
                ],
                "orderby": ["team_key_transaction", "user_misery()"],
                "query": "event.type:transaction",
                "dataset": "metrics",
                "per_page": 50,
            }
        )

        assert response.status_code == 200, response.content
        assert len(response.data["data"]) == 1
        data = response.data["data"][0]
        meta = response.data["meta"]
        field_meta = meta["fields"]

        assert data["transaction"] == "foo_transaction"
        assert data["project"] == self.project.slug
        assert data["p75(measurements.fcp)"] == 1.0
        assert data["p75(measurements.lcp)"] == 2.0
        assert data["p75(measurements.fid)"] == 3.0
        assert data["p75(measurements.cls)"] == 4.0
        assert data["apdex()"] == 1.0
        assert data["count_miserable(user)"] == 1.0
        assert data["user_misery()"] == 0.058
        assert data["failure_rate()"] == 1
        assert data["failure_count()"] == 1

        assert meta["isMetricsData"]
        assert field_meta["transaction"] == "string"
        assert field_meta["project"] == "string"
        assert field_meta["p75(measurements.fcp)"] == "duration"
        assert field_meta["p75(measurements.lcp)"] == "duration"
        assert field_meta["p75(measurements.fid)"] == "duration"
        assert field_meta["p75(measurements.cls)"] == "number"
        assert field_meta["apdex()"] == "number"
        assert field_meta["count_miserable(user)"] == "integer"
        assert field_meta["user_misery()"] == "number"
        assert field_meta["failure_rate()"] == "percentage"
        assert field_meta["failure_count()"] == "integer"

    def test_no_team_key_transactions(self):
        self.store_transaction_metric(
            1, tags={"transaction": "foo_transaction"}, timestamp=self.min_ago
        )
        self.store_transaction_metric(
            100, tags={"transaction": "bar_transaction"}, timestamp=self.min_ago
        )

        query = {
            "team": "myteams",
            "project": [self.project.id],
            # TODO sort by transaction here once that's possible for order to match the same test without metrics
            "orderby": "p95()",
            "field": [
                "team_key_transaction",
                "transaction",
                "transaction.status",
                "project",
                "epm()",
                "failure_rate()",
                "p95()",
            ],
            "per_page": 50,
            "dataset": "metricsEnhanced",
        }
        response = self.do_request(query)

        assert response.status_code == 200, response.content
        assert len(response.data["data"]) == 2
        data = response.data["data"]
        meta = response.data["meta"]
        field_meta = meta["fields"]

        assert data[0]["team_key_transaction"] == 0
        assert data[0]["transaction"] == "foo_transaction"
        assert data[1]["team_key_transaction"] == 0
        assert data[1]["transaction"] == "bar_transaction"

        assert meta["isMetricsData"]
        assert field_meta["team_key_transaction"] == "boolean"
        assert field_meta["transaction"] == "string"

    def test_team_key_transactions_my_teams(self):
        team1 = self.create_team(organization=self.organization, name="Team A")
        self.create_team_membership(team1, user=self.user)
        self.project.add_team(team1)

        team2 = self.create_team(organization=self.organization, name="Team B")
        self.project.add_team(team2)

        key_transactions = [
            (team1, "foo_transaction"),
            (team2, "baz_transaction"),
        ]

        # Not a key transaction
        self.store_transaction_metric(
            100, tags={"transaction": "bar_transaction"}, timestamp=self.min_ago
        )

        for team, transaction in key_transactions:
            self.store_transaction_metric(
                1, tags={"transaction": transaction}, timestamp=self.min_ago
            )
            TeamKeyTransaction.objects.create(
                organization=self.organization,
                transaction=transaction,
                project_team=ProjectTeam.objects.get(project=self.project, team=team),
            )

        query = {
            "team": "myteams",
            "project": [self.project.id],
            "field": [
                "team_key_transaction",
                "transaction",
                "transaction.status",
                "project",
                "epm()",
                "failure_rate()",
                "p95()",
            ],
            "per_page": 50,
            "dataset": "metricsEnhanced",
        }

        query["orderby"] = ["team_key_transaction", "p95()"]
        response = self.do_request(query)
        assert response.status_code == 200, response.content
        assert len(response.data["data"]) == 3
        data = response.data["data"]
        meta = response.data["meta"]
        field_meta = meta["fields"]

        assert data[0]["team_key_transaction"] == 0
        assert data[0]["transaction"] == "baz_transaction"
        assert data[1]["team_key_transaction"] == 0
        assert data[1]["transaction"] == "bar_transaction"
        assert data[2]["team_key_transaction"] == 1
        assert data[2]["transaction"] == "foo_transaction"

        assert meta["isMetricsData"]
        assert field_meta["team_key_transaction"] == "boolean"
        assert field_meta["transaction"] == "string"

        # not specifying any teams should use my teams
        query = {
            "project": [self.project.id],
            "field": [
                "team_key_transaction",
                "transaction",
                "transaction.status",
                "project",
                "epm()",
                "failure_rate()",
                "p95()",
            ],
            "per_page": 50,
            "dataset": "metricsEnhanced",
        }

        query["orderby"] = ["team_key_transaction", "p95()"]
        response = self.do_request(query)
        assert response.status_code == 200, response.content
        assert len(response.data["data"]) == 3
        data = response.data["data"]
        meta = response.data["meta"]
        field_meta = meta["fields"]

        assert data[0]["team_key_transaction"] == 0
        assert data[0]["transaction"] == "baz_transaction"
        assert data[1]["team_key_transaction"] == 0
        assert data[1]["transaction"] == "bar_transaction"
        assert data[2]["team_key_transaction"] == 1
        assert data[2]["transaction"] == "foo_transaction"

        assert meta["isMetricsData"]
        assert field_meta["team_key_transaction"] == "boolean"
        assert field_meta["transaction"] == "string"

    def test_team_key_transactions_orderby(self):
        team1 = self.create_team(organization=self.organization, name="Team A")
        team2 = self.create_team(organization=self.organization, name="Team B")

        key_transactions = [
            (team1, "foo_transaction", 1),
            (team2, "baz_transaction", 100),
        ]

        # Not a key transaction
        self.store_transaction_metric(
            100, tags={"transaction": "bar_transaction"}, timestamp=self.min_ago
        )

        for team, transaction, value in key_transactions:
            self.store_transaction_metric(
                value, tags={"transaction": transaction}, timestamp=self.min_ago
            )
            self.create_team_membership(team, user=self.user)
            self.project.add_team(team)
            TeamKeyTransaction.objects.create(
                organization=self.organization,
                transaction=transaction,
                project_team=ProjectTeam.objects.get(project=self.project, team=team),
            )

        query = {
            "team": "myteams",
            "project": [self.project.id],
            "field": [
                "team_key_transaction",
                "transaction",
                "transaction.status",
                "project",
                "epm()",
                "failure_rate()",
                "p95()",
            ],
            "per_page": 50,
            "dataset": "metricsEnhanced",
        }

        # test ascending order
        query["orderby"] = ["team_key_transaction", "p95()"]
        response = self.do_request(query)
        assert response.status_code == 200, response.content
        assert len(response.data["data"]) == 3
        data = response.data["data"]
        meta = response.data["meta"]
        field_meta = meta["fields"]

        assert data[0]["team_key_transaction"] == 0
        assert data[0]["transaction"] == "bar_transaction"
        assert data[1]["team_key_transaction"] == 1
        assert data[1]["transaction"] == "foo_transaction"
        assert data[2]["team_key_transaction"] == 1
        assert data[2]["transaction"] == "baz_transaction"

        assert meta["isMetricsData"]
        assert field_meta["team_key_transaction"] == "boolean"
        assert field_meta["transaction"] == "string"

        # test descending order
        query["orderby"] = ["-team_key_transaction", "p95()"]
        response = self.do_request(query)
        assert response.status_code == 200, response.content
        assert len(response.data["data"]) == 3
        data = response.data["data"]
        meta = response.data["meta"]
        field_meta = meta["fields"]

        assert data[0]["team_key_transaction"] == 1
        assert data[0]["transaction"] == "foo_transaction"
        assert data[1]["team_key_transaction"] == 1
        assert data[1]["transaction"] == "baz_transaction"
        assert data[2]["team_key_transaction"] == 0
        assert data[2]["transaction"] == "bar_transaction"

        assert meta["isMetricsData"]
        assert field_meta["team_key_transaction"] == "boolean"
        assert field_meta["transaction"] == "string"

    def test_team_key_transactions_query(self):
        team1 = self.create_team(organization=self.organization, name="Team A")
        team2 = self.create_team(organization=self.organization, name="Team B")

        key_transactions = [
            (team1, "foo_transaction", 1),
            (team2, "baz_transaction", 100),
        ]

        # Not a key transaction
        self.store_transaction_metric(
            100, tags={"transaction": "bar_transaction"}, timestamp=self.min_ago
        )

        for team, transaction, value in key_transactions:
            self.store_transaction_metric(
                value, tags={"transaction": transaction}, timestamp=self.min_ago
            )
            self.create_team_membership(team, user=self.user)
            self.project.add_team(team)
            TeamKeyTransaction.objects.create(
                organization=self.organization,
                transaction=transaction,
                project_team=ProjectTeam.objects.get(project=self.project, team=team),
            )

        query = {
            "team": "myteams",
            "project": [self.project.id],
            # use the order by to ensure the result order
            "orderby": "p95()",
            "field": [
                "team_key_transaction",
                "transaction",
                "transaction.status",
                "project",
                "epm()",
                "failure_rate()",
                "p95()",
            ],
            "per_page": 50,
            "dataset": "metricsEnhanced",
        }

        # key transactions
        query["query"] = "has:team_key_transaction"
        response = self.do_request(query)
        assert response.status_code == 200, response.content
        assert len(response.data["data"]) == 2
        data = response.data["data"]
        meta = response.data["meta"]
        field_meta = meta["fields"]

        assert data[0]["team_key_transaction"] == 1
        assert data[0]["transaction"] == "foo_transaction"
        assert data[1]["team_key_transaction"] == 1
        assert data[1]["transaction"] == "baz_transaction"

        assert meta["isMetricsData"]
        assert field_meta["team_key_transaction"] == "boolean"
        assert field_meta["transaction"] == "string"

        # key transactions
        query["query"] = "team_key_transaction:true"
        response = self.do_request(query)
        assert response.status_code == 200, response.content
        assert len(response.data["data"]) == 2
        data = response.data["data"]
        meta = response.data["meta"]
        field_meta = meta["fields"]

        assert data[0]["team_key_transaction"] == 1
        assert data[0]["transaction"] == "foo_transaction"
        assert data[1]["team_key_transaction"] == 1
        assert data[1]["transaction"] == "baz_transaction"

        assert meta["isMetricsData"]
        assert field_meta["team_key_transaction"] == "boolean"
        assert field_meta["transaction"] == "string"

        # not key transactions
        query["query"] = "!has:team_key_transaction"
        response = self.do_request(query)
        assert response.status_code == 200, response.content
        assert len(response.data["data"]) == 1
        data = response.data["data"]
        meta = response.data["meta"]
        field_meta = meta["fields"]

        assert data[0]["team_key_transaction"] == 0
        assert data[0]["transaction"] == "bar_transaction"

        assert meta["isMetricsData"]
        assert field_meta["team_key_transaction"] == "boolean"
        assert field_meta["transaction"] == "string"

        # not key transactions
        query["query"] = "team_key_transaction:false"
        response = self.do_request(query)
        assert response.status_code == 200, response.content
        assert len(response.data["data"]) == 1
        data = response.data["data"]
        meta = response.data["meta"]
        field_meta = meta["fields"]

        assert data[0]["team_key_transaction"] == 0
        assert data[0]["transaction"] == "bar_transaction"

        assert meta["isMetricsData"]
        assert field_meta["team_key_transaction"] == "boolean"
        assert field_meta["transaction"] == "string"

    def test_team_key_transaction_not_exists(self):
        team1 = self.create_team(organization=self.organization, name="Team A")
        team2 = self.create_team(organization=self.organization, name="Team B")

        key_transactions = [
            (team1, "foo_transaction", 1),
            (team2, "baz_transaction", 100),
        ]

        for team, transaction, value in key_transactions:
            self.store_transaction_metric(
                value, tags={"transaction": transaction}, timestamp=self.min_ago
            )
            self.create_team_membership(team, user=self.user)
            self.project.add_team(team)
            TeamKeyTransaction.objects.create(
                organization=self.organization,
                transaction=transaction,
                project_team=ProjectTeam.objects.get(project=self.project, team=team),
            )

        # Don't create a metric for this one
        TeamKeyTransaction.objects.create(
            organization=self.organization,
            transaction="not_in_metrics",
            project_team=ProjectTeam.objects.get(project=self.project, team=team1),
        )

        query = {
            "team": "myteams",
            "project": [self.project.id],
            # use the order by to ensure the result order
            "orderby": "p95()",
            "field": [
                "team_key_transaction",
                "transaction",
                "transaction.status",
                "project",
                "epm()",
                "failure_rate()",
                "p95()",
            ],
            "per_page": 50,
            "dataset": "metricsEnhanced",
        }

        # key transactions
        query["query"] = "has:team_key_transaction"
        response = self.do_request(query)
        assert response.status_code == 200, response.content
        assert len(response.data["data"]) == 2
        data = response.data["data"]
        meta = response.data["meta"]
        field_meta = meta["fields"]

        assert data[0]["team_key_transaction"] == 1
        assert data[0]["transaction"] == "foo_transaction"
        assert data[1]["team_key_transaction"] == 1
        assert data[1]["transaction"] == "baz_transaction"

        assert meta["isMetricsData"]
        assert field_meta["team_key_transaction"] == "boolean"
        assert field_meta["transaction"] == "string"

        # key transactions
        query["query"] = "team_key_transaction:true"
        response = self.do_request(query)
        assert response.status_code == 200, response.content
        assert len(response.data["data"]) == 2
        data = response.data["data"]
        meta = response.data["meta"]
        field_meta = meta["fields"]

        assert data[0]["team_key_transaction"] == 1
        assert data[0]["transaction"] == "foo_transaction"
        assert data[1]["team_key_transaction"] == 1
        assert data[1]["transaction"] == "baz_transaction"

        assert meta["isMetricsData"]
        assert field_meta["team_key_transaction"] == "boolean"
        assert field_meta["transaction"] == "string"

        # not key transactions
        query["query"] = "!has:team_key_transaction"
        response = self.do_request(query)
        assert response.status_code == 200, response.content
        assert len(response.data["data"]) == 0
        data = response.data["data"]
        meta = response.data["meta"]
        field_meta = meta["fields"]

        assert meta["isMetricsData"]
        assert field_meta["team_key_transaction"] == "boolean"
        assert field_meta["transaction"] == "string"

        # not key transactions
        query["query"] = "team_key_transaction:false"
        response = self.do_request(query)
        assert response.status_code == 200, response.content
        assert len(response.data["data"]) == 0
        data = response.data["data"]
        meta = response.data["meta"]
        field_meta = meta["fields"]

        assert meta["isMetricsData"]
        assert field_meta["team_key_transaction"] == "boolean"
        assert field_meta["transaction"] == "string"

    def test_too_many_team_key_transactions(self):
        MAX_QUERYABLE_TEAM_KEY_TRANSACTIONS = 1
        with mock.patch(
            "sentry.search.events.fields.MAX_QUERYABLE_TEAM_KEY_TRANSACTIONS",
            MAX_QUERYABLE_TEAM_KEY_TRANSACTIONS,
        ):
            team = self.create_team(organization=self.organization, name="Team A")
            self.create_team_membership(team, user=self.user)
            self.project.add_team(team)
            project_team = ProjectTeam.objects.get(project=self.project, team=team)
            transactions = ["foo_transaction", "bar_transaction", "baz_transaction"]

            for i in range(MAX_QUERYABLE_TEAM_KEY_TRANSACTIONS + 1):
                self.store_transaction_metric(
                    100, tags={"transaction": transactions[i]}, timestamp=self.min_ago
                )

            TeamKeyTransaction.objects.bulk_create(
                [
                    TeamKeyTransaction(
                        organization=self.organization,
                        project_team=project_team,
                        transaction=transactions[i],
                    )
                    for i in range(MAX_QUERYABLE_TEAM_KEY_TRANSACTIONS + 1)
                ]
            )

            query = {
                "team": "myteams",
                "project": [self.project.id],
                "orderby": "p95()",
                "field": [
                    "team_key_transaction",
                    "transaction",
                    "transaction.status",
                    "project",
                    "epm()",
                    "failure_rate()",
                    "p95()",
                ],
                "dataset": "metricsEnhanced",
                "per_page": 50,
            }

            response = self.do_request(query)
            assert response.status_code == 200, response.content
            assert len(response.data["data"]) == 2
            data = response.data["data"]
            meta = response.data["meta"]

            assert (
                sum(row["team_key_transaction"] for row in data)
                == MAX_QUERYABLE_TEAM_KEY_TRANSACTIONS
            )
            assert meta["isMetricsData"]

    def test_measurement_rating(self):
        self.store_transaction_metric(
            50,
            metric="measurements.lcp",
            tags={"measurement_rating": "good", "transaction": "foo_transaction"},
            timestamp=self.min_ago,
        )
        self.store_transaction_metric(
            15,
            metric="measurements.fp",
            tags={"measurement_rating": "good", "transaction": "foo_transaction"},
            timestamp=self.min_ago,
        )
        self.store_transaction_metric(
            1500,
            metric="measurements.fcp",
            tags={"measurement_rating": "meh", "transaction": "foo_transaction"},
            timestamp=self.min_ago,
        )
        self.store_transaction_metric(
            125,
            metric="measurements.fid",
            tags={"measurement_rating": "meh", "transaction": "foo_transaction"},
            timestamp=self.min_ago,
        )
        self.store_transaction_metric(
            0.15,
            metric="measurements.cls",
            tags={"measurement_rating": "good", "transaction": "foo_transaction"},
            timestamp=self.min_ago,
        )

        response = self.do_request(
            {
                "field": [
                    "transaction",
                    "count_web_vitals(measurements.lcp, good)",
                    "count_web_vitals(measurements.fp, good)",
                    "count_web_vitals(measurements.fcp, meh)",
                    "count_web_vitals(measurements.fid, meh)",
                    "count_web_vitals(measurements.cls, good)",
                    "count_web_vitals(measurements.lcp, any)",
                ],
                "query": "event.type:transaction",
                "dataset": "metricsEnhanced",
                "per_page": 50,
            }
        )
        assert response.status_code == 200, response.content
        assert len(response.data["data"]) == 1
        data = response.data["data"]
        meta = response.data["meta"]
        field_meta = meta["fields"]

        assert data[0]["count_web_vitals(measurements.lcp, good)"] == 1
        assert data[0]["count_web_vitals(measurements.fp, good)"] == 1
        assert data[0]["count_web_vitals(measurements.fcp, meh)"] == 1
        assert data[0]["count_web_vitals(measurements.fid, meh)"] == 1
        assert data[0]["count_web_vitals(measurements.cls, good)"] == 1
        assert data[0]["count_web_vitals(measurements.lcp, any)"] == 1

        assert meta["isMetricsData"]
        assert field_meta["count_web_vitals(measurements.lcp, good)"] == "integer"
        assert field_meta["count_web_vitals(measurements.fp, good)"] == "integer"
        assert field_meta["count_web_vitals(measurements.fcp, meh)"] == "integer"
        assert field_meta["count_web_vitals(measurements.fid, meh)"] == "integer"
        assert field_meta["count_web_vitals(measurements.cls, good)"] == "integer"
        assert field_meta["count_web_vitals(measurements.lcp, any)"] == "integer"

    def test_measurement_rating_that_does_not_exist(self):
        self.store_transaction_metric(
            1,
            metric="measurements.lcp",
            tags={"measurement_rating": "good", "transaction": "foo_transaction"},
            timestamp=self.min_ago,
        )

        response = self.do_request(
            {
                "field": ["transaction", "count_web_vitals(measurements.lcp, poor)"],
                "query": "event.type:transaction",
                "dataset": "metricsEnhanced",
                "per_page": 50,
            }
        )
        assert response.status_code == 200, response.content
        assert len(response.data["data"]) == 1
        data = response.data["data"]
        meta = response.data["meta"]

        assert data[0]["count_web_vitals(measurements.lcp, poor)"] == 0

        assert meta["isMetricsData"]
        assert meta["fields"]["count_web_vitals(measurements.lcp, poor)"] == "integer"

    def test_count_web_vitals_invalid_vital(self):
        query = {
            "field": [
                "count_web_vitals(measurements.foo, poor)",
            ],
            "project": [self.project.id],
            "dataset": "metricsEnhanced",
        }
        response = self.do_request(query)
        assert response.status_code == 400, response.content

        query = {
            "field": [
                "count_web_vitals(tags[lcp], poor)",
            ],
            "project": [self.project.id],
            "dataset": "metricsEnhanced",
        }
        response = self.do_request(query)
        assert response.status_code == 400, response.content

        query = {
            "field": [
                "count_web_vitals(transaction.duration, poor)",
            ],
            "project": [self.project.id],
            "dataset": "metricsEnhanced",
        }
        response = self.do_request(query)
        assert response.status_code == 400, response.content

        query = {
            "field": [
                "count_web_vitals(measurements.lcp, bad)",
            ],
            "project": [self.project.id],
            "dataset": "metricsEnhanced",
        }
        response = self.do_request(query)
        assert response.status_code == 400, response.content

    def test_count_unique_user_returns_zero(self):
        self.store_transaction_metric(
            50,
            metric="user",
            tags={"transaction": "foo_transaction"},
            timestamp=self.min_ago,
        )
        self.store_transaction_metric(
            50,
            tags={"transaction": "foo_transaction"},
            timestamp=self.min_ago,
        )
        self.store_transaction_metric(
            100,
            tags={"transaction": "bar_transaction"},
            timestamp=self.min_ago,
        )

        query = {
            "project": [self.project.id],
            "orderby": "p50()",
            "field": [
                "transaction",
                "count_unique(user)",
                "p50()",
            ],
            "dataset": "metricsEnhanced",
            "per_page": 50,
        }

        response = self.do_request(query)
        assert response.status_code == 200, response.content
        assert len(response.data["data"]) == 2
        data = response.data["data"]
        meta = response.data["meta"]

        assert data[0]["transaction"] == "foo_transaction"
        assert data[0]["count_unique(user)"] == 1
        assert data[1]["transaction"] == "bar_transaction"
        assert data[1]["count_unique(user)"] == 0
        assert meta["isMetricsData"]

    def test_sum_transaction_duration(self):
        self.store_transaction_metric(
            50,
            tags={"transaction": "foo_transaction"},
            timestamp=self.min_ago,
        )
        self.store_transaction_metric(
            100,
            tags={"transaction": "foo_transaction"},
            timestamp=self.min_ago,
        )
        self.store_transaction_metric(
            150,
            tags={"transaction": "foo_transaction"},
            timestamp=self.min_ago,
        )

        query = {
            "project": [self.project.id],
            "orderby": "sum(transaction.duration)",
            "field": [
                "transaction",
                "sum(transaction.duration)",
            ],
            "dataset": "metricsEnhanced",
            "per_page": 50,
        }

        response = self.do_request(query)
        assert response.status_code == 200, response.content
        assert len(response.data["data"]) == 1
        data = response.data["data"]
        meta = response.data["meta"]

        assert data[0]["transaction"] == "foo_transaction"
        assert data[0]["sum(transaction.duration)"] == 300
        assert meta["isMetricsData"]

    def test_custom_measurements_simple(self):
        self.store_transaction_metric(
            1,
            metric="measurements.something_custom",
            internal_metric="d:transactions/measurements.something_custom@millisecond",
            entity="metrics_distributions",
            tags={"transaction": "foo_transaction"},
            timestamp=self.min_ago,
        )

        query = {
            "project": [self.project.id],
            "orderby": "p50(measurements.something_custom)",
            "field": [
                "transaction",
                "p50(measurements.something_custom)",
            ],
            "statsPeriod": "24h",
            "dataset": "metricsEnhanced",
            "per_page": 50,
        }

        self.wait_for_metric_count(
            self.project,
            1,
            metric="measurements.something_custom",
            mri="d:transactions/measurements.something_custom@millisecond",
        )
        response = self.do_request(query)
        assert response.status_code == 200, response.content
        assert len(response.data["data"]) == 1
        data = response.data["data"]
        meta = response.data["meta"]

        assert data[0]["transaction"] == "foo_transaction"
        assert data[0]["p50(measurements.something_custom)"] == 1
        assert meta["isMetricsData"]
        assert meta["fields"]["p50(measurements.something_custom)"] == "duration"
        assert meta["units"]["p50(measurements.something_custom)"] == "millisecond"

    def test_custom_measurement_size_meta_type(self):
        self.store_transaction_metric(
            100,
            metric="measurements.custom_type",
            internal_metric="d:transactions/measurements.custom_type@somethingcustom",
            entity="metrics_distributions",
            tags={"transaction": "foo_transaction"},
            timestamp=self.min_ago,
        )
        self.store_transaction_metric(
            100,
            metric="measurements.percent",
            internal_metric="d:transactions/measurements.percent@ratio",
            entity="metrics_distributions",
            tags={"transaction": "foo_transaction"},
            timestamp=self.min_ago,
        )
        self.store_transaction_metric(
            100,
            metric="measurements.longtaskcount",
            internal_metric="d:transactions/measurements.longtaskcount@none",
            entity="metrics_distributions",
            tags={"transaction": "foo_transaction"},
            timestamp=self.min_ago,
        )

        query = {
            "project": [self.project.id],
            "orderby": "p50(measurements.longtaskcount)",
            "field": [
                "transaction",
                "p50(measurements.longtaskcount)",
                "p50(measurements.percent)",
                "p50(measurements.custom_type)",
            ],
            "statsPeriod": "24h",
            "dataset": "metricsEnhanced",
            "per_page": 50,
        }

        response = self.do_request(query)
        assert response.status_code == 200, response.content
        assert len(response.data["data"]) == 1
        data = response.data["data"]
        meta = response.data["meta"]

        assert data[0]["transaction"] == "foo_transaction"
        assert data[0]["p50(measurements.longtaskcount)"] == 100
        assert data[0]["p50(measurements.percent)"] == 100
        assert data[0]["p50(measurements.custom_type)"] == 100
        assert meta["isMetricsData"]
        assert meta["fields"]["p50(measurements.longtaskcount)"] == "integer"
        assert meta["units"]["p50(measurements.longtaskcount)"] is None
        assert meta["fields"]["p50(measurements.percent)"] == "percentage"
        assert meta["units"]["p50(measurements.percent)"] is None
        assert meta["fields"]["p50(measurements.custom_type)"] == "number"
        assert meta["units"]["p50(measurements.custom_type)"] is None

    def test_custom_measurement_none_type(self):
        self.store_transaction_metric(
            1,
            metric="measurements.cls",
            entity="metrics_distributions",
            tags={"transaction": "foo_transaction"},
            timestamp=self.min_ago,
        )

        query = {
            "project": [self.project.id],
            "orderby": "p75(measurements.cls)",
            "field": [
                "transaction",
                "p75(measurements.cls)",
                "p99(measurements.cls)",
                "max(measurements.cls)",
            ],
            "statsPeriod": "24h",
            "dataset": "metricsEnhanced",
            "per_page": 50,
        }

        self.wait_for_metric_count(
            self.project,
            1,
            metric=TransactionMetricKey.MEASUREMENTS_CLS.value,
            mri=TransactionMRI.MEASUREMENTS_CLS.value,
        )
        response = self.do_request(query)
        assert response.status_code == 200, response.content
        assert len(response.data["data"]) == 1
        data = response.data["data"]
        meta = response.data["meta"]

        assert data[0]["transaction"] == "foo_transaction"
        assert data[0]["p75(measurements.cls)"] == 1
        assert data[0]["p99(measurements.cls)"] == 1
        assert data[0]["max(measurements.cls)"] == 1
        assert meta["isMetricsData"]
        assert meta["fields"]["p75(measurements.cls)"] == "number"
        assert meta["units"]["p75(measurements.cls)"] is None
        assert meta["fields"]["p99(measurements.cls)"] == "number"
        assert meta["units"]["p99(measurements.cls)"] is None
        assert meta["fields"]["max(measurements.cls)"] == "number"
        assert meta["units"]["max(measurements.cls)"] is None

    def test_custom_measurement_duration_filtering(self):
        self.store_transaction_metric(
            1,
            metric="measurements.runtime",
            internal_metric="d:transactions/measurements.runtime@hour",
            entity="metrics_distributions",
            tags={"transaction": "foo_transaction"},
            timestamp=self.min_ago,
        )
        self.store_transaction_metric(
            180,
            metric="measurements.runtime",
            internal_metric="d:transactions/measurements.runtime@hour",
            entity="metrics_distributions",
            tags={"transaction": "bar_transaction"},
            timestamp=self.min_ago,
        )

        query = {
            "project": [self.project.id],
            "field": [
                "transaction",
                "max(measurements.runtime)",
            ],
            "query": "p50(measurements.runtime):>1wk",
            "statsPeriod": "24h",
            "dataset": "metricsEnhanced",
            "per_page": 50,
        }

        response = self.do_request(query)
        assert response.status_code == 200, response.content
        assert len(response.data["data"]) == 1
        data = response.data["data"]
        meta = response.data["meta"]

        assert data[0]["transaction"] == "bar_transaction"
        assert data[0]["max(measurements.runtime)"] == 180
        assert meta["isMetricsData"]

    def test_custom_measurement_size_filtering(self):
        self.store_transaction_metric(
            1,
            metric="measurements.datacenter_memory",
            internal_metric="d:transactions/measurements.datacenter_memory@petabyte",
            entity="metrics_distributions",
            tags={"transaction": "foo_transaction"},
            timestamp=self.min_ago,
        )
        self.store_transaction_metric(
            100,
            metric="measurements.datacenter_memory",
            internal_metric="d:transactions/measurements.datacenter_memory@petabyte",
            entity="metrics_distributions",
            tags={"transaction": "bar_transaction"},
            timestamp=self.min_ago,
        )

        query = {
            "project": [self.project.id],
            "field": [
                "transaction",
                "max(measurements.datacenter_memory)",
            ],
            "query": "p50(measurements.datacenter_memory):>5pb",
            "statsPeriod": "24h",
            "dataset": "metricsEnhanced",
            "per_page": 50,
        }

        response = self.do_request(query)
        assert response.status_code == 200, response.content
        assert len(response.data["data"]) == 1
        data = response.data["data"]
        meta = response.data["meta"]

        assert data[0]["transaction"] == "bar_transaction"
        assert data[0]["max(measurements.datacenter_memory)"] == 100
        assert meta["units"]["max(measurements.datacenter_memory)"] == "petabyte"
        assert meta["fields"]["max(measurements.datacenter_memory)"] == "size"
        assert meta["isMetricsData"]

    def test_has_custom_measurement(self):
        self.store_transaction_metric(
            33,
            metric="measurements.datacenter_memory",
            internal_metric="d:transactions/measurements.datacenter_memory@petabyte",
            entity="metrics_distributions",
            tags={"transaction": "foo_transaction"},
            timestamp=self.min_ago,
        )
        transaction_data = load_data("transaction", timestamp=self.min_ago)
        transaction_data["measurements"]["datacenter_memory"] = {
            "value": 33,
            "unit": "petabyte",
        }
        self.store_event(transaction_data, self.project.id)

        measurement = "measurements.datacenter_memory"
        response = self.do_request(
            {
                "field": ["transaction", measurement],
                "query": "has:measurements.datacenter_memory",
                "dataset": "discover",
            }
        )
        assert response.status_code == 200, response.content
        assert len(response.data["data"]) == 1

        response = self.do_request(
            {
                "field": ["transaction", measurement],
                "query": "!has:measurements.datacenter_memory",
                "dataset": "discover",
            }
        )
        assert response.status_code == 200, response.content
        assert len(response.data["data"]) == 0

    def test_environment_param(self):
        self.create_environment(self.project, name="staging")
        self.store_transaction_metric(
            1,
            tags={"transaction": "foo_transaction", "environment": "staging"},
            timestamp=self.min_ago,
        )
        self.store_transaction_metric(
            100,
            tags={"transaction": "foo_transaction"},
            timestamp=self.min_ago,
        )

        query = {
            "project": [self.project.id],
            "environment": "staging",
            "orderby": "p50(transaction.duration)",
            "field": [
                "transaction",
                "environment",
                "p50(transaction.duration)",
            ],
            "statsPeriod": "24h",
            "dataset": "metricsEnhanced",
            "per_page": 50,
        }

        response = self.do_request(query)
        assert response.status_code == 200, response.content
        assert len(response.data["data"]) == 1
        data = response.data["data"]
        meta = response.data["meta"]

        assert data[0]["transaction"] == "foo_transaction"
        assert data[0]["environment"] == "staging"
        assert data[0]["p50(transaction.duration)"] == 1
        assert meta["isMetricsData"]

    @pytest.mark.xfail(reason="Started failing on ClickHouse 21.8")
    def test_environment_query(self):
        self.create_environment(self.project, name="staging")
        self.store_transaction_metric(
            1,
            tags={"transaction": "foo_transaction", "environment": "staging"},
            timestamp=self.min_ago,
        )

        self.store_transaction_metric(
            100,
            tags={"transaction": "foo_transaction"},
            timestamp=self.min_ago,
        )

        query = {
            "project": [self.project.id],
            "orderby": "p50(transaction.duration)",
            "field": [
                "transaction",
                "environment",
                "p50(transaction.duration)",
            ],
            "query": "!has:environment",
            "statsPeriod": "24h",
            "dataset": "metricsEnhanced",
            "per_page": 50,
        }

        self.wait_for_metric_count(self.project, 2)
        response = self.do_request(query)
        assert response.status_code == 200, response.content
        assert len(response.data["data"]) == 1
        data = response.data["data"]
        meta = response.data["meta"]

        assert data[0]["transaction"] == "foo_transaction"
        assert data[0]["environment"] is None or data[0]["environment"] == ""
        assert data[0]["p50(transaction.duration)"] == 100
        assert meta["isMetricsData"]

    def test_has_transaction(self):
        self.store_transaction_metric(
            1,
            tags={},
            timestamp=self.min_ago,
        )

        self.store_transaction_metric(
            100,
            tags={"transaction": "foo_transaction"},
            timestamp=self.min_ago,
        )

        query = {
            "project": [self.project.id],
            "orderby": "p50(transaction.duration)",
            "field": [
                "transaction",
                "p50(transaction.duration)",
            ],
            "query": "has:transaction",
            "statsPeriod": "24h",
            "dataset": "metricsEnhanced",
            "per_page": 50,
        }

        self.wait_for_metric_count(self.project, 2)
        response = self.do_request(query)
        assert response.status_code == 200, response.content
        assert len(response.data["data"]) == 2
        data = response.data["data"]
        meta = response.data["meta"]

        assert data[0]["transaction"] == "<< unparameterized >>"
        assert data[0]["p50(transaction.duration)"] == 1
        assert data[1]["transaction"] == "foo_transaction"
        assert data[1]["p50(transaction.duration)"] == 100
        assert meta["isMetricsData"]

        query = {
            "project": [self.project.id],
            "orderby": "p50(transaction.duration)",
            "field": [
                "transaction",
                "p50(transaction.duration)",
            ],
            "query": "!has:transaction",
            "statsPeriod": "24h",
            "dataset": "metricsEnhanced",
            "per_page": 50,
        }

        response = self.do_request(query)
        assert response.status_code == 400, response.content

    def test_apdex_transaction_threshold(self):
        ProjectTransactionThresholdOverride.objects.create(
            transaction="foo_transaction",
            project=self.project,
            organization=self.project.organization,
            threshold=600,
            metric=TransactionMetric.LCP.value,
        )
        ProjectTransactionThresholdOverride.objects.create(
            transaction="bar_transaction",
            project=self.project,
            organization=self.project.organization,
            threshold=600,
            metric=TransactionMetric.LCP.value,
        )
        self.store_transaction_metric(
            1,
            tags={
                "transaction": "foo_transaction",
                constants.METRIC_SATISFACTION_TAG_KEY: constants.METRIC_SATISFIED_TAG_VALUE,
            },
            timestamp=self.min_ago,
        )
        self.store_transaction_metric(
            1,
            "measurements.lcp",
            tags={
                "transaction": "bar_transaction",
                constants.METRIC_SATISFACTION_TAG_KEY: constants.METRIC_SATISFIED_TAG_VALUE,
            },
            timestamp=self.min_ago,
        )
        response = self.do_request(
            {
                "field": [
                    "transaction",
                    "apdex()",
                ],
                "orderby": ["apdex()"],
                "query": "event.type:transaction",
                "dataset": "metrics",
                "per_page": 50,
            }
        )

        assert len(response.data["data"]) == 2
        data = response.data["data"]
        meta = response.data["meta"]
        field_meta = meta["fields"]

        assert data[0]["transaction"] == "bar_transaction"
        # Threshold is lcp based
        assert data[0]["apdex()"] == 1
        assert data[1]["transaction"] == "foo_transaction"
        # Threshold is lcp based
        assert data[1]["apdex()"] == 0

        assert meta["isMetricsData"]
        assert field_meta["transaction"] == "string"
        assert field_meta["apdex()"] == "number"

    def test_apdex_project_threshold(self):
        ProjectTransactionThreshold.objects.create(
            project=self.project,
            organization=self.project.organization,
            threshold=600,
            metric=TransactionMetric.LCP.value,
        )
        self.store_transaction_metric(
            1,
            tags={
                "transaction": "foo_transaction",
                constants.METRIC_SATISFACTION_TAG_KEY: constants.METRIC_SATISFIED_TAG_VALUE,
            },
            timestamp=self.min_ago,
        )
        self.store_transaction_metric(
            1,
            "measurements.lcp",
            tags={
                "transaction": "bar_transaction",
                constants.METRIC_SATISFACTION_TAG_KEY: constants.METRIC_SATISFIED_TAG_VALUE,
            },
            timestamp=self.min_ago,
        )
        response = self.do_request(
            {
                "field": [
                    "transaction",
                    "apdex()",
                ],
                "orderby": ["apdex()"],
                "query": "event.type:transaction",
                "dataset": "metrics",
                "per_page": 50,
            }
        )

        assert response.status_code == 200, response.content
        assert len(response.data["data"]) == 2
        data = response.data["data"]
        meta = response.data["meta"]
        field_meta = meta["fields"]

        assert data[0]["transaction"] == "bar_transaction"
        # Threshold is lcp based
        assert data[0]["apdex()"] == 1
        assert data[1]["transaction"] == "foo_transaction"
        # Threshold is lcp based
        assert data[1]["apdex()"] == 0

        assert meta["isMetricsData"]
        assert field_meta["transaction"] == "string"
        assert field_meta["apdex()"] == "number"

    def test_apdex_satisfaction_param(self):
        for function in ["apdex(300)", "user_misery(300)", "count_miserable(user, 300)"]:
            query = {
                "project": [self.project.id],
                "field": [
                    "transaction",
                    function,
                ],
                "statsPeriod": "24h",
                "dataset": "metricsEnhanced",
                "per_page": 50,
            }

            response = self.do_request(query)
            assert response.status_code == 200, response.content
            assert len(response.data["data"]) == 0
            meta = response.data["meta"]
            assert not meta["isMetricsData"], function

            query = {
                "project": [self.project.id],
                "field": [
                    "transaction",
                    function,
                ],
                "statsPeriod": "24h",
                "dataset": "metrics",
                "per_page": 50,
            }

            response = self.do_request(query)
            assert response.status_code == 400, function
            assert b"threshold parameter" in response.content, function

    def test_mobile_metrics(self):
        self.store_transaction_metric(
            0.4,
            "measurements.frames_frozen_rate",
            tags={
                "transaction": "bar_transaction",
            },
            timestamp=self.min_ago,
        )

        query = {
            "project": [self.project.id],
            "field": [
                "transaction",
                "p50(measurements.frames_frozen_rate)",
            ],
            "statsPeriod": "24h",
            "dataset": "metrics",
            "per_page": 50,
        }

        response = self.do_request(query)
        assert response.status_code == 200, response.content
        assert len(response.data["data"]) == 1
        assert response.data["data"][0]["p50(measurements.frames_frozen_rate)"] == 0.4

    def test_merge_null_unparam(self):
        self.store_transaction_metric(
            1,
            # Transaction: unparam
            tags={
                "transaction": "<< unparameterized >>",
            },
            timestamp=self.min_ago,
        )

        self.store_transaction_metric(
            2,
            # Transaction:null
            tags={},
            timestamp=self.min_ago,
        )

        query = {
            "project": [self.project.id],
            "field": [
                "transaction",
                "p50(transaction.duration)",
            ],
            "statsPeriod": "24h",
            "dataset": "metrics",
            "per_page": 50,
        }

        response = self.do_request(query)
        assert response.status_code == 200, response.content
        assert len(response.data["data"]) == 1
        assert response.data["data"][0]["p50(transaction.duration)"] == 1.5

    def test_unparam_filter(self):
        self.store_transaction_metric(
            1,
            # Transaction: unparam
            tags={
                "transaction": "<< unparameterized >>",
            },
            timestamp=self.min_ago,
        )

        self.store_transaction_metric(
            2,
            # Transaction:null
            tags={},
            timestamp=self.min_ago,
        )

        self.store_transaction_metric(
            3,
            tags={
                "transaction": "foo_transaction",
            },
            timestamp=self.min_ago,
        )

        query = {
            "project": [self.project.id],
            "field": [
                "transaction",
                "count()",
            ],
            "query": 'transaction:"<< unparameterized >>"',
            "statsPeriod": "24h",
            "dataset": "metrics",
            "per_page": 50,
        }

        self.wait_for_metric_count(self.project, 3)
        response = self.do_request(query)
        assert response.status_code == 200, response.content
        assert len(response.data["data"]) == 1
        assert response.data["data"][0]["transaction"] == "<< unparameterized >>"
        assert response.data["data"][0]["count()"] == 2

    def test_custom_measurements_without_function(self):
        self.store_transaction_metric(
            33,
            metric="measurements.datacenter_memory",
            internal_metric="d:transactions/measurements.datacenter_memory@petabyte",
            entity="metrics_distributions",
            tags={"transaction": "foo_transaction"},
            timestamp=self.min_ago,
        )
        transaction_data = load_data("transaction", timestamp=self.min_ago)
        transaction_data["measurements"]["datacenter_memory"] = {
            "value": 33,
            "unit": "petabyte",
        }
        self.store_event(transaction_data, self.project.id)

        measurement = "measurements.datacenter_memory"
        response = self.do_request(
            {
                "field": ["transaction", measurement],
                "query": "measurements.datacenter_memory:33pb",
                "dataset": "discover",
            }
        )
        assert response.status_code == 200, response.content
        data = response.data["data"]
        assert len(data) == 1
        assert data[0][measurement] == 33

        meta = response.data["meta"]
        field_meta = meta["fields"]
        unit_meta = meta["units"]
        assert field_meta[measurement] == "size"
        assert unit_meta[measurement] == "petabyte"
        assert not meta["isMetricsData"]

    def test_custom_measurements_with_function(self):
        self.store_transaction_metric(
            33,
            metric="measurements.datacenter_memory",
            internal_metric="d:transactions/measurements.datacenter_memory@petabyte",
            entity="metrics_distributions",
            tags={"transaction": "foo_transaction"},
            timestamp=self.min_ago,
        )
        transaction_data = load_data("transaction", timestamp=self.min_ago)
        transaction_data["measurements"]["datacenter_memory"] = {
            "value": 33,
            "unit": "petabyte",
        }
        self.store_event(transaction_data, self.project.id)

        measurement = "p50(measurements.datacenter_memory)"
        response = self.do_request(
            {
                "field": ["transaction", measurement],
                "query": "measurements.datacenter_memory:33pb",
                "dataset": "discover",
            }
        )
        assert response.status_code == 200, response.content
        data = response.data["data"]
        assert len(data) == 1
        assert data[0][measurement] == 33

        meta = response.data["meta"]
        field_meta = meta["fields"]
        unit_meta = meta["units"]
        assert field_meta[measurement] == "size"
        assert unit_meta[measurement] == "petabyte"
        assert not meta["isMetricsData"]

    def test_custom_measurements_equation(self):
        self.store_transaction_metric(
            33,
            metric="measurements.datacenter_memory",
            internal_metric="d:transactions/measurements.datacenter_memory@petabyte",
            entity="metrics_distributions",
            tags={"transaction": "foo_transaction"},
            timestamp=self.min_ago,
        )
        transaction_data = load_data("transaction", timestamp=self.min_ago)
        transaction_data["measurements"]["datacenter_memory"] = {
            "value": 33,
            "unit": "petabyte",
        }
        self.store_event(transaction_data, self.project.id)

        response = self.do_request(
            {
                "field": [
                    "transaction",
                    "measurements.datacenter_memory",
                    "equation|measurements.datacenter_memory / 3",
                ],
                "query": "",
                "dataset": "discover",
            }
        )
        assert response.status_code == 200, response.content
        data = response.data["data"]
        assert len(data) == 1
        assert data[0]["measurements.datacenter_memory"] == 33
        assert data[0]["equation|measurements.datacenter_memory / 3"] == 11

        meta = response.data["meta"]
        assert not meta["isMetricsData"]

    def test_transaction_wildcard(self):
        self.store_transaction_metric(
            1,
            tags={"transaction": "foo_transaction"},
            timestamp=self.min_ago,
        )
        self.store_transaction_metric(
            1,
            tags={"transaction": "bar_transaction"},
            timestamp=self.min_ago,
        )
        response = self.do_request(
            {
                "field": [
                    "transaction",
                    "p90()",
                ],
                "query": "transaction:foo*",
                "dataset": "metrics",
            }
        )
        assert response.status_code == 200, response.content
        data = response.data["data"]
        assert len(data) == 1
        assert data[0]["p90()"] == 1

        meta = response.data["meta"]
        assert meta["isMetricsData"]
        assert data[0]["transaction"] == "foo_transaction"

    def test_transaction_status_wildcard(self):
        self.store_transaction_metric(
            1,
            tags={"transaction": "foo_transaction", "transaction.status": "foobar"},
            timestamp=self.min_ago,
        )
        response = self.do_request(
            {
                "field": [
                    "transaction",
                    "p90()",
                ],
                "query": "transaction.status:f*bar",
                "dataset": "metrics",
            }
        )
        assert response.status_code == 200, response.content
        data = response.data["data"]
        assert len(data) == 1
        assert data[0]["p90()"] == 1

        meta = response.data["meta"]
        assert meta["isMetricsData"]

    def test_http_error_rate(self):
        self.store_transaction_metric(
            1,
            tags={
                "transaction": "foo_transaction",
                "transaction.status": "foobar",
                "http.status_code": "500",
            },
            timestamp=self.min_ago,
        )

        self.store_transaction_metric(
            1,
            tags={"transaction": "bar_transaction", "http.status_code": "400"},
            timestamp=self.min_ago,
        )

        response = self.do_request(
            {
                "field": [
                    "http_error_rate()",
                ],
                "dataset": "metrics",
            }
        )

        assert response.status_code == 200, response.content
        data = response.data["data"]
        assert len(data) == 1
        assert data[0]["http_error_rate()"] == 0.5
        meta = response.data["meta"]
        assert meta["isMetricsData"]

    def test_time_spent(self):
        self.store_transaction_metric(
            1,
            tags={"transaction": "foo_transaction", "transaction.status": "foobar"},
            timestamp=self.min_ago,
        )

        self.store_transaction_metric(
            1,
            tags={"transaction": "bar_transaction"},
            timestamp=self.min_ago,
        )

        response = self.do_request(
            {
                "field": [
                    "transaction",
                    "time_spent_percentage()",
                ],
                "dataset": "metrics",
            }
        )

        assert response.status_code == 200, response.content
        data = response.data["data"]
        assert len(data) == 2
        assert data[0]["time_spent_percentage()"] == 0.5
        meta = response.data["meta"]
        assert meta["isMetricsData"]

    def test_has_filter(self):
        self.store_transaction_metric(
            1,
            tags={"transaction": "foo_transaction", "transaction.status": "foobar"},
            timestamp=self.min_ago,
        )

        response = self.do_request(
            {
                "field": [
                    "transaction",
                    "p50()",
                ],
                # For the metrics dataset, has on metrics should be no-ops
                "query": "has:measurements.frames_frozen_rate",
                "dataset": "metrics",
            }
        )

        assert response.status_code == 200, response.content
        data = response.data["data"]
        assert len(data) == 1
        assert data[0]["p50()"] == 1
        meta = response.data["meta"]
        assert meta["isMetricsData"]

        response = self.do_request(
            {
                "field": [
                    "transaction",
                    "p50()",
                ],
                "query": "has:transaction.status",
                "dataset": "metrics",
            }
        )

        assert response.status_code == 200, response.content
        data = response.data["data"]
        assert len(data) == 1
        assert data[0]["p50()"] == 1
        meta = response.data["meta"]
        assert meta["isMetricsData"]

    def test_not_has_filter(self):
        self.store_transaction_metric(
            1,
            tags={"transaction": "foo_transaction", "transaction.status": "foobar"},
            timestamp=self.min_ago,
        )

        response = self.do_request(
            {
                "field": [
                    "transaction",
                    "p50()",
                ],
                "query": "!has:transaction.status",
                "dataset": "metrics",
            }
        )

        assert response.status_code == 200, response.content
        data = response.data["data"]
        assert len(data) == 0
        meta = response.data["meta"]
        assert meta["isMetricsData"]

        response = self.do_request(
            {
                "field": [
                    "transaction",
                    "p50()",
                ],
                # Doing !has on the metrics dataset doesn't really make sense
                "query": "!has:measurements.frames_frozen_rate",
                "dataset": "metrics",
            }
        )

        assert response.status_code == 400, response.content

    def test_p50_with_count(self):
        """Implicitly test the fact that percentiles are their own 'dataset'"""
        self.store_transaction_metric(
            1,
            tags={"transaction": "foo_transaction"},
            timestamp=self.min_ago,
        )

        response = self.do_request(
            {
                "field": ["title", "p50()", "count()"],
                "query": "event.type:transaction",
                "dataset": "metrics",
                "project": self.project.id,
                "per_page": 50,
            }
        )
        assert response.status_code == 200, response.content
        assert len(response.data["data"]) == 1
        data = response.data["data"]
        meta = response.data["meta"]
        field_meta = meta["fields"]

        assert data[0]["title"] == "foo_transaction"
        assert data[0]["p50()"] == 1
        assert data[0]["count()"] == 1

        assert meta["isMetricsData"]
        assert field_meta["title"] == "string"
        assert field_meta["p50()"] == "duration"
        assert field_meta["count()"] == "integer"

    def test_p75_with_count_and_more_groupby(self):
        """Implicitly test the fact that percentiles are their own 'dataset'"""
        self.store_transaction_metric(
            1,
            tags={"transaction": "foo_transaction"},
            timestamp=self.min_ago,
        )
        self.store_transaction_metric(
            5,
            tags={"transaction": "bar_transaction"},
            timestamp=self.min_ago,
        )
        self.store_transaction_metric(
            5,
            tags={"transaction": "bar_transaction"},
            timestamp=self.min_ago,
        )

        response = self.do_request(
            {
                "field": [
                    "title",
                    "project",
                    "p75()",
                    "count()",
                ],
                "query": "event.type:transaction",
                "orderby": "count()",
                "dataset": "metrics",
                "project": self.project.id,
                "per_page": 50,
            }
        )
        assert response.status_code == 200, response.content
        assert len(response.data["data"]) == 2
        data = response.data["data"]
        meta = response.data["meta"]
        field_meta = meta["fields"]

        assert data[0]["title"] == "foo_transaction"
        assert data[0]["p75()"] == 1
        assert data[0]["count()"] == 1

        assert data[1]["title"] == "bar_transaction"
        assert data[1]["p75()"] == 5
        assert data[1]["count()"] == 2

        assert meta["isMetricsData"]
        assert field_meta["title"] == "string"
        assert field_meta["p75()"] == "duration"
        assert field_meta["count()"] == "integer"

    def test_title_and_transaction_alias(self):
        # Title and transaction are aliases to the same column
        self.store_transaction_metric(
            1,
            tags={"transaction": "foo_transaction"},
            timestamp=self.min_ago,
        )

        response = self.do_request(
            {
                "field": [
                    "title",
                    "transaction",
                    "p75()",
                ],
                "query": "event.type:transaction",
                "orderby": "p75()",
                "dataset": "metrics",
                "project": self.project.id,
                "per_page": 50,
            }
        )
        assert response.status_code == 200, response.content
        assert len(response.data["data"]) == 1
        data = response.data["data"]
        meta = response.data["meta"]
        field_meta = meta["fields"]

        assert data[0]["title"] == "foo_transaction"
        assert data[0]["transaction"] == "foo_transaction"
        assert data[0]["p75()"] == 1

        assert meta["isMetricsData"]
        assert field_meta["title"] == "string"
        assert field_meta["transaction"] == "string"
        assert field_meta["p75()"] == "duration"

    def test_maintain_sort_order_across_datasets(self):
        self.store_transaction_metric(
            1,
            tags={"transaction": "foo_transaction"},
            timestamp=self.min_ago,
        )
        self.store_transaction_metric(
            1,
            metric="user",
            tags={"transaction": "bar_transaction"},
            timestamp=self.min_ago,
        )
        self.store_transaction_metric(
            5,
            tags={"transaction": "bar_transaction"},
            timestamp=self.min_ago,
        )
        self.store_transaction_metric(
            5,
            tags={"transaction": "bar_transaction"},
            timestamp=self.min_ago,
        )

        response = self.do_request(
            {
                "field": [
                    "title",
                    "project",
                    "count()",
                    "count_unique(user)",
                ],
                "query": "event.type:transaction",
                "orderby": "count()",
                "dataset": "metrics",
                "project": self.project.id,
                "per_page": 50,
            }
        )
        assert response.status_code == 200, response.content
        data = response.data["data"]
        meta = response.data["meta"]
        field_meta = meta["fields"]

        assert len(data) == 2

        assert data[0]["title"] == "foo_transaction"
        assert data[0]["count()"] == 1
        assert data[0]["count_unique(user)"] == 0

        assert data[1]["title"] == "bar_transaction"
        assert data[1]["count()"] == 2
        assert data[1]["count_unique(user)"] == 1

        assert meta["isMetricsData"]
        assert field_meta["title"] == "string"
        assert field_meta["count()"] == "integer"
        assert field_meta["count_unique(user)"] == "integer"

    def test_avg_compare(self):
        self.store_transaction_metric(
            100,
            timestamp=self.min_ago,
            tags={"release": "foo"},
        )
        self.store_transaction_metric(
            10,
            timestamp=self.min_ago,
            tags={"release": "bar"},
        )

        for function_name in [
            "avg_compare(transaction.duration, release, foo, bar)",
            'avg_compare(transaction.duration, release, "foo", "bar")',
        ]:
            response = self.do_request(
                {
                    "field": [function_name],
                    "query": "",
                    "project": self.project.id,
                    "dataset": "metrics",
                }
            )
            assert response.status_code == 200, response.content

            data = response.data["data"]
            meta = response.data["meta"]

            assert len(data) == 1
            assert data[0][function_name] == -0.9

            assert meta["dataset"] == "metrics"
            assert meta["fields"][function_name] == "percent_change"

    def test_avg_if(self):
        self.store_transaction_metric(
            100,
            timestamp=self.min_ago,
            tags={"release": "foo"},
        )
        self.store_transaction_metric(
            200,
            timestamp=self.min_ago,
            tags={"release": "foo"},
        )
        self.store_transaction_metric(
            10,
            timestamp=self.min_ago,
            tags={"release": "bar"},
        )

        response = self.do_request(
            {
                "field": ["avg_if(transaction.duration, release, foo)"],
                "query": "",
                "project": self.project.id,
                "dataset": "metrics",
            }
        )
        assert response.status_code == 200, response.content
        data = response.data["data"]
        meta = response.data["meta"]

        assert len(data) == 1
        assert data[0]["avg_if(transaction.duration, release, foo)"] == 150

        assert meta["dataset"] == "metrics"
        assert meta["fields"]["avg_if(transaction.duration, release, foo)"] == "duration"

    def test_device_class(self):
        self.store_transaction_metric(
            100,
            timestamp=self.min_ago,
            tags={"device.class": "1"},
        )
        self.store_transaction_metric(
            200,
            timestamp=self.min_ago,
            tags={"device.class": "2"},
        )
        self.store_transaction_metric(
            300,
            timestamp=self.min_ago,
            tags={"device.class": ""},
        )
        response = self.do_request(
            {
                "field": ["device.class", "p95()"],
                "query": "",
                "orderby": "p95()",
                "project": self.project.id,
                "dataset": "metrics",
            }
        )
        assert response.status_code == 200, response.content
        data = response.data["data"]
        meta = response.data["meta"]
        assert len(data) == 3
        # Need to actually check the dict since the level for 1 isn't guaranteed to stay `low` or `medium`
        assert data[0]["device.class"] == map_device_class_level("1")
        assert data[1]["device.class"] == map_device_class_level("2")
        assert data[2]["device.class"] == "Unknown"
        assert meta["fields"]["device.class"] == "string"

    def test_device_class_filter(self):
        self.store_transaction_metric(
            300,
            timestamp=self.min_ago,
            tags={"device.class": "1"},
        )
        # Need to actually check the dict since the level for 1 isn't guaranteed to stay `low`
        level = map_device_class_level("1")
        response = self.do_request(
            {
                "field": ["device.class", "count()"],
                "query": f"device.class:{level}",
                "orderby": "count()",
                "project": self.project.id,
                "dataset": "metrics",
            }
        )
        assert response.status_code == 200, response.content
        data = response.data["data"]
        meta = response.data["meta"]
        assert len(data) == 1
        assert data[0]["device.class"] == level
        assert meta["fields"]["device.class"] == "string"

    def test_performance_score(self):
        self.store_transaction_metric(
            0.03,
            metric="measurements.score.lcp",
            tags={"transaction": "foo_transaction"},
            timestamp=self.min_ago,
        )
        self.store_transaction_metric(
            0.30,
            metric="measurements.score.weight.lcp",
            tags={"transaction": "foo_transaction"},
            timestamp=self.min_ago,
        )
        self.store_transaction_metric(
            0.35,
            metric="measurements.score.fcp",
            tags={"transaction": "foo_transaction"},
            timestamp=self.min_ago,
        )
        self.store_transaction_metric(
            0.70,
            metric="measurements.score.weight.fcp",
            tags={"transaction": "foo_transaction"},
            timestamp=self.min_ago,
        )
        self.store_transaction_metric(
            0.38,
            metric="measurements.score.total",
            tags={"transaction": "foo_transaction"},
            timestamp=self.min_ago,
        )

        self.store_transaction_metric(
            1.00,
            metric="measurements.score.lcp",
            tags={"transaction": "foo_transaction"},
            timestamp=self.min_ago,
        )
        self.store_transaction_metric(
            1.00,
            metric="measurements.score.weight.lcp",
            tags={"transaction": "foo_transaction"},
            timestamp=self.min_ago,
        )
        self.store_transaction_metric(
            0.00,
            metric="measurements.score.fid",
            tags={"transaction": "foo_transaction"},
            timestamp=self.min_ago,
        )
        # These fid and ttfb scenarios shouldn't really be happening, but we can test them anyways
        self.store_transaction_metric(
            0.00,
            metric="measurements.score.weight.fid",
            tags={"transaction": "foo_transaction"},
            timestamp=self.min_ago,
        )
        self.store_transaction_metric(
            1.00,
            metric="measurements.score.ttfb",
            tags={"transaction": "foo_transaction"},
            timestamp=self.min_ago,
        )
        self.store_transaction_metric(
            0.00,
            metric="measurements.score.weight.ttfb",
            tags={"transaction": "foo_transaction"},
            timestamp=self.min_ago,
        )
        self.store_transaction_metric(
            1.00,
            metric="measurements.score.total",
            tags={"transaction": "foo_transaction"},
            timestamp=self.min_ago,
        )

        response = self.do_request(
            {
                "field": [
                    "transaction",
                    "performance_score(measurements.score.lcp)",
                    "performance_score(measurements.score.fcp)",
                    "performance_score(measurements.score.fid)",
                    "performance_score(measurements.score.ttfb)",
                ],
                "query": "event.type:transaction",
                "dataset": "metrics",
                "per_page": 50,
            }
        )
        assert response.status_code == 200, response.content
        assert len(response.data["data"]) == 1
        data = response.data["data"]
        meta = response.data["meta"]
        field_meta = meta["fields"]

        assert data[0]["performance_score(measurements.score.lcp)"] == 0.7923076923076923
        assert data[0]["performance_score(measurements.score.fcp)"] == 0.5
        assert data[0]["performance_score(measurements.score.fid)"] == 0
        assert data[0]["performance_score(measurements.score.ttfb)"] == 0

        assert meta["isMetricsData"]
        assert field_meta["performance_score(measurements.score.lcp)"] == "number"

    def test_performance_score_boundaries(self):
        # Scores shouldn't exceed 1 or go below 0, but we can test these boundaries anyways
        self.store_transaction_metric(
            0.65,
            metric="measurements.score.lcp",
            tags={"transaction": "foo_transaction"},
            timestamp=self.min_ago,
        )
        self.store_transaction_metric(
            0.30,
            metric="measurements.score.weight.lcp",
            tags={"transaction": "foo_transaction"},
            timestamp=self.min_ago,
        )
        self.store_transaction_metric(
            -0.35,
            metric="measurements.score.fcp",
            tags={"transaction": "foo_transaction"},
            timestamp=self.min_ago,
        )
        self.store_transaction_metric(
            0.70,
            metric="measurements.score.weight.fcp",
            tags={"transaction": "foo_transaction"},
            timestamp=self.min_ago,
        )
        self.store_transaction_metric(
            0.3,
            metric="measurements.score.total",
            tags={"transaction": "foo_transaction"},
            timestamp=self.min_ago,
        )

        response = self.do_request(
            {
                "field": [
                    "transaction",
                    "performance_score(measurements.score.lcp)",
                    "performance_score(measurements.score.fcp)",
                ],
                "query": "event.type:transaction",
                "dataset": "metrics",
                "per_page": 50,
            }
        )
        assert response.status_code == 200, response.content
        assert len(response.data["data"]) == 1
        data = response.data["data"]
        meta = response.data["meta"]
        field_meta = meta["fields"]

        assert data[0]["performance_score(measurements.score.lcp)"] == 1.0
        assert data[0]["performance_score(measurements.score.fcp)"] == 0.0

        assert meta["isMetricsData"]
        assert field_meta["performance_score(measurements.score.lcp)"] == "number"

    def test_weighted_performance_score(self):
        self.store_transaction_metric(
            0.03,
            metric="measurements.score.lcp",
            tags={"transaction": "foo_transaction"},
            timestamp=self.min_ago,
        )
        self.store_transaction_metric(
            0.30,
            metric="measurements.score.weight.lcp",
            tags={"transaction": "foo_transaction"},
            timestamp=self.min_ago,
        )
        self.store_transaction_metric(
            0.03,
            metric="measurements.score.total",
            tags={"transaction": "foo_transaction"},
            timestamp=self.min_ago,
        )

        self.store_transaction_metric(
            1.00,
            metric="measurements.score.lcp",
            tags={"transaction": "foo_transaction"},
            timestamp=self.min_ago,
        )
        self.store_transaction_metric(
            1.00,
            metric="measurements.score.weight.lcp",
            tags={"transaction": "foo_transaction"},
            timestamp=self.min_ago,
        )
        self.store_transaction_metric(
            1.00,
            metric="measurements.score.total",
            tags={"transaction": "foo_transaction"},
            timestamp=self.min_ago,
        )
        self.store_transaction_metric(
            0.00,
            metric="measurements.score.total",
            tags={"transaction": "foo_transaction"},
            timestamp=self.min_ago,
        )

        response = self.do_request(
            {
                "field": [
                    "transaction",
                    "weighted_performance_score(measurements.score.lcp)",
                ],
                "query": "event.type:transaction",
                "dataset": "metrics",
                "per_page": 50,
            }
        )
        assert response.status_code == 200, response.content
        assert len(response.data["data"]) == 1
        data = response.data["data"]
        meta = response.data["meta"]
        field_meta = meta["fields"]

        assert data[0]["weighted_performance_score(measurements.score.lcp)"] == 0.3433333333333333
        assert meta["isMetricsData"]
        assert field_meta["weighted_performance_score(measurements.score.lcp)"] == "number"

    def test_invalid_performance_score_column(self):
        self.store_transaction_metric(
            0.03,
            metric="measurements.score.total",
            tags={"transaction": "foo_transaction"},
            timestamp=self.min_ago,
        )

        response = self.do_request(
            {
                "field": [
                    "transaction",
                    "performance_score(measurements.score.fp)",
                ],
                "query": "event.type:transaction",
                "dataset": "metrics",
                "per_page": 50,
            }
        )
        assert response.status_code == 400, response.content

    def test_invalid_weighted_performance_score_column(self):
        self.store_transaction_metric(
            0.03,
            metric="measurements.score.total",
            tags={"transaction": "foo_transaction"},
            timestamp=self.min_ago,
        )

        response = self.do_request(
            {
                "field": [
                    "transaction",
                    "weighted_performance_score(measurements.score.fp)",
                ],
                "query": "event.type:transaction",
                "dataset": "metrics",
                "per_page": 50,
            }
        )
        assert response.status_code == 400, response.content

    def test_opportunity_score(self):
        self.store_transaction_metric(
            0.03,
            metric="measurements.score.lcp",
            tags={"transaction": "foo_transaction"},
            timestamp=self.min_ago,
        )
        self.store_transaction_metric(
            0.30,
            metric="measurements.score.weight.lcp",
            tags={"transaction": "foo_transaction"},
            timestamp=self.min_ago,
        )
        self.store_transaction_metric(
            0.40,
            metric="measurements.score.fcp",
            tags={"transaction": "foo_transaction"},
            timestamp=self.min_ago,
        )
        self.store_transaction_metric(
            0.70,
            metric="measurements.score.weight.fcp",
            tags={"transaction": "foo_transaction"},
            timestamp=self.min_ago,
        )
        self.store_transaction_metric(
            0.43,
            metric="measurements.score.total",
            tags={"transaction": "foo_transaction"},
            timestamp=self.min_ago,
        )

        self.store_transaction_metric(
            1.0,
            metric="measurements.score.lcp",
            tags={"transaction": "foo_transaction"},
            timestamp=self.min_ago,
        )
        self.store_transaction_metric(
            1.0,
            metric="measurements.score.weight.lcp",
            tags={"transaction": "foo_transaction"},
            timestamp=self.min_ago,
        )
        self.store_transaction_metric(
            1.0,
            metric="measurements.score.total",
            tags={"transaction": "foo_transaction"},
            timestamp=self.min_ago,
        )
        self.store_transaction_metric(
            0.0,
            metric="measurements.score.total",
            tags={"transaction": "foo_transaction"},
            timestamp=self.min_ago,
        )

        response = self.do_request(
            {
                "field": [
                    "transaction",
                    "opportunity_score(measurements.score.lcp)",
                    "opportunity_score(measurements.score.total)",
                ],
                "query": "event.type:transaction",
                "dataset": "metrics",
                "per_page": 50,
            }
        )
        assert response.status_code == 200, response.content
        assert len(response.data["data"]) == 1
        data = response.data["data"]
        meta = response.data["meta"]

        assert data[0]["opportunity_score(measurements.score.lcp)"] == 0.27
        assert data[0]["opportunity_score(measurements.score.total)"] == 1.57

        assert meta["isMetricsData"]

<<<<<<< HEAD
    def test_count_starts(self):
        self.store_transaction_metric(
            200,
            metric="measurements.app_start_warm",
=======
    def test_count_scores(self):
        self.store_transaction_metric(
            0.1,
            metric="measurements.score.total",
>>>>>>> 55057525
            tags={"transaction": "foo_transaction"},
            timestamp=self.min_ago,
        )
        self.store_transaction_metric(
<<<<<<< HEAD
            100,
            metric="measurements.app_start_warm",
=======
            0.2,
            metric="measurements.score.total",
>>>>>>> 55057525
            tags={"transaction": "foo_transaction"},
            timestamp=self.min_ago,
        )
        self.store_transaction_metric(
<<<<<<< HEAD
            10,
            metric="measurements.app_start_cold",
=======
            0.3,
            metric="measurements.score.total",
            tags={"transaction": "foo_transaction"},
            timestamp=self.min_ago,
        )
        self.store_transaction_metric(
            0.4,
            metric="measurements.score.total",
            tags={"transaction": "foo_transaction"},
            timestamp=self.min_ago,
        )
        self.store_transaction_metric(
            0.5,
            metric="measurements.score.lcp",
>>>>>>> 55057525
            tags={"transaction": "foo_transaction"},
            timestamp=self.min_ago,
        )

        response = self.do_request(
            {
                "field": [
                    "transaction",
<<<<<<< HEAD
                    "count_starts(measurements.app_start_warm)",
                    "count_starts(measurements.app_start_cold)",
=======
                    "count_scores(measurements.score.total)",
                    "count_scores(measurements.score.lcp)",
>>>>>>> 55057525
                ],
                "query": "event.type:transaction",
                "dataset": "metrics",
                "per_page": 50,
            }
        )
        assert response.status_code == 200, response.content
        assert len(response.data["data"]) == 1
        data = response.data["data"]
        meta = response.data["meta"]

<<<<<<< HEAD
        assert data[0]["count_starts(measurements.app_start_warm)"] == 2
        assert data[0]["count_starts(measurements.app_start_cold)"] == 1
=======
        assert data[0]["count_scores(measurements.score.total)"] == 4
        assert data[0]["count_scores(measurements.score.lcp)"] == 1
>>>>>>> 55057525

        assert meta["isMetricsData"]


class OrganizationEventsMetricsEnhancedPerformanceEndpointTestWithOnDemandMetrics(
    MetricsEnhancedPerformanceTestCase
):
    viewname = "sentry-api-0-organization-events"

    def setUp(self):
        super().setUp()

    def do_request(self, query):
        self.login_as(user=self.user)
        url = reverse(
            self.viewname,
            kwargs={"organization_slug": self.organization.slug},
        )
        with self.feature({"organizations:on-demand-metrics-extraction-widgets": True}):
            return self.client.get(url, query, format="json")

    def _test_is_metrics_extracted_data(
        self, params: dict[str, Any], expected_on_demand_query: bool, dataset: str
    ) -> None:
        spec = OnDemandMetricSpec(
            field="count()",
            query="transaction.duration:>1s",
            spec_type=MetricSpecType.DYNAMIC_QUERY,
        )

        self.store_on_demand_metric(1, spec=spec)
        response = self.do_request(params)

        assert response.status_code == 200, response.content
        meta = response.data["meta"]
        assert meta.get("isMetricsExtractedData", False) is expected_on_demand_query
        assert meta["dataset"] == dataset

        return meta

    def test_is_metrics_extracted_data_is_included(self):
        self._test_is_metrics_extracted_data(
            {
                "field": ["count()"],
                "dataset": "metricsEnhanced",
                "query": "transaction.duration:>=91",
                "useOnDemandMetrics": "true",
                "yAxis": "count()",
            },
            expected_on_demand_query=True,
            dataset="metricsEnhanced",
        )


class OrganizationEventsMetricsEnhancedPerformanceEndpointTestWithMetricLayer(
    OrganizationEventsMetricsEnhancedPerformanceEndpointTest
):
    def setUp(self):
        super().setUp()
        self.features["organizations:use-metrics-layer"] = True

    @pytest.mark.xfail(reason="Not supported")
    def test_time_spent(self):
        super().test_time_spent()

    @pytest.mark.xfail(reason="Not supported")
    def test_http_error_rate(self):
        super().test_http_error_rate()

    @pytest.mark.xfail(reason="Multiple aliases to same column not supported")
    def test_title_and_transaction_alias(self):
        super().test_title_and_transaction_alias()

    @pytest.mark.xfail(reason="Sort order is flaking when querying multiple datasets")
    def test_maintain_sort_order_across_datasets(self):
        """You may need to run this test a few times to get it to fail"""
        super().test_maintain_sort_order_across_datasets()

    @pytest.mark.xfail(reason="Not implemented")
    def test_avg_compare(self):
        super().test_avg_compare()

    @pytest.mark.xfail(reason="Not implemented")
    def test_avg_if(self):
        super().test_avg_if()

    @pytest.mark.xfail(reason="Not implemented")
    def test_device_class(self):
        super().test_device_class()

    @pytest.mark.xfail(reason="Not implemented")
    def test_device_class_filter(self):
        super().test_device_class_filter()

    @pytest.mark.xfail(reason="Not implemented")
    def test_performance_score(self):
        super().test_performance_score()

    @pytest.mark.xfail(reason="Not implemented")
    def test_performance_score_boundaries(self):
        super().test_performance_score()

    @pytest.mark.xfail(reason="Not implemented")
    def test_weighted_performance_score(self):
        super().test_weighted_performance_score()

    @pytest.mark.xfail(reason="Not implemented")
    def test_invalid_performance_score_column(self):
        super().test_invalid_performance_score_column()

    @pytest.mark.xfail(reason="Not implemented")
    def test_invalid_weighted_performance_score_column(self):
        super().test_invalid_weighted_performance_score_column()

    @pytest.mark.xfail(reason="Not implemented")
    def test_opportunity_score(self):
        super().test_opportunity_score()

    @pytest.mark.xfail(reason="Not implemented")
<<<<<<< HEAD
    def test_count_starts(self):
        super().test_count_starts()
=======
    def test_count_scores(self):
        super().test_count_scores()
>>>>>>> 55057525
<|MERGE_RESOLUTION|>--- conflicted
+++ resolved
@@ -2935,36 +2935,20 @@
 
         assert meta["isMetricsData"]
 
-<<<<<<< HEAD
-    def test_count_starts(self):
-        self.store_transaction_metric(
-            200,
-            metric="measurements.app_start_warm",
-=======
     def test_count_scores(self):
         self.store_transaction_metric(
             0.1,
             metric="measurements.score.total",
->>>>>>> 55057525
-            tags={"transaction": "foo_transaction"},
-            timestamp=self.min_ago,
-        )
-        self.store_transaction_metric(
-<<<<<<< HEAD
-            100,
-            metric="measurements.app_start_warm",
-=======
+            tags={"transaction": "foo_transaction"},
+            timestamp=self.min_ago,
+        )
+        self.store_transaction_metric(
             0.2,
             metric="measurements.score.total",
->>>>>>> 55057525
-            tags={"transaction": "foo_transaction"},
-            timestamp=self.min_ago,
-        )
-        self.store_transaction_metric(
-<<<<<<< HEAD
-            10,
-            metric="measurements.app_start_cold",
-=======
+            tags={"transaction": "foo_transaction"},
+            timestamp=self.min_ago,
+        )
+        self.store_transaction_metric(
             0.3,
             metric="measurements.score.total",
             tags={"transaction": "foo_transaction"},
@@ -2979,7 +2963,6 @@
         self.store_transaction_metric(
             0.5,
             metric="measurements.score.lcp",
->>>>>>> 55057525
             tags={"transaction": "foo_transaction"},
             timestamp=self.min_ago,
         )
@@ -2988,13 +2971,8 @@
             {
                 "field": [
                     "transaction",
-<<<<<<< HEAD
-                    "count_starts(measurements.app_start_warm)",
-                    "count_starts(measurements.app_start_cold)",
-=======
                     "count_scores(measurements.score.total)",
                     "count_scores(measurements.score.lcp)",
->>>>>>> 55057525
                 ],
                 "query": "event.type:transaction",
                 "dataset": "metrics",
@@ -3006,13 +2984,50 @@
         data = response.data["data"]
         meta = response.data["meta"]
 
-<<<<<<< HEAD
+        assert data[0]["count_scores(measurements.score.total)"] == 4
+        assert data[0]["count_scores(measurements.score.lcp)"] == 1
+
+        assert meta["isMetricsData"]
+
+    def test_count_starts(self):
+        self.store_transaction_metric(
+            200,
+            metric="measurements.app_start_warm",
+            tags={"transaction": "foo_transaction"},
+            timestamp=self.min_ago,
+        )
+        self.store_transaction_metric(
+            100,
+            metric="measurements.app_start_warm",
+            tags={"transaction": "foo_transaction"},
+            timestamp=self.min_ago,
+        )
+        self.store_transaction_metric(
+            10,
+            metric="measurements.app_start_cold",
+            tags={"transaction": "foo_transaction"},
+            timestamp=self.min_ago,
+        )
+
+        response = self.do_request(
+            {
+                "field": [
+                    "transaction",
+                    "count_starts(measurements.app_start_warm)",
+                    "count_starts(measurements.app_start_cold)",
+                ],
+                "query": "event.type:transaction",
+                "dataset": "metrics",
+                "per_page": 50,
+            }
+        )
+        assert response.status_code == 200, response.content
+        assert len(response.data["data"]) == 1
+        data = response.data["data"]
+        meta = response.data["meta"]
+
         assert data[0]["count_starts(measurements.app_start_warm)"] == 2
         assert data[0]["count_starts(measurements.app_start_cold)"] == 1
-=======
-        assert data[0]["count_scores(measurements.score.total)"] == 4
-        assert data[0]["count_scores(measurements.score.lcp)"] == 1
->>>>>>> 55057525
 
         assert meta["isMetricsData"]
 
@@ -3132,10 +3147,9 @@
         super().test_opportunity_score()
 
     @pytest.mark.xfail(reason="Not implemented")
-<<<<<<< HEAD
-    def test_count_starts(self):
-        super().test_count_starts()
-=======
     def test_count_scores(self):
         super().test_count_scores()
->>>>>>> 55057525
+
+    @pytest.mark.xfail(reason="Not implemented")
+    def test_count_starts(self):
+        super().test_count_starts()