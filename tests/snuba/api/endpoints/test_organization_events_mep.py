--- conflicted
+++ resolved
@@ -2188,46 +2188,15 @@
         meta = response.data["meta"]
         assert meta["isMetricsData"]
 
-<<<<<<< HEAD
-    def test_p50_with_count(self):
-        """Implicitly test the fact that percentiles are their own 'dataset'"""
-        self.store_transaction_metric(
-            1,
-            tags={"transaction": "foo_transaction"},
-=======
     def test_has_filter(self):
         self.store_transaction_metric(
             1,
             tags={"transaction": "foo_transaction", "transaction.status": "foobar"},
->>>>>>> a07ed0df
-            timestamp=self.min_ago,
-        )
-
-        response = self.do_request(
-            {
-<<<<<<< HEAD
-                "field": ["title", "p50()", "count()"],
-                "query": "event.type:transaction",
-                "dataset": "metrics",
-                "project": self.project.id,
-                "per_page": 50,
-            }
-        )
-        assert response.status_code == 200, response.content
-        assert len(response.data["data"]) == 1
-        data = response.data["data"]
-        meta = response.data["meta"]
-        field_meta = meta["fields"]
-
-        assert data[0]["title"] == "foo_transaction"
-        assert data[0]["p50()"] == 1
-        assert data[0]["count()"] == 1
-
-        assert meta["isMetricsData"]
-        assert field_meta["title"] == "string"
-        assert field_meta["p50()"] == "duration"
-        assert field_meta["count()"] == "integer"
-=======
+            timestamp=self.min_ago,
+        )
+
+        response = self.do_request(
+            {
                 "field": [
                     "transaction",
                     "p50()",
@@ -2300,7 +2269,38 @@
         )
 
         assert response.status_code == 400, response.content
->>>>>>> a07ed0df
+
+    def test_p50_with_count(self):
+        """Implicitly test the fact that percentiles are their own 'dataset'"""
+        self.store_transaction_metric(
+            1,
+            tags={"transaction": "foo_transaction"},
+            timestamp=self.min_ago,
+        )
+
+        response = self.do_request(
+            {
+                "field": ["title", "p50()", "count()"],
+                "query": "event.type:transaction",
+                "dataset": "metrics",
+                "project": self.project.id,
+                "per_page": 50,
+            }
+        )
+        assert response.status_code == 200, response.content
+        assert len(response.data["data"]) == 1
+        data = response.data["data"]
+        meta = response.data["meta"]
+        field_meta = meta["fields"]
+
+        assert data[0]["title"] == "foo_transaction"
+        assert data[0]["p50()"] == 1
+        assert data[0]["count()"] == 1
+
+        assert meta["isMetricsData"]
+        assert field_meta["title"] == "string"
+        assert field_meta["p50()"] == "duration"
+        assert field_meta["count()"] == "integer"
 
 
 class OrganizationEventsMetricsEnhancedPerformanceEndpointTestWithMetricLayer(
@@ -2332,37 +2332,4 @@
 
     @pytest.mark.xfail(reason="Not supported")
     def test_http_error_rate(self):
-        super().test_having_condition()
-
-    def test_p50_with_count(self):
-        """Implicitly test the fact that percentiles are their own 'dataset'"""
-        self.store_transaction_metric(
-            1,
-            tags={"transaction": "foo_transaction"},
-            timestamp=self.min_ago,
-        )
-
-        response = self.do_request(
-            {
-                "field": ["title", "p50()", "count()"],
-                "query": "event.type:transaction",
-                "dataset": "metrics",
-                "project": self.project.id,
-                "per_page": 50,
-            }
-        )
-        assert response.status_code == 200, response.content
-        assert len(response.data["data"]) == 1
-        data = response.data["data"]
-        meta = response.data["meta"]
-        field_meta = meta["fields"]
-
-        assert data[0]["title"] == "foo_transaction"
-        assert data[0]["p50()"] == 1
-        assert data[0]["count()"] == 1
-
-        assert meta["isMetricsData"]
-        assert field_meta["title"] == "string"
-        assert field_meta["p50()"] == "duration"
-        assert field_meta["count()"] == "integer"
-        assert False+        super().test_having_condition()