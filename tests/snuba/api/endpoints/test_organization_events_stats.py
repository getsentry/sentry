--- conflicted
+++ resolved
@@ -2611,20 +2611,11 @@
             "start": iso_format(self.three_days_ago),
             "end": iso_format(self.one_day_ago),
             "interval": "1d",
-<<<<<<< HEAD
-            "yAxis": "cpm()",
-=======
             "yAxis": ["cpm()", "p95(function.duration)"],
->>>>>>> 66892711
         }
 
         response = self.client.get(self.url, data=data, format="json")
         assert response.status_code == 200, response.content
-<<<<<<< HEAD
-        assert sum(row[1][0]["count"] for row in response.data["data"]) == pytest.approx(
-            100 / ((self.one_day_ago - self.three_days_ago).total_seconds() / 60), rel=1e-3
-        )
-=======
 
         assert sum(row[1][0]["count"] for row in response.data["cpm()"]["data"]) == pytest.approx(
             100 / ((self.one_day_ago - self.three_days_ago).total_seconds() / 60), rel=1e-3
@@ -2644,7 +2635,6 @@
                 "cpm": None,
                 "p95_function_duration": "nanosecond",
             }
->>>>>>> 66892711
 
 
 @region_silo_test
@@ -2693,11 +2683,7 @@
             "field": ["function", "count()"],
             "start": iso_format(self.three_days_ago),
             "end": iso_format(self.one_day_ago),
-<<<<<<< HEAD
-            "yAxis": "cpm()",
-=======
             "yAxis": ["cpm()", "p95(function.duration)"],
->>>>>>> 66892711
             "interval": "1d",
             "topEvents": 2,
             "excludeOther": 1,
@@ -2705,13 +2691,6 @@
 
         response = self.client.get(self.url, data=data, format="json")
         assert response.status_code == 200, response.content
-<<<<<<< HEAD
-        assert sum(row[1][0]["count"] for row in response.data["foo"]["data"]) == pytest.approx(
-            100 / ((self.one_day_ago - self.three_days_ago).total_seconds() / 60), rel=1e-3
-        )
-        assert sum(row[1][0]["count"] for row in response.data["bar"]["data"]) == pytest.approx(
-            10 / ((self.one_day_ago - self.three_days_ago).total_seconds() / 60), rel=1e-3
-=======
         assert sum(
             row[1][0]["count"] for row in response.data["foo"]["cpm()"]["data"]
         ) == pytest.approx(
@@ -2728,5 +2707,4 @@
         )
         assert any(
             row[1][0]["count"] > 0 for row in response.data["bar"]["p95(function.duration)"]["data"]
->>>>>>> 66892711
         )