from __future__ import annotations

import uuid
from collections import defaultdict
from datetime import datetime, timedelta
from typing import Any, DefaultDict, TypedDict
from unittest import mock
from uuid import uuid4

import pytest
from django.urls import reverse
from snuba_sdk import Entity
from snuba_sdk.column import Column
from snuba_sdk.conditions import Condition, Op
from snuba_sdk.function import Function

from sentry.constants import MAX_TOP_EVENTS
from sentry.issues.grouptype import ProfileFileIOGroupType
from sentry.models.project import Project
from sentry.models.transaction_threshold import ProjectTransactionThreshold, TransactionMetric
from sentry.snuba.discover import OTHER_KEY
from sentry.testutils.cases import APITestCase, OurLogTestCase, ProfilesSnubaTestCase, SnubaTestCase
from sentry.testutils.helpers.datetime import before_now
from sentry.utils.samples import load_data
from tests.sentry.issues.test_utils import SearchIssueTestMixin

pytestmark = pytest.mark.sentry_metrics


class _EventDataDict(TypedDict):
    data: dict[str, Any]
    project: Project
    count: int


class OrganizationEventsStatsEndpointTest(APITestCase, SnubaTestCase, SearchIssueTestMixin):
    endpoint = "sentry-api-0-organization-events-stats"

    def setUp(self):
        super().setUp()
        self.login_as(user=self.user)
        self.authed_user = self.user

        self.day_ago = before_now(days=1).replace(hour=10, minute=0, second=0, microsecond=0)

        self.project = self.create_project()
        self.project2 = self.create_project()
        self.user = self.create_user()
        self.user2 = self.create_user()
        self.store_event(
            data={
                "event_id": "a" * 32,
                "message": "very bad",
                "timestamp": (self.day_ago + timedelta(minutes=1)).isoformat(),
                "fingerprint": ["group1"],
                "tags": {"sentry:user": self.user.email},
            },
            project_id=self.project.id,
        )
        self.store_event(
            data={
                "event_id": "b" * 32,
                "message": "oh my",
                "timestamp": (self.day_ago + timedelta(hours=1, minutes=1)).isoformat(),
                "fingerprint": ["group2"],
                "tags": {"sentry:user": self.user2.email},
            },
            project_id=self.project2.id,
        )
        self.store_event(
            data={
                "event_id": "c" * 32,
                "message": "very bad",
                "timestamp": (self.day_ago + timedelta(hours=1, minutes=2)).isoformat(),
                "fingerprint": ["group2"],
                "tags": {"sentry:user": self.user2.email},
            },
            project_id=self.project2.id,
        )
        self.url = reverse(
            "sentry-api-0-organization-events-stats",
            kwargs={"organization_id_or_slug": self.project.organization.slug},
        )
        self.features = {}

    def do_request(self, data, url=None, features=None):
        if features is None:
            features = {"organizations:discover-basic": True}
        features.update(self.features)
        with self.feature(features):
            return self.client.get(self.url if url is None else url, data=data, format="json")

    @pytest.mark.querybuilder
    def test_simple(self) -> None:
        response = self.do_request(
            {
                "start": self.day_ago,
                "end": self.day_ago + timedelta(hours=2),
                "interval": "1h",
            },
        )
        assert response.status_code == 200, response.content
        assert [attrs for time, attrs in response.data["data"]] == [[{"count": 1}], [{"count": 2}]]

    def test_generic_issue(self) -> None:
        _, _, group_info = self.store_search_issue(
            self.project.id,
            self.user.id,
            [f"{ProfileFileIOGroupType.type_id}-group1"],
            "prod",
            self.day_ago,
        )
        assert group_info is not None
        self.store_search_issue(
            self.project.id,
            self.user.id,
            [f"{ProfileFileIOGroupType.type_id}-group1"],
            "prod",
            self.day_ago + timedelta(hours=1, minutes=1),
        )
        self.store_search_issue(
            self.project.id,
            self.user.id,
            [f"{ProfileFileIOGroupType.type_id}-group1"],
            "prod",
            self.day_ago + timedelta(hours=1, minutes=2),
        )
        with self.feature(
            [
                "organizations:profiling",
            ]
        ):
            response = self.do_request(
                {
                    "start": self.day_ago,
                    "end": self.day_ago + timedelta(hours=2),
                    "interval": "1h",
                    "query": f"issue:{group_info.group.qualified_short_id}",
                    "dataset": "issuePlatform",
                },
            )
        assert response.status_code == 200, response.content
        assert [attrs for time, attrs in response.data["data"]] == [[{"count": 1}], [{"count": 2}]]

    def test_generic_issue_calculated_interval(self) -> None:
        """Test that a 4h interval returns the correct generic event stats.
        This follows a different code path than 1h or 1d as the IssuePlatformTimeSeriesQueryBuilder
        does some calculation to create the time column."""
        _, _, group_info = self.store_search_issue(
            self.project.id,
            self.user.id,
            [f"{ProfileFileIOGroupType.type_id}-group1"],
            "prod",
            self.day_ago + timedelta(minutes=1),
        )
        assert group_info is not None
        self.store_search_issue(
            self.project.id,
            self.user.id,
            [f"{ProfileFileIOGroupType.type_id}-group1"],
            "prod",
            self.day_ago + timedelta(minutes=1),
        )
        self.store_search_issue(
            self.project.id,
            self.user.id,
            [f"{ProfileFileIOGroupType.type_id}-group1"],
            "prod",
            self.day_ago + timedelta(minutes=2),
        )
        with self.feature(
            [
                "organizations:profiling",
            ]
        ):
            response = self.do_request(
                {
                    "start": self.day_ago,
                    "end": self.day_ago + timedelta(hours=4),
                    "interval": "4h",
                    "query": f"issue:{group_info.group.qualified_short_id}",
                    "dataset": "issuePlatform",
                },
            )
        assert response.status_code == 200, response.content
        assert [attrs for time, attrs in response.data["data"]] == [[{"count": 3}], [{"count": 0}]]

    def test_errors_dataset(self) -> None:
        response = self.do_request(
            {
                "start": self.day_ago,
                "end": self.day_ago + timedelta(hours=2),
                "interval": "1h",
                "dataset": "errors",
                "query": "is:unresolved",
            },
        )
        assert response.status_code == 200, response.content
        assert [attrs for time, attrs in response.data["data"]] == [[{"count": 1}], [{"count": 2}]]

    def test_errors_dataset_no_query(self) -> None:
        response = self.do_request(
            {
                "start": self.day_ago,
                "end": self.day_ago + timedelta(hours=2),
                "interval": "1h",
                "dataset": "errors",
            },
        )
        assert response.status_code == 200, response.content
        assert [attrs for time, attrs in response.data["data"]] == [[{"count": 1}], [{"count": 2}]]

    def test_misaligned_last_bucket(self) -> None:
        response = self.do_request(
            data={
                "start": self.day_ago - timedelta(minutes=30),
                "end": self.day_ago + timedelta(hours=1, minutes=30),
                "interval": "1h",
                "partial": "1",
            },
        )

        assert response.status_code == 200, response.content
        assert [attrs for time, attrs in response.data["data"]] == [
            [{"count": 0}],
            [{"count": 1}],
            [{"count": 2}],
        ]

    def test_no_projects(self) -> None:
        org = self.create_organization(owner=self.user)
        self.login_as(user=self.user)

        url = reverse(
            "sentry-api-0-organization-events-stats", kwargs={"organization_id_or_slug": org.slug}
        )
        response = self.do_request({}, url)

        assert response.status_code == 200, response.content
        assert len(response.data["data"]) == 0

    def test_user_count(self) -> None:
        self.store_event(
            data={
                "event_id": "d" * 32,
                "message": "something",
                "timestamp": (self.day_ago + timedelta(minutes=2)).isoformat(),
                "tags": {"sentry:user": self.user2.email},
                "fingerprint": ["group2"],
            },
            project_id=self.project2.id,
        )
        response = self.do_request(
            data={
                "start": self.day_ago,
                "end": self.day_ago + timedelta(hours=2),
                "interval": "1h",
                "yAxis": "user_count",
            },
        )
        assert response.status_code == 200, response.content
        assert [attrs for time, attrs in response.data["data"]] == [[{"count": 2}], [{"count": 1}]]

    def test_discover2_backwards_compatibility(self) -> None:
        response = self.do_request(
            data={
                "project": self.project.id,
                "start": self.day_ago,
                "end": self.day_ago + timedelta(hours=2),
                "interval": "1h",
                "yAxis": "user_count",
            },
        )
        assert response.status_code == 200, response.content
        assert len(response.data["data"]) > 0

        response = self.do_request(
            data={
                "project": self.project.id,
                "start": self.day_ago,
                "end": self.day_ago + timedelta(hours=2),
                "interval": "1h",
                "yAxis": "event_count",
            },
        )
        assert response.status_code == 200, response.content
        assert len(response.data["data"]) > 0

    def test_with_event_count_flag(self) -> None:
        response = self.do_request(
            data={
                "start": self.day_ago,
                "end": self.day_ago + timedelta(hours=2),
                "interval": "1h",
                "yAxis": "event_count",
            },
        )

        assert response.status_code == 200, response.content
        assert [attrs for time, attrs in response.data["data"]] == [[{"count": 1}], [{"count": 2}]]

    def test_performance_view_feature(self) -> None:
        response = self.do_request(
            data={
                "end": before_now(),
                "start": before_now(hours=2),
                "query": "project_id:1",
                "interval": "30m",
                "yAxis": "count()",
            },
            features={
                "organizations:performance-view": True,
                "organizations:discover-basic": False,
            },
        )
        assert response.status_code == 200, response.content

    def test_apdex_divide_by_zero(self) -> None:
        ProjectTransactionThreshold.objects.create(
            project=self.project,
            organization=self.project.organization,
            threshold=600,
            metric=TransactionMetric.LCP.value,
        )

        # Shouldn't count towards apdex
        data = load_data(
            "transaction",
            start_timestamp=self.day_ago + timedelta(minutes=(1)),
            timestamp=self.day_ago + timedelta(minutes=(3)),
        )
        data["transaction"] = "/apdex/new/"
        data["user"] = {"email": "1@example.com"}
        data["measurements"] = {}
        self.store_event(data, project_id=self.project.id)

        response = self.do_request(
            data={
                "start": self.day_ago,
                "end": self.day_ago + timedelta(hours=2),
                "interval": "1h",
                "yAxis": "apdex()",
                "project": [self.project.id],
            },
        )

        assert response.status_code == 200, response.content
        assert len(response.data["data"]) == 2
        data = response.data["data"]
        # 0 transactions with LCP 0/0
        assert [attrs for time, attrs in response.data["data"]] == [
            [{"count": 0}],
            [{"count": 0}],
        ]

    def test_aggregate_function_apdex(self) -> None:
        project1 = self.create_project()
        project2 = self.create_project()

        events = [
            ("one", 400, project1.id),
            ("one", 400, project1.id),
            ("two", 3000, project2.id),
            ("two", 1000, project2.id),
            ("three", 3000, project2.id),
        ]
        for idx, event in enumerate(events):
            data = load_data(
                "transaction",
                start_timestamp=self.day_ago + timedelta(minutes=(1 + idx)),
                timestamp=self.day_ago + timedelta(minutes=(1 + idx), milliseconds=event[1]),
            )
            data["event_id"] = f"{idx}" * 32
            data["transaction"] = f"/apdex/new/{event[0]}"
            data["user"] = {"email": f"{idx}@example.com"}
            self.store_event(data, project_id=event[2])

        response = self.do_request(
            data={
                "start": self.day_ago,
                "end": self.day_ago + timedelta(hours=2),
                "interval": "1h",
                "yAxis": "apdex()",
            },
        )
        assert response.status_code == 200, response.content

        assert [attrs for time, attrs in response.data["data"]] == [
            [{"count": 0.3}],
            [{"count": 0}],
        ]

        ProjectTransactionThreshold.objects.create(
            project=project1,
            organization=project1.organization,
            threshold=100,
            metric=TransactionMetric.DURATION.value,
        )

        ProjectTransactionThreshold.objects.create(
            project=project2,
            organization=project1.organization,
            threshold=100,
            metric=TransactionMetric.DURATION.value,
        )

        response = self.do_request(
            data={
                "start": self.day_ago,
                "end": self.day_ago + timedelta(hours=2),
                "interval": "1h",
                "yAxis": "apdex()",
            },
        )
        assert response.status_code == 200, response.content

        assert [attrs for time, attrs in response.data["data"]] == [
            [{"count": 0.2}],
            [{"count": 0}],
        ]

        response = self.do_request(
            data={
                "start": self.day_ago,
                "end": self.day_ago + timedelta(hours=2),
                "interval": "1h",
                "yAxis": ["user_count", "apdex()"],
            },
        )

        assert response.status_code == 200, response.content
        assert response.data["user_count"]["order"] == 0
        assert [attrs for time, attrs in response.data["user_count"]["data"]] == [
            [{"count": 5}],
            [{"count": 0}],
        ]
        assert response.data["apdex()"]["order"] == 1
        assert [attrs for time, attrs in response.data["apdex()"]["data"]] == [
            [{"count": 0.2}],
            [{"count": 0}],
        ]

    def test_aggregate_function_count(self) -> None:
        response = self.do_request(
            data={
                "start": self.day_ago,
                "end": self.day_ago + timedelta(hours=2),
                "interval": "1h",
                "yAxis": "count()",
            },
        )
        assert response.status_code == 200, response.content
        assert [attrs for time, attrs in response.data["data"]] == [[{"count": 1}], [{"count": 2}]]

    def test_invalid_aggregate(self) -> None:
        response = self.do_request(
            data={
                "start": self.day_ago,
                "end": self.day_ago + timedelta(hours=2),
                "interval": "1h",
                "yAxis": "rubbish",
            },
        )
        assert response.status_code == 400, response.content

    def test_aggregate_function_user_count(self) -> None:
        response = self.do_request(
            data={
                "start": self.day_ago,
                "end": self.day_ago + timedelta(hours=2),
                "interval": "1h",
                "yAxis": "count_unique(user)",
            },
        )
        assert response.status_code == 200, response.content
        assert [attrs for time, attrs in response.data["data"]] == [[{"count": 1}], [{"count": 1}]]

    def test_aggregate_invalid(self) -> None:
        response = self.do_request(
            data={
                "start": self.day_ago,
                "end": self.day_ago + timedelta(hours=2),
                "interval": "1h",
                "yAxis": "nope(lol)",
            },
        )
        assert response.status_code == 400, response.content

    def test_throughput_meta(self) -> None:
        project = self.create_project()
        # Each of these denotes how many events to create in each hour
        event_counts = [6, 0, 6, 3, 0, 3]
        for hour, count in enumerate(event_counts):
            for minute in range(count):
                self.store_event(
                    data={
                        "event_id": str(uuid.uuid1()),
                        "message": "very bad",
                        "timestamp": (
                            self.day_ago + timedelta(hours=hour, minutes=minute)
                        ).isoformat(),
                        "fingerprint": ["group1"],
                        "tags": {"sentry:user": self.user.email},
                    },
                    project_id=project.id,
                )

        for axis in ["epm()", "tpm()"]:
            response = self.do_request(
                data={
                    "transformAliasToInputFormat": 1,
                    "start": self.day_ago,
                    "end": self.day_ago + timedelta(hours=6),
                    "interval": "1h",
                    "yAxis": axis,
                    "project": project.id,
                },
            )
            meta = response.data["meta"]
            assert meta["fields"] == {
                "time": "date",
                axis: "rate",
            }
            assert meta["units"] == {"time": None, axis: "1/minute"}

            data = response.data["data"]
            assert len(data) == 6

            rows = data[0:6]
            for test in zip(event_counts, rows):
                assert test[1][1][0]["count"] == test[0] / (3600.0 / 60.0)

        for axis in ["eps()", "tps()"]:
            response = self.do_request(
                data={
                    "transformAliasToInputFormat": 1,
                    "start": self.day_ago,
                    "end": self.day_ago + timedelta(hours=6),
                    "interval": "1h",
                    "yAxis": axis,
                    "project": project.id,
                },
            )
            meta = response.data["meta"]
            assert meta["fields"] == {
                "time": "date",
                axis: "rate",
            }
            assert meta["units"] == {"time": None, axis: "1/second"}

    def test_throughput_epm_hour_rollup(self) -> None:
        project = self.create_project()
        # Each of these denotes how many events to create in each hour
        event_counts = [6, 0, 6, 3, 0, 3]
        for hour, count in enumerate(event_counts):
            for minute in range(count):
                self.store_event(
                    data={
                        "event_id": str(uuid.uuid1()),
                        "message": "very bad",
                        "timestamp": (
                            self.day_ago + timedelta(hours=hour, minutes=minute)
                        ).isoformat(),
                        "fingerprint": ["group1"],
                        "tags": {"sentry:user": self.user.email},
                    },
                    project_id=project.id,
                )

        for axis in ["epm()", "tpm()"]:
            response = self.do_request(
                data={
                    "start": self.day_ago,
                    "end": self.day_ago + timedelta(hours=6),
                    "interval": "1h",
                    "yAxis": axis,
                    "project": project.id,
                },
            )
            assert response.status_code == 200, response.content
            data = response.data["data"]
            assert len(data) == 6

            rows = data[0:6]
            for test in zip(event_counts, rows):
                assert test[1][1][0]["count"] == test[0] / (3600.0 / 60.0)

    def test_throughput_epm_day_rollup(self) -> None:
        project = self.create_project()
        # Each of these denotes how many events to create in each minute
        event_counts = [6, 0, 6, 3, 0, 3]
        for hour, count in enumerate(event_counts):
            for minute in range(count):
                self.store_event(
                    data={
                        "event_id": str(uuid.uuid1()),
                        "message": "very bad",
                        "timestamp": (
                            self.day_ago + timedelta(hours=hour, minutes=minute)
                        ).isoformat(),
                        "fingerprint": ["group1"],
                        "tags": {"sentry:user": self.user.email},
                    },
                    project_id=project.id,
                )

        for axis in ["epm()", "tpm()"]:
            response = self.do_request(
                data={
                    "start": self.day_ago,
                    "end": self.day_ago + timedelta(hours=24),
                    "interval": "24h",
                    "yAxis": axis,
                    "project": project.id,
                },
            )
            assert response.status_code == 200, response.content
            data = response.data["data"]
            assert len(data) == 2

            assert data[0][1][0]["count"] == sum(event_counts) / (86400.0 / 60.0)

    def test_throughput_eps_minute_rollup(self) -> None:
        project = self.create_project()
        # Each of these denotes how many events to create in each minute
        event_counts = [6, 0, 6, 3, 0, 3]
        for minute, count in enumerate(event_counts):
            for second in range(count):
                self.store_event(
                    data={
                        "event_id": str(uuid.uuid1()),
                        "message": "very bad",
                        "timestamp": (
                            self.day_ago + timedelta(minutes=minute, seconds=second)
                        ).isoformat(),
                        "fingerprint": ["group1"],
                        "tags": {"sentry:user": self.user.email},
                    },
                    project_id=project.id,
                )

        for axis in ["eps()", "tps()"]:
            response = self.do_request(
                data={
                    "start": self.day_ago,
                    "end": self.day_ago + timedelta(minutes=6),
                    "interval": "1m",
                    "yAxis": axis,
                    "project": project.id,
                },
            )
            assert response.status_code == 200, response.content
            data = response.data["data"]
            assert len(data) == 6

            rows = data[0:6]
            for test in zip(event_counts, rows):
                assert test[1][1][0]["count"] == test[0] / 60.0

    def test_throughput_eps_no_rollup(self) -> None:
        project = self.create_project()
        # Each of these denotes how many events to create in each minute
        event_counts = [6, 0, 6, 3, 0, 3]
        for minute, count in enumerate(event_counts):
            for second in range(count):
                self.store_event(
                    data={
                        "event_id": str(uuid.uuid1()),
                        "message": "very bad",
                        "timestamp": (
                            self.day_ago + timedelta(minutes=minute, seconds=second)
                        ).isoformat(),
                        "fingerprint": ["group1"],
                        "tags": {"sentry:user": self.user.email},
                    },
                    project_id=project.id,
                )

        response = self.do_request(
            data={
                "start": self.day_ago,
                "end": self.day_ago + timedelta(minutes=1),
                "interval": "1s",
                "yAxis": "eps()",
                "project": project.id,
            },
        )
        assert response.status_code == 200, response.content
        data = response.data["data"]

        # expect 60 data points between time span of 0 and 60 seconds
        assert len(data) == 60

        rows = data[0:6]

        for row in rows:
            assert row[1][0]["count"] == 1

    def test_transaction_events(self) -> None:
        prototype = {
            "type": "transaction",
            "transaction": "api.issue.delete",
            "spans": [],
            "contexts": {"trace": {"op": "foobar", "trace_id": "a" * 32, "span_id": "a" * 16}},
            "tags": {"important": "yes"},
        }
        fixtures = (
            ("d" * 32, before_now(minutes=32)),
            ("e" * 32, before_now(hours=1, minutes=2)),
            ("f" * 32, before_now(hours=1, minutes=35)),
        )
        for fixture in fixtures:
            data = prototype.copy()
            data["event_id"] = fixture[0]
            data["timestamp"] = fixture[1].isoformat()
            data["start_timestamp"] = (fixture[1] - timedelta(seconds=1)).isoformat()
            self.store_event(data=data, project_id=self.project.id)

        for dataset in ["discover", "transactions"]:
            response = self.do_request(
                data={
                    "project": self.project.id,
                    "end": before_now(),
                    "start": before_now(hours=2),
                    "query": "event.type:transaction",
                    "interval": "30m",
                    "yAxis": "count()",
                    "dataset": dataset,
                },
            )
            assert response.status_code == 200, response.content
            items = [item for time, item in response.data["data"] if item]
            # We could get more results depending on where the 30 min
            # windows land.
            assert len(items) >= 3

    def test_project_id_query_filter(self) -> None:
        response = self.do_request(
            data={
                "end": before_now(),
                "start": before_now(hours=2),
                "query": "project_id:1",
                "interval": "30m",
                "yAxis": "count()",
            },
        )
        assert response.status_code == 200

    def test_latest_release_query_filter(self) -> None:
        response = self.do_request(
            data={
                "project": self.project.id,
                "end": before_now(),
                "start": before_now(hours=2),
                "query": "release:latest",
                "interval": "30m",
                "yAxis": "count()",
            },
        )
        assert response.status_code == 200

    def test_conditional_filter(self) -> None:
        response = self.do_request(
            data={
                "start": self.day_ago,
                "end": self.day_ago + timedelta(hours=2),
                "query": "id:{} OR id:{}".format("a" * 32, "b" * 32),
                "interval": "30m",
                "yAxis": "count()",
            },
        )

        assert response.status_code == 200, response.content
        data = response.data["data"]
        assert len(data) == 4
        assert data[0][1][0]["count"] == 1
        assert data[2][1][0]["count"] == 1

    def test_simple_multiple_yaxis(self) -> None:
        response = self.do_request(
            data={
                "start": self.day_ago,
                "end": self.day_ago + timedelta(hours=2),
                "interval": "1h",
                "yAxis": ["user_count", "event_count"],
            },
        )

        assert response.status_code == 200, response.content
        assert response.data["user_count"]["order"] == 0
        assert [attrs for time, attrs in response.data["user_count"]["data"]] == [
            [{"count": 1}],
            [{"count": 1}],
        ]
        assert response.data["event_count"]["order"] == 1
        assert [attrs for time, attrs in response.data["event_count"]["data"]] == [
            [{"count": 1}],
            [{"count": 2}],
        ]

    def test_equation_yaxis(self) -> None:
        response = self.do_request(
            data={
                "start": self.day_ago,
                "end": self.day_ago + timedelta(hours=2),
                "interval": "1h",
                "yAxis": ["equation|count() / 100"],
            },
        )

        assert response.status_code == 200, response.content
        assert len(response.data["data"]) == 2
        assert [attrs for time, attrs in response.data["data"]] == [
            [{"count": 0.01}],
            [{"count": 0.02}],
        ]

    def test_eps_equation(self) -> None:
        response = self.do_request(
            data={
                "start": self.day_ago,
                "end": self.day_ago + timedelta(hours=2),
                "interval": "1h",
                "yAxis": ["equation|eps() * 2"],
            },
        )

        assert response.status_code == 200, response.content
        assert len(response.data["data"]) == 2
        assert pytest.approx(0.000556, abs=0.0001) == response.data["data"][0][1][0]["count"]
        assert pytest.approx(0.001112, abs=0.0001) == response.data["data"][1][1][0]["count"]

    def test_epm_equation(self) -> None:
        response = self.do_request(
            data={
                "start": self.day_ago,
                "end": self.day_ago + timedelta(hours=2),
                "interval": "1h",
                "yAxis": ["equation|epm() * 2"],
            },
        )

        assert response.status_code == 200, response.content
        assert len(response.data["data"]) == 2
        assert pytest.approx(0.03334, abs=0.01) == response.data["data"][0][1][0]["count"]
        assert pytest.approx(0.06667, abs=0.01) == response.data["data"][1][1][0]["count"]

    def test_equation_mixed_multi_yaxis(self) -> None:
        response = self.do_request(
            data={
                "start": self.day_ago,
                "end": self.day_ago + timedelta(hours=2),
                "interval": "1h",
                "yAxis": ["count()", "equation|count() * 100"],
            },
        )

        assert response.status_code == 200, response.content
        assert response.data["count()"]["order"] == 0
        assert [attrs for time, attrs in response.data["count()"]["data"]] == [
            [{"count": 1}],
            [{"count": 2}],
        ]
        assert response.data["equation|count() * 100"]["order"] == 1
        assert [attrs for time, attrs in response.data["equation|count() * 100"]["data"]] == [
            [{"count": 100}],
            [{"count": 200}],
        ]

    def test_equation_multi_yaxis(self) -> None:
        response = self.do_request(
            data={
                "start": self.day_ago,
                "end": self.day_ago + timedelta(hours=2),
                "interval": "1h",
                "yAxis": ["equation|count() / 100", "equation|count() * 100"],
            },
        )

        assert response.status_code == 200, response.content
        assert response.data["equation|count() / 100"]["order"] == 0
        assert [attrs for time, attrs in response.data["equation|count() / 100"]["data"]] == [
            [{"count": 0.01}],
            [{"count": 0.02}],
        ]
        assert response.data["equation|count() * 100"]["order"] == 1
        assert [attrs for time, attrs in response.data["equation|count() * 100"]["data"]] == [
            [{"count": 100}],
            [{"count": 200}],
        ]

    def test_large_interval_no_drop_values(self) -> None:
        self.store_event(
            data={
                "event_id": "d" * 32,
                "message": "not good",
                "timestamp": (self.day_ago - timedelta(minutes=10)).isoformat(),
                "fingerprint": ["group3"],
            },
            project_id=self.project.id,
        )

        response = self.do_request(
            data={
                "project": self.project.id,
                "end": self.day_ago,
                "start": self.day_ago - timedelta(hours=24),
                "query": 'message:"not good"',
                "interval": "1d",
                "yAxis": "count()",
            },
        )
        assert response.status_code == 200
        assert [attrs for time, attrs in response.data["data"]] == [[{"count": 0}], [{"count": 1}]]

    @mock.patch("sentry.snuba.discover.timeseries_query", return_value={})
    def test_multiple_yaxis_only_one_query(self, mock_query: mock.MagicMock) -> None:
        self.do_request(
            data={
                "project": self.project.id,
                "start": self.day_ago,
                "end": self.day_ago + timedelta(hours=2),
                "interval": "1h",
                "yAxis": ["user_count", "event_count", "epm()", "eps()"],
            },
        )

        assert mock_query.call_count == 1

    @mock.patch("sentry.snuba.discover.bulk_snuba_queries", return_value=[{"data": []}])
    def test_invalid_interval(self, mock_query: mock.MagicMock) -> None:
        self.do_request(
            data={
                "end": before_now(),
                "start": before_now(hours=24),
                "query": "",
                "interval": "1s",
                "yAxis": "count()",
            },
        )
        assert mock_query.call_count == 1
        # Should've reset to the default for 24h
        assert mock_query.mock_calls[0].args[0][0].query.granularity.granularity == 300

        self.do_request(
            data={
                "end": before_now(),
                "start": before_now(hours=24),
                "query": "",
                "interval": "0d",
                "yAxis": "count()",
            },
        )
        assert mock_query.call_count == 2
        # Should've reset to the default for 24h
        assert mock_query.mock_calls[1].args[0][0].query.granularity.granularity == 300

    def test_out_of_retention(self) -> None:
        with self.options({"system.event-retention-days": 10}):
            response = self.do_request(
                data={
                    "start": before_now(days=20),
                    "end": before_now(days=15),
                    "query": "",
                    "interval": "30m",
                    "yAxis": "count()",
                },
            )
        assert response.status_code == 400

    @mock.patch("sentry.utils.snuba.quantize_time")
    def test_quantize_dates(self, mock_quantize: mock.MagicMock) -> None:
        mock_quantize.return_value = before_now(days=1)
        # Don't quantize short time periods
        self.do_request(
            data={"statsPeriod": "1h", "query": "", "interval": "30m", "yAxis": "count()"},
        )
        # Don't quantize absolute date periods
        self.do_request(
            data={
                "start": before_now(days=20),
                "end": before_now(days=15),
                "query": "",
                "interval": "30m",
                "yAxis": "count()",
            },
        )

        assert len(mock_quantize.mock_calls) == 0

        # Quantize long date periods
        self.do_request(
            data={"statsPeriod": "90d", "query": "", "interval": "30m", "yAxis": "count()"},
        )

        assert len(mock_quantize.mock_calls) == 2

    def test_with_zerofill(self) -> None:
        response = self.do_request(
            data={
                "start": self.day_ago,
                "end": self.day_ago + timedelta(hours=2),
                "interval": "30m",
            },
        )

        assert response.status_code == 200, response.content
        assert [attrs for time, attrs in response.data["data"]] == [
            [{"count": 1}],
            [{"count": 0}],
            [{"count": 2}],
            [{"count": 0}],
        ]

    def test_without_zerofill(self) -> None:
        start = self.day_ago.isoformat()
        end = (self.day_ago + timedelta(hours=2)).isoformat()
        response = self.do_request(
            data={
                "start": start,
                "end": end,
                "interval": "30m",
                "withoutZerofill": "1",
            },
            features={
                "organizations:performance-chart-interpolation": True,
                "organizations:discover-basic": True,
            },
        )

        assert response.status_code == 200, response.content
        assert [attrs for time, attrs in response.data["data"]] == [
            [{"count": 1}],
            [{"count": 2}],
        ]
        assert response.data["start"] == datetime.fromisoformat(start).timestamp()
        assert response.data["end"] == datetime.fromisoformat(end).timestamp()

    def test_comparison_error_dataset(self) -> None:
        self.store_event(
            data={
                "timestamp": (self.day_ago + timedelta(days=-1, minutes=1)).isoformat(),
            },
            project_id=self.project.id,
        )
        self.store_event(
            data={
                "timestamp": (self.day_ago + timedelta(days=-1, minutes=2)).isoformat(),
            },
            project_id=self.project.id,
        )
        self.store_event(
            data={
                "timestamp": (self.day_ago + timedelta(days=-1, hours=1, minutes=1)).isoformat(),
            },
            project_id=self.project2.id,
        )

        response = self.do_request(
            data={
                "start": self.day_ago,
                "end": self.day_ago + timedelta(hours=2),
                "interval": "1h",
                "comparisonDelta": int(timedelta(days=1).total_seconds()),
                "dataset": "errors",
            }
        )
        assert response.status_code == 200, response.content

        assert [attrs for time, attrs in response.data["data"]] == [
            [{"count": 1, "comparisonCount": 2}],
            [{"count": 2, "comparisonCount": 1}],
        ]

    def test_comparison(self) -> None:
        self.store_event(
            data={
                "timestamp": (self.day_ago + timedelta(days=-1, minutes=1)).isoformat(),
            },
            project_id=self.project.id,
        )
        self.store_event(
            data={
                "timestamp": (self.day_ago + timedelta(days=-1, minutes=2)).isoformat(),
            },
            project_id=self.project.id,
        )
        self.store_event(
            data={
                "timestamp": (self.day_ago + timedelta(days=-1, hours=1, minutes=1)).isoformat(),
            },
            project_id=self.project2.id,
        )

        response = self.do_request(
            data={
                "start": self.day_ago,
                "end": self.day_ago + timedelta(hours=2),
                "interval": "1h",
                "comparisonDelta": int(timedelta(days=1).total_seconds()),
            }
        )
        assert response.status_code == 200, response.content

        assert [attrs for time, attrs in response.data["data"]] == [
            [{"count": 1, "comparisonCount": 2}],
            [{"count": 2, "comparisonCount": 1}],
        ]

    def test_comparison_invalid(self) -> None:
        response = self.do_request(
            data={
                "start": self.day_ago,
                "end": self.day_ago + timedelta(hours=2),
                "interval": "1h",
                "comparisonDelta": "17h",
            },
        )
        assert response.status_code == 400, response.content
        assert response.data["detail"] == "comparisonDelta must be an integer"

        start = before_now(days=85)
        end = start + timedelta(days=7)
        with self.options({"system.event-retention-days": 90}):
            response = self.do_request(
                data={
                    "start": start,
                    "end": end,
                    "interval": "1h",
                    "comparisonDelta": int(timedelta(days=7).total_seconds()),
                }
            )
            assert response.status_code == 400, response.content
            assert response.data["detail"] == "Comparison period is outside retention window"

    def test_equations_divide_by_zero(self) -> None:
        response = self.do_request(
            data={
                "start": self.day_ago,
                "end": self.day_ago + timedelta(hours=2),
                "interval": "1h",
                # force a 0 in the denominator by doing 1 - 1
                # since a 0 literal is illegal as the denominator
                "yAxis": ["equation|count() / (1-1)"],
            },
        )

        assert response.status_code == 200, response.content
        assert len(response.data["data"]) == 2
        assert [attrs for time, attrs in response.data["data"]] == [
            [{"count": None}],
            [{"count": None}],
        ]

    @mock.patch("sentry.search.events.builder.base.raw_snql_query")
    def test_profiles_dataset_simple(self, mock_snql_query: mock.MagicMock) -> None:
        mock_snql_query.side_effect = [{"meta": {}, "data": []}]

        query = {
            "yAxis": [
                "count()",
                "p75()",
                "p95()",
                "p99()",
                "p75(profile.duration)",
                "p95(profile.duration)",
                "p99(profile.duration)",
            ],
            "project": [self.project.id],
            "dataset": "profiles",
        }
        response = self.do_request(query, features={"organizations:profiling": True})
        assert response.status_code == 200, response.content

    def test_tag_with_conflicting_function_alias_simple(self) -> None:
        for _ in range(7):
            self.store_event(
                data={
                    "timestamp": (self.day_ago + timedelta(minutes=2)).isoformat(),
                    "tags": {"count": "9001"},
                },
                project_id=self.project2.id,
            )

        # Query for count and count()
        data = {
            "start": self.day_ago.isoformat(),
            "end": (self.day_ago + timedelta(minutes=3)).isoformat(),
            "interval": "1h",
            "yAxis": "count()",
            "orderby": ["-count()"],
            "field": ["count()", "count"],
            "partial": "1",
        }
        response = self.client.get(self.url, data, format="json")
        assert response.status_code == 200
        # Expect a count of 8 because one event from setUp
        assert response.data["data"][0][1] == [{"count": 8}]

        data["query"] = "count:9001"
        response = self.client.get(self.url, data, format="json")
        assert response.status_code == 200
        assert response.data["data"][0][1] == [{"count": 7}]

        data["query"] = "count:abc"
        response = self.client.get(self.url, data, format="json")
        assert response.status_code == 200
        assert all([interval[1][0]["count"] == 0 for interval in response.data["data"]])

    def test_group_id_tag_simple(self) -> None:
        event_data: _EventDataDict = {
            "data": {
                "message": "poof",
                "timestamp": (self.day_ago + timedelta(minutes=2)).isoformat(),
                "user": {"email": self.user.email},
                "tags": {"group_id": "testing"},
                "fingerprint": ["group1"],
            },
            "project": self.project2,
            "count": 7,
        }
        for i in range(event_data["count"]):
            event_data["data"]["event_id"] = f"a{i}" * 16
            self.store_event(event_data["data"], project_id=event_data["project"].id)

        data = {
            "start": self.day_ago.isoformat(),
            "end": (self.day_ago + timedelta(hours=2)).isoformat(),
            "interval": "1h",
            "yAxis": "count()",
            "orderby": ["-count()"],
            "field": ["count()", "group_id"],
            "partial": "1",
        }
        response = self.client.get(self.url, data, format="json")
        assert response.status_code == 200
        assert response.data["data"][0][1] == [{"count": 8}]

        data["query"] = "group_id:testing"
        response = self.client.get(self.url, data, format="json")
        assert response.status_code == 200
        assert response.data["data"][0][1] == [{"count": 7}]

        data["query"] = "group_id:abc"
        response = self.client.get(self.url, data, format="json")
        assert response.status_code == 200
        assert all([interval[1][0]["count"] == 0 for interval in response.data["data"]])


class OrganizationEventsStatsTopNEventsSpans(APITestCase, SnubaTestCase):
    def setUp(self):
        super().setUp()
        self.login_as(user=self.user)

        self.day_ago = before_now(days=1).replace(hour=10, minute=0, second=0, microsecond=0)

        self.project = self.create_project()
        self.project2 = self.create_project()
        self.user2 = self.create_user()
        transaction_data = load_data("transaction")
        transaction_data["start_timestamp"] = (self.day_ago + timedelta(minutes=2)).isoformat()
        transaction_data["timestamp"] = (self.day_ago + timedelta(minutes=4)).isoformat()
        transaction_data["tags"] = {"shared-tag": "yup"}
        self.event_data: list[_EventDataDict] = [
            {
                "data": {
                    "message": "poof",
                    "timestamp": (self.day_ago + timedelta(minutes=2)).isoformat(),
                    "user": {"email": self.user.email},
                    "tags": {"shared-tag": "yup"},
                    "fingerprint": ["group1"],
                },
                "project": self.project2,
                "count": 7,
            },
            {
                "data": {
                    "message": "voof",
                    "timestamp": (self.day_ago + timedelta(hours=1, minutes=2)).isoformat(),
                    "fingerprint": ["group2"],
                    "user": {"email": self.user2.email},
                    "tags": {"shared-tag": "yup"},
                },
                "project": self.project2,
                "count": 6,
            },
            {
                "data": {
                    "message": "very bad",
                    "timestamp": (self.day_ago + timedelta(minutes=2)).isoformat(),
                    "fingerprint": ["group3"],
                    "user": {"email": "foo@example.com"},
                    "tags": {"shared-tag": "yup"},
                },
                "project": self.project,
                "count": 5,
            },
            {
                "data": {
                    "message": "oh no",
                    "timestamp": (self.day_ago + timedelta(minutes=2)).isoformat(),
                    "fingerprint": ["group4"],
                    "user": {"email": "bar@example.com"},
                    "tags": {"shared-tag": "yup"},
                },
                "project": self.project,
                "count": 4,
            },
            {"data": transaction_data, "project": self.project, "count": 3},
            # Not in the top 5
            {
                "data": {
                    "message": "sorta bad",
                    "timestamp": (self.day_ago + timedelta(minutes=2)).isoformat(),
                    "fingerprint": ["group5"],
                    "user": {"email": "bar@example.com"},
                    "tags": {"shared-tag": "yup"},
                },
                "project": self.project,
                "count": 2,
            },
            {
                "data": {
                    "message": "not so bad",
                    "timestamp": (self.day_ago + timedelta(minutes=2)).isoformat(),
                    "fingerprint": ["group6"],
                    "user": {"email": "bar@example.com"},
                    "tags": {"shared-tag": "yup"},
                },
                "project": self.project,
                "count": 1,
            },
        ]

        self.events = []
        for index, event_data in enumerate(self.event_data):
            data = event_data["data"].copy()
            for i in range(event_data["count"]):
                data["event_id"] = f"{index}{i}" * 16
                event = self.store_event(data, project_id=event_data["project"].id)
            self.events.append(event)
        self.transaction = self.events[4]

        self.enabled_features = {
            "organizations:discover-basic": True,
        }
        self.url = reverse(
            "sentry-api-0-organization-events-stats",
            kwargs={"organization_id_or_slug": self.project.organization.slug},
        )

    def test_no_top_events_with_project_field(self) -> None:
        project = self.create_project()
        with self.feature(self.enabled_features):
            response = self.client.get(
                self.url,
                data={
                    # make sure to query the project with 0 events
                    "project": str(project.id),
                    "start": self.day_ago.isoformat(),
                    "end": (self.day_ago + timedelta(hours=2)).isoformat(),
                    "interval": "1h",
                    "yAxis": "count()",
                    "orderby": ["-count()"],
                    "field": ["count()", "project"],
                    "topEvents": "5",
                },
                format="json",
            )

        assert response.status_code == 200, response.content
        # When there are no top events, we do not return an empty dict.
        # Instead, we return a single zero-filled series for an empty graph.
        data = response.data["data"]
        assert [attrs for time, attrs in data] == [[{"count": 0}], [{"count": 0}]]

    def test_no_top_events(self) -> None:
        project = self.create_project()
        with self.feature(self.enabled_features):
            response = self.client.get(
                self.url,
                data={
                    # make sure to query the project with 0 events
                    "project": str(project.id),
                    "start": self.day_ago.isoformat(),
                    "end": (self.day_ago + timedelta(hours=2)).isoformat(),
                    "interval": "1h",
                    "yAxis": "count()",
                    "orderby": ["-count()"],
                    "field": ["count()", "message", "user.email"],
                    "topEvents": "5",
                },
                format="json",
            )

        data = response.data["data"]
        assert response.status_code == 200, response.content
        # When there are no top events, we do not return an empty dict.
        # Instead, we return a single zero-filled series for an empty graph.
        assert [attrs for time, attrs in data] == [[{"count": 0}], [{"count": 0}]]

    def test_no_top_events_with_multi_axis(self) -> None:
        project = self.create_project()
        with self.feature(self.enabled_features):
            response = self.client.get(
                self.url,
                data={
                    # make sure to query the project with 0 events
                    "project": str(project.id),
                    "start": self.day_ago.isoformat(),
                    "end": (self.day_ago + timedelta(hours=2)).isoformat(),
                    "interval": "1h",
                    "yAxis": ["count()", "count_unique(user)"],
                    "orderby": ["-count()"],
                    "field": ["count()", "count_unique(user)", "message", "user.email"],
                    "topEvents": "5",
                },
                format="json",
            )

        assert response.status_code == 200
        data = response.data[""]
        assert [attrs for time, attrs in data["count()"]["data"]] == [
            [{"count": 0}],
            [{"count": 0}],
        ]
        assert [attrs for time, attrs in data["count_unique(user)"]["data"]] == [
            [{"count": 0}],
            [{"count": 0}],
        ]

    def test_simple_top_events(self) -> None:
        with self.feature(self.enabled_features):
            response = self.client.get(
                self.url,
                data={
                    "start": self.day_ago.isoformat(),
                    "end": (self.day_ago + timedelta(hours=2)).isoformat(),
                    "interval": "1h",
                    "yAxis": "count()",
                    "orderby": ["-count()"],
                    "field": ["count()", "message", "user.email"],
                    "topEvents": "5",
                },
                format="json",
            )

        data = response.data
        assert response.status_code == 200, response.content
        assert len(data) == 6

        for index, event in enumerate(self.events[:5]):
            message = event.message or event.transaction
            results = data[
                ",".join([message, self.event_data[index]["data"]["user"].get("email", "None")])
            ]
            assert results["order"] == index
            assert [{"count": self.event_data[index]["count"]}] in [
                attrs for _, attrs in results["data"]
            ]

        other = data["Other"]
        assert other["order"] == 5
        assert [{"count": 3}] in [attrs for _, attrs in other["data"]]

    def test_simple_top_events_meta(self) -> None:
        with self.feature(self.enabled_features):
            response = self.client.get(
                self.url,
                data={
                    "start": self.day_ago.isoformat(),
                    "end": (self.day_ago + timedelta(hours=2)).isoformat(),
                    "interval": "1h",
                    "yAxis": "sum(transaction.duration)",
                    "orderby": ["-sum(transaction.duration)"],
                    "field": ["transaction", "sum(transaction.duration)"],
                    "topEvents": "5",
                },
                format="json",
            )

        data = response.data
        assert response.status_code == 200, response.content

        for transaction, transaction_data in data.items():
            assert transaction_data["meta"]["fields"] == {
                "time": "date",
                "transaction": "string",
                "sum_transaction_duration": "duration",
            }

            assert transaction_data["meta"]["units"] == {
                "time": None,
                "transaction": None,
                "sum_transaction_duration": "millisecond",
            }

    def test_simple_top_events_meta_no_alias(self) -> None:
        with self.feature(self.enabled_features):
            response = self.client.get(
                self.url,
                data={
                    "transformAliasToInputFormat": "1",
                    "start": self.day_ago.isoformat(),
                    "end": (self.day_ago + timedelta(hours=2)).isoformat(),
                    "interval": "1h",
                    "yAxis": "sum(transaction.duration)",
                    "orderby": ["-sum(transaction.duration)"],
                    "field": ["transaction", "sum(transaction.duration)"],
                    "topEvents": "5",
                },
                format="json",
            )

        data = response.data
        assert response.status_code == 200, response.content

        for transaction, transaction_data in data.items():
            assert transaction_data["meta"]["fields"] == {
                "time": "date",
                "transaction": "string",
                "sum(transaction.duration)": "duration",
            }

            assert transaction_data["meta"]["units"] == {
                "time": None,
                "transaction": None,
                "sum(transaction.duration)": "millisecond",
            }

    def test_top_events_with_projects_other(self) -> None:
        with self.feature(self.enabled_features):
            response = self.client.get(
                self.url,
                data={
                    "start": self.day_ago.isoformat(),
                    "end": (self.day_ago + timedelta(hours=2)).isoformat(),
                    "interval": "1h",
                    "yAxis": "count()",
                    "orderby": ["-count()"],
                    "field": ["count()", "project"],
                    "topEvents": "1",
                },
                format="json",
            )

        data = response.data
        assert response.status_code == 200, response.content
        assert set(data.keys()) == {"Other", self.project.slug}

        assert data[self.project.slug]["order"] == 0
        assert [attrs[0]["count"] for _, attrs in data[self.project.slug]["data"]] == [15, 0]

        assert data["Other"]["order"] == 1
        assert [attrs[0]["count"] for _, attrs in data["Other"]["data"]] == [7, 6]

    def test_top_events_with_projects_fields(self) -> None:
        # We need to handle the project name fields differently
        for project_field in ["project", "project.name"]:
            with self.feature(self.enabled_features):
                response = self.client.get(
                    self.url,
                    data={
                        "start": self.day_ago.isoformat(),
                        "end": (self.day_ago + timedelta(hours=2)).isoformat(),
                        "interval": "1h",
                        "yAxis": "count()",
                        "orderby": ["-count()"],
                        "field": ["count()", project_field],
                        "topEvents": "5",
                    },
                    format="json",
                )

            data = response.data
            assert response.status_code == 200, response.content

            assert data[self.project.slug]["order"] == 0, project_field
            assert [attrs[0]["count"] for _, attrs in data[self.project.slug]["data"]] == [
                15,
                0,
            ], project_field

            assert data[self.project2.slug]["order"] == 1, project_field
            assert [attrs[0]["count"] for _, attrs in data[self.project2.slug]["data"]] == [
                7,
                6,
            ], project_field

    def test_tag_with_conflicting_function_alias_simple(self) -> None:
        event_data: _EventDataDict = {
            "data": {
                "message": "poof",
                "timestamp": (self.day_ago + timedelta(minutes=2)).isoformat(),
                "user": {"email": self.user.email},
                "tags": {"count": "9001"},
                "fingerprint": ["group1"],
            },
            "project": self.project2,
            "count": 7,
        }
        for i in range(event_data["count"]):
            event_data["data"]["event_id"] = f"a{i}" * 16
            self.store_event(event_data["data"], project_id=event_data["project"].id)

        # Query for count and count()
        data = {
            "start": self.day_ago.isoformat(),
            "end": (self.day_ago + timedelta(hours=2)).isoformat(),
            "interval": "1h",
            "yAxis": "count()",
            "orderby": ["-count()"],
            "field": ["count()", "count"],
            "topEvents": "5",
            "partial": "1",
        }
        with self.feature(self.enabled_features):
            response = self.client.get(self.url, data, format="json")
            assert response.status_code == 200
            assert response.data["9001"]["data"][0][1] == [{"count": 7}]

        data["query"] = "count:9001"
        with self.feature(self.enabled_features):
            response = self.client.get(self.url, data, format="json")
            assert response.status_code == 200
            assert response.data["9001"]["data"][0][1] == [{"count": 7}]

        data["query"] = "count:abc"
        with self.feature(self.enabled_features):
            response = self.client.get(self.url, data, format="json")
            assert response.status_code == 200
            assert all([interval[1][0]["count"] == 0 for interval in response.data["data"]])

    @pytest.mark.xfail(
        reason="The response.data[Other] returns 15 locally and returns 16 or 15 remotely."
    )
    def test_tag_with_conflicting_function_alias_with_other_single_grouping(self) -> None:
        event_data: list[_EventDataDict] = [
            {
                "data": {
                    "message": "poof",
                    "timestamp": self.day_ago + timedelta(minutes=2),
                    "user": {"email": self.user.email},
                    "tags": {"count": "9001"},
                    "fingerprint": ["group1"],
                },
                "project": self.project2,
                "count": 7,
            },
            {
                "data": {
                    "message": "poof2",
                    "timestamp": self.day_ago + timedelta(minutes=2),
                    "user": {"email": self.user.email},
                    "tags": {"count": "abc"},
                    "fingerprint": ["group1"],
                },
                "project": self.project2,
                "count": 3,
            },
        ]
        for index, event in enumerate(event_data):
            for i in range(event["count"]):
                event["data"]["event_id"] = f"{index}{i}" * 16
                self.store_event(event["data"], project_id=event["project"].id)

        # Query for count and count()
        data = {
            "start": self.day_ago.isoformat(),
            "end": (self.day_ago + timedelta(hours=1)).isoformat(),
            "interval": "1h",
            "yAxis": "count()",
            "orderby": ["-count"],
            "field": ["count()", "count"],
            "topEvents": "2",
            "partial": "1",
        }
        with self.feature(self.enabled_features):
            response = self.client.get(self.url, data, format="json")
            assert response.status_code == 200
            assert response.data["9001"]["data"][0][1] == [{"count": 7}]
            assert response.data["abc"]["data"][0][1] == [{"count": 3}]
            assert response.data["Other"]["data"][0][1] == [{"count": 16}]

    def test_tag_with_conflicting_function_alias_with_other_multiple_groupings(self) -> None:
        event_data: list[_EventDataDict] = [
            {
                "data": {
                    "message": "abc",
                    "timestamp": (self.day_ago + timedelta(minutes=2)).isoformat(),
                    "user": {"email": self.user.email},
                    "tags": {"count": "2"},
                    "fingerprint": ["group1"],
                },
                "project": self.project2,
                "count": 3,
            },
            {
                "data": {
                    "message": "def",
                    "timestamp": (self.day_ago + timedelta(minutes=2)).isoformat(),
                    "user": {"email": self.user.email},
                    "tags": {"count": "9001"},
                    "fingerprint": ["group1"],
                },
                "project": self.project2,
                "count": 7,
            },
        ]
        for index, event in enumerate(event_data):
            for i in range(event["count"]):
                event["data"]["event_id"] = f"{index}{i}" * 16
                self.store_event(event["data"], project_id=event["project"].id)

        # Query for count and count()
        data = {
            "start": self.day_ago.isoformat(),
            "end": (self.day_ago + timedelta(hours=2)).isoformat(),
            "interval": "2d",
            "yAxis": "count()",
            "orderby": ["-count"],
            "field": ["count()", "count", "message"],
            "topEvents": "2",
            "partial": "1",
        }
        with self.feature(self.enabled_features):
            response = self.client.get(self.url, data, format="json")
            assert response.status_code == 200
            assert response.data["abc,2"]["data"][0][1] == [{"count": 3}]
            assert response.data["def,9001"]["data"][0][1] == [{"count": 7}]
            assert response.data["Other"]["data"][0][1] == [{"count": 25}]

    def test_group_id_tag_simple(self) -> None:
        event_data: _EventDataDict = {
            "data": {
                "message": "poof",
                "timestamp": (self.day_ago + timedelta(minutes=2)).isoformat(),
                "user": {"email": self.user.email},
                "tags": {"group_id": "the tag"},
                "fingerprint": ["group1"],
            },
            "project": self.project2,
            "count": 7,
        }
        for i in range(event_data["count"]):
            event_data["data"]["event_id"] = f"a{i}" * 16
            self.store_event(event_data["data"], project_id=event_data["project"].id)

        data = {
            "start": self.day_ago.isoformat(),
            "end": (self.day_ago + timedelta(hours=2)).isoformat(),
            "interval": "1h",
            "yAxis": "count()",
            "orderby": ["-count()"],
            "field": ["count()", "group_id"],
            "topEvents": "5",
            "partial": "1",
        }
        with self.feature(self.enabled_features):
            response = self.client.get(self.url, data, format="json")
            assert response.status_code == 200, response.content
            assert response.data["the tag"]["data"][0][1] == [{"count": 7}]

        data["query"] = 'group_id:"the tag"'
        with self.feature(self.enabled_features):
            response = self.client.get(self.url, data, format="json")
            assert response.status_code == 200
            assert response.data["the tag"]["data"][0][1] == [{"count": 7}]

        data["query"] = "group_id:abc"
        with self.feature(self.enabled_features):
            response = self.client.get(self.url, data, format="json")
            assert response.status_code == 200
            assert all([interval[1][0]["count"] == 0 for interval in response.data["data"]])

    def test_top_events_limits(self) -> None:
        data = {
            "start": self.day_ago.isoformat(),
            "end": (self.day_ago + timedelta(hours=2)).isoformat(),
            "interval": "1h",
            "yAxis": "count()",
            "orderby": ["-count()"],
            "field": ["count()", "message", "user.email"],
        }
        with self.feature(self.enabled_features):
            data["topEvents"] = str(MAX_TOP_EVENTS + 1)
            response = self.client.get(self.url, data, format="json")
            assert response.status_code == 400

            data["topEvents"] = "0"
            response = self.client.get(self.url, data, format="json")
            assert response.status_code == 400

            data["topEvents"] = "a"
            response = self.client.get(self.url, data, format="json")
            assert response.status_code == 400

    @pytest.mark.xfail(
        reason="The response is wrong whenever we have a top events timeseries on project + any other field + aggregation"
    )
    def test_top_events_with_projects(self) -> None:
        with self.feature(self.enabled_features):
            response = self.client.get(
                self.url,
                data={
                    "start": self.day_ago.isoformat(),
                    "end": (self.day_ago + timedelta(hours=2)).isoformat(),
                    "interval": "1h",
                    "yAxis": "count()",
                    "orderby": ["-count()"],
                    "field": ["count()", "message", "project"],
                    "topEvents": "5",
                },
                format="json",
            )

        data = response.data

        assert response.status_code == 200, response.content
        assert len(data) == 6
        for index, event in enumerate(self.events[:5]):
            message = event.message or event.transaction
            results = data[",".join([message, event.project.slug])]
            assert results["order"] == index
            assert [{"count": self.event_data[index]["count"]}] in [
                attrs for time, attrs in results["data"]
            ]

        other = data["Other"]
        assert other["order"] == 5
        assert [{"count": 3}] in [attrs for _, attrs in other["data"]]

    def test_top_events_with_issue(self) -> None:
        # delete a group to make sure if this happens the value becomes unknown
        event_group = self.events[0].group
        event_group.delete()

        with self.feature(self.enabled_features):
            response = self.client.get(
                self.url,
                data={
                    "start": self.day_ago.isoformat(),
                    "end": (self.day_ago + timedelta(hours=2)).isoformat(),
                    "interval": "1h",
                    "yAxis": "count()",
                    "orderby": ["-count()"],
                    "field": ["count()", "message", "issue"],
                    "topEvents": "5",
                    "query": "!event.type:transaction",
                },
                format="json",
            )

        data = response.data

        assert response.status_code == 200, response.content
        assert len(data) == 6

        for index, event in enumerate(self.events[:4]):
            message = event.message
            # Because we deleted the group for event 0
            if index == 0 or event.group is None:
                issue = "unknown"
            else:
                issue = event.group.qualified_short_id

            results = data[",".join([issue, message])]
            assert results["order"] == index
            assert [{"count": self.event_data[index]["count"]}] in [
                attrs for time, attrs in results["data"]
            ]

        other = data["Other"]
        assert other["order"] == 5
        assert [{"count": 1}] in [attrs for _, attrs in other["data"]]

    def test_transactions_top_events_with_issue(self) -> None:
        # delete a group to make sure if this happens the value becomes unknown
        event_group = self.events[0].group
        event_group.delete()

        with self.feature(self.enabled_features):
            response = self.client.get(
                self.url,
                data={
                    "start": self.day_ago.isoformat(),
                    "end": (self.day_ago + timedelta(hours=2)).isoformat(),
                    "interval": "1h",
                    "yAxis": "count()",
                    "orderby": ["-count()"],
                    "field": ["count()", "message", "issue"],
                    "topEvents": "5",
                    "query": "!event.type:transaction",
                    "dataset": "transactions",
                },
                format="json",
            )

        assert response.status_code == 200, response.content
        # Just asserting that this doesn't fail, issue on transactions dataset doesn't mean anything

    def test_top_events_with_transaction_status(self) -> None:
        with self.feature(self.enabled_features):
            response = self.client.get(
                self.url,
                data={
                    "start": self.day_ago.isoformat(),
                    "end": (self.day_ago + timedelta(hours=2)).isoformat(),
                    "interval": "1h",
                    "yAxis": "count()",
                    "orderby": ["-count()"],
                    "field": ["count()", "transaction.status"],
                    "topEvents": "5",
                },
                format="json",
            )

        data = response.data

        assert response.status_code == 200, response.content
        assert len(data) == 1
        assert "ok" in data

    @mock.patch("sentry.models.GroupManager.get_issues_mapping")
    def test_top_events_with_unknown_issue(self, mock_issues_mapping: mock.MagicMock) -> None:
        event = self.events[0]
        event_data = self.event_data[0]

        # ensure that the issue mapping returns None for the issue
        mock_issues_mapping.return_value = {event.group.id: None}

        with self.feature(self.enabled_features):
            response = self.client.get(
                self.url,
                data={
                    "start": self.day_ago.isoformat(),
                    "end": (self.day_ago + timedelta(hours=2)).isoformat(),
                    "interval": "1h",
                    "yAxis": "count()",
                    "orderby": ["-count()"],
                    "field": ["count()", "issue"],
                    "topEvents": "5",
                    # narrow the search to just one issue
                    "query": f"issue.id:{event.group.id}",
                },
                format="json",
            )
        assert response.status_code == 200, response.content

        data = response.data
        assert len(data) == 1
        results = data["unknown"]
        assert results["order"] == 0
        assert [{"count": event_data["count"]}] in [attrs for time, attrs in results["data"]]

    @mock.patch(
        "sentry.search.events.builder.base.raw_snql_query",
        side_effect=[{"data": [{"issue.id": 1}], "meta": []}, {"data": [], "meta": []}],
    )
    def test_top_events_with_issue_check_query_conditions(self, mock_query: mock.MagicMock) -> None:
        """ "Intentionally separate from test_top_events_with_issue

        This is to test against a bug where the condition for issues wasn't included and we'd be missing data for
        the interval since we'd cap out the max rows. This was not caught by the previous test since the results
        would still be correct given the smaller interval & lack of data
        """
        with self.feature(self.enabled_features):
            self.client.get(
                self.url,
                data={
                    "start": self.day_ago.isoformat(),
                    "end": (self.day_ago + timedelta(hours=2)).isoformat(),
                    "interval": "1h",
                    "yAxis": "count()",
                    "orderby": ["-count()"],
                    "field": ["count()", "message", "issue"],
                    "topEvents": "5",
                    "query": "!event.type:transaction",
                },
                format="json",
            )

        assert (
            Condition(Function("coalesce", [Column("group_id"), 0], "issue.id"), Op.IN, [1])
            in mock_query.mock_calls[1].args[0].query.where
        )

    def test_top_events_with_functions(self) -> None:
        for dataset in ["transactions", "discover"]:
            with self.feature(self.enabled_features):
                response = self.client.get(
                    self.url,
                    data={
                        "start": self.day_ago.isoformat(),
                        "end": (self.day_ago + timedelta(hours=2)).isoformat(),
                        "interval": "1h",
                        "yAxis": "count()",
                        "orderby": ["-p99()"],
                        "field": ["transaction", "avg(transaction.duration)", "p99()"],
                        "topEvents": "5",
                        "dataset": dataset,
                    },
                    format="json",
                )

            data = response.data

            assert response.status_code == 200, response.content
            assert len(data) == 1

            results = data[self.transaction.transaction]
            assert results["order"] == 0
            assert [attrs for time, attrs in results["data"]] == [[{"count": 3}], [{"count": 0}]]

    def test_top_events_with_functions_on_different_transactions(self) -> None:
        """Transaction2 has less events, but takes longer so order should be self.transaction then transaction2"""
        transaction_data = load_data("transaction")
        transaction_data["start_timestamp"] = (self.day_ago + timedelta(minutes=2)).isoformat()
        transaction_data["timestamp"] = (self.day_ago + timedelta(minutes=6)).isoformat()
        transaction_data["transaction"] = "/foo_bar/"
        transaction2 = self.store_event(transaction_data, project_id=self.project.id)
        with self.feature(self.enabled_features):
            response = self.client.get(
                self.url,
                data={
                    "start": self.day_ago.isoformat(),
                    "end": (self.day_ago + timedelta(hours=2)).isoformat(),
                    "interval": "1h",
                    "yAxis": "count()",
                    "orderby": ["-p90()"],
                    "field": ["transaction", "avg(transaction.duration)", "p90()"],
                    "topEvents": "5",
                },
                format="json",
            )

        data = response.data

        assert response.status_code == 200, response.content
        assert len(data) == 2

        results = data[self.transaction.transaction]
        assert results["order"] == 1
        assert [attrs for time, attrs in results["data"]] == [[{"count": 3}], [{"count": 0}]]

        results = data[transaction2.transaction]
        assert results["order"] == 0
        assert [attrs for time, attrs in results["data"]] == [[{"count": 1}], [{"count": 0}]]

    def test_top_events_with_query(self) -> None:
        transaction_data = load_data("transaction")
        transaction_data["start_timestamp"] = (self.day_ago + timedelta(minutes=2)).isoformat()
        transaction_data["timestamp"] = (self.day_ago + timedelta(minutes=6)).isoformat()
        transaction_data["transaction"] = "/foo_bar/"
        self.store_event(transaction_data, project_id=self.project.id)
        with self.feature(self.enabled_features):
            response = self.client.get(
                self.url,
                data={
                    "start": self.day_ago.isoformat(),
                    "end": (self.day_ago + timedelta(hours=2)).isoformat(),
                    "interval": "1h",
                    "yAxis": "count()",
                    "orderby": ["-p99()"],
                    "query": "transaction:/foo_bar/",
                    "field": ["transaction", "avg(transaction.duration)", "p99()"],
                    "topEvents": "5",
                },
                format="json",
            )

        data = response.data

        assert response.status_code == 200, response.content
        assert len(data) == 1

        transaction2_data = data["/foo_bar/"]
        assert transaction2_data["order"] == 0
        assert [attrs for time, attrs in transaction2_data["data"]] == [
            [{"count": 1}],
            [{"count": 0}],
        ]

    def test_top_events_with_negated_condition(self) -> None:
        with self.feature(self.enabled_features):
            response = self.client.get(
                self.url,
                data={
                    "start": self.day_ago.isoformat(),
                    "end": (self.day_ago + timedelta(hours=2)).isoformat(),
                    "interval": "1h",
                    "yAxis": "count()",
                    "orderby": ["-count()"],
                    "query": f"!message:{self.events[0].message}",
                    "field": ["message", "count()"],
                    "topEvents": "5",
                },
                format="json",
            )

        data = response.data

        assert response.status_code == 200, response.content
        assert len(data) == 6

        for index, event in enumerate(self.events[1:5]):
            message = event.message or event.transaction
            results = data[message]
            assert results["order"] == index
            assert [{"count": self.event_data[index + 1]["count"]}] in [
                attrs for _, attrs in results["data"]
            ]

        other = data["Other"]
        assert other["order"] == 5
        assert [{"count": 1}] in [attrs for _, attrs in other["data"]]

    def test_top_events_with_epm(self) -> None:
        with self.feature(self.enabled_features):
            response = self.client.get(
                self.url,
                data={
                    "start": self.day_ago.isoformat(),
                    "end": (self.day_ago + timedelta(hours=2)).isoformat(),
                    "interval": "1h",
                    "yAxis": "epm()",
                    "orderby": ["-count()"],
                    "field": ["message", "user.email", "count()"],
                    "topEvents": "5",
                },
                format="json",
            )

        data = response.data
        assert response.status_code == 200, response.content
        assert len(data) == 6

        for index, event in enumerate(self.events[:5]):
            message = event.message or event.transaction
            results = data[
                ",".join([message, self.event_data[index]["data"]["user"].get("email", "None")])
            ]
            assert results["order"] == index
            assert [{"count": self.event_data[index]["count"] / (3600.0 / 60.0)}] in [
                attrs for time, attrs in results["data"]
            ]

        other = data["Other"]
        assert other["order"] == 5
        assert [{"count": 0.05}] in [attrs for _, attrs in other["data"]]

    def test_top_events_with_multiple_yaxis(self) -> None:
        with self.feature(self.enabled_features):
            response = self.client.get(
                self.url,
                data={
                    "start": self.day_ago.isoformat(),
                    "end": (self.day_ago + timedelta(hours=2)).isoformat(),
                    "interval": "1h",
                    "yAxis": ["epm()", "count()"],
                    "orderby": ["-count()"],
                    "field": ["message", "user.email", "count()"],
                    "topEvents": "5",
                },
                format="json",
            )

        data = response.data
        assert response.status_code == 200, response.content
        assert len(data) == 6

        for index, event in enumerate(self.events[:5]):
            message = event.message or event.transaction
            results = data[
                ",".join([message, self.event_data[index]["data"]["user"].get("email", "None")])
            ]
            assert results["order"] == index
            assert results["epm()"]["order"] == 0
            assert results["count()"]["order"] == 1
            assert [{"count": self.event_data[index]["count"] / (3600.0 / 60.0)}] in [
                attrs for time, attrs in results["epm()"]["data"]
            ]

            assert [{"count": self.event_data[index]["count"]}] in [
                attrs for time, attrs in results["count()"]["data"]
            ]

        other = data["Other"]
        assert other["order"] == 5
        assert other["epm()"]["order"] == 0
        assert other["count()"]["order"] == 1
        assert [{"count": 0.05}] in [attrs for _, attrs in other["epm()"]["data"]]
        assert [{"count": 3}] in [attrs for _, attrs in other["count()"]["data"]]

    def test_top_events_with_boolean(self) -> None:
        with self.feature(self.enabled_features):
            response = self.client.get(
                self.url,
                data={
                    "start": self.day_ago.isoformat(),
                    "end": (self.day_ago + timedelta(hours=2)).isoformat(),
                    "interval": "1h",
                    "yAxis": "count()",
                    "orderby": ["-count()"],
                    "field": ["count()", "message", "device.charging"],
                    "topEvents": "5",
                },
                format="json",
            )

        data = response.data
        assert response.status_code == 200, response.content
        assert len(data) == 6

        for index, event in enumerate(self.events[:5]):
            message = event.message or event.transaction
            results = data[",".join(["False", message])]
            assert results["order"] == index
            assert [{"count": self.event_data[index]["count"]}] in [
                attrs for time, attrs in results["data"]
            ]

        other = data["Other"]
        assert other["order"] == 5
        assert [{"count": 3}] in [attrs for _, attrs in other["data"]]

    def test_top_events_with_error_unhandled(self) -> None:
        self.login_as(user=self.user)
        project = self.create_project()
        prototype = load_data("android-ndk")
        prototype["event_id"] = "f" * 32
        prototype["logentry"] = {"formatted": "not handled"}
        prototype["exception"]["values"][0]["value"] = "not handled"
        prototype["exception"]["values"][0]["mechanism"]["handled"] = False
        prototype["timestamp"] = (self.day_ago + timedelta(minutes=2)).isoformat()
        self.store_event(data=prototype, project_id=project.id)

        with self.feature(self.enabled_features):
            response = self.client.get(
                self.url,
                data={
                    "start": self.day_ago.isoformat(),
                    "end": (self.day_ago + timedelta(hours=2)).isoformat(),
                    "interval": "1h",
                    "yAxis": "count()",
                    "orderby": ["-count()"],
                    "field": ["count()", "error.unhandled"],
                    "topEvents": "5",
                },
                format="json",
            )

        data = response.data
        assert response.status_code == 200, response.content
        assert len(data) == 2

    def test_top_events_with_int(self) -> None:
        with self.feature(self.enabled_features):
            response = self.client.get(
                self.url,
                data={
                    "start": self.day_ago.isoformat(),
                    "end": (self.day_ago + timedelta(hours=2)).isoformat(),
                    "interval": "1h",
                    "yAxis": "count()",
                    "orderby": ["-count()"],
                    "field": ["count()", "message", "transaction.duration"],
                    "topEvents": "5",
                },
                format="json",
            )

        data = response.data
        assert response.status_code == 200, response.content
        assert len(data) == 1

        results = data[",".join([self.transaction.transaction, "120000"])]
        assert results["order"] == 0
        assert [attrs for time, attrs in results["data"]] == [[{"count": 3}], [{"count": 0}]]

    def test_top_events_with_user(self) -> None:
        with self.feature(self.enabled_features):
            response = self.client.get(
                self.url,
                data={
                    "start": self.day_ago.isoformat(),
                    "end": (self.day_ago + timedelta(hours=2)).isoformat(),
                    "interval": "1h",
                    "yAxis": "count()",
                    "orderby": ["-count()", "user"],
                    "field": ["user", "count()"],
                    "topEvents": "5",
                },
                format="json",
            )

        data = response.data
        assert response.status_code == 200, response.content
        assert len(data) == 5

        assert data["email:bar@example.com"]["order"] == 1
        assert [attrs for time, attrs in data["email:bar@example.com"]["data"]] == [
            [{"count": 7}],
            [{"count": 0}],
        ]
        assert [attrs for time, attrs in data["ip:127.0.0.1"]["data"]] == [
            [{"count": 3}],
            [{"count": 0}],
        ]

    def test_top_events_with_user_and_email(self) -> None:
        with self.feature(self.enabled_features):
            response = self.client.get(
                self.url,
                data={
                    "start": self.day_ago.isoformat(),
                    "end": (self.day_ago + timedelta(hours=2)).isoformat(),
                    "interval": "1h",
                    "yAxis": "count()",
                    "orderby": ["-count()", "user"],
                    "field": ["user", "user.email", "count()"],
                    "topEvents": "5",
                },
                format="json",
            )

        data = response.data
        assert response.status_code == 200, response.content
        assert len(data) == 5

        assert data["email:bar@example.com,bar@example.com"]["order"] == 1
        assert [attrs for time, attrs in data["email:bar@example.com,bar@example.com"]["data"]] == [
            [{"count": 7}],
            [{"count": 0}],
        ]
        assert [attrs for time, attrs in data["ip:127.0.0.1,None"]["data"]] == [
            [{"count": 3}],
            [{"count": 0}],
        ]

    def test_top_events_with_user_display(self) -> None:
        with self.feature(self.enabled_features):
            response = self.client.get(
                self.url,
                data={
                    "start": self.day_ago.isoformat(),
                    "end": (self.day_ago + timedelta(hours=2)).isoformat(),
                    "interval": "1h",
                    "yAxis": "count()",
                    "orderby": ["-count()"],
                    "field": ["message", "user.display", "count()"],
                    "topEvents": "5",
                },
                format="json",
            )

        data = response.data
        assert response.status_code == 200, response.content
        assert len(data) == 6

        for index, event in enumerate(self.events[:5]):
            message = event.message or event.transaction
            user = self.event_data[index]["data"]["user"]
            results = data[
                ",".join([message, user.get("email", None) or user.get("ip_address", "None")])
            ]
            assert results["order"] == index
            assert [{"count": self.event_data[index]["count"]}] in [
                attrs for _, attrs in results["data"]
            ]

        other = data["Other"]
        assert other["order"] == 5
        assert [{"count": 3}] in [attrs for _, attrs in other["data"]]

    @pytest.mark.skip(reason="A query with group_id will not return transactions")
    def test_top_events_none_filter(self) -> None:
        """When a field is None in one of the top events, make sure we filter by it

        In this case event[4] is a transaction and has no issue
        """
        with self.feature(self.enabled_features):
            response = self.client.get(
                self.url,
                data={
                    "start": self.day_ago.isoformat(),
                    "end": (self.day_ago + timedelta(hours=2)).isoformat(),
                    "interval": "1h",
                    "yAxis": "count()",
                    "orderby": ["-count()"],
                    "field": ["count()", "issue"],
                    "topEvents": "5",
                },
                format="json",
            )

        data = response.data

        assert response.status_code == 200, response.content
        assert len(data) == 5

        for index, event in enumerate(self.events[:5]):
            if event.group is None:
                issue = "unknown"
            else:
                issue = event.group.qualified_short_id

            results = data[issue]
            assert results["order"] == index
            assert [{"count": self.event_data[index]["count"]}] in [
                attrs for time, attrs in results["data"]
            ]

    @pytest.mark.skip(reason="Invalid query - transaction events don't have group_id field")
    def test_top_events_one_field_with_none(self) -> None:
        with self.feature(self.enabled_features):
            response = self.client.get(
                self.url,
                data={
                    "start": self.day_ago.isoformat(),
                    "end": (self.day_ago + timedelta(hours=2)).isoformat(),
                    "interval": "1h",
                    "yAxis": "count()",
                    "orderby": ["-count()"],
                    "query": "event.type:transaction",
                    "field": ["count()", "issue"],
                    "topEvents": "5",
                },
                format="json",
            )

        data = response.data

        assert response.status_code == 200, response.content
        assert len(data) == 1

        results = data["unknown"]
        assert [attrs for time, attrs in results["data"]] == [[{"count": 3}], [{"count": 0}]]
        assert results["order"] == 0

    def test_top_events_with_error_handled(self) -> None:
        data = self.event_data[0]
        data["data"]["level"] = "error"
        data["data"]["exception"] = {
            "values": [
                {
                    "type": "ValidationError",
                    "value": "Bad request",
                    "mechanism": {"handled": True, "type": "generic"},
                }
            ]
        }
        self.store_event(data["data"], project_id=data["project"].id)
        data["data"]["exception"] = {
            "values": [
                {
                    "type": "ValidationError",
                    "value": "Bad request",
                    "mechanism": {"handled": False, "type": "generic"},
                }
            ]
        }
        self.store_event(data["data"], project_id=data["project"].id)
        with self.feature(self.enabled_features):
            response = self.client.get(
                self.url,
                data={
                    "start": self.day_ago.isoformat(),
                    "end": (self.day_ago + timedelta(hours=2)).isoformat(),
                    "interval": "1h",
                    "yAxis": "count()",
                    "orderby": ["-count()"],
                    "field": ["count()", "error.handled"],
                    "topEvents": "5",
                    "query": "!event.type:transaction",
                },
                format="json",
            )

        assert response.status_code == 200, response.content
        res_data = response.data

        assert len(res_data) == 2

        results = res_data["1"]
        assert [attrs for time, attrs in results["data"]] == [[{"count": 20}], [{"count": 6}]]

        results = res_data["0"]
        assert [attrs for time, attrs in results["data"]] == [[{"count": 1}], [{"count": 0}]]

    def test_top_events_with_aggregate_condition(self) -> None:
        with self.feature(self.enabled_features):
            response = self.client.get(
                self.url,
                data={
                    "start": self.day_ago.isoformat(),
                    "end": (self.day_ago + timedelta(hours=2)).isoformat(),
                    "interval": "1h",
                    "yAxis": "count()",
                    "orderby": ["-count()"],
                    "field": ["message", "count()"],
                    "query": "count():>4",
                    "topEvents": "5",
                },
                format="json",
            )

        assert response.status_code == 200, response.content
        data = response.data
        assert len(data) == 3

        for index, event in enumerate(self.events[:3]):
            message = event.message or event.transaction
            results = data[message]
            assert results["order"] == index
            assert [{"count": self.event_data[index]["count"]}] in [
                attrs for time, attrs in results["data"]
            ]

    @pytest.mark.xfail(reason="There's only 2 rows total, which mean there shouldn't be other")
    def test_top_events_with_to_other(self) -> None:
        version = "version -@'\" 1.2,3+(4)"
        version_escaped = "version -@'\\\" 1.2,3+(4)"
        # every symbol is replaced with a underscore to make the alias
        version_alias = "version_______1_2_3__4_"

        # add an event in the current release
        event = self.event_data[0]
        event_data = event["data"].copy()
        event_data["event_id"] = uuid4().hex
        event_data["release"] = version
        self.store_event(event_data, project_id=event["project"].id)

        with self.feature(self.enabled_features):
            response = self.client.get(
                self.url,
                data={
                    "start": self.day_ago.isoformat(),
                    "end": (self.day_ago + timedelta(hours=2)).isoformat(),
                    "interval": "1h",
                    "yAxis": "count()",
                    # the double underscores around the version alias is because of a comma and quote
                    "orderby": [f"-to_other_release__{version_alias}__others_current"],
                    "field": [
                        "count()",
                        f'to_other(release,"{version_escaped}",others,current)',
                    ],
                    "topEvents": "2",
                },
                format="json",
            )

        assert response.status_code == 200, response.content
        data = response.data
        assert len(data) == 2

        current = data["current"]
        assert current["order"] == 1
        assert sum(attrs[0]["count"] for _, attrs in current["data"]) == 1

        others = data["others"]
        assert others["order"] == 0
        assert sum(attrs[0]["count"] for _, attrs in others["data"]) == sum(
            event_data["count"] for event_data in self.event_data
        )

    def test_top_events_with_equations(self) -> None:
        with self.feature(self.enabled_features):
            response = self.client.get(
                self.url,
                data={
                    "start": self.day_ago.isoformat(),
                    "end": (self.day_ago + timedelta(hours=2)).isoformat(),
                    "interval": "1h",
                    "yAxis": "equation|count() / 100",
                    "orderby": ["-count()"],
                    "field": ["count()", "message", "user.email", "equation|count() / 100"],
                    "topEvents": "5",
                },
                format="json",
            )

        data = response.data
        assert response.status_code == 200, response.content
        assert len(data) == 6

        for index, event in enumerate(self.events[:5]):
            message = event.message or event.transaction
            results = data[
                ",".join([message, self.event_data[index]["data"]["user"].get("email", "None")])
            ]
            assert results["order"] == index
            assert [{"count": self.event_data[index]["count"] / 100}] in [
                attrs for time, attrs in results["data"]
            ]

        other = data["Other"]
        assert other["order"] == 5
        assert [{"count": 0.03}] in [attrs for _, attrs in other["data"]]

    @mock.patch("sentry.snuba.discover.bulk_snuba_queries", return_value=[{"data": [], "meta": []}])
    @mock.patch(
        "sentry.search.events.builder.base.raw_snql_query",
        return_value={"data": [], "meta": []},
    )
    def test_invalid_interval(
        self, mock_raw_query: mock.MagicMock, mock_bulk_query: mock.MagicMock
    ) -> None:
        with self.feature(self.enabled_features):
            response = self.client.get(
                self.url,
                format="json",
                data={
                    "end": before_now().isoformat(),
                    # 7,200 points for each event
                    "start": before_now(seconds=7200).isoformat(),
                    "field": ["count()", "issue"],
                    "query": "",
                    "interval": "1s",
                    "yAxis": "count()",
                },
            )
        assert response.status_code == 200
        assert mock_bulk_query.call_count == 1

        with self.feature(self.enabled_features):
            response = self.client.get(
                self.url,
                format="json",
                data={
                    "end": before_now().isoformat(),
                    "start": before_now(seconds=7200).isoformat(),
                    "field": ["count()", "issue"],
                    "query": "",
                    "interval": "1s",
                    "yAxis": "count()",
                    # 7,200 points for each event * 2, should error
                    "topEvents": "2",
                },
            )
        assert response.status_code == 200
        assert mock_raw_query.call_count == 2
        # Should've reset to the default for between 1 and 24h
        assert mock_raw_query.mock_calls[1].args[0].query.granularity.granularity == 300

        with self.feature(self.enabled_features):
            response = self.client.get(
                self.url,
                format="json",
                data={
                    "end": before_now().isoformat(),
                    # 1999 points * 5 events should just be enough to not error
                    "start": before_now(seconds=1999).isoformat(),
                    "field": ["count()", "issue"],
                    "query": "",
                    "interval": "1s",
                    "yAxis": "count()",
                    "topEvents": "5",
                },
            )
        assert response.status_code == 200
        assert mock_raw_query.call_count == 4
        # Should've left the interval alone since we're just below the limit
        assert mock_raw_query.mock_calls[3].args[0].query.granularity.granularity == 1

        with self.feature(self.enabled_features):
            response = self.client.get(
                self.url,
                format="json",
                data={
                    "end": before_now().isoformat(),
                    "start": before_now(hours=24).isoformat(),
                    "field": ["count()", "issue"],
                    "query": "",
                    "interval": "0d",
                    "yAxis": "count()",
                    "topEvents": "5",
                },
            )
        assert response.status_code == 200
        assert mock_raw_query.call_count == 6
        # Should've default to 24h's default of 5m
        assert mock_raw_query.mock_calls[5].args[0].query.granularity.granularity == 300

    def test_top_events_other_with_matching_columns(self) -> None:
        with self.feature(self.enabled_features):
            response = self.client.get(
                self.url,
                data={
                    "start": self.day_ago.isoformat(),
                    "end": (self.day_ago + timedelta(hours=2)).isoformat(),
                    "interval": "1h",
                    "yAxis": "count()",
                    "orderby": ["-count()"],
                    "field": ["count()", "tags[shared-tag]", "message"],
                    "topEvents": "5",
                },
                format="json",
            )

        data = response.data
        assert response.status_code == 200, response.content
        assert len(data) == 6

        for index, event in enumerate(self.events[:5]):
            message = event.message or event.transaction
            results = data[",".join([message, "yup"])]
            assert results["order"] == index
            assert [{"count": self.event_data[index]["count"]}] in [
                attrs for _, attrs in results["data"]
            ]

        other = data["Other"]
        assert other["order"] == 5
        assert [{"count": 3}] in [attrs for _, attrs in other["data"]]

    def test_top_events_with_field_overlapping_other_key(self) -> None:
        transaction_data = load_data("transaction")
        transaction_data["start_timestamp"] = (self.day_ago + timedelta(minutes=2)).isoformat()
        transaction_data["timestamp"] = (self.day_ago + timedelta(minutes=6)).isoformat()
        transaction_data["transaction"] = OTHER_KEY
        for i in range(5):
            data = transaction_data.copy()
            data["event_id"] = "ab" + f"{i}" * 30
            data["contexts"]["trace"]["span_id"] = "ab" + f"{i}" * 14
            self.store_event(data, project_id=self.project.id)

        with self.feature(self.enabled_features):
            response = self.client.get(
                self.url,
                data={
                    "start": self.day_ago.isoformat(),
                    "end": (self.day_ago + timedelta(hours=2)).isoformat(),
                    "interval": "1h",
                    "yAxis": "count()",
                    "orderby": ["-count()"],
                    "field": ["count()", "message"],
                    "topEvents": "5",
                },
                format="json",
            )

        data = response.data
        assert response.status_code == 200, response.content
        assert len(data) == 6

        assert f"{OTHER_KEY} (message)" in data
        results = data[f"{OTHER_KEY} (message)"]
        assert [{"count": 5}] in [attrs for _, attrs in results["data"]]

        other = data["Other"]
        assert other["order"] == 5
        assert [{"count": 4}] in [attrs for _, attrs in other["data"]]

    def test_top_events_can_exclude_other_series(self) -> None:
        with self.feature(self.enabled_features):
            response = self.client.get(
                self.url,
                data={
                    "start": self.day_ago.isoformat(),
                    "end": (self.day_ago + timedelta(hours=2)).isoformat(),
                    "interval": "1h",
                    "yAxis": "count()",
                    "orderby": ["count()"],
                    "field": ["count()", "message"],
                    "topEvents": "5",
                    "excludeOther": "1",
                },
                format="json",
            )

        data = response.data
        assert response.status_code == 200, response.content
        assert len(data) == 5

        assert "Other" not in response.data

    @pytest.mark.xfail(reason="Started failing on ClickHouse 21.8")
    def test_top_events_with_equation_including_unselected_fields_passes_field_validation(
        self,
    ) -> None:
        with self.feature(self.enabled_features):
            response = self.client.get(
                self.url,
                data={
                    "start": self.day_ago.isoformat(),
                    "end": (self.day_ago + timedelta(hours=2)).isoformat(),
                    "interval": "1h",
                    "yAxis": "count()",
                    "orderby": ["-equation[0]"],
                    "field": ["count()", "message", "equation|count_unique(user) * 2"],
                    "topEvents": "5",
                },
                format="json",
            )

        data = response.data
        assert response.status_code == 200, response.content
        assert len(data) == 6

        other = data["Other"]
        assert other["order"] == 5
        assert [{"count": 4}] in [attrs for _, attrs in other["data"]]

    def test_top_events_boolean_condition_and_project_field(self) -> None:
        with self.feature(self.enabled_features):
            response = self.client.get(
                self.url,
                data={
                    "start": self.day_ago.isoformat(),
                    "end": (self.day_ago + timedelta(hours=2)).isoformat(),
                    "interval": "1h",
                    "yAxis": "count()",
                    "orderby": ["-count()"],
                    "field": ["project", "count()"],
                    "topEvents": "5",
                    "query": "event.type:transaction (transaction:*a OR transaction:b*)",
                },
                format="json",
            )

        assert response.status_code == 200


class OrganizationEventsStatsProfileFunctionDatasetEndpointTest(
    APITestCase, ProfilesSnubaTestCase, SearchIssueTestMixin
):
    endpoint = "sentry-api-0-organization-events-stats"

    def setUp(self):
        super().setUp()
        self.login_as(user=self.user)

        self.one_day_ago = before_now(days=1).replace(hour=10, minute=0, second=0, microsecond=0)
        self.two_days_ago = before_now(days=2).replace(hour=10, minute=0, second=0, microsecond=0)
        self.three_days_ago = before_now(days=3).replace(hour=10, minute=0, second=0, microsecond=0)

        self.project = self.create_project()

        self.url = reverse(
            "sentry-api-0-organization-events-stats",
            kwargs={"organization_id_or_slug": self.project.organization.slug},
        )

    def test_functions_dataset_simple(self) -> None:
        transaction_function = self.store_functions(
            [
                {
                    "self_times_ns": [100_000_000 for _ in range(100)],
                    "package": "foo",
                    "function": "bar",
                    "in_app": True,
                },
            ],
            project=self.project,
            timestamp=self.two_days_ago - timedelta(hours=12),
        )

        continuous_timestamp = self.two_days_ago + timedelta(hours=12)
        continuous_function = self.store_functions_chunk(
            [
                {
                    "self_times_ns": [200_000_000 for _ in range(100)],
                    "package": "bar",
                    "function": "bar",
                    "thread_id": "1",
                    "in_app": True,
                },
            ],
            project=self.project,
            timestamp=continuous_timestamp,
        )

        y_axes = [
            "cpm()",
            "p95(function.duration)",
            "all_examples()",
        ]

        data = {
            "dataset": "profileFunctions",
            "start": self.three_days_ago.isoformat(),
            "end": self.one_day_ago.isoformat(),
            "interval": "1d",
            "yAxis": y_axes,
        }

        response = self.client.get(self.url, data=data, format="json")
        assert response.status_code == 200, response.content

        assert sum(row[1][0]["count"] for row in response.data["cpm()"]["data"]) == pytest.approx(
            200 / ((self.one_day_ago - self.three_days_ago).total_seconds() / 60), rel=1e-3
        )
        assert any(
            row[1][0]["count"] > 0 for row in response.data["p95(function.duration)"]["data"]
        )

        examples = [row[1][0]["count"] for row in response.data["all_examples()"]["data"]]
        assert examples == [
            [
                {
                    "profile_id": transaction_function["transaction"]["contexts"]["profile"][
                        "profile_id"
                    ],
                },
            ],
            [
                {
                    "profiler_id": continuous_function["profiler_id"],
                    "thread_id": "1",
                    "start": continuous_timestamp.timestamp(),
                    "end": (continuous_timestamp + timedelta(microseconds=200_000)).timestamp(),
                },
            ],
        ]

        for y_axis in y_axes:
            assert response.data[y_axis]["meta"]["fields"] == {
                "time": "date",
                "cpm": "number",
                "p95_function_duration": "duration",
                "all_examples": "string",
            }
            assert response.data[y_axis]["meta"]["units"] == {
                "time": None,
                "cpm": None,
                "p95_function_duration": "nanosecond",
                "all_examples": None,
            }


class OrganizationEventsStatsTopNEventsProfileFunctionDatasetEndpointTest(
    APITestCase, ProfilesSnubaTestCase, SearchIssueTestMixin
):
    endpoint = "sentry-api-0-organization-events-stats"

    def setUp(self):
        super().setUp()
        self.login_as(user=self.user)

        self.one_day_ago = before_now(days=1).replace(hour=10, minute=0, second=0, microsecond=0)
        self.two_days_ago = before_now(days=2).replace(hour=10, minute=0, second=0, microsecond=0)
        self.three_days_ago = before_now(days=3).replace(hour=10, minute=0, second=0, microsecond=0)

        self.project = self.create_project()

        self.url = reverse(
            "sentry-api-0-organization-events-stats",
            kwargs={"organization_id_or_slug": self.project.organization.slug},
        )

    def test_functions_dataset_simple(self) -> None:
        self.store_functions(
            [
                {
                    "self_times_ns": [100 for _ in range(100)],
                    "package": "pkg",
                    "function": "foo",
                    "in_app": True,
                },
                {
                    "self_times_ns": [100 for _ in range(10)],
                    "package": "pkg",
                    "function": "bar",
                    "in_app": True,
                },
            ],
            project=self.project,
            timestamp=self.two_days_ago,
        )

        y_axes = [
            "cpm()",
            "p95(function.duration)",
            "all_examples()",
        ]

        data = {
            "dataset": "profileFunctions",
            "field": ["function", "count()"],
            "start": self.three_days_ago.isoformat(),
            "end": self.one_day_ago.isoformat(),
            "yAxis": y_axes,
            "interval": "1d",
            "topEvents": "2",
            "excludeOther": "1",
        }

        response = self.client.get(self.url, data=data, format="json")
        assert response.status_code == 200, response.content
        assert sum(
            row[1][0]["count"] for row in response.data["foo"]["cpm()"]["data"]
        ) == pytest.approx(
            100 / ((self.one_day_ago - self.three_days_ago).total_seconds() / 60), rel=1e-3
        )
        assert sum(
            row[1][0]["count"] for row in response.data["bar"]["cpm()"]["data"]
        ) == pytest.approx(
            10 / ((self.one_day_ago - self.three_days_ago).total_seconds() / 60), rel=1e-3
        )

        assert any(
            row[1][0]["count"] > 0 for row in response.data["foo"]["p95(function.duration)"]["data"]
        )
        assert any(
            row[1][0]["count"] > 0 for row in response.data["bar"]["p95(function.duration)"]["data"]
        )

        for func in ["foo", "bar"]:
            for y_axis in y_axes:
                assert response.data[func][y_axis]["meta"]["units"] == {
                    "time": None,
                    "count": None,
                    "cpm": None,
                    "function": None,
                    "p95_function_duration": "nanosecond",
                    "all_examples": None,
                }


class OrganizationEventsStatsTopNEventsLogs(APITestCase, SnubaTestCase, OurLogTestCase):
    # This is implemented almost exactly the same as spans, add a simple test case for a sanity check
    def setUp(self):
        super().setUp()
        self.login_as(user=self.user)

        self.day_ago = before_now(days=1).replace(hour=10, minute=0, second=0, microsecond=0)

        self.project = self.create_project()
        self.logs = (
            [
                self.create_ourlog(
                    {"body": "zero seconds"},
                    timestamp=self.day_ago + timedelta(microseconds=i),
                )
                for i in range(10)
            ]
            + [
                self.create_ourlog(
                    {"body": "five seconds"},
                    timestamp=self.day_ago + timedelta(seconds=5, microseconds=i),
                )
                for i in range(20)
            ]
            + [
                self.create_ourlog(
                    {"body": "ten seconds"},
                    timestamp=self.day_ago + timedelta(seconds=10, microseconds=i),
                )
                for i in range(30)
            ]
            + [
                self.create_ourlog(
                    {"body": "fifteen seconds"},
                    timestamp=self.day_ago + timedelta(seconds=15, microseconds=i),
                )
                for i in range(40)
            ]
            + [
                self.create_ourlog(
                    {"body": "twenty seconds"},
                    timestamp=self.day_ago + timedelta(seconds=20, microseconds=i),
                )
                for i in range(50)
            ]
            + [
                self.create_ourlog(
                    {"body": "twenty five seconds"},
                    timestamp=self.day_ago + timedelta(seconds=25, microseconds=i),
                )
                for i in range(60)
            ]
        )
        self.store_ourlogs(self.logs)

        self.enabled_features = {
            "organizations:discover-basic": True,
            "organizations:ourlogs-enabled": True,
        }
        self.url = reverse(
            "sentry-api-0-organization-events-stats",
            kwargs={"organization_id_or_slug": self.project.organization.slug},
        )

    def test_simple_top_events(self) -> None:
        with self.feature(self.enabled_features):
            response = self.client.get(
                self.url,
                data={
                    "start": self.day_ago.isoformat(),
                    "end": (self.day_ago + timedelta(hours=2)).isoformat(),
                    "dataset": "logs",
                    "interval": "1h",
                    "yAxis": "count()",
                    "orderby": ["-count()"],
                    "field": ["count()", "message"],
                    "topEvents": "5",
                },
                format="json",
            )

        data = response.data
        assert response.status_code == 200, response.content

        expected_message_counts_dict: DefaultDict[str, int] = defaultdict(int)
        for log in self.logs:
            attr = log.attributes.get("sentry.body")
            if attr is not None:
                body = attr.string_value
                expected_message_counts_dict[body] += 1

        expected_message_counts: list[tuple[str, int]] = sorted(
            expected_message_counts_dict.items(), key=lambda x: x[1], reverse=True
        )

        assert set(data.keys()) == {x[0] for x in expected_message_counts[:5]}.union({"Other"})

        for index, (message, count) in enumerate(expected_message_counts[:5]):
            assert [{"count": count}] in data[message]["data"][0]
            assert data[message]["order"] == index

        other = data["Other"]
        assert other["order"] == 5
        assert [{"count": 10}] in other["data"][0]


class OrganizationEventsStatsTopNEventsErrors(APITestCase, SnubaTestCase):
    def setUp(self):
        super().setUp()
        self.login_as(user=self.user)

        self.day_ago = before_now(days=1).replace(hour=10, minute=0, second=0, microsecond=0)

        self.project = self.create_project()
        self.project2 = self.create_project()
        self.user2 = self.create_user()
        self.event_data: list[_EventDataDict] = [
            {
                "data": {
                    "message": "poof",
                    "timestamp": (self.day_ago + timedelta(minutes=2)).isoformat(),
                    "user": {"email": self.user.email},
                    "tags": {"shared-tag": "yup", "env": "prod"},
                    "exception": {"values": [{"type": "NameError"}, {"type": "FooError"}]},
                    "fingerprint": ["group1"],
                },
                "project": self.project2,
                "count": 7,
            },
            {
                "data": {
                    "message": "voof",
                    "timestamp": (self.day_ago + timedelta(hours=1, minutes=2)).isoformat(),
                    "fingerprint": ["group2"],
                    "user": {"email": self.user2.email},
                    "tags": {"shared-tag": "yup", "env": "prod"},
                    "exception": {"values": [{"type": "NameError"}, {"type": "FooError"}]},
                },
                "project": self.project2,
                "count": 6,
            },
            {
                "data": {
                    "message": "very bad",
                    "timestamp": (self.day_ago + timedelta(minutes=2)).isoformat(),
                    "fingerprint": ["group3"],
                    "user": {"email": "foo@example.com"},
                    "tags": {"shared-tag": "yup", "env": "prod"},
                    "exception": {"values": [{"type": "NameError"}, {"type": "FooError"}]},
                },
                "project": self.project,
                "count": 5,
            },
            {
                "data": {
                    "message": "oh no",
                    "timestamp": (self.day_ago + timedelta(minutes=2)).isoformat(),
                    "fingerprint": ["group4"],
                    "user": {"email": "bar@example.com"},
                    "tags": {"shared-tag": "yup", "env": "prod"},
                    "exception": {"values": [{"type": "ValueError"}]},
                },
                "project": self.project,
                "count": 4,
            },
            {
                "data": {
                    "message": "kinda bad",
                    "timestamp": (self.day_ago + timedelta(minutes=2)).isoformat(),
                    "user": {"email": self.user.email},
                    "tags": {"shared-tag": "yup", "env": "staging"},
                    "exception": {"values": [{"type": "NameError"}, {"type": "FooError"}]},
                    "fingerprint": ["group7"],
                },
                "project": self.project,
                "count": 3,
            },
            # Not in the top 5
            {
                "data": {
                    "message": "sorta bad",
                    "timestamp": (self.day_ago + timedelta(minutes=2)).isoformat(),
                    "fingerprint": ["group5"],
                    "user": {"email": "bar@example.com"},
                    "tags": {"shared-tag": "yup", "env": "dev"},
                    "exception": {"values": [{"type": "ValueError"}]},
                },
                "project": self.project,
                "count": 2,
            },
            {
                "data": {
                    "message": "not so bad",
                    "timestamp": (self.day_ago + timedelta(minutes=2)).isoformat(),
                    "fingerprint": ["group6"],
                    "user": {"email": "bar@example.com"},
                    "tags": {"shared-tag": "yup", "env": "dev"},
                    "exception": {"values": [{"type": "ValueError"}]},
                },
                "project": self.project,
                "count": 1,
            },
        ]

        self.events = []
        for index, event_data in enumerate(self.event_data):
            data = event_data["data"].copy()
            for i in range(event_data["count"]):
                data["event_id"] = f"{index}{i}" * 16
                event = self.store_event(data, project_id=event_data["project"].id)
            self.events.append(event)

        self.enabled_features = {
            "organizations:discover-basic": True,
        }
        self.url = reverse(
            "sentry-api-0-organization-events-stats",
            kwargs={"organization_id_or_slug": self.project.organization.slug},
        )

    def test_simple_top_events(self) -> None:
        with self.feature(self.enabled_features):
            response = self.client.get(
                self.url,
                data={
                    "start": self.day_ago.isoformat(),
                    "end": (self.day_ago + timedelta(hours=2)).isoformat(),
                    "interval": "1h",
                    "yAxis": "count()",
                    "orderby": ["-count()"],
                    "field": ["count()", "message", "user.email"],
                    "dataset": "errors",
                    "topEvents": "5",
                },
                format="json",
            )

        data = response.data
        assert response.status_code == 200, response.content
        assert len(data) == 6

        for index, event in enumerate(self.events[:5]):
            message = event.message or event.transaction
            exception = event.get_event_metadata()["type"]
            results = data[
                ",".join(
                    [
                        f"{message} {exception}",
                        self.event_data[index]["data"]["user"].get("email", "None"),
                    ]
                )
            ]
            assert results["order"] == index
            assert [{"count": self.event_data[index]["count"]}] in [
                attrs for _, attrs in results["data"]
            ]

        other = data["Other"]
        assert other["order"] == 5
        assert [{"count": 3}] in [attrs for _, attrs in other["data"]]

<<<<<<< HEAD
    def test_top_event_with_null_value(self):
        self.store_event(
            {
                "message": "null-value",
                "timestamp": (self.day_ago + timedelta(minutes=2)).isoformat(),
                "user": {"email": self.user.email},
                "tags": {"shared-tag": "yup", "env": "prod"},
                "exception": {
                    "values": [
                        {"type": "NameError", "value": "name"},
                        {"type": "FooError", "value": None},
                    ]
                },
                "fingerprint": ["group1"],
            },
            project_id=self.project.id,
        )
        with self.feature(self.enabled_features):
            response = self.client.get(
                self.url,
                data={
                    "start": self.day_ago.isoformat(),
                    "end": (self.day_ago + timedelta(hours=2)).isoformat(),
                    "interval": "1h",
                    "yAxis": "count()",
                    "orderby": ["-count()"],
                    "field": ["count()", "error.value"],
                    "query": "message:null-value",
                    "dataset": "errors",
                    "topEvents": "1",
                },
                format="json",
            )

        data = response.data
        assert response.status_code == 200, response.content
        assert len(data) == 1
        assert "[name,(no value)]" in data
        results = data["[name,(no value)]"]
        assert results["order"] == 0
        assert [x[1][0]["count"] for x in results["data"]] == [1, 0]

    def test_top_events_with_array_field(self):
=======
    def test_top_events_with_array_field(self) -> None:
>>>>>>> 38e0b080
        """
        Test that when doing a qurey on top events with an array field that its handled correctly
        """

        with self.feature(self.enabled_features):
            response = self.client.get(
                self.url,
                data={
                    "start": self.day_ago.isoformat(),
                    "end": (self.day_ago + timedelta(hours=2)).isoformat(),
                    "interval": "1h",
                    "project": self.project.id,
                    "query": "!error.type:*Exception*",
                    "yAxis": "count_unique(user)",
                    "orderby": ["-count_unique(user)"],
                    "field": ["error.type", "count_unique(user)"],
                    "topEvents": "2",
                    "dataset": "errors",
                },
                format="json",
            )

        assert response.status_code == 200, response.content

        data = response.data
        assert len(data) == 2
        assert "[NameError,FooError]" in data
        assert "[ValueError]" in data
        assert [attrs[0]["count"] for _, attrs in data["[NameError,FooError]"]["data"]] == [2, 0]
        assert [attrs[0]["count"] for _, attrs in data["[ValueError]"]["data"]] == [1, 0]

    def test_top_events_with_projects_other(self) -> None:
        with self.feature(self.enabled_features):
            response = self.client.get(
                self.url,
                data={
                    "start": self.day_ago.isoformat(),
                    "end": (self.day_ago + timedelta(hours=2)).isoformat(),
                    "interval": "1h",
                    "yAxis": "count()",
                    "orderby": ["-count()"],
                    "field": ["count()", "project"],
                    "dataset": "errors",
                    "topEvents": "1",
                },
                format="json",
            )

        data = response.data
        assert response.status_code == 200, response.content
        assert set(data.keys()) == {"Other", self.project.slug}

        assert data[self.project.slug]["order"] == 0
        assert [attrs[0]["count"] for _, attrs in data[self.project.slug]["data"]] == [15, 0]

        assert data["Other"]["order"] == 1
        assert [attrs[0]["count"] for _, attrs in data["Other"]["data"]] == [7, 6]

    def test_top_events_with_issue(self) -> None:
        # delete a group to make sure if this happens the value becomes unknown
        event_group = self.events[0].group
        event_group.delete()

        with self.feature(self.enabled_features):
            response = self.client.get(
                self.url,
                data={
                    "start": self.day_ago.isoformat(),
                    "end": (self.day_ago + timedelta(hours=2)).isoformat(),
                    "interval": "1h",
                    "yAxis": "count()",
                    "orderby": ["-count()"],
                    "field": ["count()", "message", "issue"],
                    "topEvents": "5",
                    "query": "",
                    "dataset": "errors",
                },
                format="json",
            )

        data = response.data

        assert response.status_code == 200, response.content
        assert len(data) == 6

        for index, event in enumerate(self.events[:4]):
            message = event.message
            exception = event.get_event_metadata()["type"]
            # Because we deleted the group for event 0
            if index == 0 or event.group is None:
                issue = "unknown"
            else:
                issue = event.group.qualified_short_id

            results = data[",".join([issue, f"{message} {exception}"])]
            assert results["order"] == index
            assert [{"count": self.event_data[index]["count"]}] in [
                attrs for time, attrs in results["data"]
            ]

        other = data["Other"]
        assert other["order"] == 5
        assert [attrs[0]["count"] for _, attrs in data["Other"]["data"]] == [3, 0]

    @mock.patch("sentry.models.GroupManager.get_issues_mapping")
    def test_top_events_with_unknown_issue(self, mock_issues_mapping: mock.MagicMock) -> None:
        event = self.events[0]
        event_data = self.event_data[0]

        # ensure that the issue mapping returns None for the issue
        mock_issues_mapping.return_value = {event.group.id: None}

        with self.feature(self.enabled_features):
            response = self.client.get(
                self.url,
                data={
                    "start": self.day_ago.isoformat(),
                    "end": (self.day_ago + timedelta(hours=2)).isoformat(),
                    "interval": "1h",
                    "yAxis": "count()",
                    "orderby": ["-count()"],
                    "field": ["count()", "issue"],
                    "topEvents": "5",
                    # narrow the search to just one issue
                    "query": f"issue.id:{event.group.id}",
                    "dataset": "errors",
                },
                format="json",
            )
        assert response.status_code == 200, response.content

        data = response.data
        assert len(data) == 1
        results = data["unknown"]
        assert results["order"] == 0
        assert [{"count": event_data["count"]}] in [attrs for time, attrs in results["data"]]

    @mock.patch(
        "sentry.search.events.builder.base.raw_snql_query",
        side_effect=[{"data": [{"issue.id": 1}], "meta": []}, {"data": [], "meta": []}],
    )
    def test_top_events_with_issue_check_query_conditions(self, mock_query: mock.MagicMock) -> None:
        """ "Intentionally separate from test_top_events_with_issue

        This is to test against a bug where the condition for issues wasn't included and we'd be missing data for
        the interval since we'd cap out the max rows. This was not caught by the previous test since the results
        would still be correct given the smaller interval & lack of data
        """
        with self.feature(self.enabled_features):
            self.client.get(
                self.url,
                data={
                    "start": self.day_ago.isoformat(),
                    "end": (self.day_ago + timedelta(hours=2)).isoformat(),
                    "interval": "1h",
                    "yAxis": "count()",
                    "orderby": ["-count()"],
                    "field": ["count()", "message", "issue"],
                    "topEvents": "5",
                    "query": "!event.type:transaction",
                    "dataset": "errors",
                },
                format="json",
            )

        assert (
            Condition(
                Function(
                    "coalesce",
                    [Column("group_id", entity=Entity("events", alias="events")), 0],
                    "issue.id",
                ),
                Op.IN,
                [1],
            )
            in mock_query.mock_calls[1].args[0].query.where
        )

    def test_group_id_tag_simple(self) -> None:
        event_data: _EventDataDict = {
            "data": {
                "message": "poof",
                "timestamp": (self.day_ago + timedelta(minutes=2)).isoformat(),
                "user": {"email": self.user.email},
                "tags": {"group_id": "the tag"},
                "fingerprint": ["group1"],
            },
            "project": self.project2,
            "count": 7,
        }
        for i in range(event_data["count"]):
            event_data["data"]["event_id"] = f"a{i}" * 16
            self.store_event(event_data["data"], project_id=event_data["project"].id)

        data = {
            "start": self.day_ago.isoformat(),
            "end": (self.day_ago + timedelta(hours=2)).isoformat(),
            "interval": "1h",
            "yAxis": "count()",
            "orderby": ["-count()"],
            "field": ["count()", "group_id"],
            "topEvents": "5",
            "partial": "1",
        }
        with self.feature(self.enabled_features):
            response = self.client.get(self.url, data, format="json")
            assert response.status_code == 200, response.content
            assert response.data["the tag"]["data"][0][1] == [{"count": 7}]

        data["query"] = 'group_id:"the tag"'
        with self.feature(self.enabled_features):
            response = self.client.get(self.url, data, format="json")
            assert response.status_code == 200
            assert response.data["the tag"]["data"][0][1] == [{"count": 7}]

        data["query"] = "group_id:abc"
        with self.feature(self.enabled_features):
            response = self.client.get(self.url, data, format="json")
            assert response.status_code == 200
            assert all([interval[1][0]["count"] == 0 for interval in response.data["data"]])

    def test_top_events_with_error_unhandled(self) -> None:
        self.login_as(user=self.user)
        project = self.create_project()
        prototype = load_data("android-ndk")
        prototype["event_id"] = "f" * 32
        prototype["logentry"] = {"formatted": "not handled"}
        prototype["exception"]["values"][0]["value"] = "not handled"
        prototype["exception"]["values"][0]["mechanism"]["handled"] = False
        prototype["timestamp"] = (self.day_ago + timedelta(minutes=2)).isoformat()
        self.store_event(data=prototype, project_id=project.id)

        with self.feature(self.enabled_features):
            response = self.client.get(
                self.url,
                data={
                    "start": self.day_ago.isoformat(),
                    "end": (self.day_ago + timedelta(hours=2)).isoformat(),
                    "interval": "1h",
                    "yAxis": "count()",
                    "orderby": ["-count()"],
                    "field": ["count()", "error.unhandled"],
                    "topEvents": "5",
                },
                format="json",
            )

        data = response.data
        assert response.status_code == 200, response.content
        assert len(data) == 2


class OrganizationEventsStatsErrorUpsamplingTest(APITestCase, SnubaTestCase):
    endpoint = "sentry-api-0-organization-events-stats"

    def setUp(self):
        super().setUp()
        self.login_as(user=self.user)
        self.authed_user = self.user

        self.day_ago = before_now(days=1).replace(hour=10, minute=0, second=0, microsecond=0)

        self.project = self.create_project()
        self.project2 = self.create_project()
        self.user = self.create_user()
        self.user2 = self.create_user()

        # Store some error events with error_sampling context
        self.store_event(
            data={
                "event_id": "a" * 32,
                "message": "very bad",
                "type": "error",
                "exception": [{"type": "ValueError", "value": "Something went wrong 1"}],
                "timestamp": (self.day_ago + timedelta(minutes=1)).isoformat(),
                "fingerprint": ["group1"],
                "tags": {"sentry:user": self.user.email},
                "contexts": {"error_sampling": {"client_sample_rate": 0.1}},
            },
            project_id=self.project.id,
        )
        self.store_event(
            data={
                "event_id": "b" * 32,
                "message": "oh my",
                "type": "error",
                "exception": [{"type": "ValueError", "value": "Something went wrong 2"}],
                "timestamp": (self.day_ago + timedelta(hours=1, minutes=1)).isoformat(),
                "fingerprint": ["group2"],
                "tags": {"sentry:user": self.user2.email},
                "contexts": {"error_sampling": {"client_sample_rate": 0.1}},
            },
            project_id=self.project2.id,
        )
        self.wait_for_event_count(self.project.id, 1)
        self.wait_for_event_count(self.project2.id, 1)

        self.url = reverse(
            "sentry-api-0-organization-events-stats",
            kwargs={"organization_id_or_slug": self.project.organization.slug},
        )

    @mock.patch("sentry.api.helpers.error_upsampling.options")
    def test_error_upsampling_with_allowlisted_projects(self, mock_options: mock.MagicMock) -> None:
        # Set up allowlisted projects
        mock_options.get.return_value = [self.project.id, self.project2.id]

        # Test with count() aggregation
        response = self.client.get(
            self.url,
            data={
                "start": self.day_ago.isoformat(),
                "end": (self.day_ago + timedelta(hours=2)).isoformat(),
                "interval": "1h",
                "yAxis": "count()",
                "query": "event.type:error",
                "project": [self.project.id, self.project2.id],
            },
            format="json",
        )

        assert response.status_code == 200, response.content
        data = response.data["data"]
        meta = response.data["meta"]

        assert len(data) == 2  # Two time buckets
        assert data[0][1][0]["count"] == 10  # First bucket has 1 event
        assert data[1][1][0]["count"] == 10  # Second bucket has 1 event

        # Check that meta has the expected field structure
        assert "count" in meta["fields"], f"Expected 'count' in meta fields, got: {meta['fields']}"
        assert (
            meta["fields"]["count"] == "integer"
        ), f"Expected 'count' to be 'integer' type, got: {meta['fields']['count']}"

    @mock.patch("sentry.api.helpers.error_upsampling.options")
    def test_error_upsampling_with_partial_allowlist(self, mock_options: mock.MagicMock) -> None:
        # Set up partial allowlist - only one project is allowlisted
        mock_options.get.return_value = [self.project.id]

        response = self.client.get(
            self.url,
            data={
                "start": self.day_ago.isoformat(),
                "end": (self.day_ago + timedelta(hours=2)).isoformat(),
                "interval": "1h",
                "yAxis": "count()",
                "query": "event.type:error",
                "project": [self.project.id, self.project2.id],
            },
            format="json",
        )

        assert response.status_code == 200, response.content
        data = response.data["data"]
        assert len(data) == 2  # Two time buckets
        # Should use upsampled count() since any project is allowlisted
        assert data[0][1][0]["count"] == 10
        assert data[1][1][0]["count"] == 10

    @mock.patch("sentry.api.helpers.error_upsampling.options")
    def test_error_upsampling_with_transaction_events(self, mock_options: mock.MagicMock) -> None:
        # Set up allowlisted projects
        mock_options.get.return_value = [self.project.id, self.project2.id]

        # Store a transaction event
        self.store_event(
            data={
                "event_id": "c" * 32,
                "transaction": "/test",
                "timestamp": (self.day_ago + timedelta(minutes=1)).isoformat(),
                "type": "transaction",
                "start_timestamp": (self.day_ago + timedelta(minutes=1)).isoformat(),
                "contexts": {
                    "trace": {
                        "trace_id": "a" * 32,  # must be 32 hex chars
                        "span_id": "a" * 16,  # must be 16 hex chars
                        "op": "test",  # operation name, can be any string
                    },
                },
            },
            project_id=self.project.id,
        )

        response = self.client.get(
            self.url,
            data={
                "start": self.day_ago.isoformat(),
                "end": (self.day_ago + timedelta(hours=2)).isoformat(),
                "interval": "1h",
                "yAxis": "count()",
                "query": "event.type:transaction",
                "project": [self.project.id, self.project2.id],
                "dataset": "discover",
            },
            format="json",
        )

        assert response.status_code == 200, response.content
        data = response.data["data"]
        assert len(data) == 2  # Two time buckets
        # Should use regular count() for transactions
        assert data[0][1][0]["count"] == 1
        assert data[1][1][0]["count"] == 0

    @mock.patch("sentry.api.helpers.error_upsampling.options")
    def test_error_upsampling_with_no_allowlisted_projects(
        self, mock_options: mock.MagicMock
    ) -> None:
        # Set up no allowlisted projects
        mock_options.get.return_value = []

        response = self.client.get(
            self.url,
            data={
                "start": self.day_ago.isoformat(),
                "end": (self.day_ago + timedelta(hours=2)).isoformat(),
                "interval": "1h",
                "yAxis": "count()",
                "query": "event.type:error",
                "project": [self.project.id, self.project2.id],
            },
            format="json",
        )

        assert response.status_code == 200, response.content
        data = response.data["data"]
        assert len(data) == 2  # Two time buckets
        # Should use regular count() since no projects are allowlisted
        assert data[0][1][0]["count"] == 1
        assert data[1][1][0]["count"] == 1

    @mock.patch("sentry.api.helpers.error_upsampling.options")
    def test_error_upsampling_count_unique_user_with_allowlisted_projects(
        self, mock_options: mock.MagicMock
    ) -> None:
        """Test that count_unique(user) works correctly with error upsampling for Events Stats API."""
        # Set up allowlisted projects
        mock_options.get.return_value = [self.project.id, self.project2.id]

        # Store error events with users and error_sampling context
        # Use more precise timestamps to ensure clear bucket separation
        event1_time = self.day_ago.replace(minute=0, second=0, microsecond=0)
        event2_time = self.day_ago.replace(minute=0, second=0, microsecond=0) + timedelta(hours=1)

        self.store_event(
            data={
                "event_id": "a" * 32,
                "message": "Error event for user1",
                "type": "error",
                "exception": [{"type": "ValueError", "value": "Something went wrong"}],
                "timestamp": event1_time.isoformat(),
                "fingerprint": ["group1"],
                "tags": {"sentry:user": self.user.email},
                "contexts": {"error_sampling": {"client_sample_rate": 0.1}},
            },
            project_id=self.project.id,
        )

        self.store_event(
            data={
                "event_id": "b" * 32,
                "message": "Error event for user2",
                "type": "error",
                "exception": [{"type": "ValueError", "value": "Another error"}],
                "timestamp": event2_time.isoformat(),
                "fingerprint": ["group2"],
                "tags": {"sentry:user": self.user2.email},
                "contexts": {"error_sampling": {"client_sample_rate": 0.1}},
            },
            project_id=self.project2.id,
        )

        # Test with count_unique(user) aggregation
        query_start = self.day_ago
        query_end = self.day_ago + timedelta(hours=2)

        response = self.client.get(
            self.url,
            data={
                "start": query_start.isoformat(),
                "end": query_end.isoformat(),
                "interval": "1h",
                "yAxis": "count_unique(user)",
                "query": "event.type:error",
                "project": [self.project.id, self.project2.id],
            },
            format="json",
        )

        assert response.status_code == 200, response.content
        data = response.data["data"]
        meta = response.data["meta"]

        assert len(data) == 2  # Two time buckets

        # count_unique(user) should NOT be upsampled - each bucket should count its actual unique users
        # This test verifies that user counts work correctly even with error upsampling enabled
        assert data[0][1][0]["count"] == 1  # First bucket: 1 user (user1)
        assert data[1][1][0]["count"] == 1  # Second bucket: 1 user (user2)

        # Check that meta has the expected field structure for count_unique(user)
        assert (
            "count_unique_user" in meta["fields"]
        ), f"Expected 'count_unique_user' in meta fields, got: {meta['fields']}"
        assert (
            meta["fields"]["count_unique_user"] == "integer"
        ), f"Expected 'count_unique_user' to be 'integer' type, got: {meta['fields']['count_unique_user']}"<|MERGE_RESOLUTION|>--- conflicted
+++ resolved
@@ -3279,7 +3279,6 @@
         assert other["order"] == 5
         assert [{"count": 3}] in [attrs for _, attrs in other["data"]]
 
-<<<<<<< HEAD
     def test_top_event_with_null_value(self):
         self.store_event(
             {
@@ -3322,10 +3321,7 @@
         assert results["order"] == 0
         assert [x[1][0]["count"] for x in results["data"]] == [1, 0]
 
-    def test_top_events_with_array_field(self):
-=======
     def test_top_events_with_array_field(self) -> None:
->>>>>>> 38e0b080
         """
         Test that when doing a qurey on top events with an array field that its handled correctly
         """
