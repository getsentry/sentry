--- conflicted
+++ resolved
@@ -2370,46 +2370,52 @@
         assert other["order"] == 5
         assert [{"count": 4}] in [attrs for _, attrs in other["data"]]
 
-<<<<<<< HEAD
+    def test_top_events_can_exclude_other_series(self):
+        with self.feature(self.enabled_features):
+            response = self.client.get(
+                self.url,
+                data={
+                    "start": iso_format(self.day_ago),
+                    "end": iso_format(self.day_ago + timedelta(hours=2)),
+                    "interval": "1h",
+                    "yAxis": "count()",
+                    "orderby": ["count()"],
+                    "field": ["count()", "message"],
+                    "topEvents": 5,
+                    "excludeOther": "1",
+                },
+                format="json",
+            )
+
+        data = response.data
+        assert response.status_code == 200, response.content
+        assert len(data) == 5
+
+        assert "Other" not in response.data
+
     def test_top_events_with_equation_including_unselected_fields_passes_field_validation(self):
-=======
-    def test_top_events_can_exclude_other_series(self):
->>>>>>> c5db387e
-        with self.feature(self.enabled_features):
-            response = self.client.get(
-                self.url,
-                data={
-                    "start": iso_format(self.day_ago),
-                    "end": iso_format(self.day_ago + timedelta(hours=2)),
-                    "interval": "1h",
-                    "yAxis": "count()",
-<<<<<<< HEAD
+        with self.feature(self.enabled_features):
+            response = self.client.get(
+                self.url,
+                data={
+                    "start": iso_format(self.day_ago),
+                    "end": iso_format(self.day_ago + timedelta(hours=2)),
+                    "interval": "1h",
+                    "yAxis": "count()",
                     "orderby": ["-equation[0]"],
                     "field": ["count()", "message", "equation|count_unique(user) * 2"],
                     "topEvents": 5,
-=======
-                    "orderby": ["count()"],
-                    "field": ["count()", "message"],
-                    "topEvents": 5,
-                    "excludeOther": "1",
->>>>>>> c5db387e
-                },
-                format="json",
-            )
-
-        data = response.data
-        assert response.status_code == 200, response.content
-<<<<<<< HEAD
+                },
+                format="json",
+            )
+
+        data = response.data
+        assert response.status_code == 200, response.content
         assert len(data) == 6
 
         other = data["Other"]
         assert other["order"] == 5
         assert [{"count": 4}] in [attrs for _, attrs in other["data"]]
-=======
-        assert len(data) == 5
-
-        assert "Other" not in response.data
->>>>>>> c5db387e
 
 
 class OrganizationEventsStatsTopNEventsWithSnql(OrganizationEventsStatsTopNEvents):
