--- conflicted
+++ resolved
@@ -840,13 +840,6 @@
             "organizations:discover-basic": True,
         }
         with self.feature(self.enabled_features):
-<<<<<<< HEAD
-            response = self.client.get(
-                self.url,
-                data={
-                    "start": iso_format(self.day_ago),
-                    "end": iso_format(self.day_ago + timedelta(hours=2)),
-=======
             start = iso_format(self.day_ago)
             end = iso_format(self.day_ago + timedelta(hours=2))
             response = self.client.get(
@@ -854,7 +847,6 @@
                 data={
                     "start": start,
                     "end": end,
->>>>>>> d9314785
                     "interval": "30m",
                     "withoutZerofill": "1",
                 },
@@ -866,11 +858,8 @@
                 [{"count": 1}],
                 [{"count": 2}],
             ]
-<<<<<<< HEAD
-=======
             assert response.data["start"] == parse_date.parse(start).timestamp()
             assert response.data["end"] == parse_date.parse(end).timestamp()
->>>>>>> d9314785
 
 
 class OrganizationEventsStatsTopNEvents(APITestCase, SnubaTestCase):
