import uuid
from datetime import timedelta
from unittest import mock
from uuid import uuid4

import pytest
from dateutil.parser import parse as parse_date
from django.urls import reverse
from pytz import utc
from snuba_sdk.column import Column
from snuba_sdk.conditions import Condition, Op
from snuba_sdk.function import Function

from sentry.constants import MAX_TOP_EVENTS
from sentry.models.transaction_threshold import ProjectTransactionThreshold, TransactionMetric
from sentry.snuba.discover import OTHER_KEY
from sentry.testutils import APITestCase, MetricsEnhancedPerformanceTestCase, SnubaTestCase
from sentry.testutils.helpers.datetime import before_now, iso_format
from sentry.utils.samples import load_data


class OrganizationEventsStatsEndpointTest(APITestCase, SnubaTestCase):
    endpoint = "sentry-api-0-organization-events-stats"

    def setUp(self):
        super().setUp()
        self.login_as(user=self.user)
        self.authed_user = self.user

        self.day_ago = before_now(days=1).replace(hour=10, minute=0, second=0, microsecond=0)

        self.project = self.create_project()
        self.project2 = self.create_project()
        self.user = self.create_user()
        self.user2 = self.create_user()
        self.store_event(
            data={
                "event_id": "a" * 32,
                "message": "very bad",
                "timestamp": iso_format(self.day_ago + timedelta(minutes=1)),
                "fingerprint": ["group1"],
                "tags": {"sentry:user": self.user.email},
            },
            project_id=self.project.id,
        )
        self.store_event(
            data={
                "event_id": "b" * 32,
                "message": "oh my",
                "timestamp": iso_format(self.day_ago + timedelta(hours=1, minutes=1)),
                "fingerprint": ["group2"],
                "tags": {"sentry:user": self.user2.email},
            },
            project_id=self.project2.id,
        )
        self.store_event(
            data={
                "event_id": "c" * 32,
                "message": "very bad",
                "timestamp": iso_format(self.day_ago + timedelta(hours=1, minutes=2)),
                "fingerprint": ["group2"],
                "tags": {"sentry:user": self.user2.email},
            },
            project_id=self.project2.id,
        )
        self.url = reverse(
            "sentry-api-0-organization-events-stats",
            kwargs={"organization_slug": self.project.organization.slug},
        )
        self.features = {}

    def do_request(self, data, url=None, features=None):
        if features is None:
            features = {"organizations:discover-basic": True}
        features.update(self.features)
        with self.feature(features):
            return self.client.get(self.url if url is None else url, data=data, format="json")

    def test_simple(self):
        response = self.do_request(
            {
                "start": iso_format(self.day_ago),
                "end": iso_format(self.day_ago + timedelta(hours=2)),
                "interval": "1h",
            },
        )

        assert response.status_code == 200, response.content
        assert [attrs for time, attrs in response.data["data"]] == [[{"count": 1}], [{"count": 2}]]

    def test_misaligned_last_bucket(self):
        response = self.do_request(
            data={
                "start": iso_format(self.day_ago - timedelta(minutes=30)),
                "end": iso_format(self.day_ago + timedelta(hours=1, minutes=30)),
                "interval": "1h",
                "partial": "1",
            },
        )

        assert response.status_code == 200, response.content
        assert [attrs for time, attrs in response.data["data"]] == [
            [{"count": 0}],
            [{"count": 1}],
            [{"count": 2}],
        ]

    def test_no_projects(self):
        org = self.create_organization(owner=self.user)
        self.login_as(user=self.user)

        url = reverse(
            "sentry-api-0-organization-events-stats", kwargs={"organization_slug": org.slug}
        )
        response = self.do_request({}, url)

        assert response.status_code == 200, response.content
        assert len(response.data["data"]) == 0

    def test_user_count(self):
        self.store_event(
            data={
                "event_id": "d" * 32,
                "message": "something",
                "timestamp": iso_format(self.day_ago + timedelta(minutes=2)),
                "tags": {"sentry:user": self.user2.email},
                "fingerprint": ["group2"],
            },
            project_id=self.project2.id,
        )
        response = self.do_request(
            data={
                "start": iso_format(self.day_ago),
                "end": iso_format(self.day_ago + timedelta(hours=2)),
                "interval": "1h",
                "yAxis": "user_count",
            },
        )
        assert response.status_code == 200, response.content
        assert [attrs for time, attrs in response.data["data"]] == [[{"count": 2}], [{"count": 1}]]

    def test_discover2_backwards_compatibility(self):
        response = self.do_request(
            data={
                "project": self.project.id,
                "start": iso_format(self.day_ago),
                "end": iso_format(self.day_ago + timedelta(hours=2)),
                "interval": "1h",
                "yAxis": "user_count",
            },
        )
        assert response.status_code == 200, response.content
        assert len(response.data["data"]) > 0

        response = self.do_request(
            data={
                "project": self.project.id,
                "start": iso_format(self.day_ago),
                "end": iso_format(self.day_ago + timedelta(hours=2)),
                "interval": "1h",
                "yAxis": "event_count",
            },
        )
        assert response.status_code == 200, response.content
        assert len(response.data["data"]) > 0

    def test_with_event_count_flag(self):
        response = self.do_request(
            data={
                "start": iso_format(self.day_ago),
                "end": iso_format(self.day_ago + timedelta(hours=2)),
                "interval": "1h",
                "yAxis": "event_count",
            },
        )

        assert response.status_code == 200, response.content
        assert [attrs for time, attrs in response.data["data"]] == [[{"count": 1}], [{"count": 2}]]

    def test_performance_view_feature(self):
        response = self.do_request(
            data={
                "end": iso_format(before_now()),
                "start": iso_format(before_now(hours=2)),
                "query": "project_id:1",
                "interval": "30m",
                "yAxis": "count()",
            },
            features={
                "organizations:performance-view": True,
                "organizations:discover-basic": False,
            },
        )
        assert response.status_code == 200, response.content

    def test_aggregate_function_apdex(self):
        project1 = self.create_project()
        project2 = self.create_project()

        events = [
            ("one", 400, project1.id),
            ("one", 400, project1.id),
            ("two", 3000, project2.id),
            ("two", 1000, project2.id),
            ("three", 3000, project2.id),
        ]
        for idx, event in enumerate(events):
            data = load_data(
                "transaction",
                start_timestamp=self.day_ago + timedelta(minutes=(1 + idx)),
                timestamp=self.day_ago + timedelta(minutes=(1 + idx), milliseconds=event[1]),
            )
            data["event_id"] = f"{idx}" * 32
            data["transaction"] = f"/apdex/new/{event[0]}"
            data["user"] = {"email": f"{idx}@example.com"}
            self.store_event(data, project_id=event[2])

        response = self.do_request(
            data={
                "start": iso_format(self.day_ago),
                "end": iso_format(self.day_ago + timedelta(hours=2)),
                "interval": "1h",
                "yAxis": "apdex()",
            },
        )
        assert response.status_code == 200, response.content

        assert [attrs for time, attrs in response.data["data"]] == [
            [{"count": 0.3}],
            [{"count": 0}],
        ]

        ProjectTransactionThreshold.objects.create(
            project=project1,
            organization=project1.organization,
            threshold=100,
            metric=TransactionMetric.DURATION.value,
        )

        ProjectTransactionThreshold.objects.create(
            project=project2,
            organization=project1.organization,
            threshold=100,
            metric=TransactionMetric.DURATION.value,
        )

        response = self.do_request(
            data={
                "start": iso_format(self.day_ago),
                "end": iso_format(self.day_ago + timedelta(hours=2)),
                "interval": "1h",
                "yAxis": "apdex()",
            },
        )
        assert response.status_code == 200, response.content

        assert [attrs for time, attrs in response.data["data"]] == [
            [{"count": 0.2}],
            [{"count": 0}],
        ]

        response = self.do_request(
            data={
                "start": iso_format(self.day_ago),
                "end": iso_format(self.day_ago + timedelta(hours=2)),
                "interval": "1h",
                "yAxis": ["user_count", "apdex()"],
            },
        )

        assert response.status_code == 200, response.content
        assert response.data["user_count"]["order"] == 0
        assert [attrs for time, attrs in response.data["user_count"]["data"]] == [
            [{"count": 5}],
            [{"count": 0}],
        ]
        assert response.data["apdex()"]["order"] == 1
        assert [attrs for time, attrs in response.data["apdex()"]["data"]] == [
            [{"count": 0.2}],
            [{"count": 0}],
        ]

    def test_aggregate_function_count(self):
        response = self.do_request(
            data={
                "start": iso_format(self.day_ago),
                "end": iso_format(self.day_ago + timedelta(hours=2)),
                "interval": "1h",
                "yAxis": "count()",
            },
        )
        assert response.status_code == 200, response.content
        assert [attrs for time, attrs in response.data["data"]] == [[{"count": 1}], [{"count": 2}]]

    def test_invalid_aggregate(self):
        response = self.do_request(
            data={
                "start": iso_format(self.day_ago),
                "end": iso_format(self.day_ago + timedelta(hours=2)),
                "interval": "1h",
                "yAxis": "rubbish",
            },
        )
        assert response.status_code == 400, response.content

    def test_aggregate_function_user_count(self):
        response = self.do_request(
            data={
                "start": iso_format(self.day_ago),
                "end": iso_format(self.day_ago + timedelta(hours=2)),
                "interval": "1h",
                "yAxis": "count_unique(user)",
            },
        )
        assert response.status_code == 200, response.content
        assert [attrs for time, attrs in response.data["data"]] == [[{"count": 1}], [{"count": 1}]]

    def test_aggregate_invalid(self):
        response = self.do_request(
            data={
                "start": iso_format(self.day_ago),
                "end": iso_format(self.day_ago + timedelta(hours=2)),
                "interval": "1h",
                "yAxis": "nope(lol)",
            },
        )
        assert response.status_code == 400, response.content

    def test_throughput_epm_hour_rollup(self):
        project = self.create_project()
        # Each of these denotes how many events to create in each hour
        event_counts = [6, 0, 6, 3, 0, 3]
        for hour, count in enumerate(event_counts):
            for minute in range(count):
                self.store_event(
                    data={
                        "event_id": str(uuid.uuid1()),
                        "message": "very bad",
                        "timestamp": iso_format(
                            self.day_ago + timedelta(hours=hour, minutes=minute)
                        ),
                        "fingerprint": ["group1"],
                        "tags": {"sentry:user": self.user.email},
                    },
                    project_id=project.id,
                )

        for axis in ["epm()", "tpm()"]:
            response = self.do_request(
                data={
                    "start": iso_format(self.day_ago),
                    "end": iso_format(self.day_ago + timedelta(hours=6)),
                    "interval": "1h",
                    "yAxis": axis,
                    "project": project.id,
                },
            )
            assert response.status_code == 200, response.content
            data = response.data["data"]
            assert len(data) == 6

            rows = data[0:6]
            for test in zip(event_counts, rows):
                assert test[1][1][0]["count"] == test[0] / (3600.0 / 60.0)

    def test_throughput_epm_day_rollup(self):
        project = self.create_project()
        # Each of these denotes how many events to create in each minute
        event_counts = [6, 0, 6, 3, 0, 3]
        for hour, count in enumerate(event_counts):
            for minute in range(count):
                self.store_event(
                    data={
                        "event_id": str(uuid.uuid1()),
                        "message": "very bad",
                        "timestamp": iso_format(
                            self.day_ago + timedelta(hours=hour, minutes=minute)
                        ),
                        "fingerprint": ["group1"],
                        "tags": {"sentry:user": self.user.email},
                    },
                    project_id=project.id,
                )

        for axis in ["epm()", "tpm()"]:
            response = self.do_request(
                data={
                    "start": iso_format(self.day_ago),
                    "end": iso_format(self.day_ago + timedelta(hours=24)),
                    "interval": "24h",
                    "yAxis": axis,
                    "project": project.id,
                },
            )
            assert response.status_code == 200, response.content
            data = response.data["data"]
            assert len(data) == 2

            assert data[0][1][0]["count"] == sum(event_counts) / (86400.0 / 60.0)

    def test_throughput_eps_minute_rollup(self):
        project = self.create_project()
        # Each of these denotes how many events to create in each minute
        event_counts = [6, 0, 6, 3, 0, 3]
        for minute, count in enumerate(event_counts):
            for second in range(count):
                self.store_event(
                    data={
                        "event_id": str(uuid.uuid1()),
                        "message": "very bad",
                        "timestamp": iso_format(
                            self.day_ago + timedelta(minutes=minute, seconds=second)
                        ),
                        "fingerprint": ["group1"],
                        "tags": {"sentry:user": self.user.email},
                    },
                    project_id=project.id,
                )

        for axis in ["eps()", "tps()"]:
            response = self.do_request(
                data={
                    "start": iso_format(self.day_ago),
                    "end": iso_format(self.day_ago + timedelta(minutes=6)),
                    "interval": "1m",
                    "yAxis": axis,
                    "project": project.id,
                },
            )
            assert response.status_code == 200, response.content
            data = response.data["data"]
            assert len(data) == 6

            rows = data[0:6]
            for test in zip(event_counts, rows):
                assert test[1][1][0]["count"] == test[0] / 60.0

    def test_throughput_eps_no_rollup(self):
        project = self.create_project()
        # Each of these denotes how many events to create in each minute
        event_counts = [6, 0, 6, 3, 0, 3]
        for minute, count in enumerate(event_counts):
            for second in range(count):
                self.store_event(
                    data={
                        "event_id": str(uuid.uuid1()),
                        "message": "very bad",
                        "timestamp": iso_format(
                            self.day_ago + timedelta(minutes=minute, seconds=second)
                        ),
                        "fingerprint": ["group1"],
                        "tags": {"sentry:user": self.user.email},
                    },
                    project_id=project.id,
                )

        response = self.do_request(
            data={
                "start": iso_format(self.day_ago),
                "end": iso_format(self.day_ago + timedelta(minutes=1)),
                "interval": "1s",
                "yAxis": "eps()",
                "project": project.id,
            },
        )
        assert response.status_code == 200, response.content
        data = response.data["data"]

        # expect 60 data points between time span of 0 and 60 seconds
        assert len(data) == 60

        rows = data[0:6]

        for row in rows:
            assert row[1][0]["count"] == 1

    def test_transaction_events(self):
        prototype = {
            "type": "transaction",
            "transaction": "api.issue.delete",
            "spans": [],
            "contexts": {"trace": {"op": "foobar", "trace_id": "a" * 32, "span_id": "a" * 16}},
            "tags": {"important": "yes"},
        }
        fixtures = (
            ("d" * 32, before_now(minutes=32)),
            ("e" * 32, before_now(hours=1, minutes=2)),
            ("f" * 32, before_now(hours=1, minutes=35)),
        )
        for fixture in fixtures:
            data = prototype.copy()
            data["event_id"] = fixture[0]
            data["timestamp"] = iso_format(fixture[1])
            data["start_timestamp"] = iso_format(fixture[1] - timedelta(seconds=1))
            self.store_event(data=data, project_id=self.project.id)

        response = self.do_request(
            data={
                "project": self.project.id,
                "end": iso_format(before_now()),
                "start": iso_format(before_now(hours=2)),
                "query": "event.type:transaction",
                "interval": "30m",
                "yAxis": "count()",
            },
        )
        assert response.status_code == 200, response.content
        items = [item for time, item in response.data["data"] if item]
        # We could get more results depending on where the 30 min
        # windows land.
        assert len(items) >= 3

    def test_project_id_query_filter(self):
        response = self.do_request(
            data={
                "end": iso_format(before_now()),
                "start": iso_format(before_now(hours=2)),
                "query": "project_id:1",
                "interval": "30m",
                "yAxis": "count()",
            },
        )
        assert response.status_code == 200

    def test_latest_release_query_filter(self):
        response = self.do_request(
            data={
                "project": self.project.id,
                "end": iso_format(before_now()),
                "start": iso_format(before_now(hours=2)),
                "query": "release:latest",
                "interval": "30m",
                "yAxis": "count()",
            },
        )
        assert response.status_code == 200

    def test_conditional_filter(self):
        response = self.do_request(
            data={
                "start": iso_format(self.day_ago),
                "end": iso_format(self.day_ago + timedelta(hours=2)),
                "query": "id:{} OR id:{}".format("a" * 32, "b" * 32),
                "interval": "30m",
                "yAxis": "count()",
            },
        )

        assert response.status_code == 200, response.content
        data = response.data["data"]
        assert len(data) == 4
        assert data[0][1][0]["count"] == 1
        assert data[2][1][0]["count"] == 1

    def test_simple_multiple_yaxis(self):
        response = self.do_request(
            data={
                "start": iso_format(self.day_ago),
                "end": iso_format(self.day_ago + timedelta(hours=2)),
                "interval": "1h",
                "yAxis": ["user_count", "event_count"],
            },
        )

        assert response.status_code == 200, response.content
        assert response.data["user_count"]["order"] == 0
        assert [attrs for time, attrs in response.data["user_count"]["data"]] == [
            [{"count": 1}],
            [{"count": 1}],
        ]
        assert response.data["event_count"]["order"] == 1
        assert [attrs for time, attrs in response.data["event_count"]["data"]] == [
            [{"count": 1}],
            [{"count": 2}],
        ]

    def test_equation_yaxis(self):
        response = self.do_request(
            data={
                "start": iso_format(self.day_ago),
                "end": iso_format(self.day_ago + timedelta(hours=2)),
                "interval": "1h",
                "yAxis": ["equation|count() / 100"],
            },
        )

        assert response.status_code == 200, response.content
        assert len(response.data["data"]) == 2
        assert [attrs for time, attrs in response.data["data"]] == [
            [{"count": 0.01}],
            [{"count": 0.02}],
        ]

    def test_equation_mixed_multi_yaxis(self):
        response = self.do_request(
            data={
                "start": iso_format(self.day_ago),
                "end": iso_format(self.day_ago + timedelta(hours=2)),
                "interval": "1h",
                "yAxis": ["count()", "equation|count() * 100"],
            },
        )

        assert response.status_code == 200, response.content
        assert response.data["count()"]["order"] == 0
        assert [attrs for time, attrs in response.data["count()"]["data"]] == [
            [{"count": 1}],
            [{"count": 2}],
        ]
        assert response.data["equation|count() * 100"]["order"] == 1
        assert [attrs for time, attrs in response.data["equation|count() * 100"]["data"]] == [
            [{"count": 100}],
            [{"count": 200}],
        ]

    def test_equation_multi_yaxis(self):
        response = self.do_request(
            data={
                "start": iso_format(self.day_ago),
                "end": iso_format(self.day_ago + timedelta(hours=2)),
                "interval": "1h",
                "yAxis": ["equation|count() / 100", "equation|count() * 100"],
            },
        )

        assert response.status_code == 200, response.content
        assert response.data["equation|count() / 100"]["order"] == 0
        assert [attrs for time, attrs in response.data["equation|count() / 100"]["data"]] == [
            [{"count": 0.01}],
            [{"count": 0.02}],
        ]
        assert response.data["equation|count() * 100"]["order"] == 1
        assert [attrs for time, attrs in response.data["equation|count() * 100"]["data"]] == [
            [{"count": 100}],
            [{"count": 200}],
        ]

    def test_large_interval_no_drop_values(self):
        self.store_event(
            data={
                "event_id": "d" * 32,
                "message": "not good",
                "timestamp": iso_format(self.day_ago - timedelta(minutes=10)),
                "fingerprint": ["group3"],
            },
            project_id=self.project.id,
        )

        response = self.do_request(
            data={
                "project": self.project.id,
                "end": iso_format(self.day_ago),
                "start": iso_format(self.day_ago - timedelta(hours=24)),
                "query": 'message:"not good"',
                "interval": "1d",
                "yAxis": "count()",
            },
        )
        assert response.status_code == 200
        assert [attrs for time, attrs in response.data["data"]] == [[{"count": 0}], [{"count": 1}]]

    @mock.patch("sentry.snuba.discover.timeseries_query", return_value={})
    def test_multiple_yaxis_only_one_query(self, mock_query):
        self.do_request(
            data={
                "project": self.project.id,
                "start": iso_format(self.day_ago),
                "end": iso_format(self.day_ago + timedelta(hours=2)),
                "interval": "1h",
                "yAxis": ["user_count", "event_count", "epm()", "eps()"],
            },
        )

        assert mock_query.call_count == 1

    @mock.patch("sentry.snuba.discover.bulk_snql_query", return_value=[{"data": []}])
    def test_invalid_interval(self, mock_query):
        self.do_request(
            data={
                "end": iso_format(before_now()),
                "start": iso_format(before_now(hours=24)),
                "query": "",
                "interval": "1s",
                "yAxis": "count()",
            },
        )
        assert mock_query.call_count == 1
        # Should've reset to the default for 24h
        assert mock_query.mock_calls[0].args[0][0].granularity.granularity == 300

        self.do_request(
            data={
                "end": iso_format(before_now()),
                "start": iso_format(before_now(hours=24)),
                "query": "",
                "interval": "0d",
                "yAxis": "count()",
            },
        )
        assert mock_query.call_count == 2
        # Should've reset to the default for 24h
        assert mock_query.mock_calls[1].args[0][0].granularity.granularity == 300

    def test_out_of_retention(self):
        with self.options({"system.event-retention-days": 10}):
            response = self.do_request(
                data={
                    "start": iso_format(before_now(days=20)),
                    "end": iso_format(before_now(days=15)),
                    "query": "",
                    "interval": "30m",
                    "yAxis": "count()",
                },
            )
        assert response.status_code == 400

    @mock.patch("sentry.utils.snuba.quantize_time")
    def test_quantize_dates(self, mock_quantize):
        mock_quantize.return_value = before_now(days=1).replace(tzinfo=utc)
        # Don't quantize short time periods
        self.do_request(
            data={"statsPeriod": "1h", "query": "", "interval": "30m", "yAxis": "count()"},
        )
        # Don't quantize absolute date periods
        self.do_request(
            data={
                "start": iso_format(before_now(days=20)),
                "end": iso_format(before_now(days=15)),
                "query": "",
                "interval": "30m",
                "yAxis": "count()",
            },
        )

        assert len(mock_quantize.mock_calls) == 0

        # Quantize long date periods
        self.do_request(
            data={"statsPeriod": "90d", "query": "", "interval": "30m", "yAxis": "count()"},
        )

        assert len(mock_quantize.mock_calls) == 2

    def test_with_zerofill(self):
        response = self.do_request(
            data={
                "start": iso_format(self.day_ago),
                "end": iso_format(self.day_ago + timedelta(hours=2)),
                "interval": "30m",
            },
        )

        assert response.status_code == 200, response.content
        assert [attrs for time, attrs in response.data["data"]] == [
            [{"count": 1}],
            [{"count": 0}],
            [{"count": 2}],
            [{"count": 0}],
        ]

    def test_without_zerofill(self):
        start = iso_format(self.day_ago)
        end = iso_format(self.day_ago + timedelta(hours=2))
        response = self.do_request(
            data={
                "start": start,
                "end": end,
                "interval": "30m",
                "withoutZerofill": "1",
            },
            features={
                "organizations:performance-chart-interpolation": True,
                "organizations:discover-basic": True,
            },
        )

        assert response.status_code == 200, response.content
        assert [attrs for time, attrs in response.data["data"]] == [
            [{"count": 1}],
            [{"count": 2}],
        ]
        assert response.data["start"] == parse_date(start).timestamp()
        assert response.data["end"] == parse_date(end).timestamp()

    def test_comparison(self):
        self.store_event(
            data={
                "timestamp": iso_format(self.day_ago + timedelta(days=-1, minutes=1)),
            },
            project_id=self.project.id,
        )
        self.store_event(
            data={
                "timestamp": iso_format(self.day_ago + timedelta(days=-1, minutes=2)),
            },
            project_id=self.project.id,
        )
        self.store_event(
            data={
                "timestamp": iso_format(self.day_ago + timedelta(days=-1, hours=1, minutes=1)),
            },
            project_id=self.project2.id,
        )

        response = self.do_request(
            data={
                "start": iso_format(self.day_ago),
                "end": iso_format(self.day_ago + timedelta(hours=2)),
                "interval": "1h",
                "comparisonDelta": int(timedelta(days=1).total_seconds()),
            }
        )
        assert response.status_code == 200, response.content

        assert [attrs for time, attrs in response.data["data"]] == [
            [{"count": 1, "comparisonCount": 2}],
            [{"count": 2, "comparisonCount": 1}],
        ]

    def test_comparison_invalid(self):
        response = self.do_request(
            data={
                "start": iso_format(self.day_ago),
                "end": iso_format(self.day_ago + timedelta(hours=2)),
                "interval": "1h",
                "comparisonDelta": "17h",
            },
        )
        assert response.status_code == 400, response.content
        assert response.data["detail"] == "comparisonDelta must be an integer"

        start = before_now(days=85)
        end = start + timedelta(days=7)
        with self.options({"system.event-retention-days": 90}):
            response = self.do_request(
                data={
                    "start": iso_format(start),
                    "end": iso_format(end),
                    "interval": "1h",
                    "comparisonDelta": int(timedelta(days=7).total_seconds()),
                }
            )
            assert response.status_code == 400, response.content
            assert response.data["detail"] == "Comparison period is outside retention window"

    def test_equations_divide_by_zero(self):
        response = self.do_request(
            data={
                "start": iso_format(self.day_ago),
                "end": iso_format(self.day_ago + timedelta(hours=2)),
                "interval": "1h",
                # force a 0 in the denominator by doing 1 - 1
                # since a 0 literal is illegal as the denominator
                "yAxis": ["equation|count() / (1-1)"],
            },
        )

        assert response.status_code == 200, response.content
        assert len(response.data["data"]) == 2
        assert [attrs for time, attrs in response.data["data"]] == [
            [{"count": None}],
            [{"count": None}],
        ]


class OrganizationEventsStatsMetricsEnhancedPerformanceEndpointTest(
    MetricsEnhancedPerformanceTestCase
):
    endpoint = "sentry-api-0-organization-events-stats"
    METRIC_STRINGS = ["foo_transaction"]

    def setUp(self):
        super().setUp()
        self.login_as(user=self.user)
        self.day_ago = before_now(days=1).replace(hour=10, minute=0, second=0, microsecond=0)
        self.DEFAULT_METRIC_TIMESTAMP = self.day_ago

        self.url = reverse(
            "sentry-api-0-organization-events-stats",
            kwargs={"organization_slug": self.project.organization.slug},
        )
        self.features = {
            "organizations:performance-use-metrics": True,
        }

    def do_request(self, data, url=None, features=None):
        if features is None:
            features = {"organizations:discover-basic": True}
        features.update(self.features)
        with self.feature(features):
            return self.client.get(self.url if url is None else url, data=data, format="json")

    # These throughput tests should roughly match the ones in OrganizationEventsStatsEndpointTest
    def test_throughput_epm_hour_rollup(self):
        # Each of these denotes how many events to create in each hour
        event_counts = [6, 0, 6, 3, 0, 3]
        for hour, count in enumerate(event_counts):
            for minute in range(count):
                self.store_metric(1, timestamp=self.day_ago + timedelta(hours=hour, minutes=minute))

        for axis in ["epm()", "tpm()"]:
            response = self.do_request(
                data={
                    "start": iso_format(self.day_ago),
                    "end": iso_format(self.day_ago + timedelta(hours=6)),
                    "interval": "1h",
                    "yAxis": axis,
                    "project": self.project.id,
                    "metricsEnhanced": "1",
                },
            )
            assert response.status_code == 200, response.content
            data = response.data["data"]
            assert len(data) == 6
            assert response.data["isMetricsData"]

            rows = data[0:6]
            for test in zip(event_counts, rows):
                assert test[1][1][0]["count"] == test[0] / (3600.0 / 60.0)

    def test_throughput_epm_day_rollup(self):
        # Each of these denotes how many events to create in each minute
        event_counts = [6, 0, 6, 3, 0, 3]
        for hour, count in enumerate(event_counts):
            for minute in range(count):
                self.store_metric(1, timestamp=self.day_ago + timedelta(hours=hour, minutes=minute))

        for axis in ["epm()", "tpm()"]:
            response = self.do_request(
                data={
                    "start": iso_format(self.day_ago),
                    "end": iso_format(self.day_ago + timedelta(hours=24)),
                    "interval": "24h",
                    "yAxis": axis,
                    "project": self.project.id,
                    "metricsEnhanced": "1",
                },
            )
            assert response.status_code == 200, response.content
            data = response.data["data"]
            assert len(data) == 2
            assert response.data["isMetricsData"]

            assert data[0][1][0]["count"] == sum(event_counts) / (86400.0 / 60.0)

    def test_throughput_epm_hour_rollup_offset_of_hour(self):
        # Each of these denotes how many events to create in each hour
        event_counts = [6, 0, 6, 3, 0, 3]
        for hour, count in enumerate(event_counts):
            for minute in range(count):
                self.store_metric(
                    1, timestamp=self.day_ago + timedelta(hours=hour, minutes=minute + 30)
                )

        for axis in ["tpm()", "epm()"]:
            response = self.do_request(
                data={
                    "start": iso_format(self.day_ago + timedelta(minutes=30)),
                    "end": iso_format(self.day_ago + timedelta(hours=6, minutes=30)),
                    "interval": "1h",
                    "yAxis": axis,
                    "project": self.project.id,
                    "metricsEnhanced": "1",
                },
            )
            assert response.status_code == 200, response.content
            data = response.data["data"]
            assert len(data) == 6
            assert response.data["isMetricsData"]

            rows = data[0:6]
            for test in zip(event_counts, rows):
                assert test[1][1][0]["count"] == test[0] / (3600.0 / 60.0)

    def test_throughput_eps_minute_rollup(self):
        # Each of these denotes how many events to create in each minute
        event_counts = [6, 0, 6, 3, 0, 3]
        for minute, count in enumerate(event_counts):
            for second in range(count):
                self.store_metric(
                    1, timestamp=self.day_ago + timedelta(minutes=minute, seconds=second)
                )

        for axis in ["eps()", "tps()"]:
            response = self.do_request(
                data={
                    "start": iso_format(self.day_ago),
                    "end": iso_format(self.day_ago + timedelta(minutes=6)),
                    "interval": "1m",
                    "yAxis": axis,
                    "project": self.project.id,
                    "metricsEnhanced": "1",
                },
            )
            assert response.status_code == 200, response.content
            data = response.data["data"]
            assert len(data) == 6
            assert response.data["isMetricsData"]

            rows = data[0:6]
            for test in zip(event_counts, rows):
                assert test[1][1][0]["count"] == test[0] / 60.0

    def test_failure_rate(self):
        for hour in range(6):
            timestamp = self.day_ago + timedelta(hours=hour, minutes=30)
            self.store_metric(1, tags={"transaction.status": "ok"}, timestamp=timestamp)
            if hour < 3:
                self.store_metric(
                    1, tags={"transaction.status": "internal_error"}, timestamp=timestamp
                )

        response = self.do_request(
            data={
                "start": iso_format(self.day_ago),
                "end": iso_format(self.day_ago + timedelta(hours=6)),
                "interval": "1h",
                "yAxis": ["failure_rate()"],
                "project": self.project.id,
                "metricsEnhanced": "1",
            },
        )
        assert response.status_code == 200, response.content
        data = response.data["data"]
        assert len(data) == 6
        assert response.data["isMetricsData"]
        assert [attrs for time, attrs in response.data["data"]] == [
            [{"count": 0.5}],
            [{"count": 0.5}],
            [{"count": 0.5}],
            [{"count": 0}],
            [{"count": 0}],
            [{"count": 0}],
        ]

    def test_percentiles_multi_axis(self):
        for hour in range(6):
            timestamp = self.day_ago + timedelta(hours=hour, minutes=30)
            self.store_metric(111, timestamp=timestamp)
            self.store_metric(222, metric="measurements.lcp", timestamp=timestamp)

        response = self.do_request(
            data={
                "start": iso_format(self.day_ago),
                "end": iso_format(self.day_ago + timedelta(hours=6)),
                "interval": "1h",
                "yAxis": ["p75(measurements.lcp)", "p75(transaction.duration)"],
                "project": self.project.id,
                "metricsEnhanced": "1",
            },
        )
        assert response.status_code == 200, response.content
        lcp = response.data["p75(measurements.lcp)"]
        duration = response.data["p75(transaction.duration)"]
        assert len(duration["data"]) == 6
        assert duration["isMetricsData"]
        assert len(lcp["data"]) == 6
        assert lcp["isMetricsData"]
        for item in duration["data"]:
            assert item[1][0]["count"] == 111
        for item in lcp["data"]:
            assert item[1][0]["count"] == 222

    @mock.patch("sentry.snuba.metrics_enhanced_performance.timeseries_query", return_value={})
    def test_multiple_yaxis_only_one_query(self, mock_query):
        self.do_request(
            data={
                "project": self.project.id,
                "start": iso_format(self.day_ago),
                "end": iso_format(self.day_ago + timedelta(hours=2)),
                "interval": "1h",
                "yAxis": ["epm()", "eps()", "tpm()", "p50(transaction.duration)"],
                "metricsEnhanced": "1",
            },
        )

        assert mock_query.call_count == 1

    def test_aggregate_function_user_count(self):
        self.store_metric(1, metric="user", timestamp=self.day_ago + timedelta(minutes=30))
        self.store_metric(1, metric="user", timestamp=self.day_ago + timedelta(hours=1, minutes=30))
        response = self.do_request(
            data={
                "start": iso_format(self.day_ago),
                "end": iso_format(self.day_ago + timedelta(hours=2)),
                "interval": "1h",
                "yAxis": "count_unique(user)",
                "metricsEnhanced": "1",
            },
        )
        assert response.status_code == 200, response.content
        assert response.data["isMetricsData"]
        assert [attrs for time, attrs in response.data["data"]] == [[{"count": 1}], [{"count": 1}]]

    def test_non_mep_query_fallsback(self):
        def get_mep(query):
            response = self.do_request(
                data={
                    "project": self.project.id,
                    "start": iso_format(self.day_ago),
                    "end": iso_format(self.day_ago + timedelta(hours=2)),
                    "interval": "1h",
                    "query": query,
                    "yAxis": ["epm()"],
                    "metricsEnhanced": "1",
                },
            )
            assert response.status_code == 200, response.content
            return response.data["isMetricsData"]

        assert get_mep(""), "empty query"
        assert get_mep("event.type:transaction"), "event type transaction"
        assert not get_mep("event.type:error"), "event type error"
        assert not get_mep("transaction.duration:<15min"), "outlier filter"
        assert get_mep("epm():>0.01"), "throughput filter"
        assert not get_mep(
            "event.type:transaction OR event.type:error"
        ), "boolean with non-mep filter"
        assert get_mep(
            "event.type:transaction OR transaction:foo_transaction"
        ), "boolean with mep filter"

    def test_having_condition_with_preventing_aggregates(self):
        response = self.do_request(
            data={
                "project": self.project.id,
                "start": iso_format(self.day_ago),
                "end": iso_format(self.day_ago + timedelta(hours=2)),
                "interval": "1h",
                "query": "p95():<5s",
                "yAxis": ["epm()"],
                "metricsEnhanced": "1",
                "preventMetricAggregates": "1",
            },
        )
        assert response.status_code == 200, response.content
        assert not response.data["isMetricsData"]

    def test_explicit_not_mep(self):
        response = self.do_request(
            data={
                "project": self.project.id,
                "start": iso_format(self.day_ago),
                "end": iso_format(self.day_ago + timedelta(hours=2)),
                "interval": "1h",
                # Should be a mep able query
                "query": "",
                "yAxis": ["epm()"],
                "metricsEnhanced": "0",
            },
        )
        assert response.status_code == 200, response.content
        return not response.data["isMetricsData"]


class OrganizationEventsStatsTopNEvents(APITestCase, SnubaTestCase):
    def setUp(self):
        super().setUp()
        self.login_as(user=self.user)

        self.day_ago = before_now(days=1).replace(hour=10, minute=0, second=0, microsecond=0)

        self.project = self.create_project()
        self.project2 = self.create_project()
        self.user2 = self.create_user()
        transaction_data = load_data("transaction")
        transaction_data["start_timestamp"] = iso_format(self.day_ago + timedelta(minutes=2))
        transaction_data["timestamp"] = iso_format(self.day_ago + timedelta(minutes=4))
        transaction_data["tags"] = {"shared-tag": "yup"}
        self.event_data = [
            {
                "data": {
                    "message": "poof",
                    "timestamp": iso_format(self.day_ago + timedelta(minutes=2)),
                    "user": {"email": self.user.email},
                    "tags": {"shared-tag": "yup"},
                    "fingerprint": ["group1"],
                },
                "project": self.project2,
                "count": 7,
            },
            {
                "data": {
                    "message": "voof",
                    "timestamp": iso_format(self.day_ago + timedelta(hours=1, minutes=2)),
                    "fingerprint": ["group2"],
                    "user": {"email": self.user2.email},
                    "tags": {"shared-tag": "yup"},
                },
                "project": self.project2,
                "count": 6,
            },
            {
                "data": {
                    "message": "very bad",
                    "timestamp": iso_format(self.day_ago + timedelta(minutes=2)),
                    "fingerprint": ["group3"],
                    "user": {"email": "foo@example.com"},
                    "tags": {"shared-tag": "yup"},
                },
                "project": self.project,
                "count": 5,
            },
            {
                "data": {
                    "message": "oh no",
                    "timestamp": iso_format(self.day_ago + timedelta(minutes=2)),
                    "fingerprint": ["group4"],
                    "user": {"email": "bar@example.com"},
                    "tags": {"shared-tag": "yup"},
                },
                "project": self.project,
                "count": 4,
            },
            {"data": transaction_data, "project": self.project, "count": 3},
            # Not in the top 5
            {
                "data": {
                    "message": "sorta bad",
                    "timestamp": iso_format(self.day_ago + timedelta(minutes=2)),
                    "fingerprint": ["group5"],
                    "user": {"email": "bar@example.com"},
                    "tags": {"shared-tag": "yup"},
                },
                "project": self.project,
                "count": 2,
            },
            {
                "data": {
                    "message": "not so bad",
                    "timestamp": iso_format(self.day_ago + timedelta(minutes=2)),
                    "fingerprint": ["group6"],
                    "user": {"email": "bar@example.com"},
                    "tags": {"shared-tag": "yup"},
                },
                "project": self.project,
                "count": 1,
            },
        ]

        self.events = []
        for index, event_data in enumerate(self.event_data):
            data = event_data["data"].copy()
            event = {}
            for i in range(event_data["count"]):
                data["event_id"] = f"{index}{i}" * 16
                event = self.store_event(data, project_id=event_data["project"].id)
            self.events.append(event)
        self.transaction = self.events[4]

        self.enabled_features = {
            "organizations:discover-basic": True,
        }
        self.url = reverse(
            "sentry-api-0-organization-events-stats",
            kwargs={"organization_slug": self.project.organization.slug},
        )

    def test_no_top_events_with_project_field(self):
        project = self.create_project()
        with self.feature(self.enabled_features):
            response = self.client.get(
                self.url,
                data={
                    # make sure to query the project with 0 events
                    "project": project.id,
                    "start": iso_format(self.day_ago),
                    "end": iso_format(self.day_ago + timedelta(hours=2)),
                    "interval": "1h",
                    "yAxis": "count()",
                    "orderby": ["-count()"],
                    "field": ["count()", "project"],
                    "topEvents": 5,
                },
                format="json",
            )

        assert response.status_code == 200, response.content
        # When there are no top events, we do not return an empty dict.
        # Instead, we return a single zero-filled series for an empty graph.
        data = response.data["data"]
        assert [attrs for time, attrs in data] == [[{"count": 0}], [{"count": 0}]]

    def test_no_top_events(self):
        project = self.create_project()
        with self.feature(self.enabled_features):
            response = self.client.get(
                self.url,
                data={
                    # make sure to query the project with 0 events
                    "project": project.id,
                    "start": iso_format(self.day_ago),
                    "end": iso_format(self.day_ago + timedelta(hours=2)),
                    "interval": "1h",
                    "yAxis": "count()",
                    "orderby": ["-count()"],
                    "field": ["count()", "message", "user.email"],
                    "topEvents": 5,
                },
                format="json",
            )

        data = response.data["data"]
        assert response.status_code == 200, response.content
        # When there are no top events, we do not return an empty dict.
        # Instead, we return a single zero-filled series for an empty graph.
        assert [attrs for time, attrs in data] == [[{"count": 0}], [{"count": 0}]]

    def test_simple_top_events(self):
        with self.feature(self.enabled_features):
            response = self.client.get(
                self.url,
                data={
                    "start": iso_format(self.day_ago),
                    "end": iso_format(self.day_ago + timedelta(hours=2)),
                    "interval": "1h",
                    "yAxis": "count()",
                    "orderby": ["-count()"],
                    "field": ["count()", "message", "user.email"],
                    "topEvents": 5,
                },
                format="json",
            )

        data = response.data
        assert response.status_code == 200, response.content
        assert len(data) == 6

        for index, event in enumerate(self.events[:5]):
            message = event.message or event.transaction
            results = data[
                ",".join([message, self.event_data[index]["data"]["user"].get("email", "None")])
            ]
            assert results["order"] == index
            assert [{"count": self.event_data[index]["count"]}] in [
                attrs for _, attrs in results["data"]
            ]

        other = data["Other"]
        assert other["order"] == 5
        assert [{"count": 3}] in [attrs for _, attrs in other["data"]]

    def test_top_events_limits(self):
        data = {
            "start": iso_format(self.day_ago),
            "end": iso_format(self.day_ago + timedelta(hours=2)),
            "interval": "1h",
            "yAxis": "count()",
            "orderby": ["-count()"],
            "field": ["count()", "message", "user.email"],
        }
        with self.feature(self.enabled_features):
            data["topEvents"] = MAX_TOP_EVENTS + 1
            response = self.client.get(self.url, data, format="json")
            assert response.status_code == 400

            data["topEvents"] = 0
            response = self.client.get(self.url, data, format="json")
            assert response.status_code == 400

            data["topEvents"] = "a"
            response = self.client.get(self.url, data, format="json")
            assert response.status_code == 400

    def test_top_events_with_projects(self):
        with self.feature(self.enabled_features):
            response = self.client.get(
                self.url,
                data={
                    "start": iso_format(self.day_ago),
                    "end": iso_format(self.day_ago + timedelta(hours=2)),
                    "interval": "1h",
                    "yAxis": "count()",
                    "orderby": ["-count()"],
                    "field": ["count()", "message", "project"],
                    "topEvents": 5,
                },
                format="json",
            )

        data = response.data

        assert response.status_code == 200, response.content
        assert len(data) == 6
        for index, event in enumerate(self.events[:5]):
            message = event.message or event.transaction
            results = data[",".join([message, event.project.slug])]
            assert results["order"] == index
            assert [{"count": self.event_data[index]["count"]}] in [
                attrs for time, attrs in results["data"]
            ]

        other = data["Other"]
        assert other["order"] == 5
        assert [{"count": 3}] in [attrs for _, attrs in other["data"]]

    def test_top_events_with_issue(self):
        # delete a group to make sure if this happens the value becomes unknown
        event_group = self.events[0].group
        event_group.delete()

        with self.feature(self.enabled_features):
            response = self.client.get(
                self.url,
                data={
                    "start": iso_format(self.day_ago),
                    "end": iso_format(self.day_ago + timedelta(hours=2)),
                    "interval": "1h",
                    "yAxis": "count()",
                    "orderby": ["-count()"],
                    "field": ["count()", "message", "issue"],
                    "topEvents": 5,
                    "query": "!event.type:transaction",
                },
                format="json",
            )

        data = response.data

        assert response.status_code == 200, response.content
        assert len(data) == 6

        for index, event in enumerate(self.events[:4]):
            message = event.message
            # Because we deleted the group for event 0
            if index == 0 or event.group is None:
                issue = "unknown"
            else:
                issue = event.group.qualified_short_id

            results = data[",".join([issue, message])]
            assert results["order"] == index
            assert [{"count": self.event_data[index]["count"]}] in [
                attrs for time, attrs in results["data"]
            ]

        other = data["Other"]
        assert other["order"] == 5
        assert [{"count": 1}] in [attrs for _, attrs in other["data"]]

    @mock.patch("sentry.models.GroupManager.get_issues_mapping")
    def test_top_events_with_unknown_issue(self, mock_issues_mapping):
        event = self.events[0]
        event_data = self.event_data[0]

        # ensure that the issue mapping returns None for the issue
        mock_issues_mapping.return_value = {event.group.id: None}

        with self.feature(self.enabled_features):
            response = self.client.get(
                self.url,
                data={
                    "start": iso_format(self.day_ago),
                    "end": iso_format(self.day_ago + timedelta(hours=2)),
                    "interval": "1h",
                    "yAxis": "count()",
                    "orderby": ["-count()"],
                    "field": ["count()", "issue"],
                    "topEvents": 5,
                    # narrow the search to just one issue
                    "query": f"issue.id:{event.group.id}",
                },
                format="json",
            )
        assert response.status_code == 200, response.content

        data = response.data
        assert len(data) == 1
        results = data["unknown"]
        assert results["order"] == 0
        assert [{"count": event_data["count"]}] in [attrs for time, attrs in results["data"]]

    @mock.patch(
        "sentry.search.events.builder.raw_snql_query",
        side_effect=[{"data": [{"issue.id": 1}], "meta": []}, {"data": [], "meta": []}],
    )
    def test_top_events_with_issue_check_query_conditions(self, mock_query):
        """ "Intentionally separate from test_top_events_with_issue

        This is to test against a bug where the condition for issues wasn't included and we'd be missing data for
        the interval since we'd cap out the max rows. This was not caught by the previous test since the results
        would still be correct given the smaller interval & lack of data
        """
        with self.feature(self.enabled_features):
            self.client.get(
                self.url,
                data={
                    "start": iso_format(self.day_ago),
                    "end": iso_format(self.day_ago + timedelta(hours=2)),
                    "interval": "1h",
                    "yAxis": "count()",
                    "orderby": ["-count()"],
                    "field": ["count()", "message", "issue"],
                    "topEvents": 5,
                    "query": "!event.type:transaction",
                },
                format="json",
            )

        assert (
            Condition(Function("coalesce", [Column("group_id"), 0], "issue.id"), Op.IN, [1])
            in mock_query.mock_calls[1].args[0].where
        )

    def test_top_events_with_functions(self):
        with self.feature(self.enabled_features):
            response = self.client.get(
                self.url,
                data={
                    "start": iso_format(self.day_ago),
                    "end": iso_format(self.day_ago + timedelta(hours=2)),
                    "interval": "1h",
                    "yAxis": "count()",
                    "orderby": ["-p99()"],
                    "field": ["transaction", "avg(transaction.duration)", "p99()"],
                    "topEvents": 5,
                },
                format="json",
            )

        data = response.data

        assert response.status_code == 200, response.content
        assert len(data) == 1

        results = data[self.transaction.transaction]
        assert results["order"] == 0
        assert [attrs for time, attrs in results["data"]] == [[{"count": 3}], [{"count": 0}]]

    def test_top_events_with_functions_on_different_transactions(self):
        """Transaction2 has less events, but takes longer so order should be self.transaction then transaction2"""
        transaction_data = load_data("transaction")
        transaction_data["start_timestamp"] = iso_format(self.day_ago + timedelta(minutes=2))
        transaction_data["timestamp"] = iso_format(self.day_ago + timedelta(minutes=6))
        transaction_data["transaction"] = "/foo_bar/"
        transaction2 = self.store_event(transaction_data, project_id=self.project.id)
        with self.feature(self.enabled_features):
            response = self.client.get(
                self.url,
                data={
                    "start": iso_format(self.day_ago),
                    "end": iso_format(self.day_ago + timedelta(hours=2)),
                    "interval": "1h",
                    "yAxis": "count()",
                    "orderby": ["-p99()"],
                    "field": ["transaction", "avg(transaction.duration)", "p99()"],
                    "topEvents": 5,
                },
                format="json",
            )

        data = response.data

        assert response.status_code == 200, response.content
        assert len(data) == 2

        results = data[self.transaction.transaction]
        assert results["order"] == 1
        assert [attrs for time, attrs in results["data"]] == [[{"count": 3}], [{"count": 0}]]

        results = data[transaction2.transaction]
        assert results["order"] == 0
        assert [attrs for time, attrs in results["data"]] == [[{"count": 1}], [{"count": 0}]]

    def test_top_events_with_query(self):
        transaction_data = load_data("transaction")
        transaction_data["start_timestamp"] = iso_format(self.day_ago + timedelta(minutes=2))
        transaction_data["timestamp"] = iso_format(self.day_ago + timedelta(minutes=6))
        transaction_data["transaction"] = "/foo_bar/"
        self.store_event(transaction_data, project_id=self.project.id)
        with self.feature(self.enabled_features):
            response = self.client.get(
                self.url,
                data={
                    "start": iso_format(self.day_ago),
                    "end": iso_format(self.day_ago + timedelta(hours=2)),
                    "interval": "1h",
                    "yAxis": "count()",
                    "orderby": ["-p99()"],
                    "query": "transaction:/foo_bar/",
                    "field": ["transaction", "avg(transaction.duration)", "p99()"],
                    "topEvents": 5,
                },
                format="json",
            )

        data = response.data

        assert response.status_code == 200, response.content
        assert len(data) == 1

        transaction2_data = data["/foo_bar/"]
        assert transaction2_data["order"] == 0
        assert [attrs for time, attrs in transaction2_data["data"]] == [
            [{"count": 1}],
            [{"count": 0}],
        ]

    def test_top_events_with_negated_condition(self):
        with self.feature(self.enabled_features):
            response = self.client.get(
                self.url,
                data={
                    "start": iso_format(self.day_ago),
                    "end": iso_format(self.day_ago + timedelta(hours=2)),
                    "interval": "1h",
                    "yAxis": "count()",
                    "orderby": ["-count()"],
                    "query": f"!message:{self.events[0].message}",
                    "field": ["message", "count()"],
                    "topEvents": 5,
                },
                format="json",
            )

        data = response.data

        assert response.status_code == 200, response.content
        assert len(data) == 6

        for index, event in enumerate(self.events[1:5]):
            message = event.message or event.transaction
            results = data[message]
            assert results["order"] == index
            assert [{"count": self.event_data[index + 1]["count"]}] in [
                attrs for _, attrs in results["data"]
            ]

        other = data["Other"]
        assert other["order"] == 5
        assert [{"count": 1}] in [attrs for _, attrs in other["data"]]

    def test_top_events_with_epm(self):
        with self.feature(self.enabled_features):
            response = self.client.get(
                self.url,
                data={
                    "start": iso_format(self.day_ago),
                    "end": iso_format(self.day_ago + timedelta(hours=2)),
                    "interval": "1h",
                    "yAxis": "epm()",
                    "orderby": ["-count()"],
                    "field": ["message", "user.email", "count()"],
                    "topEvents": 5,
                },
                format="json",
            )

        data = response.data
        assert response.status_code == 200, response.content
        assert len(data) == 6

        for index, event in enumerate(self.events[:5]):
            message = event.message or event.transaction
            results = data[
                ",".join([message, self.event_data[index]["data"]["user"].get("email", "None")])
            ]
            assert results["order"] == index
            assert [{"count": self.event_data[index]["count"] / (3600.0 / 60.0)}] in [
                attrs for time, attrs in results["data"]
            ]

        other = data["Other"]
        assert other["order"] == 5
        assert [{"count": 0.05}] in [attrs for _, attrs in other["data"]]

    def test_top_events_with_multiple_yaxis(self):
        with self.feature(self.enabled_features):
            response = self.client.get(
                self.url,
                data={
                    "start": iso_format(self.day_ago),
                    "end": iso_format(self.day_ago + timedelta(hours=2)),
                    "interval": "1h",
                    "yAxis": ["epm()", "count()"],
                    "orderby": ["-count()"],
                    "field": ["message", "user.email", "count()"],
                    "topEvents": 5,
                },
                format="json",
            )

        data = response.data
        assert response.status_code == 200, response.content
        assert len(data) == 6

        for index, event in enumerate(self.events[:5]):
            message = event.message or event.transaction
            results = data[
                ",".join([message, self.event_data[index]["data"]["user"].get("email", "None")])
            ]
            assert results["order"] == index
            assert results["epm()"]["order"] == 0
            assert results["count()"]["order"] == 1
            assert [{"count": self.event_data[index]["count"] / (3600.0 / 60.0)}] in [
                attrs for time, attrs in results["epm()"]["data"]
            ]

            assert [{"count": self.event_data[index]["count"]}] in [
                attrs for time, attrs in results["count()"]["data"]
            ]

        other = data["Other"]
        assert other["order"] == 5
        assert other["epm()"]["order"] == 0
        assert other["count()"]["order"] == 1
        assert [{"count": 0.05}] in [attrs for _, attrs in other["epm()"]["data"]]
        assert [{"count": 3}] in [attrs for _, attrs in other["count()"]["data"]]

    def test_top_events_with_boolean(self):
        with self.feature(self.enabled_features):
            response = self.client.get(
                self.url,
                data={
                    "start": iso_format(self.day_ago),
                    "end": iso_format(self.day_ago + timedelta(hours=2)),
                    "interval": "1h",
                    "yAxis": "count()",
                    "orderby": ["-count()"],
                    "field": ["count()", "message", "device.charging"],
                    "topEvents": 5,
                },
                format="json",
            )

        data = response.data
        assert response.status_code == 200, response.content
        assert len(data) == 6

        for index, event in enumerate(self.events[:5]):
            message = event.message or event.transaction
            results = data[",".join(["False", message])]
            assert results["order"] == index
            assert [{"count": self.event_data[index]["count"]}] in [
                attrs for time, attrs in results["data"]
            ]

        other = data["Other"]
        assert other["order"] == 5
        assert [{"count": 3}] in [attrs for _, attrs in other["data"]]

    def test_top_events_with_error_unhandled(self):
        self.login_as(user=self.user)
        project = self.create_project()
        prototype = load_data("android-ndk")
        prototype["event_id"] = "f" * 32
        prototype["message"] = "not handled"
        prototype["exception"]["values"][0]["value"] = "not handled"
        prototype["exception"]["values"][0]["mechanism"]["handled"] = False
        prototype["timestamp"] = iso_format(self.day_ago + timedelta(minutes=2))
        self.store_event(data=prototype, project_id=project.id)

        with self.feature(self.enabled_features):
            response = self.client.get(
                self.url,
                data={
                    "start": iso_format(self.day_ago),
                    "end": iso_format(self.day_ago + timedelta(hours=2)),
                    "interval": "1h",
                    "yAxis": "count()",
                    "orderby": ["-count()"],
                    "field": ["count()", "error.unhandled"],
                    "topEvents": 5,
                },
                format="json",
            )

        data = response.data
        assert response.status_code == 200, response.content
        assert len(data) == 2

    def test_top_events_with_timestamp(self):
        with self.feature(self.enabled_features):
            response = self.client.get(
                self.url,
                data={
                    "start": iso_format(self.day_ago),
                    "end": iso_format(self.day_ago + timedelta(hours=2)),
                    "interval": "1h",
                    "yAxis": "count()",
                    "orderby": ["-count()"],
                    "query": "event.type:default",
                    "field": ["count()", "message", "timestamp"],
                    "topEvents": 5,
                },
                format="json",
            )

        data = response.data
        assert response.status_code == 200, response.content
        assert len(data) == 6
        # Transactions won't be in the results because of the query
        del self.events[4]
        del self.event_data[4]

        for index, event in enumerate(self.events[:5]):
            results = data[",".join([event.message, event.timestamp])]
            assert results["order"] == index
            assert [{"count": self.event_data[index]["count"]}] in [
                attrs for time, attrs in results["data"]
            ]

        other = data["Other"]
        assert other["order"] == 5
        assert [{"count": 1}] in [attrs for _, attrs in other["data"]]

    def test_top_events_with_int(self):
        with self.feature(self.enabled_features):
            response = self.client.get(
                self.url,
                data={
                    "start": iso_format(self.day_ago),
                    "end": iso_format(self.day_ago + timedelta(hours=2)),
                    "interval": "1h",
                    "yAxis": "count()",
                    "orderby": ["-count()"],
                    "field": ["count()", "message", "transaction.duration"],
                    "topEvents": 5,
                },
                format="json",
            )

        data = response.data
        assert response.status_code == 200, response.content
        assert len(data) == 1

        results = data[",".join([self.transaction.transaction, "120000"])]
        assert results["order"] == 0
        assert [attrs for time, attrs in results["data"]] == [[{"count": 3}], [{"count": 0}]]

    def test_top_events_with_user(self):
        with self.feature(self.enabled_features):
            response = self.client.get(
                self.url,
                data={
                    "start": iso_format(self.day_ago),
                    "end": iso_format(self.day_ago + timedelta(hours=2)),
                    "interval": "1h",
                    "yAxis": "count()",
                    "orderby": ["-count()", "user"],
                    "field": ["user", "count()"],
                    "topEvents": 5,
                },
                format="json",
            )

        data = response.data
        assert response.status_code == 200, response.content
        assert len(data) == 5

        assert data["email:bar@example.com"]["order"] == 1
        assert [attrs for time, attrs in data["email:bar@example.com"]["data"]] == [
            [{"count": 7}],
            [{"count": 0}],
        ]
        assert [attrs for time, attrs in data["ip:127.0.0.1"]["data"]] == [
            [{"count": 3}],
            [{"count": 0}],
        ]

    def test_top_events_with_user_and_email(self):
        with self.feature(self.enabled_features):
            response = self.client.get(
                self.url,
                data={
                    "start": iso_format(self.day_ago),
                    "end": iso_format(self.day_ago + timedelta(hours=2)),
                    "interval": "1h",
                    "yAxis": "count()",
                    "orderby": ["-count()", "user"],
                    "field": ["user", "user.email", "count()"],
                    "topEvents": 5,
                },
                format="json",
            )

        data = response.data
        assert response.status_code == 200, response.content
        assert len(data) == 5

        assert data["email:bar@example.com,bar@example.com"]["order"] == 1
        assert [attrs for time, attrs in data["email:bar@example.com,bar@example.com"]["data"]] == [
            [{"count": 7}],
            [{"count": 0}],
        ]
        assert [attrs for time, attrs in data["ip:127.0.0.1,None"]["data"]] == [
            [{"count": 3}],
            [{"count": 0}],
        ]

    def test_top_events_with_user_display(self):
        with self.feature(self.enabled_features):
            response = self.client.get(
                self.url,
                data={
                    "start": iso_format(self.day_ago),
                    "end": iso_format(self.day_ago + timedelta(hours=2)),
                    "interval": "1h",
                    "yAxis": "count()",
                    "orderby": ["-count()"],
                    "field": ["message", "user.display", "count()"],
                    "topEvents": 5,
                },
                format="json",
            )

        data = response.data
        assert response.status_code == 200, response.content
        assert len(data) == 6

        for index, event in enumerate(self.events[:5]):
            message = event.message or event.transaction
            user = self.event_data[index]["data"]["user"]
            results = data[
                ",".join([message, user.get("email", None) or user.get("ip_address", "None")])
            ]
            assert results["order"] == index
            assert [{"count": self.event_data[index]["count"]}] in [
                attrs for _, attrs in results["data"]
            ]

        other = data["Other"]
        assert other["order"] == 5
        assert [{"count": 3}] in [attrs for _, attrs in other["data"]]

    @pytest.mark.skip(reason="A query with group_id will not return transactions")
    def test_top_events_none_filter(self):
        """When a field is None in one of the top events, make sure we filter by it

        In this case event[4] is a transaction and has no issue
        """
        with self.feature(self.enabled_features):
            response = self.client.get(
                self.url,
                data={
                    "start": iso_format(self.day_ago),
                    "end": iso_format(self.day_ago + timedelta(hours=2)),
                    "interval": "1h",
                    "yAxis": "count()",
                    "orderby": ["-count()"],
                    "field": ["count()", "issue"],
                    "topEvents": 5,
                },
                format="json",
            )

        data = response.data

        assert response.status_code == 200, response.content
        assert len(data) == 5

        for index, event in enumerate(self.events[:5]):
            if event.group is None:
                issue = "unknown"
            else:
                issue = event.group.qualified_short_id

            results = data[issue]
            assert results["order"] == index
            assert [{"count": self.event_data[index]["count"]}] in [
                attrs for time, attrs in results["data"]
            ]

    @pytest.mark.skip(reason="Invalid query - transaction events don't have group_id field")
    def test_top_events_one_field_with_none(self):
        with self.feature(self.enabled_features):
            response = self.client.get(
                self.url,
                data={
                    "start": iso_format(self.day_ago),
                    "end": iso_format(self.day_ago + timedelta(hours=2)),
                    "interval": "1h",
                    "yAxis": "count()",
                    "orderby": ["-count()"],
                    "query": "event.type:transaction",
                    "field": ["count()", "issue"],
                    "topEvents": 5,
                },
                format="json",
            )

        data = response.data

        assert response.status_code == 200, response.content
        assert len(data) == 1

        results = data["unknown"]
        assert [attrs for time, attrs in results["data"]] == [[{"count": 3}], [{"count": 0}]]
        assert results["order"] == 0

    def test_top_events_with_error_handled(self):
        data = self.event_data[0]
        data["data"]["level"] = "error"
        data["data"]["exception"] = {
            "values": [
                {
                    "type": "ValidationError",
                    "value": "Bad request",
                    "mechanism": {"handled": True, "type": "generic"},
                }
            ]
        }
        self.store_event(data["data"], project_id=data["project"].id)
        data["data"]["exception"] = {
            "values": [
                {
                    "type": "ValidationError",
                    "value": "Bad request",
                    "mechanism": {"handled": False, "type": "generic"},
                }
            ]
        }
        self.store_event(data["data"], project_id=data["project"].id)
        with self.feature(self.enabled_features):
            response = self.client.get(
                self.url,
                data={
                    "start": iso_format(self.day_ago),
                    "end": iso_format(self.day_ago + timedelta(hours=2)),
                    "interval": "1h",
                    "yAxis": "count()",
                    "orderby": ["-count()"],
                    "field": ["count()", "error.handled"],
                    "topEvents": 5,
                    "query": "!event.type:transaction",
                },
                format="json",
            )

        assert response.status_code == 200, response.content
        data = response.data

        assert len(data) == 3

        results = data[""]
        assert [attrs for time, attrs in results["data"]] == [[{"count": 19}], [{"count": 6}]]
        assert results["order"] == 0

        results = data["1"]
        assert [attrs for time, attrs in results["data"]] == [[{"count": 1}], [{"count": 0}]]

        results = data["0"]
        assert [attrs for time, attrs in results["data"]] == [[{"count": 1}], [{"count": 0}]]

    def test_top_events_with_aggregate_condition(self):
        with self.feature(self.enabled_features):
            response = self.client.get(
                self.url,
                data={
                    "start": iso_format(self.day_ago),
                    "end": iso_format(self.day_ago + timedelta(hours=2)),
                    "interval": "1h",
                    "yAxis": "count()",
                    "orderby": ["-count()"],
                    "field": ["message", "count()"],
                    "query": "count():>4",
                    "topEvents": 5,
                },
                format="json",
            )

        assert response.status_code == 200, response.content
        data = response.data
        assert len(data) == 3

        for index, event in enumerate(self.events[:3]):
            message = event.message or event.transaction
            results = data[message]
            assert results["order"] == index
            assert [{"count": self.event_data[index]["count"]}] in [
                attrs for time, attrs in results["data"]
            ]

    @pytest.mark.xfail(reason="There's only 2 rows total, which mean there shouldn't be other")
    def test_top_events_with_to_other(self):
        version = "version -@'\" 1.2,3+(4)"
        version_escaped = "version -@'\\\" 1.2,3+(4)"
        # every symbol is replaced with a underscore to make the alias
        version_alias = "version_______1_2_3__4_"

        # add an event in the current release
        event = self.event_data[0]
        event_data = event["data"].copy()
        event_data["event_id"] = uuid4().hex
        event_data["release"] = version
        self.store_event(event_data, project_id=event["project"].id)

        with self.feature(self.enabled_features):
            response = self.client.get(
                self.url,
                data={
                    "start": iso_format(self.day_ago),
                    "end": iso_format(self.day_ago + timedelta(hours=2)),
                    "interval": "1h",
                    "yAxis": "count()",
                    # the double underscores around the version alias is because of a comma and quote
                    "orderby": [f"-to_other_release__{version_alias}__others_current"],
                    "field": [
                        "count()",
                        f'to_other(release,"{version_escaped}",others,current)',
                    ],
                    "topEvents": 2,
                },
                format="json",
            )

        assert response.status_code == 200, response.content
        data = response.data
        assert len(data) == 2

        current = data["current"]
        assert current["order"] == 1
        assert sum(attrs[0]["count"] for _, attrs in current["data"]) == 1

        others = data["others"]
        assert others["order"] == 0
        assert sum(attrs[0]["count"] for _, attrs in others["data"]) == sum(
            event_data["count"] for event_data in self.event_data
        )

    def test_top_events_with_equations(self):
        with self.feature(self.enabled_features):
            response = self.client.get(
                self.url,
                data={
                    "start": iso_format(self.day_ago),
                    "end": iso_format(self.day_ago + timedelta(hours=2)),
                    "interval": "1h",
                    "yAxis": "equation|count() / 100",
                    "orderby": ["-count()"],
                    "field": ["count()", "message", "user.email", "equation|count() / 100"],
                    "topEvents": 5,
                },
                format="json",
            )

        data = response.data
        assert response.status_code == 200, response.content
        assert len(data) == 6

        for index, event in enumerate(self.events[:5]):
            message = event.message or event.transaction
            results = data[
                ",".join([message, self.event_data[index]["data"]["user"].get("email", "None")])
            ]
            assert results["order"] == index
            assert [{"count": self.event_data[index]["count"] / 100}] in [
                attrs for time, attrs in results["data"]
            ]

        other = data["Other"]
        assert other["order"] == 5
        assert [{"count": 0.03}] in [attrs for _, attrs in other["data"]]

    @mock.patch("sentry.snuba.discover.bulk_snql_query", return_value=[{"data": [], "meta": []}])
    @mock.patch(
        "sentry.search.events.builder.raw_snql_query", return_value={"data": [], "meta": []}
    )
    def test_invalid_interval(self, mock_raw_query, mock_bulk_query):
        with self.feature(self.enabled_features):
            response = self.client.get(
                self.url,
                format="json",
                data={
                    "end": iso_format(before_now()),
                    # 7,200 points for each event
                    "start": iso_format(before_now(seconds=7200)),
                    "field": ["count()", "issue"],
                    "query": "",
                    "interval": "1s",
                    "yAxis": "count()",
                },
            )
        assert response.status_code == 200
        assert mock_bulk_query.call_count == 1

        with self.feature(self.enabled_features):
            response = self.client.get(
                self.url,
                format="json",
                data={
                    "end": iso_format(before_now()),
                    "start": iso_format(before_now(seconds=7200)),
                    "field": ["count()", "issue"],
                    "query": "",
                    "interval": "1s",
                    "yAxis": "count()",
                    # 7,200 points for each event * 2, should error
                    "topEvents": 2,
                },
            )
        assert response.status_code == 200
        assert mock_raw_query.call_count == 2
        # Should've reset to the default for between 1 and 24h
        assert mock_raw_query.mock_calls[1].args[0].granularity.granularity == 300

        with self.feature(self.enabled_features):
            response = self.client.get(
                self.url,
                format="json",
                data={
                    "end": iso_format(before_now()),
                    # 1999 points * 5 events should just be enough to not error
                    "start": iso_format(before_now(seconds=1999)),
                    "field": ["count()", "issue"],
                    "query": "",
                    "interval": "1s",
                    "yAxis": "count()",
                    "topEvents": 5,
                },
            )
        assert response.status_code == 200
        assert mock_raw_query.call_count == 4
        # Should've left the interval alone since we're just below the limit
        assert mock_raw_query.mock_calls[3].args[0].granularity.granularity == 1

        with self.feature(self.enabled_features):
            response = self.client.get(
                self.url,
                format="json",
                data={
                    "end": iso_format(before_now()),
                    "start": iso_format(before_now(hours=24)),
                    "field": ["count()", "issue"],
                    "query": "",
                    "interval": "0d",
                    "yAxis": "count()",
                    "topEvents": 5,
                },
            )
        assert response.status_code == 200
        assert mock_raw_query.call_count == 6
        # Should've default to 24h's default of 5m
        assert mock_raw_query.mock_calls[5].args[0].granularity.granularity == 300

    def test_top_events_timestamp_fields(self):
        with self.feature(self.enabled_features):
            response = self.client.get(
                self.url,
                format="json",
                data={
                    "start": iso_format(self.day_ago),
                    "end": iso_format(self.day_ago + timedelta(hours=2)),
                    "interval": "1h",
                    "yAxis": "count()",
                    "orderby": ["-count()"],
                    "field": ["count()", "timestamp", "timestamp.to_hour", "timestamp.to_day"],
                    "topEvents": 5,
                },
            )
        assert response.status_code == 200
        data = response.data
        assert len(data) == 3

        # these are the timestamps corresponding to the events stored
        timestamps = [
            self.day_ago + timedelta(minutes=2),
            self.day_ago + timedelta(hours=1, minutes=2),
            self.day_ago + timedelta(minutes=4),
        ]
        timestamp_hours = [timestamp.replace(minute=0, second=0) for timestamp in timestamps]
        timestamp_days = [timestamp.replace(hour=0, minute=0, second=0) for timestamp in timestamps]

        for ts, ts_hr, ts_day in zip(timestamps, timestamp_hours, timestamp_days):
            key = f"{iso_format(ts)}+00:00,{iso_format(ts_day)}+00:00,{iso_format(ts_hr)}+00:00"
            count = sum(
                e["count"] for e in self.event_data if e["data"]["timestamp"] == iso_format(ts)
            )
            results = data[key]
            assert [{"count": count}] in [attrs for time, attrs in results["data"]]

    def test_top_events_other_with_matching_columns(self):
        with self.feature(self.enabled_features):
            response = self.client.get(
                self.url,
                data={
                    "start": iso_format(self.day_ago),
                    "end": iso_format(self.day_ago + timedelta(hours=2)),
                    "interval": "1h",
                    "yAxis": "count()",
                    "orderby": ["-count()"],
                    "field": ["count()", "tags[shared-tag]", "message"],
                    "topEvents": 5,
                },
                format="json",
            )

        data = response.data
        assert response.status_code == 200, response.content
        assert len(data) == 6

        for index, event in enumerate(self.events[:5]):
            message = event.message or event.transaction
            results = data[",".join([message, "yup"])]
            assert results["order"] == index
            assert [{"count": self.event_data[index]["count"]}] in [
                attrs for _, attrs in results["data"]
            ]

        other = data["Other"]
        assert other["order"] == 5
        assert [{"count": 3}] in [attrs for _, attrs in other["data"]]

    def test_top_events_with_field_overlapping_other_key(self):
        transaction_data = load_data("transaction")
        transaction_data["start_timestamp"] = iso_format(self.day_ago + timedelta(minutes=2))
        transaction_data["timestamp"] = iso_format(self.day_ago + timedelta(minutes=6))
        transaction_data["transaction"] = OTHER_KEY
        for i in range(5):
            data = transaction_data.copy()
            data["event_id"] = "ab" + f"{i}" * 30
            data["contexts"]["trace"]["span_id"] = "ab" + f"{i}" * 14
            self.store_event(data, project_id=self.project.id)

        with self.feature(self.enabled_features):
            response = self.client.get(
                self.url,
                data={
                    "start": iso_format(self.day_ago),
                    "end": iso_format(self.day_ago + timedelta(hours=2)),
                    "interval": "1h",
                    "yAxis": "count()",
                    "orderby": ["-count()"],
                    "field": ["count()", "message"],
                    "topEvents": 5,
                },
                format="json",
            )

        data = response.data
        assert response.status_code == 200, response.content
        assert len(data) == 6

        assert f"{OTHER_KEY} (message)" in data
        results = data[f"{OTHER_KEY} (message)"]
        assert [{"count": 5}] in [attrs for _, attrs in results["data"]]

        other = data["Other"]
        assert other["order"] == 5
        assert [{"count": 4}] in [attrs for _, attrs in other["data"]]

    def test_top_events_can_exclude_other_series(self):
        with self.feature(self.enabled_features):
            response = self.client.get(
                self.url,
                data={
                    "start": iso_format(self.day_ago),
                    "end": iso_format(self.day_ago + timedelta(hours=2)),
                    "interval": "1h",
                    "yAxis": "count()",
                    "orderby": ["count()"],
                    "field": ["count()", "message"],
                    "topEvents": 5,
                    "excludeOther": "1",
                },
                format="json",
            )

        data = response.data
        assert response.status_code == 200, response.content
        assert len(data) == 5

        assert "Other" not in response.data

<<<<<<< HEAD
=======
    def test_top_events_with_equation_including_unselected_fields_passes_field_validation(self):
        with self.feature(self.enabled_features):
            response = self.client.get(
                self.url,
                data={
                    "start": iso_format(self.day_ago),
                    "end": iso_format(self.day_ago + timedelta(hours=2)),
                    "interval": "1h",
                    "yAxis": "count()",
                    "orderby": ["-equation[0]"],
                    "field": ["count()", "message", "equation|count_unique(user) * 2"],
                    "topEvents": 5,
                },
                format="json",
            )

        data = response.data
        assert response.status_code == 200, response.content
        assert len(data) == 6

        other = data["Other"]
        assert other["order"] == 5
        assert [{"count": 4}] in [attrs for _, attrs in other["data"]]


class OrganizationEventsStatsTopNEventsWithSnql(OrganizationEventsStatsTopNEvents):
    def setUp(self):
        super().setUp()
        self.enabled_features["organizations:discover-use-snql"] = True

    # Separate test for now to keep the patching simpler
    @mock.patch("sentry.snuba.discover.bulk_snql_query", return_value=[{"data": [], "meta": []}])
    @mock.patch(
        "sentry.search.events.builder.raw_snql_query", return_value={"data": [], "meta": []}
    )
    def test_invalid_interval(self, mock_raw_query, mock_bulk_query):
        with self.feature(self.enabled_features):
            response = self.client.get(
                self.url,
                format="json",
                data={
                    "end": iso_format(before_now()),
                    # 7,200 points for each event
                    "start": iso_format(before_now(seconds=7200)),
                    "field": ["count()", "issue"],
                    "query": "",
                    "interval": "1s",
                    "yAxis": "count()",
                },
            )
        assert response.status_code == 200
        assert mock_bulk_query.call_count == 1

        with self.feature(self.enabled_features):
            response = self.client.get(
                self.url,
                format="json",
                data={
                    "end": iso_format(before_now()),
                    "start": iso_format(before_now(seconds=7200)),
                    "field": ["count()", "issue"],
                    "query": "",
                    "interval": "1s",
                    "yAxis": "count()",
                    # 7,200 points for each event * 2, should error
                    "topEvents": 2,
                },
            )
        assert response.status_code == 200
        assert mock_raw_query.call_count == 2
        # Should've reset to the default for between 1 and 24h
        assert mock_raw_query.mock_calls[1].args[0].granularity.granularity == 300

        with self.feature(self.enabled_features):
            response = self.client.get(
                self.url,
                format="json",
                data={
                    "end": iso_format(before_now()),
                    # 1999 points * 5 events should just be enough to not error
                    "start": iso_format(before_now(seconds=1999)),
                    "field": ["count()", "issue"],
                    "query": "",
                    "interval": "1s",
                    "yAxis": "count()",
                    "topEvents": 5,
                },
            )
        assert response.status_code == 200
        assert mock_raw_query.call_count == 4
        # Should've left the interval alone since we're just below the limit
        assert mock_raw_query.mock_calls[3].args[0].granularity.granularity == 1

        with self.feature(self.enabled_features):
            response = self.client.get(
                self.url,
                format="json",
                data={
                    "end": iso_format(before_now()),
                    "start": iso_format(before_now(hours=24)),
                    "field": ["count()", "issue"],
                    "query": "",
                    "interval": "0d",
                    "yAxis": "count()",
                    "topEvents": 5,
                },
            )
        assert response.status_code == 200
        assert mock_raw_query.call_count == 6
        # Should've default to 24h's default of 5m
        assert mock_raw_query.mock_calls[5].args[0].granularity.granularity == 300

    @mock.patch(
        "sentry.search.events.builder.raw_snql_query",
        side_effect=[{"data": [{"issue.id": 1}], "meta": []}, {"data": [], "meta": []}],
    )
    def test_top_events_with_issue_check_query_conditions(self, mock_query):
        """ "Intentionally separate from test_top_events_with_issue

        This is to test against a bug where the condition for issues wasn't included and we'd be missing data for
        the interval since we'd cap out the max rows. This was not caught by the previous test since the results
        would still be correct given the smaller interval & lack of data
        """
        with self.feature(self.enabled_features):
            self.client.get(
                self.url,
                data={
                    "start": iso_format(self.day_ago),
                    "end": iso_format(self.day_ago + timedelta(hours=2)),
                    "interval": "1h",
                    "yAxis": "count()",
                    "orderby": ["-count()"],
                    "field": ["count()", "message", "issue"],
                    "topEvents": 5,
                    "query": "!event.type:transaction",
                },
                format="json",
            )

        assert (
            Condition(Function("coalesce", [Column("group_id"), 0], "issue.id"), Op.IN, [1])
            in mock_query.mock_calls[1].args[0].where
        )

>>>>>>> 838a0d74
    def test_top_events_boolean_condition_and_project_field(self):
        with self.feature(self.enabled_features):
            response = self.client.get(
                self.url,
                data={
                    "start": iso_format(self.day_ago),
                    "end": iso_format(self.day_ago + timedelta(hours=2)),
                    "interval": "1h",
                    "yAxis": "count()",
                    "orderby": ["-count()"],
                    "field": ["project", "count()"],
                    "topEvents": 5,
                    "query": "event.type:transaction (transaction:*a OR transaction:b*)",
                },
                format="json",
            )

        assert response.status_code == 200<|MERGE_RESOLUTION|>--- conflicted
+++ resolved
@@ -2362,8 +2362,6 @@
 
         assert "Other" not in response.data
 
-<<<<<<< HEAD
-=======
     def test_top_events_with_equation_including_unselected_fields_passes_field_validation(self):
         with self.feature(self.enabled_features):
             response = self.client.get(
@@ -2388,127 +2386,6 @@
         assert other["order"] == 5
         assert [{"count": 4}] in [attrs for _, attrs in other["data"]]
 
-
-class OrganizationEventsStatsTopNEventsWithSnql(OrganizationEventsStatsTopNEvents):
-    def setUp(self):
-        super().setUp()
-        self.enabled_features["organizations:discover-use-snql"] = True
-
-    # Separate test for now to keep the patching simpler
-    @mock.patch("sentry.snuba.discover.bulk_snql_query", return_value=[{"data": [], "meta": []}])
-    @mock.patch(
-        "sentry.search.events.builder.raw_snql_query", return_value={"data": [], "meta": []}
-    )
-    def test_invalid_interval(self, mock_raw_query, mock_bulk_query):
-        with self.feature(self.enabled_features):
-            response = self.client.get(
-                self.url,
-                format="json",
-                data={
-                    "end": iso_format(before_now()),
-                    # 7,200 points for each event
-                    "start": iso_format(before_now(seconds=7200)),
-                    "field": ["count()", "issue"],
-                    "query": "",
-                    "interval": "1s",
-                    "yAxis": "count()",
-                },
-            )
-        assert response.status_code == 200
-        assert mock_bulk_query.call_count == 1
-
-        with self.feature(self.enabled_features):
-            response = self.client.get(
-                self.url,
-                format="json",
-                data={
-                    "end": iso_format(before_now()),
-                    "start": iso_format(before_now(seconds=7200)),
-                    "field": ["count()", "issue"],
-                    "query": "",
-                    "interval": "1s",
-                    "yAxis": "count()",
-                    # 7,200 points for each event * 2, should error
-                    "topEvents": 2,
-                },
-            )
-        assert response.status_code == 200
-        assert mock_raw_query.call_count == 2
-        # Should've reset to the default for between 1 and 24h
-        assert mock_raw_query.mock_calls[1].args[0].granularity.granularity == 300
-
-        with self.feature(self.enabled_features):
-            response = self.client.get(
-                self.url,
-                format="json",
-                data={
-                    "end": iso_format(before_now()),
-                    # 1999 points * 5 events should just be enough to not error
-                    "start": iso_format(before_now(seconds=1999)),
-                    "field": ["count()", "issue"],
-                    "query": "",
-                    "interval": "1s",
-                    "yAxis": "count()",
-                    "topEvents": 5,
-                },
-            )
-        assert response.status_code == 200
-        assert mock_raw_query.call_count == 4
-        # Should've left the interval alone since we're just below the limit
-        assert mock_raw_query.mock_calls[3].args[0].granularity.granularity == 1
-
-        with self.feature(self.enabled_features):
-            response = self.client.get(
-                self.url,
-                format="json",
-                data={
-                    "end": iso_format(before_now()),
-                    "start": iso_format(before_now(hours=24)),
-                    "field": ["count()", "issue"],
-                    "query": "",
-                    "interval": "0d",
-                    "yAxis": "count()",
-                    "topEvents": 5,
-                },
-            )
-        assert response.status_code == 200
-        assert mock_raw_query.call_count == 6
-        # Should've default to 24h's default of 5m
-        assert mock_raw_query.mock_calls[5].args[0].granularity.granularity == 300
-
-    @mock.patch(
-        "sentry.search.events.builder.raw_snql_query",
-        side_effect=[{"data": [{"issue.id": 1}], "meta": []}, {"data": [], "meta": []}],
-    )
-    def test_top_events_with_issue_check_query_conditions(self, mock_query):
-        """ "Intentionally separate from test_top_events_with_issue
-
-        This is to test against a bug where the condition for issues wasn't included and we'd be missing data for
-        the interval since we'd cap out the max rows. This was not caught by the previous test since the results
-        would still be correct given the smaller interval & lack of data
-        """
-        with self.feature(self.enabled_features):
-            self.client.get(
-                self.url,
-                data={
-                    "start": iso_format(self.day_ago),
-                    "end": iso_format(self.day_ago + timedelta(hours=2)),
-                    "interval": "1h",
-                    "yAxis": "count()",
-                    "orderby": ["-count()"],
-                    "field": ["count()", "message", "issue"],
-                    "topEvents": 5,
-                    "query": "!event.type:transaction",
-                },
-                format="json",
-            )
-
-        assert (
-            Condition(Function("coalesce", [Column("group_id"), 0], "issue.id"), Op.IN, [1])
-            in mock_query.mock_calls[1].args[0].where
-        )
-
->>>>>>> 838a0d74
     def test_top_events_boolean_condition_and_project_field(self):
         with self.feature(self.enabled_features):
             response = self.client.get(
