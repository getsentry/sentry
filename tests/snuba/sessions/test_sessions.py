import time
import uuid
from datetime import datetime, timedelta

import pytz
from django.utils import timezone

from sentry.releasehealth.metrics import MetricsReleaseHealthBackend
from sentry.releasehealth.sessions import SessionsReleaseHealthBackend
from sentry.snuba.sessions import (
    _make_stats,
    check_releases_have_health_data,
    get_adjacent_releases_based_on_adoption,
    get_oldest_health_data_for_releases,
    get_project_releases_by_stability,
    get_project_releases_count,
    get_release_health_data_overview,
    get_release_sessions_time_bounds,
)
from sentry.testutils import SnubaTestCase, TestCase
from sentry.testutils.cases import SessionMetricsTestCase
from sentry.utils.dates import to_timestamp


def format_timestamp(dt):
    if not isinstance(dt, datetime):
        dt = datetime.utcfromtimestamp(dt)
    return dt.strftime("%Y-%m-%dT%H:%M:%S+00:00")


def make_24h_stats(ts):
    return _make_stats(datetime.utcfromtimestamp(ts).replace(tzinfo=pytz.utc), 3600, 24)


def generate_session_default_args(session_dict):
    session_dict_default = {
        "session_id": str(uuid.uuid4()),
        "distinct_id": str(uuid.uuid4()),
        "status": "ok",
        "seq": 0,
        "release": "random@1.0",
        "environment": "prod",
        "retention_days": 90,
        "org_id": 0,
        "project_id": 0,
        "duration": 60.0,
        "errors": 0,
        "started": time.time() // 60 * 60,
        "received": time.time(),
    }
    session_dict_default.update(session_dict)
    return session_dict_default


class ReleaseHealthMetricsTestCase(SessionMetricsTestCase):
    backend = MetricsReleaseHealthBackend()


class SnubaSessionsTest(TestCase, SnubaTestCase):
    backend = SessionsReleaseHealthBackend()

    def setUp(self):
        super().setUp()
        self.received = time.time()
        self.session_started = time.time() // 60 * 60
        self.session_release = "foo@1.0.0"
        self.session_crashed_release = "foo@2.0.0"
        self.store_session(
            {
                "session_id": "5d52fd05-fcc9-4bf3-9dc9-267783670341",
                "distinct_id": "39887d89-13b2-4c84-8c23-5d13d2102666",
                "status": "exited",
                "seq": 0,
                "release": self.session_release,
                "environment": "prod",
                "retention_days": 90,
                "org_id": self.project.organization_id,
                "project_id": self.project.id,
                "duration": 60.0,
                "errors": 0,
                "started": self.session_started,
                "received": self.received,
            }
        )

        self.store_session(
            {
                "session_id": "5e910c1a-6941-460e-9843-24103fb6a63c",
                "distinct_id": "39887d89-13b2-4c84-8c23-5d13d2102666",
                "status": "ok",
                "seq": 0,
                "release": self.session_release,
                "environment": "prod",
                "retention_days": 90,
                "org_id": self.project.organization_id,
                "project_id": self.project.id,
                "duration": None,
                "errors": 0,
                "started": self.session_started,
                "received": self.received,
            }
        )

        self.store_session(
            {
                "session_id": "5e910c1a-6941-460e-9843-24103fb6a63c",
                "distinct_id": "39887d89-13b2-4c84-8c23-5d13d2102666",
                "status": "exited",
                "seq": 1,
                "release": self.session_release,
                "environment": "prod",
                "retention_days": 90,
                "org_id": self.project.organization_id,
                "project_id": self.project.id,
                "duration": 30.0,
                "errors": 0,
                "started": self.session_started,
                "received": self.received,
            }
        )

        self.store_session(
            {
                "session_id": "a148c0c5-06a2-423b-8901-6b43b812cf82",
                "distinct_id": "39887d89-13b2-4c84-8c23-5d13d2102666",
                "status": "crashed",
                "seq": 0,
                "release": self.session_crashed_release,
                "environment": "prod",
                "retention_days": 90,
                "org_id": self.project.organization_id,
                "project_id": self.project.id,
                "duration": 60.0,
                "errors": 0,
                "started": self.session_started,
                "received": self.received,
            }
        )

    def test_get_oldest_health_data_for_releases(self):
        data = get_oldest_health_data_for_releases([(self.project.id, self.session_release)])
        assert data == {
            (self.project.id, self.session_release): format_timestamp(
                self.session_started // 3600 * 3600
            )
        }

    def test_check_has_health_data(self):
        data = self.backend.check_has_health_data(
            [(self.project.id, self.session_release), (self.project.id, "dummy-release")]
        )
        assert data == {(self.project.id, self.session_release)}

    def test_check_has_health_data_without_releases_should_exclude_sessions_gt_90_days(self):
        """
        Test that ensures that `check_has_health_data` returns a set of projects that has health
        data within the last 90d if only a list of project ids is provided and that any project
        with session data older than 90 days should be exluded
        """
        project2 = self.create_project(
            name="Bar2",
            slug="bar2",
            teams=[self.team],
            fire_project_created=True,
            organization=self.organization,
        )

        date_100_days_ago = to_timestamp(
            (datetime.utcnow() - timedelta(days=100)).replace(tzinfo=pytz.utc)
        )
        self.store_session(
            generate_session_default_args(
                {
                    "started": date_100_days_ago // 60 * 60,
                    "received": date_100_days_ago,
                    "project_id": project2.id,
                    "org_id": project2.organization_id,
                    "status": "exited",
                }
            )
        )
        data = self.backend.check_has_health_data([self.project.id, project2.id])
        assert data == {self.project.id}

    def test_check_has_health_data_without_releases_should_include_sessions_lte_90_days(self):
        """
        Test that ensures that `check_has_health_data` returns a set of projects that has health
        data within the last 90d if only a list of project ids is provided and any project with
        session data earlier than 90 days should be included
        """
        project2 = self.create_project(
            name="Bar2",
            slug="bar2",
            teams=[self.team],
            fire_project_created=True,
            organization=self.organization,
        )
        self.store_session(
            generate_session_default_args(
                {"project_id": project2.id, "org_id": project2.organization_id, "status": "exited"}
            )
        )
        data = self.backend.check_has_health_data([self.project.id, project2.id])
        assert data == {self.project.id, project2.id}

    def test_check_has_health_data_does_not_crash_when_sending_projects_list_as_set(self):
        data = self.backend.check_has_health_data({self.project.id})
        assert data == {self.project.id}

    def test_get_project_releases_by_stability(self):
        # Add an extra session with a different `distinct_id` so that sorting by users
        # is stable
        self.store_session(
            {
                "session_id": "5e910c1a-6941-460e-9843-24103fb6a63c",
                "distinct_id": "39887d89-13b2-4c84-8c23-5d13d2102665",
                "status": "ok",
                "seq": 0,
                "release": self.session_release,
                "environment": "prod",
                "retention_days": 90,
                "org_id": self.project.organization_id,
                "project_id": self.project.id,
                "duration": None,
                "errors": 0,
                "started": self.session_started,
                "received": self.received,
            }
        )

        for scope in "sessions", "users":
            data = get_project_releases_by_stability(
                [self.project.id], offset=0, limit=100, scope=scope, stats_period="24h"
            )

            assert data == [
                (self.project.id, self.session_release),
                (self.project.id, self.session_crashed_release),
            ]

    def test_get_project_releases_by_stability_for_crash_free_sort(self):
        """
        Test that ensures that using crash free rate sort options, returns a list of ASC releases
        according to the chosen crash_free sort option
        """
        for scope in "crash_free_sessions", "crash_free_users":
            data = get_project_releases_by_stability(
                [self.project.id], offset=0, limit=100, scope=scope, stats_period="24h"
            )
            assert data == [
                (self.project.id, self.session_crashed_release),
                (self.project.id, self.session_release),
            ]

    def test_get_project_releases_by_stability_for_releases_with_users_data(self):
        """
        Test that ensures if releases contain no users data, then those releases should not be
        returned on `users` and `crash_free_users` sorts
        """
        self.store_session(
            {
                "session_id": "bd1521fc-d27c-11eb-b8bc-0242ac130003",
                "status": "ok",
                "seq": 0,
                "release": "release-with-no-users",
                "environment": "prod",
                "retention_days": 90,
                "org_id": self.project.organization_id,
                "project_id": self.project.id,
                "duration": None,
                "errors": 0,
                "started": self.session_started,
                "received": self.received,
            }
        )
        data = get_project_releases_by_stability(
            [self.project.id], offset=0, limit=100, scope="users", stats_period="24h"
        )
        assert data == [
            (self.project.id, self.session_release),
            (self.project.id, self.session_crashed_release),
        ]

        data = get_project_releases_by_stability(
            [self.project.id], offset=0, limit=100, scope="crash_free_users", stats_period="24h"
        )
        assert data == [
            (self.project.id, self.session_crashed_release),
            (self.project.id, self.session_release),
        ]

    def test_get_release_adoption(self):
        data = self.backend.get_release_adoption(
            [
                (self.project.id, self.session_release),
                (self.project.id, self.session_crashed_release),
                (self.project.id, "dummy-release"),
            ]
        )

        assert data == {
            (self.project.id, self.session_release): {
                "sessions_24h": 2,
                "users_24h": 1,
                "adoption": 100.0,
                "sessions_adoption": 66.66666666666666,
                "project_sessions_24h": 3,
                "project_users_24h": 1,
            },
            (self.project.id, self.session_crashed_release): {
                "sessions_24h": 1,
                "users_24h": 1,
                "adoption": 100.0,
                "sessions_adoption": 33.33333333333333,
                "project_sessions_24h": 3,
                "project_users_24h": 1,
            },
        }

    def test_get_release_adoption_lowered(self):
        self.store_session(
            {
                "session_id": "4574c381-acc5-4e05-b10b-f16cdc2f385a",
                "distinct_id": "da50f094-10b4-40fb-89fb-cb3aa9014148",
                "status": "crashed",
                "seq": 0,
                "release": self.session_crashed_release,
                "environment": "prod",
                "retention_days": 90,
                "org_id": self.project.organization_id,
                "project_id": self.project.id,
                "duration": 60.0,
                "errors": 0,
                "started": self.session_started,
                "received": self.received,
            }
        )

        data = self.backend.get_release_adoption(
            [
                (self.project.id, self.session_release),
                (self.project.id, self.session_crashed_release),
                (self.project.id, "dummy-release"),
            ]
        )

        assert data == {
            (self.project.id, self.session_release): {
                "sessions_24h": 2,
                "users_24h": 1,
                "adoption": 50.0,
                "sessions_adoption": 50.0,
                "project_sessions_24h": 4,
                "project_users_24h": 2,
            },
            (self.project.id, self.session_crashed_release): {
                "sessions_24h": 2,
                "users_24h": 2,
                "adoption": 100.0,
                "sessions_adoption": 50.0,
                "project_sessions_24h": 4,
                "project_users_24h": 2,
            },
        }

    def test_get_release_health_data_overview_users(self):
        data = get_release_health_data_overview(
            [
                (self.project.id, self.session_release),
                (self.project.id, self.session_crashed_release),
            ],
            summary_stats_period="24h",
            health_stats_period="24h",
            stat="users",
        )

        stats = make_24h_stats(self.received - (24 * 3600))
        stats[-1] = [stats[-1][0], 1]
        stats_ok = stats_crash = stats

        assert data == {
            (self.project.id, self.session_crashed_release): {
                "total_sessions": 1,
                "sessions_errored": 0,
                "total_sessions_24h": 1,
                "total_users": 1,
                "duration_p90": None,
                "sessions_crashed": 1,
                "total_users_24h": 1,
                "stats": {"24h": stats_crash},
                "crash_free_users": 0.0,
                "adoption": 100.0,
                "sessions_adoption": 33.33333333333333,
                "has_health_data": True,
                "crash_free_sessions": 0.0,
                "duration_p50": None,
                "total_project_sessions_24h": 3,
                "total_project_users_24h": 1,
            },
            (self.project.id, self.session_release): {
                "total_sessions": 2,
                "sessions_errored": 0,
                "total_sessions_24h": 2,
                "total_users": 1,
                "duration_p90": 57.0,
                "sessions_crashed": 0,
                "total_users_24h": 1,
                "stats": {"24h": stats_ok},
                "crash_free_users": 100.0,
                "adoption": 100.0,
                "sessions_adoption": 66.66666666666666,
                "has_health_data": True,
                "crash_free_sessions": 100.0,
                "duration_p50": 45.0,
                "total_project_sessions_24h": 3,
                "total_project_users_24h": 1,
            },
        }

    def test_get_release_health_data_overview_sessions(self):
        data = get_release_health_data_overview(
            [
                (self.project.id, self.session_release),
                (self.project.id, self.session_crashed_release),
            ],
            summary_stats_period="24h",
            health_stats_period="24h",
            stat="sessions",
        )

        stats = make_24h_stats(self.received - (24 * 3600))

        stats_ok = stats[:-1] + [[stats[-1][0], 2]]
        stats_crash = stats[:-1] + [[stats[-1][0], 1]]

        assert data == {
            (self.project.id, self.session_crashed_release): {
                "total_sessions": 1,
                "sessions_errored": 0,
                "total_sessions_24h": 1,
                "total_users": 1,
                "duration_p90": None,
                "sessions_crashed": 1,
                "total_users_24h": 1,
                "stats": {"24h": stats_crash},
                "crash_free_users": 0.0,
                "adoption": 100.0,
                "sessions_adoption": 33.33333333333333,
                "has_health_data": True,
                "crash_free_sessions": 0.0,
                "duration_p50": None,
                "total_project_sessions_24h": 3,
                "total_project_users_24h": 1,
            },
            (self.project.id, self.session_release): {
                "total_sessions": 2,
                "sessions_errored": 0,
                "total_sessions_24h": 2,
                "total_users": 1,
                "duration_p90": 57.0,
                "sessions_crashed": 0,
                "total_users_24h": 1,
                "stats": {"24h": stats_ok},
                "crash_free_users": 100.0,
                "sessions_adoption": 66.66666666666666,
                "adoption": 100.0,
                "has_health_data": True,
                "crash_free_sessions": 100.0,
                "duration_p50": 45.0,
                "total_project_sessions_24h": 3,
                "total_project_users_24h": 1,
            },
        }

    def test_fetching_release_sessions_time_bounds_for_different_release(self):
        """
        Test that ensures only session bounds for releases are calculated according
        to their respective release
        """
        # Same release session
        self.store_session(
            {
                "session_id": "5e910c1a-6941-460e-9843-24103fb6a63c",
                "distinct_id": "39887d89-13b2-4c84-8c23-5d13d2102666",
                "status": "exited",
                "seq": 1,
                "release": self.session_release,
                "environment": "prod",
                "retention_days": 90,
                "org_id": self.project.organization_id,
                "project_id": self.project.id,
                "duration": 30.0,
                "errors": 0,
                "started": self.session_started - 3600 * 2,
                "received": self.received - 3600 * 2,
            }
        )
        # Different release session
        self.store_session(
            {
                "session_id": "a148c0c5-06a2-423b-8901-6b43b812cf82",
                "distinct_id": "39887d89-13b2-4c84-8c23-5d13d2102666",
                "status": "crashed",
                "seq": 0,
                "release": self.session_crashed_release,
                "environment": "prod",
                "retention_days": 90,
                "org_id": self.project.organization_id,
                "project_id": self.project.id,
                "duration": 60.0,
                "errors": 0,
                "started": self.session_started - 3600 * 2,
                "received": self.received - 3600 * 2,
            }
        )

        expected_formatted_lower_bound = (
            datetime.utcfromtimestamp(self.session_started - 3600 * 2)
            .replace(minute=0)
            .isoformat()[:19]
            + "Z"
        )

        expected_formatted_upper_bound = (
            datetime.utcfromtimestamp(self.session_started).replace(minute=0).isoformat()[:19] + "Z"
        )

        # Test for self.session_release
        data = get_release_sessions_time_bounds(
            project_id=self.project.id,
            release=self.session_release,
            org_id=self.organization.id,
            environments=["prod"],
        )
        assert data == {
            "sessions_lower_bound": expected_formatted_lower_bound,
            "sessions_upper_bound": expected_formatted_upper_bound,
        }

        # Test for self.session_crashed_release
        data = get_release_sessions_time_bounds(
            project_id=self.project.id,
            release=self.session_crashed_release,
            org_id=self.organization.id,
            environments=["prod"],
        )
        assert data == {
            "sessions_lower_bound": expected_formatted_lower_bound,
            "sessions_upper_bound": expected_formatted_upper_bound,
        }

    def test_fetching_release_sessions_time_bounds_for_different_release_with_no_sessions(self):
        """
        Test that ensures if no sessions are available for a specific release then the bounds
        should be returned as None
        """
        data = get_release_sessions_time_bounds(
            project_id=self.project.id,
            release="different_release",
            org_id=self.organization.id,
            environments=["prod"],
        )
        assert data == {
            "sessions_lower_bound": None,
            "sessions_upper_bound": None,
        }


class SnubaSessionsTestMetrics(ReleaseHealthMetricsTestCase, SnubaSessionsTest):
<<<<<<< HEAD
    """
    Same tests as in SnunbaSessionsTest but using the Metrics backendx
    """
=======
    """repeat tests with metrics"""
>>>>>>> 0d56c827

    pass


class SnubaReleaseDetailPaginationBaseTestClass:
    @staticmethod
    def compare_releases_list_according_to_current_release_filters(
        project_id, org_id, release, environments, scope, releases_list, stats_period=None
    ):
        adj_releases_filters = {
            "project_id": project_id,
            "org_id": org_id,
            "release": release,
            "environments": environments,
            "scope": scope,
        }
        if stats_period:
            adj_releases_filters.update({"stats_period": stats_period})

        adjacent_releases = get_adjacent_releases_based_on_adoption(**adj_releases_filters)
        assert adjacent_releases == releases_list


class SnubaReleaseDetailPaginationOnSessionsTest(
    TestCase, SnubaTestCase, SnubaReleaseDetailPaginationBaseTestClass
):
    """
    TestClass that tests getting the previous and next release to a specific release
    based on the `sessions` sort ordering

    Summary of what the releases list order should look like:-
    In Env -> prod & start_stats -> 24h
        foobar@3.0.0 (3 sessions)
        foobar@4.0.0 (3 sessions)
        foobar@2.0.0 (2 sessions)
        foobar@1.0.0 (1 sessions)

    In Env -> prod & stats_start -> 7d
        foobar@1.0.0 (3 sessions)
        foobar@3.0.0 (3 sessions)
        foobar@4.0.0 (3 sessions)
        foobar@2.0.0 (2 sessions)

    In Env -> test & stats_start -> 24h
        foobar@1.0.0 (1 session)
    """

    def setUp(self):
        super().setUp()
        self.common_release_filters = {
            "project_id": self.project.id,
            "org_id": self.project.organization_id,
            "scope": "sessions",
        }
        self.received = time.time()
        self.session_started = time.time() // 60 * 60
        self.session_started_gt_24h = self.session_started - 25 * 60 * 60
        self.session_release_1 = "foobar@1.0.0"
        self.session_release_2 = "foobar@2.0.0"
        self.session_release_3 = "foobar@3.0.0"
        self.session_release_4 = "foobar@4.0.0"

        self.common_session_args = {
            "project_id": self.project.id,
            "org_id": self.project.organization_id,
            "received": self.received,
        }

        # Release: foobar@1.0.0
        # Env: prod
        # Time: < 24h
        # Total: 1 Session
        self.store_session(
            generate_session_default_args(
                {
                    **self.common_session_args,
                    "started": self.session_started,
                    "release": self.session_release_1,
                    "status": "exited",
                }
            )
        )

        # Env: prod
        # Time: > 24h but < 14 days
        # Total: 2 sessions
        for _ in range(0, 2):
            self.store_session(
                generate_session_default_args(
                    {
                        **self.common_session_args,
                        "started": self.session_started_gt_24h,
                        "release": self.session_release_1,
                        "status": "exited",
                    }
                )
            )

        # Env: test
        # Time: < 24h
        # Total: 1 Session
        self.store_session(
            generate_session_default_args(
                {
                    **self.common_session_args,
                    "started": self.session_started,
                    "release": self.session_release_1,
                    "status": "exited",
                    "environment": "test",
                }
            )
        )

        # Release: foobar@2.0.0
        # Env: prod
        # Time: < 24h
        # Total: 2 Sessions
        self.store_session(
            generate_session_default_args(
                {
                    **self.common_session_args,
                    "started": self.session_started,
                    "release": self.session_release_2,
                    "duration": None,
                    "session_id": "5e910c1a-6941-460e-9843-24103fb6a63c",
                    "distinct_id": "39887d89-13b2-4c84-8c23-5d13d2102666",
                }
            )
        )
        self.store_session(
            generate_session_default_args(
                {
                    **self.common_session_args,
                    "started": self.session_started,
                    "release": self.session_release_2,
                    "session_id": "5e910c1a-6941-460e-9843-24103fb6a63c",
                    "distinct_id": "39887d89-13b2-4c84-8c23-5d13d2102666",
                    "status": "exited",
                    "seq": 1,
                }
            )
        )
        self.store_session(
            generate_session_default_args(
                {
                    **self.common_session_args,
                    "started": self.session_started,
                    "release": self.session_release_2,
                    "status": "exited",
                }
            )
        )

        # Release: foobar@3.0.0
        # Env: prod
        # Time: <24h
        # Total: 3 Session
        for _ in range(0, 3):
            self.store_session(
                generate_session_default_args(
                    {
                        **self.common_session_args,
                        "started": self.session_started,
                        "release": self.session_release_3,
                        "status": "exited",
                    }
                )
            )

        # Release: foobar@4.0.0
        # Env: prod
        # Time: <24h
        # Total: 3 Sessions
        for _ in range(0, 3):
            self.store_session(
                generate_session_default_args(
                    {
                        **self.common_session_args,
                        "started": self.session_started,
                        "release": self.session_release_4,
                        "status": "exited",
                    }
                )
            )

    def test_get_adjacent_releases_to_last_release(self):
        self.compare_releases_list_according_to_current_release_filters(
            **self.common_release_filters,
            release="foobar@1.0.0",
            environments=["prod"],
            releases_list={
                "next_releases_list": [],
                "prev_releases_list": ["foobar@2.0.0", "foobar@4.0.0", "foobar@3.0.0"],
            },
        )

    def test_get_adjacent_releases_to_first_release(self):
        self.compare_releases_list_according_to_current_release_filters(
            **self.common_release_filters,
            release="foobar@3.0.0",
            environments=["prod"],
            releases_list={
                "next_releases_list": ["foobar@4.0.0", "foobar@2.0.0", "foobar@1.0.0"],
                "prev_releases_list": [],
            },
        )

    def test_get_adjacent_releases_to_middle_release(self):
        self.compare_releases_list_according_to_current_release_filters(
            **self.common_release_filters,
            release="foobar@2.0.0",
            environments=["prod"],
            releases_list={
                "next_releases_list": ["foobar@1.0.0"],
                "prev_releases_list": ["foobar@4.0.0", "foobar@3.0.0"],
            },
        )

    def test_get_adjacent_releases_to_middle_release_with_same_sessions_count(
        self,
    ):
        """
        Test that ensures that releases with the same session count are disambiguated according to asc ordering
        of release version
        example -> Same session count releases
        """
        self.compare_releases_list_according_to_current_release_filters(
            **self.common_release_filters,
            release="foobar@4.0.0",
            environments=["prod"],
            releases_list={
                "next_releases_list": ["foobar@2.0.0", "foobar@1.0.0"],
                "prev_releases_list": ["foobar@3.0.0"],
            },
        )

    def test_get_adjacent_releases_to_middle_release_for_stats_period_7d(self):
        self.compare_releases_list_according_to_current_release_filters(
            **self.common_release_filters,
            release="foobar@3.0.0",
            environments=["prod"],
            stats_period="7d",
            releases_list={
                "next_releases_list": ["foobar@4.0.0", "foobar@2.0.0"],
                "prev_releases_list": ["foobar@1.0.0"],
            },
        )
        self.compare_releases_list_according_to_current_release_filters(
            **self.common_release_filters,
            release="foobar@1.0.0",
            environments=["prod"],
            stats_period="7d",
            releases_list={
                "next_releases_list": ["foobar@3.0.0", "foobar@4.0.0", "foobar@2.0.0"],
                "prev_releases_list": [],
            },
        )

    def test_get_adjacent_releases_when_current_release_is_not_found(self):
        self.compare_releases_list_according_to_current_release_filters(
            **self.common_release_filters,
            release="foobar@1.0.0",
            environments=["test-whatever"],
            releases_list={
                "next_releases_list": [],
                "prev_releases_list": [],
            },
        )

    def test_get_adjacent_releases_to_last_release_in_different_env(self):
        self.compare_releases_list_according_to_current_release_filters(
            **self.common_release_filters,
            release="foobar@1.0.0",
            environments=["test"],
            releases_list={
                "next_releases_list": [],
                "prev_releases_list": [],
            },
        )


class SnubaReleaseDetailPaginationOnCrashFreeSessionsTest(
    TestCase, SnubaTestCase, SnubaReleaseDetailPaginationBaseTestClass
):
    """
    TestClass that tests getting the previous and next releases to a specific release
    based on the `crash_free_sessions` sort ordering

    Summary of what the releases list order should look like:-
    In Env -> prod & start_stats -> 24h
        foobar@1.0.0 (1 session: 1 healthy - 100% Crash free)
        foobar@3.0.0 (3 sessions: 2 healthy + 1 crashed - 66.666% Crash free)
        foobar@4.0.0 (2 sessions: 2 healthy + 1 crashed - 66.666% Crash free)
        foobar@2.0.0 (1 session: 1 crashed - 0% Crash free)

    In Env -> prod & stats_start -> 7d
        foobar@3.0.0 (3 sessions: 2 healthy + 1 crashed - 66.666% Crash free)
        foobar@4.0.0 (3 sessions: 2 healthy + 1 crashed - 66.666% Crash free)
        foobar@1.0.0 (3 sessions: 1 healthy + 2 crashed - 33.333% Crash free)
        foobar@2.0.0 (1 sessions: 1 crashed - 0% Crash free)

    In Env -> test & stats_start -> 24h
        foobar@1.0.0 (1 session: 1 crashed - 0% Crash Free)
    """

    def setUp(self):
        super().setUp()

        self.common_release_filters = {
            "project_id": self.project.id,
            "org_id": self.project.organization_id,
            "scope": "crash_free_sessions",
        }

        self.received = time.time()
        self.session_started = time.time() // 60 * 60
        self.session_started_gt_24h = self.session_started - 25 * 60 * 60
        self.session_release_1 = "foobar@1.0.0"
        self.session_release_2 = "foobar@2.0.0"
        self.session_release_3 = "foobar@3.0.0"
        self.session_release_4 = "foobar@4.0.0"

        self.common_session_args = {
            "project_id": self.project.id,
            "org_id": self.project.organization_id,
            "received": self.received,
        }

        # Release: foobar@1.0.0

        # Env: prod
        # Time: < 24h
        # Total: 1 Session -> 100% Crash Free
        self.store_session(
            generate_session_default_args(
                {
                    **self.common_session_args,
                    "started": self.session_started,
                    "release": self.session_release_1,
                    "status": "exited",
                }
            )
        )

        # Env: prod
        # Time: > 24h but < 14 days
        # Total: 3 sessions -> 1 Healthy + 2 Crashed -> 33.3333% Crash Free
        for _ in range(0, 2):
            self.store_session(
                generate_session_default_args(
                    {
                        **self.common_session_args,
                        "started": self.session_started_gt_24h,
                        "release": self.session_release_1,
                        "status": "crashed",
                    }
                )
            )

        # Env: test
        # Time: < 24h
        # Total: 1 Session -> 0% Crash Free
        self.store_session(
            generate_session_default_args(
                {
                    **self.common_session_args,
                    "started": self.session_started,
                    "release": self.session_release_1,
                    "status": "crashed",
                    "environment": "test",
                }
            )
        )

        # Release: foobar@2.0.0
        # Env: prod
        # Time: < 24h
        # Total: 2 Sessions -> 2 Crashed -> 0% Crash free
        self.store_session(
            generate_session_default_args(
                {
                    **self.common_session_args,
                    "started": self.session_started,
                    "release": self.session_release_2,
                    "duration": None,
                    "session_id": "5e910c1a-6941-460e-9843-24103fb6a63c",
                    "distinct_id": "39887d89-13b2-4c84-8c23-5d13d2102666",
                }
            )
        )
        self.store_session(
            generate_session_default_args(
                {
                    **self.common_session_args,
                    "started": self.session_started,
                    "release": self.session_release_2,
                    "session_id": "5e910c1a-6941-460e-9843-24103fb6a63c",
                    "distinct_id": "39887d89-13b2-4c84-8c23-5d13d2102666",
                    "status": "crashed",
                    "seq": 1,
                }
            )
        )
        self.store_session(
            generate_session_default_args(
                {
                    **self.common_session_args,
                    "started": self.session_started,
                    "release": self.session_release_2,
                    "status": "crashed",
                }
            )
        )

        # Release: foobar@3.0.0
        # Env: prod
        # Time: <24h
        # Total: 3 Session -> 2 Healthy + 1 Crashed -> 66.666% Crash free
        self.store_session(
            generate_session_default_args(
                {
                    **self.common_session_args,
                    "started": self.session_started,
                    "release": self.session_release_3,
                    "status": "crashed",
                }
            )
        )
        for _ in range(0, 2):
            self.store_session(
                generate_session_default_args(
                    {
                        **self.common_session_args,
                        "started": self.session_started,
                        "release": self.session_release_3,
                        "status": "exited",
                    }
                )
            )

        # Release: foobar@4.0.0
        # Env: prod
        # Time: <24h
        # Total: 3 Sessions -> 2 Healthy + 1 Crashed -> 66.666% Crash free
        self.store_session(
            generate_session_default_args(
                {
                    **self.common_session_args,
                    "started": self.session_started,
                    "release": self.session_release_4,
                    "status": "crashed",
                }
            )
        )
        for _ in range(0, 2):
            self.store_session(
                generate_session_default_args(
                    {
                        **self.common_session_args,
                        "started": self.session_started,
                        "release": self.session_release_4,
                        "status": "exited",
                    }
                )
            )

    def test_get_adjacent_releases_to_last_release(self):
        self.compare_releases_list_according_to_current_release_filters(
            **self.common_release_filters,
            release="foobar@2.0.0",
            environments=["prod"],
            releases_list={
                "next_releases_list": [],
                "prev_releases_list": ["foobar@4.0.0", "foobar@3.0.0", "foobar@1.0.0"],
            },
        )

    def test_get_adjacent_releases_to_first_release(self):
        self.compare_releases_list_according_to_current_release_filters(
            **self.common_release_filters,
            release="foobar@1.0.0",
            environments=["prod"],
            releases_list={
                "next_releases_list": ["foobar@3.0.0", "foobar@4.0.0", "foobar@2.0.0"],
                "prev_releases_list": [],
            },
        )

    def test_get_adjacent_releases_to_middle_release(self):
        self.compare_releases_list_according_to_current_release_filters(
            **self.common_release_filters,
            release="foobar@3.0.0",
            environments=["prod"],
            releases_list={
                "next_releases_list": ["foobar@4.0.0", "foobar@2.0.0"],
                "prev_releases_list": ["foobar@1.0.0"],
            },
        )

    def test_get_adjacent_releases_to_middle_release_with_same_crash_free_sessions_percentage(self):
        self.compare_releases_list_according_to_current_release_filters(
            **self.common_release_filters,
            release="foobar@4.0.0",
            environments=["prod"],
            releases_list={
                "next_releases_list": ["foobar@2.0.0"],
                "prev_releases_list": ["foobar@3.0.0", "foobar@1.0.0"],
            },
        )

    def test_get_adjacent_releases_to_middle_release_for_stats_period_7d(self):
        self.compare_releases_list_according_to_current_release_filters(
            **self.common_release_filters,
            release="foobar@3.0.0",
            environments=["prod"],
            stats_period="7d",
            releases_list={
                "next_releases_list": ["foobar@4.0.0", "foobar@1.0.0", "foobar@2.0.0"],
                "prev_releases_list": [],
            },
        )
        self.compare_releases_list_according_to_current_release_filters(
            **self.common_release_filters,
            release="foobar@4.0.0",
            environments=["prod"],
            stats_period="7d",
            releases_list={
                "next_releases_list": ["foobar@1.0.0", "foobar@2.0.0"],
                "prev_releases_list": ["foobar@3.0.0"],
            },
        )

    def test_get_adjacent_releases_when_current_release_is_not_found(self):
        self.compare_releases_list_according_to_current_release_filters(
            **self.common_release_filters,
            release="foobar@1.0.0",
            environments=["test-whatever"],
            releases_list={
                "next_releases_list": [],
                "prev_releases_list": [],
            },
        )

    def test_get_adjacent_releases_to_last_release_in_different_env(self):
        self.compare_releases_list_according_to_current_release_filters(
            **self.common_release_filters,
            release="foobar@1.0.0",
            environments=["test"],
            releases_list={
                "next_releases_list": [],
                "prev_releases_list": [],
            },
        )


class SnubaReleaseDetailPaginationOnUsersTest(
    TestCase, SnubaTestCase, SnubaReleaseDetailPaginationBaseTestClass
):
    """
    TestClass that tests getting the previous and next releases to a specific release
    based on the `users` sort ordering

    Summary of what the releases list order should look like:-
    In Env -> prod & start_stats -> 24h
        foobar@3.0.0 (3 sessions: 3 distinct ids)
        foobar@4.0.0 (3 sessions: 3 distinct ids)
        foobar@2.0.0 (2 sessions: 2 distinct ids)
        foobar@1.0.0 (1 sessions: 1 distinct id)

    In Env -> prod & stats_start -> 7d
        foobar@1.0.0 (3 sessions: 3 distinct ids)
        foobar@3.0.0 (3 sessions: 3 distinct ids)
        foobar@4.0.0 (3 sessions: 3 distinct ids)
        foobar@2.0.0 (2 sessions: 2 distinct ids)

    In Env -> test & stats_start -> 24h
        foobar@1.0.0 (1 session: 1 distinct id)
    """

    def setUp(self):
        super().setUp()

        self.common_release_filters = {
            "project_id": self.project.id,
            "org_id": self.project.organization_id,
            "scope": "users",
        }
        self.received = time.time()
        self.session_started = time.time() // 60 * 60
        self.session_started_gt_24h = self.session_started - 25 * 60 * 60
        self.session_release_1 = "foobar@1.0.0"
        self.session_release_2 = "foobar@2.0.0"
        self.session_release_3 = "foobar@3.0.0"
        self.session_release_4 = "foobar@4.0.0"

        self.common_session_args = {
            "project_id": self.project.id,
            "org_id": self.project.organization_id,
            "received": self.received,
        }
        # Release: foobar@1.0.0

        # Env: prod
        # Time: < 24h
        # Total: 1 Session
        self.store_session(
            generate_session_default_args(
                {
                    **self.common_session_args,
                    "started": self.session_started,
                    "release": self.session_release_1,
                    "status": "exited",
                }
            )
        )

        # Env: prod
        # Time: > 24h but < 14 days
        # Total: 2 sessions
        for _ in range(0, 2):
            self.store_session(
                generate_session_default_args(
                    {
                        **self.common_session_args,
                        "started": self.session_started_gt_24h,
                        "release": self.session_release_1,
                        "status": "exited",
                    }
                )
            )

        # Env: test
        # Time: < 24h
        # Total: 1 Session
        self.store_session(
            generate_session_default_args(
                {
                    **self.common_session_args,
                    "started": self.session_started,
                    "release": self.session_release_1,
                    "status": "exited",
                    "environment": "test",
                }
            )
        )

        # Release: foobar@2.0.0
        # Env: prod
        # Time: < 24h
        # Total: 2 Sessions
        self.store_session(
            generate_session_default_args(
                {
                    **self.common_session_args,
                    "started": self.session_started,
                    "release": self.session_release_2,
                    "duration": None,
                    "session_id": "5e910c1a-6941-460e-9843-24103fb6a63c",
                    "distinct_id": "39887d89-13b2-4c84-8c23-5d13d2102666",
                }
            )
        )
        self.store_session(
            generate_session_default_args(
                {
                    **self.common_session_args,
                    "started": self.session_started,
                    "release": self.session_release_2,
                    "session_id": "5e910c1a-6941-460e-9843-24103fb6a63c",
                    "distinct_id": "39887d89-13b2-4c84-8c23-5d13d2102666",
                    "status": "exited",
                    "seq": 1,
                }
            )
        )

        self.store_session(
            generate_session_default_args(
                {
                    **self.common_session_args,
                    "started": self.session_started,
                    "release": self.session_release_2,
                    "status": "exited",
                }
            )
        )

        # Release: foobar@3.0.0
        # Env: prod
        # Time: <24h
        # Total: 3 Session
        for _ in range(0, 3):
            self.store_session(
                generate_session_default_args(
                    {
                        **self.common_session_args,
                        "started": self.session_started,
                        "release": self.session_release_3,
                        "status": "exited",
                    }
                )
            )

        # Release: foobar@4.0.0
        # Env: prod
        # Time: <24h
        # Total: 3 Sessions
        for _ in range(0, 3):
            self.store_session(
                generate_session_default_args(
                    {
                        **self.common_session_args,
                        "started": self.session_started,
                        "release": self.session_release_4,
                        "status": "exited",
                    }
                )
            )

    def test_get_adjacent_releases_to_last_release(self):
        self.compare_releases_list_according_to_current_release_filters(
            **self.common_release_filters,
            release="foobar@1.0.0",
            environments=["prod"],
            releases_list={
                "next_releases_list": [],
                "prev_releases_list": ["foobar@2.0.0", "foobar@4.0.0", "foobar@3.0.0"],
            },
        )

    def test_get_adjacent_releases_to_first_release(self):
        self.compare_releases_list_according_to_current_release_filters(
            **self.common_release_filters,
            release="foobar@3.0.0",
            environments=["prod"],
            releases_list={
                "next_releases_list": ["foobar@4.0.0", "foobar@2.0.0", "foobar@1.0.0"],
                "prev_releases_list": [],
            },
        )

    def test_get_adjacent_releases_to_middle_release(self):
        self.compare_releases_list_according_to_current_release_filters(
            **self.common_release_filters,
            release="foobar@2.0.0",
            environments=["prod"],
            releases_list={
                "next_releases_list": ["foobar@1.0.0"],
                "prev_releases_list": ["foobar@4.0.0", "foobar@3.0.0"],
            },
        )

    def test_get_adjacent_releases_to_middle_release_with_same_users_count(self):
        self.compare_releases_list_according_to_current_release_filters(
            **self.common_release_filters,
            release="foobar@4.0.0",
            environments=["prod"],
            releases_list={
                "next_releases_list": ["foobar@2.0.0", "foobar@1.0.0"],
                "prev_releases_list": ["foobar@3.0.0"],
            },
        )

    def test_get_adjacent_releases_to_middle_release_for_stats_period_7d(self):
        self.compare_releases_list_according_to_current_release_filters(
            **self.common_release_filters,
            release="foobar@3.0.0",
            environments=["prod"],
            stats_period="7d",
            releases_list={
                "next_releases_list": ["foobar@4.0.0", "foobar@2.0.0"],
                "prev_releases_list": ["foobar@1.0.0"],
            },
        )
        self.compare_releases_list_according_to_current_release_filters(
            **self.common_release_filters,
            release="foobar@1.0.0",
            stats_period="7d",
            environments=["prod"],
            releases_list={
                "next_releases_list": ["foobar@3.0.0", "foobar@4.0.0", "foobar@2.0.0"],
                "prev_releases_list": [],
            },
        )

    def test_get_adjacent_releases_when_current_release_is_not_found(self):
        self.compare_releases_list_according_to_current_release_filters(
            **self.common_release_filters,
            release="foobar@1.0.0",
            environments=["test-whatever"],
            releases_list={
                "next_releases_list": [],
                "prev_releases_list": [],
            },
        )

    def test_get_adjacent_releases_to_last_release_in_different_env(self):
        self.compare_releases_list_according_to_current_release_filters(
            **self.common_release_filters,
            release="foobar@1.0.0",
            environments=["test"],
            releases_list={
                "next_releases_list": [],
                "prev_releases_list": [],
            },
        )


class SnubaReleaseDetailPaginationOnCrashFreeUsersTest(
    TestCase, SnubaTestCase, SnubaReleaseDetailPaginationBaseTestClass
):
    """
    TestClass that tests getting the previous and next releases to a specific release
    based on the `crash_free_users` sort ordering

    Summary of what the releases list order should look like:-
    In Env -> prod & start_stats -> 24h
        foobar@1.0.0 (1 session: 1 healthy - 100% Crash free)
        foobar@3.0.0 (3 sessions: 2 healthy + 1 crashed - 66.666% Crash free)
        foobar@4.0.0 (2 sessions: 2 healthy + 1 crashed - 66.666% Crash free)
        foobar@2.0.0 (1 session: 1 crashed - 0% Crash free)

    In Env -> prod & stats_start -> 7d
        foobar@3.0.0 (3 sessions: 2 healthy + 1 crashed - 66.666% Crash free)
        foobar@4.0.0 (3 sessions: 2 healthy + 1 crashed - 66.666% Crash free)
        foobar@1.0.0 (3 sessions: 1 healthy + 2 crashed - 33.333% Crash free)
        foobar@2.0.0 (1 sessions: 1 crashed - 0% Crash free)

    In Env -> test & stats_start -> 24h
        foobar@1.0.0 (1 session: 1 crashed - 0% Crash Free)
    """

    def setUp(self):
        super().setUp()

        self.common_release_filters = {
            "project_id": self.project.id,
            "org_id": self.project.organization_id,
            "scope": "crash_free_users",
        }
        self.received = time.time()
        self.session_started = time.time() // 60 * 60
        self.session_started_gt_24h = self.session_started - 25 * 60 * 60
        self.session_release_1 = "foobar@1.0.0"
        self.session_release_2 = "foobar@2.0.0"
        self.session_release_3 = "foobar@3.0.0"
        self.session_release_4 = "foobar@4.0.0"

        self.common_session_args = {
            "project_id": self.project.id,
            "org_id": self.project.organization_id,
            "received": self.received,
        }
        # Release: foobar@1.0.0

        # Env: prod
        # Time: < 24h
        # Total: 1 Session -> 100% Crash Free
        self.store_session(
            generate_session_default_args(
                {
                    **self.common_session_args,
                    "started": self.session_started,
                    "release": self.session_release_1,
                    "status": "exited",
                }
            )
        )

        # Env: prod
        # Time: > 24h but < 14 days
        # Total: 3 sessions -> 1 Healthy + 2 Crashed -> 33.3333% Crash Free
        for _ in range(0, 2):
            self.store_session(
                generate_session_default_args(
                    {
                        **self.common_session_args,
                        "started": self.session_started_gt_24h,
                        "release": self.session_release_1,
                        "status": "crashed",
                    }
                )
            )
        # Env: test
        # Time: < 24h
        # Total: 1 Session -> 0% Crash Free
        self.store_session(
            generate_session_default_args(
                {
                    **self.common_session_args,
                    "started": self.session_started,
                    "release": self.session_release_1,
                    "status": "crashed",
                    "environment": "test",
                }
            )
        )

        # Release: foobar@2.0.0
        # Env: prod
        # Time: < 24h
        # Total: 2 Sessions -> 2 Crashed -> 0% Crash free
        self.store_session(
            generate_session_default_args(
                {
                    **self.common_session_args,
                    "started": self.session_started,
                    "release": self.session_release_2,
                    "duration": None,
                    "session_id": "5e910c1a-6941-460e-9843-24103fb6a63c",
                    "distinct_id": "39887d89-13b2-4c84-8c23-5d13d2102666",
                }
            )
        )
        self.store_session(
            generate_session_default_args(
                {
                    **self.common_session_args,
                    "started": self.session_started,
                    "release": self.session_release_2,
                    "session_id": "5e910c1a-6941-460e-9843-24103fb6a63c",
                    "distinct_id": "39887d89-13b2-4c84-8c23-5d13d2102666",
                    "status": "crashed",
                    "seq": 1,
                }
            )
        )
        self.store_session(
            generate_session_default_args(
                {
                    **self.common_session_args,
                    "started": self.session_started,
                    "release": self.session_release_2,
                    "status": "crashed",
                }
            )
        )

        # Release: foobar@3.0.0
        # Env: prod
        # Time: <24h
        # Total: 3 Session -> 2 Healthy + 1 Crashed -> 66.666% Crash free
        self.store_session(
            generate_session_default_args(
                {
                    **self.common_session_args,
                    "started": self.session_started,
                    "release": self.session_release_3,
                    "status": "crashed",
                }
            )
        )
        for _ in range(0, 2):
            self.store_session(
                generate_session_default_args(
                    {
                        **self.common_session_args,
                        "started": self.session_started,
                        "release": self.session_release_3,
                        "status": "exited",
                    }
                )
            )

        # Release: foobar@4.0.0
        # Env: prod
        # Time: <24h
        # Total: 3 Sessions -> 2 Healthy + 1 Crashed -> 66.666% Crash free
        self.store_session(
            generate_session_default_args(
                {
                    **self.common_session_args,
                    "started": self.session_started,
                    "release": self.session_release_4,
                    "status": "crashed",
                }
            )
        )
        for _ in range(0, 2):
            self.store_session(
                generate_session_default_args(
                    {
                        **self.common_session_args,
                        "started": self.session_started,
                        "release": self.session_release_4,
                        "status": "exited",
                    }
                )
            )

    def test_get_adjacent_releases_to_last_release(self):
        self.compare_releases_list_according_to_current_release_filters(
            **self.common_release_filters,
            release="foobar@2.0.0",
            environments=["prod"],
            releases_list={
                "next_releases_list": [],
                "prev_releases_list": ["foobar@4.0.0", "foobar@3.0.0", "foobar@1.0.0"],
            },
        )

    def test_get_adjacent_releases_to_first_release(self):
        self.compare_releases_list_according_to_current_release_filters(
            **self.common_release_filters,
            release="foobar@1.0.0",
            environments=["prod"],
            releases_list={
                "next_releases_list": ["foobar@3.0.0", "foobar@4.0.0", "foobar@2.0.0"],
                "prev_releases_list": [],
            },
        )

    def test_get_adjacent_releases_to_middle_release(self):
        self.compare_releases_list_according_to_current_release_filters(
            **self.common_release_filters,
            release="foobar@3.0.0",
            environments=["prod"],
            releases_list={
                "next_releases_list": ["foobar@4.0.0", "foobar@2.0.0"],
                "prev_releases_list": ["foobar@1.0.0"],
            },
        )

    def test_get_adjacent_releases_to_middle_release_with_same_crash_free_percentage(self):
        self.compare_releases_list_according_to_current_release_filters(
            **self.common_release_filters,
            release="foobar@4.0.0",
            environments=["prod"],
            releases_list={
                "next_releases_list": ["foobar@2.0.0"],
                "prev_releases_list": ["foobar@3.0.0", "foobar@1.0.0"],
            },
        )

    def test_get_adjacent_releases_to_middle_release_for_stats_period_7d(self):
        self.compare_releases_list_according_to_current_release_filters(
            **self.common_release_filters,
            release="foobar@3.0.0",
            stats_period="7d",
            environments=["prod"],
            releases_list={
                "next_releases_list": ["foobar@4.0.0", "foobar@1.0.0", "foobar@2.0.0"],
                "prev_releases_list": [],
            },
        )
        self.compare_releases_list_according_to_current_release_filters(
            **self.common_release_filters,
            release="foobar@4.0.0",
            stats_period="7d",
            environments=["prod"],
            releases_list={
                "next_releases_list": ["foobar@1.0.0", "foobar@2.0.0"],
                "prev_releases_list": ["foobar@3.0.0"],
            },
        )

    def test_get_adjacent_releases_when_current_release_is_not_found(self):
        self.compare_releases_list_according_to_current_release_filters(
            **self.common_release_filters,
            release="foobar@1.0.0",
            environments=["test-whatever"],
            releases_list={
                "next_releases_list": [],
                "prev_releases_list": [],
            },
        )

    def test_get_adjacent_releases_to_last_release_in_different_env(
        self,
    ):
        self.compare_releases_list_according_to_current_release_filters(
            **self.common_release_filters,
            release="foobar@1.0.0",
            environments=["test"],
            releases_list={
                "next_releases_list": [],
                "prev_releases_list": [],
            },
        )


class GetCrashFreeRateTestCase(TestCase, SnubaTestCase):
    """
    TestClass that tests that `get_current_and_previous_crash_free_rates` returns the correct
    `currentCrashFreeRate` and `previousCrashFreeRate` for each project

    TestData:
    Project 1:
        In the last 24h -> 2 Exited Sessions / 2 Total Sessions -> 100% Crash free rate
        In the previous 24h (>24h & <48h) -> 2 Exited + 1 Crashed Sessions / 3 Sessions -> 66.7%

    Project 2:
        In the last 24h -> 1 Exited + 1 Crashed / 2 Total Sessions -> 50% Crash free rate
        In the previous 24h (>24h & <48h) -> 0 Sessions -> None

    Project 3:
        In the last 24h -> 0 Sessions -> None
        In the previous 24h (>24h & <48h) -> 4 Exited + 1 Crashed / 5 Total Sessions -> 80%
    """

    backend = SessionsReleaseHealthBackend()

    def setUp(self):
        super().setUp()
        self.session_started = time.time() // 60 * 60
        self.session_started_gt_24_lt_48 = self.session_started - 30 * 60 * 60
        self.project2 = self.create_project(
            name="Bar2",
            slug="bar2",
            teams=[self.team],
            fire_project_created=True,
            organization=self.organization,
        )
        self.project3 = self.create_project(
            name="Bar3",
            slug="bar3",
            teams=[self.team],
            fire_project_created=True,
            organization=self.organization,
        )

        # Project 1
        for _ in range(0, 2):
            self.store_session(
                generate_session_default_args(
                    {
                        "project_id": self.project.id,
                        "org_id": self.project.organization_id,
                        "status": "exited",
                    }
                )
            )

        for idx in range(0, 3):
            status = "exited"
            if idx == 2:
                status = "crashed"
            self.store_session(
                generate_session_default_args(
                    {
                        "project_id": self.project.id,
                        "org_id": self.project.organization_id,
                        "status": status,
                        "started": self.session_started_gt_24_lt_48,
                    }
                )
            )

        # Project 2
        for i in range(0, 2):
            status = "exited"
            if i == 1:
                status = "crashed"
            self.store_session(
                generate_session_default_args(
                    {
                        "project_id": self.project2.id,
                        "org_id": self.project2.organization_id,
                        "status": status,
                    }
                )
            )

        # Project 3
        for i in range(0, 5):
            status = "exited"
            if i == 4:
                status = "crashed"
            self.store_session(
                generate_session_default_args(
                    {
                        "project_id": self.project3.id,
                        "org_id": self.project3.organization_id,
                        "status": status,
                        "started": self.session_started_gt_24_lt_48,
                    }
                )
            )

    def test_get_current_and_previous_crash_free_rates(self):
        now = timezone.now()
        last_24h_start = now - 24 * timedelta(hours=1)
        last_48h_start = now - 2 * 24 * timedelta(hours=1)

        data = self.backend.get_current_and_previous_crash_free_rates(
            org_id=self.organization.id,
            project_ids=[self.project.id, self.project2.id, self.project3.id],
            current_start=last_24h_start,
            current_end=now,
            previous_start=last_48h_start,
            previous_end=last_24h_start,
            rollup=86400,
        )

        assert data == {
            self.project.id: {
                "currentCrashFreeRate": 100,
                "previousCrashFreeRate": 66.66666666666667,
            },
            self.project2.id: {"currentCrashFreeRate": 50.0, "previousCrashFreeRate": None},
            self.project3.id: {"currentCrashFreeRate": None, "previousCrashFreeRate": 80.0},
        }

    def test_get_current_and_previous_crash_free_rates_with_zero_sessions(self):
        now = timezone.now()
        last_48h_start = now - 2 * 24 * timedelta(hours=1)
        last_72h_start = now - 3 * 24 * timedelta(hours=1)
        last_96h_start = now - 4 * 24 * timedelta(hours=1)

        data = self.backend.get_current_and_previous_crash_free_rates(
            org_id=self.organization.id,
            project_ids=[self.project.id],
            current_start=last_72h_start,
            current_end=last_48h_start,
            previous_start=last_96h_start,
            previous_end=last_72h_start,
            rollup=86400,
        )

        assert data == {
            self.project.id: {
                "currentCrashFreeRate": None,
                "previousCrashFreeRate": None,
            },
        }


class GetCrashFreeRateTestCaseMetrics(ReleaseHealthMetricsTestCase, GetCrashFreeRateTestCase):
    """Repeat tests with metrics backend"""


class GetProjectReleasesCountTest(TestCase, SnubaTestCase):
    def test_empty(self):
        # Test no errors when no session data
        org = self.create_organization()
        proj = self.create_project(organization=org)
        assert (
            get_project_releases_count(org.id, [proj.id], "crash_free_users", stats_period="14d")
            == 0
        )

    def test(self):
        project_release_1 = self.create_release(self.project)
        other_project = self.create_project()
        other_project_release_1 = self.create_release(other_project)
        self.bulk_store_sessions(
            [
                self.build_session(
                    environment=self.environment.name, release=project_release_1.version
                ),
                self.build_session(
                    environment="staging",
                    project_id=other_project.id,
                    release=other_project_release_1.version,
                ),
            ]
        )
        assert get_project_releases_count(self.organization.id, [self.project.id], "sessions") == 1
        assert get_project_releases_count(self.organization.id, [self.project.id], "users") == 1
        assert (
            get_project_releases_count(
                self.organization.id, [self.project.id, other_project.id], "sessions"
            )
            == 2
        )
        assert (
            get_project_releases_count(
                self.organization.id, [self.project.id, other_project.id], "users"
            )
            == 2
        )
        assert (
            get_project_releases_count(
                self.organization.id,
                [self.project.id, other_project.id],
                "sessions",
                environments=[self.environment.name],
            )
            == 1
        )


class CheckReleasesHaveHealthDataTest(TestCase, SnubaTestCase):
    def run_test(self, expected, projects, releases, start=None, end=None):
        if not start:
            start = datetime.now() - timedelta(days=1)
        if not end:
            end = datetime.now()
        assert (
            check_releases_have_health_data(
                self.organization.id,
                [p.id for p in projects],
                [r.version for r in releases],
                start,
                end,
            )
            == {v.version for v in expected}
        )

    def test_empty(self):
        # Test no errors when no session data
        project_release_1 = self.create_release(self.project)
        self.run_test([], [self.project], [project_release_1])

    def test(self):
        other_project = self.create_project()
        release_1 = self.create_release(
            self.project, version="1", additional_projects=[other_project]
        )
        release_2 = self.create_release(other_project, version="2")
        self.bulk_store_sessions(
            [
                self.build_session(release=release_1),
                self.build_session(project_id=other_project, release=release_1),
                self.build_session(project_id=other_project, release=release_2),
            ]
        )
        self.run_test([release_1], [self.project], [release_1])
        self.run_test([release_1], [self.project], [release_1, release_2])
        self.run_test([release_1], [other_project], [release_1])
        self.run_test([release_1, release_2], [other_project], [release_1, release_2])
        self.run_test([release_1, release_2], [self.project, other_project], [release_1, release_2])<|MERGE_RESOLUTION|>--- conflicted
+++ resolved
@@ -567,13 +567,9 @@
 
 
 class SnubaSessionsTestMetrics(ReleaseHealthMetricsTestCase, SnubaSessionsTest):
-<<<<<<< HEAD
     """
     Same tests as in SnunbaSessionsTest but using the Metrics backendx
     """
-=======
-    """repeat tests with metrics"""
->>>>>>> 0d56c827
 
     pass
 
