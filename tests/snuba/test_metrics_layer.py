--- conflicted
+++ resolved
@@ -29,7 +29,7 @@
         return int(dt.timestamp())
 
     def setUp(self) -> None:
-        super().setUp()
+        super().setUp()  # type: ignore
 
         self.metrics: Mapping[str, Literal["counter", "set", "distribution", "gauge"]] = {
             TransactionMRI.DURATION.value: "distribution",
@@ -376,51 +376,60 @@
         # # TODO(evanh): There's a flaky off by one error that comes from the interval rounding I don't care to fix right now, hence the 31 option.
         assert len(result["data"]) in [30, 31]
 
-<<<<<<< HEAD
-    def test_gauges(self) -> None:
-=======
     def test_automatic_dataset(self) -> None:
->>>>>>> b9a2b0a8
         query = MetricsQuery(
             query=Timeseries(
                 metric=Metric(
                     None,
-<<<<<<< HEAD
-                    "g:custom/test_gauge@none",
-=======
                     SessionMRI.RAW_DURATION.value,
->>>>>>> b9a2b0a8
-                ),
-                aggregate="max",
-            ),
-            start=self.hour_ago,
-            end=self.now,
-<<<<<<< HEAD
-            rollup=Rollup(interval=60, totals=True, granularity=60),
-            scope=MetricsScope(
-                org_ids=[self.org_id],
-                project_ids=[self.project.id],
-=======
+                ),
+                aggregate="max",
+            ),
+            start=self.hour_ago,
+            end=self.now,
             rollup=Rollup(interval=60, granularity=60),
             scope=MetricsScope(
                 org_ids=[self.org_id],
                 project_ids=[self.project.id],
                 use_case_id=UseCaseID.SESSIONS.value,
->>>>>>> b9a2b0a8
-            ),
-        )
-
-        request = Request(
-            dataset="generic_metrics",
-            app_id="tests",
-            query=query,
-            tenant_ids={"referrer": "metrics.testing.test", "organization_id": self.org_id},
-        )
-        result = run_query(request)
-<<<<<<< HEAD
-        assert len(result["data"]) == 54
-        assert result["totals"]["aggregate_value"] == 59
-=======
+            ),
+        )
+
+        request = Request(
+            dataset="generic_metrics",
+            app_id="tests",
+            query=query,
+            tenant_ids={"referrer": "metrics.testing.test", "organization_id": self.org_id},
+        )
+        result = run_query(request)
         assert request.dataset == "metrics"
         assert len(result["data"]) == 0
->>>>>>> b9a2b0a8
+
+    def test_gauges(self) -> None:
+        query = MetricsQuery(
+            query=Timeseries(
+                metric=Metric(
+                    None,
+                    "g:custom/test_gauge@none",
+                ),
+                aggregate="max",
+            ),
+            start=self.hour_ago,
+            end=self.now,
+            rollup=Rollup(interval=60, totals=True, granularity=60),
+            scope=MetricsScope(
+                org_ids=[self.org_id],
+                project_ids=[self.project.id],
+            ),
+        )
+
+        request = Request(
+            dataset="generic_metrics",
+            app_id="tests",
+            query=query,
+            tenant_ids={"referrer": "metrics.testing.test", "organization_id": self.org_id},
+        )
+        result = run_query(request)
+
+        assert len(result["data"]) == 54
+        assert result["totals"]["aggregate_value"] == 59