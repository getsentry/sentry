--- conflicted
+++ resolved
@@ -1256,14 +1256,13 @@
         )
         assert set(results) == set([self.group1])
 
-<<<<<<< HEAD
     def test_query_enclosed_in_quotes(self):
         results = self.make_query(search_filter_query='"foo"', query='"foo"')
         assert set(results) == set([self.group1])
 
         results = self.make_query(search_filter_query='"bar"', query='"bar"')
         assert set(results) == set([self.group2])
-=======
+
     @xfail_if_not_postgres('Wildcard searching only supported in Postgres')
     def test_wildcard(self):
         escaped_event = self.store_event(
@@ -1317,5 +1316,4 @@
         # results = self.make_query(
         #     search_filter_query='environment:production [z][of][mz]',
         # )
-        # assert set(results) == set()
->>>>>>> 7b3a15e2
+        # assert set(results) == set()