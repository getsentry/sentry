from __future__ import absolute_import

import mock
import pytz
from datetime import datetime, timedelta
from django.utils import timezone
from hashlib import md5

from sentry import options
from sentry.api.issue_search import convert_query_values, IssueSearchVisitor, parse_search_query
from sentry.models import (
    Environment,
    Group,
    GroupAssignee,
    GroupBookmark,
    GroupEnvironment,
    GroupStatus,
    GroupSubscription,
)
from sentry.search.snuba.backend import EventsDatasetSnubaSearchBackend
from sentry.testutils import SnubaTestCase, TestCase, xfail_if_not_postgres
from sentry.testutils.helpers.datetime import iso_format
from sentry.utils.snuba import Dataset, SENTRY_SNUBA_MAP, SnubaError


def date_to_query_format(date):
    return date.strftime("%Y-%m-%dT%H:%M:%S")


class EventsSnubaSearchTest(TestCase, SnubaTestCase):
    @property
    def backend(self):
        return EventsDatasetSnubaSearchBackend()

    def setUp(self):
        super(EventsSnubaSearchTest, self).setUp()
        self.base_datetime = (datetime.utcnow() - timedelta(days=3)).replace(tzinfo=pytz.utc)

        event1_timestamp = iso_format(self.base_datetime - timedelta(days=21))
        self.event1 = self.store_event(
            data={
                "fingerprint": ["put-me-in-group1"],
                "event_id": "a" * 32,
                "message": "foo. Also,this message is intended to be greater than 256 characters so that we can put some unique string identifier after that point in the string. The purpose of this is in order to verify we are using snuba to search messsages instead of Postgres (postgres truncates at 256 characters and clickhouse does not). santryrox.",
                "environment": "production",
                "tags": {"server": "example.com"},
                "timestamp": event1_timestamp,
                "stacktrace": {"frames": [{"module": "group1"}]},
            },
            project_id=self.project.id,
        )
        self.event3 = self.store_event(
            data={
                "fingerprint": ["put-me-in-group1"],
                "event_id": "c" * 32,
                "message": "group1",
                "environment": "production",
                "tags": {"server": "example.com"},
                "timestamp": iso_format(self.base_datetime),
                "stacktrace": {"frames": [{"module": "group1"}]},
            },
            project_id=self.project.id,
        )

        self.group1 = Group.objects.get(id=self.event1.group.id)
        assert self.group1.id == self.event1.group.id
        assert self.group1.id == self.event3.group.id

        assert self.group1.first_seen == self.event1.datetime
        assert self.group1.last_seen == self.event3.datetime

        self.group1.times_seen = 5
        self.group1.status = GroupStatus.UNRESOLVED
        self.group1.save()
        self.store_group(self.group1)

        self.event2 = self.store_event(
            data={
                "fingerprint": ["put-me-in-group2"],
                "event_id": "b" * 32,
                "timestamp": iso_format(self.base_datetime - timedelta(days=20)),
                "message": "bar",
                "stacktrace": {"frames": [{"module": "group2"}]},
                "environment": "staging",
                "tags": {"server": "example.com", "url": "http://example.com"},
            },
            project_id=self.project.id,
        )

        self.group2 = Group.objects.get(id=self.event2.group.id)
        assert self.group2.id == self.event2.group.id
        assert self.group2.first_seen == self.group2.last_seen == self.event2.datetime

        self.group2.status = GroupStatus.RESOLVED
        self.group2.times_seen = 10
        self.group2.save()
        self.store_group(self.group2)

        GroupBookmark.objects.create(user=self.user, group=self.group2, project=self.group2.project)

        GroupAssignee.objects.create(user=self.user, group=self.group2, project=self.group2.project)

        GroupSubscription.objects.create(
            user=self.user, group=self.group1, project=self.group1.project, is_active=True
        )

        GroupSubscription.objects.create(
            user=self.user, group=self.group2, project=self.group2.project, is_active=False
        )

        self.environments = {
            "production": self.event1.get_environment(),
            "staging": self.event2.get_environment(),
        }

    def store_event(self, data, *args, **kwargs):
        event = super(EventsSnubaSearchTest, self).store_event(data, *args, **kwargs)
        environment_name = data.get("environment")
        if environment_name:
            GroupEnvironment.objects.filter(
                group_id=event.group_id,
                environment__name=environment_name,
                first_seen__gt=event.datetime,
            ).update(first_seen=event.datetime)
        return event

    def set_up_multi_project(self):
        self.project2 = self.create_project(organization=self.project.organization)
        self.event_p2 = self.store_event(
            data={
                "event_id": "a" * 32,
                "fingerprint": ["put-me-in-groupP2"],
                "timestamp": iso_format(self.base_datetime - timedelta(days=21)),
                "message": "foo",
                "stacktrace": {"frames": [{"module": "group_p2"}]},
                "tags": {"server": "example.com"},
                "environment": "production",
            },
            project_id=self.project2.id,
        )

        self.group_p2 = Group.objects.get(id=self.event_p2.group.id)
        self.group_p2.times_seen = 6
        self.group_p2.last_seen = self.base_datetime - timedelta(days=1)
        self.group_p2.save()
        self.store_group(self.group_p2)

    def build_search_filter(self, query, projects=None, user=None, environments=None):
        user = user if user is not None else self.user
        projects = projects if projects is not None else [self.project]
        return convert_query_values(parse_search_query(query), projects, user, environments)

    def make_query(
        self,
        projects=None,
        search_filter_query=None,
        environments=None,
        sort_by="date",
        limit=None,
        count_hits=False,
        date_from=None,
        date_to=None,
    ):
        search_filters = []
        projects = projects if projects is not None else [self.project]
        if search_filter_query is not None:
            search_filters = self.build_search_filter(
                search_filter_query, projects, environments=environments
            )

        kwargs = {}
        if limit is not None:
            kwargs["limit"] = limit

        return self.backend.query(
            projects,
            search_filters=search_filters,
            environments=environments,
            count_hits=count_hits,
            sort_by=sort_by,
            date_from=date_from,
            date_to=date_to,
            **kwargs
        )

    def test_query(self):
        results = self.make_query(search_filter_query="foo")
        assert set(results) == set([self.group1])

        results = self.make_query(search_filter_query="bar")
        assert set(results) == set([self.group2])

    def test_query_multi_project(self):
        self.set_up_multi_project()
        results = self.make_query([self.project, self.project2], search_filter_query="foo")
        assert set(results) == set([self.group1, self.group_p2])

    def test_query_with_environment(self):
        results = self.make_query(
            environments=[self.environments["production"]], search_filter_query="foo"
        )
        assert set(results) == set([self.group1])

        results = self.make_query(
            environments=[self.environments["production"]], search_filter_query="bar"
        )
        assert set(results) == set([])

        results = self.make_query(
            environments=[self.environments["staging"]], search_filter_query="bar"
        )
        assert set(results) == set([self.group2])

    def test_query_for_text_in_long_message(self):
        results = self.make_query(
            [self.project],
            environments=[self.environments["production"]],
            search_filter_query="santryrox",
        )

        assert set(results) == set([self.group1])

    def test_multi_environments(self):
        self.set_up_multi_project()
        results = self.make_query(
            [self.project, self.project2],
            environments=[self.environments["production"], self.environments["staging"]],
        )
        assert set(results) == set([self.group1, self.group2, self.group_p2])

    def test_query_with_environment_multi_project(self):
        self.set_up_multi_project()
        results = self.make_query(
            [self.project, self.project2],
            environments=[self.environments["production"]],
            search_filter_query="foo",
        )
        assert set(results) == set([self.group1, self.group_p2])

        results = self.make_query(
            [self.project, self.project2],
            environments=[self.environments["production"]],
            search_filter_query="bar",
        )
        assert set(results) == set([])

    def test_sort(self):
        results = self.make_query(sort_by="date")
        assert list(results) == [self.group1, self.group2]

        results = self.make_query(sort_by="new")
        assert list(results) == [self.group2, self.group1]

        results = self.make_query(sort_by="freq")
        assert list(results) == [self.group1, self.group2]

        results = self.make_query(sort_by="priority")
        assert list(results) == [self.group1, self.group2]

    def test_sort_with_environment(self):
        for dt in [
            self.group1.first_seen + timedelta(days=1),
            self.group1.first_seen + timedelta(days=2),
            self.group1.last_seen + timedelta(days=1),
        ]:
            self.store_event(
                data={
                    "fingerprint": ["put-me-in-group2"],
                    "timestamp": iso_format(dt),
                    "stacktrace": {"frames": [{"module": "group2"}]},
                    "environment": "production",
                    "message": "group2",
                },
                project_id=self.project.id,
            )

        results = self.make_query(environments=[self.environments["production"]], sort_by="date")
        assert list(results) == [self.group2, self.group1]
        results = self.make_query(environments=[self.environments["production"]], sort_by="new")
        assert list(results) == [self.group2, self.group1]

        results = self.make_query(environments=[self.environments["production"]], sort_by="freq")
        assert list(results) == [self.group2, self.group1]

        results = self.make_query(
            environments=[self.environments["production"]], sort_by="priority"
        )
        assert list(results) == [self.group2, self.group1]

    def test_status(self):
        results = self.make_query(search_filter_query="is:unresolved")
        assert set(results) == set([self.group1])

        results = self.make_query(search_filter_query="is:resolved")
        assert set(results) == set([self.group2])

    def test_status_with_environment(self):
        results = self.make_query(
            environments=[self.environments["production"]], search_filter_query="is:unresolved"
        )
        assert set(results) == set([self.group1])

        results = self.make_query(
            environments=[self.environments["staging"]], search_filter_query="is:resolved"
        )
        assert set(results) == set([self.group2])

        results = self.make_query(
            environments=[self.environments["production"]], search_filter_query="is:resolved"
        )
        assert set(results) == set([])

    def test_tags(self):
        results = self.make_query(search_filter_query="environment:staging")
        assert set(results) == set([self.group2])

        results = self.make_query(search_filter_query="environment:example.com")
        assert set(results) == set([])

        results = self.make_query(search_filter_query="has:environment")
        assert set(results) == set([self.group2, self.group1])

        results = self.make_query(search_filter_query="environment:staging server:example.com")
        assert set(results) == set([self.group2])

        results = self.make_query(search_filter_query='url:"http://example.com"')
        assert set(results) == set([self.group2])

        results = self.make_query(search_filter_query="environment:staging has:server")
        assert set(results) == set([self.group2])

        results = self.make_query(search_filter_query="environment:staging server:bar.example.com")
        assert set(results) == set([])

    def test_tags_with_environment(self):
        results = self.make_query(
            environments=[self.environments["production"]], search_filter_query="server:example.com"
        )
        assert set(results) == set([self.group1])

        results = self.make_query(
            environments=[self.environments["staging"]], search_filter_query="server:example.com"
        )
        assert set(results) == set([self.group2])

        results = self.make_query(
            environments=[self.environments["staging"]], search_filter_query="has:server"
        )
        assert set(results) == set([self.group2])

        results = self.make_query(
            environments=[self.environments["production"]],
            search_filter_query='url:"http://example.com"',
        )
        assert set(results) == set([])

        results = self.make_query(
            environments=[self.environments["staging"]],
            search_filter_query='url:"http://example.com"',
        )
        assert set(results) == set([self.group2])

        results = self.make_query(
            environments=[self.environments["staging"]],
            search_filter_query="server:bar.example.com",
        )
        assert set(results) == set([])

    def test_bookmarked_by(self):
        results = self.make_query(search_filter_query="bookmarks:%s" % self.user.username)
        assert set(results) == set([self.group2])

    def test_bookmarked_by_with_environment(self):
        results = self.make_query(
            environments=[self.environments["staging"]],
            search_filter_query="bookmarks:%s" % self.user.username,
        )
        assert set(results) == set([self.group2])

        results = self.make_query(
            environments=[self.environments["production"]],
            search_filter_query="bookmarks:%s" % self.user.username,
        )
        assert set(results) == set([])

    def test_search_filter_query_with_custom_priority_tag(self):
        priority = "high"
        self.store_event(
            data={
                "fingerprint": ["put-me-in-group2"],
                "timestamp": iso_format(self.group2.first_seen + timedelta(days=1)),
                "stacktrace": {"frames": [{"module": "group2"}]},
                "message": "group2",
                "tags": {"priority": priority},
            },
            project_id=self.project.id,
        )

        results = self.make_query(search_filter_query="priority:%s" % priority)

        assert set(results) == set([self.group2])

    def test_search_filter_query_with_custom_priority_tag_and_priority_sort(self):
        priority = "high"
        for i in range(1, 3):
            self.store_event(
                data={
                    "fingerprint": ["put-me-in-group1"],
                    "timestamp": iso_format(self.group2.last_seen + timedelta(days=i)),
                    "stacktrace": {"frames": [{"module": "group1"}]},
                    "message": "group1",
                    "tags": {"priority": priority},
                },
                project_id=self.project.id,
            )
        self.store_event(
            data={
                "fingerprint": ["put-me-in-group2"],
                "timestamp": iso_format(self.group2.last_seen + timedelta(days=2)),
                "stacktrace": {"frames": [{"module": "group2"}]},
                "message": "group2",
                "tags": {"priority": priority},
            },
            project_id=self.project.id,
        )
        results = self.make_query(search_filter_query="priority:%s" % priority, sort_by="priority")
        assert list(results) == [self.group1, self.group2]

    def test_project(self):
        results = self.make_query([self.create_project(name="other")])
        assert set(results) == set([])

    def test_pagination(self):
        for options_set in [
            {"snuba.search.min-pre-snuba-candidates": None},
            {"snuba.search.min-pre-snuba-candidates": 500},
        ]:
            with self.options(options_set):
                results = self.backend.query([self.project], limit=1, sort_by="date")
                assert set(results) == set([self.group1])
                assert not results.prev.has_results
                assert results.next.has_results

                results = self.backend.query(
                    [self.project], cursor=results.next, limit=1, sort_by="date"
                )
                assert set(results) == set([self.group2])
                assert results.prev.has_results
                assert not results.next.has_results

                # note: previous cursor
                results = self.backend.query(
                    [self.project], cursor=results.prev, limit=1, sort_by="date"
                )
                assert set(results) == set([self.group1])
                assert results.prev.has_results
                assert results.next.has_results

                # note: previous cursor, paging too far into 0 results
                results = self.backend.query(
                    [self.project], cursor=results.prev, limit=1, sort_by="date"
                )
                assert set(results) == set([])
                assert not results.prev.has_results
                assert results.next.has_results

                results = self.backend.query(
                    [self.project], cursor=results.next, limit=1, sort_by="date"
                )
                assert set(results) == set([self.group1])
                assert results.prev.has_results
                assert results.next.has_results

                results = self.backend.query(
                    [self.project], cursor=results.next, limit=1, sort_by="date"
                )
                assert set(results) == set([self.group2])
                assert results.prev.has_results
                assert not results.next.has_results

                results = self.backend.query(
                    [self.project], cursor=results.next, limit=1, sort_by="date"
                )
                assert set(results) == set([])
                assert results.prev.has_results
                assert not results.next.has_results

    def test_pagination_with_environment(self):
        for dt in [
            self.group1.first_seen + timedelta(days=1),
            self.group1.first_seen + timedelta(days=2),
            self.group1.last_seen + timedelta(days=1),
        ]:
            self.store_event(
                data={
                    "fingerprint": ["put-me-in-group2"],
                    "timestamp": iso_format(dt),
                    "environment": "production",
                    "message": "group2",
                    "stacktrace": {"frames": [{"module": "group2"}]},
                },
                project_id=self.project.id,
            )

        results = self.backend.query(
            [self.project],
            environments=[self.environments["production"]],
            sort_by="date",
            limit=1,
            count_hits=True,
        )
        assert list(results) == [self.group2]
        assert results.hits == 2

        results = self.backend.query(
            [self.project],
            environments=[self.environments["production"]],
            sort_by="date",
            limit=1,
            cursor=results.next,
            count_hits=True,
        )
        assert list(results) == [self.group1]
        assert results.hits == 2

        results = self.backend.query(
            [self.project],
            environments=[self.environments["production"]],
            sort_by="date",
            limit=1,
            cursor=results.next,
            count_hits=True,
        )
        assert list(results) == []
        assert results.hits == 2

    def test_active_at_filter(self):
        results = self.make_query(
            search_filter_query="activeSince:>=%s" % date_to_query_format(self.group2.active_at)
        )
        assert set(results) == set([self.group2])

        results = self.make_query(
            search_filter_query="activeSince:<=%s"
            % date_to_query_format(self.group1.active_at + timedelta(minutes=1))
        )
        assert set(results) == set([self.group1])

        results = self.make_query(
            search_filter_query="activeSince:>=%s activeSince:<=%s"
            % (
                date_to_query_format(self.group1.active_at),
                date_to_query_format(self.group1.active_at + timedelta(minutes=1)),
            )
        )
        assert set(results) == set([self.group1])

    def test_age_filter(self):
        results = self.make_query(
            search_filter_query="firstSeen:>=%s" % date_to_query_format(self.group2.first_seen)
        )
        assert set(results) == set([self.group2])

        results = self.make_query(
            search_filter_query="firstSeen:<=%s"
            % date_to_query_format(self.group1.first_seen + timedelta(minutes=1))
        )
        assert set(results) == set([self.group1])

        results = self.make_query(
            search_filter_query="firstSeen:>=%s firstSeen:<=%s"
            % (
                date_to_query_format(self.group1.first_seen),
                date_to_query_format(self.group1.first_seen + timedelta(minutes=1)),
            )
        )
        assert set(results) == set([self.group1])

    def test_age_filter_with_environment(self):
        # add time instead to make it greater than or less than as needed.
        group1_first_seen = GroupEnvironment.objects.get(
            environment=self.environments["production"], group=self.group1
        ).first_seen

        results = self.make_query(
            environments=[self.environments["production"]],
            search_filter_query="firstSeen:>=%s" % date_to_query_format(group1_first_seen),
        )
        assert set(results) == set([self.group1])

        results = self.make_query(
            environments=[self.environments["production"]],
            search_filter_query="firstSeen:<=%s" % date_to_query_format(group1_first_seen),
        )
        assert set(results) == set([self.group1])

        results = self.make_query(
            environments=[self.environments["production"]],
            search_filter_query="firstSeen:>%s" % date_to_query_format(group1_first_seen),
        )
        assert set(results) == set([])
        self.store_event(
            data={
                "fingerprint": ["put-me-in-group1"],
                "timestamp": iso_format(group1_first_seen + timedelta(days=1)),
                "message": "group1",
                "stacktrace": {"frames": [{"module": "group1"}]},
                "environment": "development",
            },
            project_id=self.project.id,
        )

        results = self.make_query(
            environments=[self.environments["production"]],
            search_filter_query="firstSeen:>%s" % date_to_query_format(group1_first_seen),
        )
        assert set(results) == set([])

        results = self.make_query(
            environments=[Environment.objects.get(name="development")],
            search_filter_query="firstSeen:>%s" % date_to_query_format(group1_first_seen),
        )
        assert set(results) == set([self.group1])

    def test_times_seen_filter(self):
        results = self.make_query([self.project], search_filter_query="times_seen:2")
        assert set(results) == set([self.group1])

        results = self.make_query([self.project], search_filter_query="times_seen:>=2")
        assert set(results) == set([self.group1])

        results = self.make_query([self.project], search_filter_query="times_seen:<=1")
        assert set(results) == set([self.group2])

    def test_last_seen_filter(self):
        results = self.make_query(
            search_filter_query="lastSeen:>=%s" % date_to_query_format(self.group1.last_seen)
        )
        assert set(results) == set([self.group1])

        results = self.make_query(
            search_filter_query="lastSeen:>=%s lastSeen:<=%s"
            % (
                date_to_query_format(self.group1.last_seen),
                date_to_query_format(self.group1.last_seen + timedelta(minutes=1)),
            )
        )
        assert set(results) == set([self.group1])

    def test_last_seen_filter_with_environment(self):
        results = self.make_query(
            environments=[self.environments["production"]],
            search_filter_query="lastSeen:>=%s" % date_to_query_format(self.group1.last_seen),
        )
        assert set(results) == set([self.group1])

        results = self.make_query(
            environments=[self.environments["production"]],
            search_filter_query="lastSeen:<=%s" % date_to_query_format(self.group1.last_seen),
        )
        assert set(results) == set([self.group1])

        results = self.make_query(
            environments=[self.environments["production"]],
            search_filter_query="lastSeen:>%s" % date_to_query_format(self.group1.last_seen),
        )
        assert set(results) == set([])

        self.store_event(
            data={
                "fingerprint": ["put-me-in-group1"],
                "timestamp": iso_format(self.group1.last_seen + timedelta(days=1)),
                "message": "group1",
                "stacktrace": {"frames": [{"module": "group1"}]},
                "environment": "development",
            },
            project_id=self.project.id,
        )

        self.group1.update(last_seen=self.group1.last_seen + timedelta(days=1))

        results = self.make_query(
            environments=[self.environments["production"]],
            search_filter_query="lastSeen:>%s" % date_to_query_format(self.group1.last_seen),
        )
        assert set(results) == set([])

        results = self.make_query(
            environments=[Environment.objects.get(name="development")],
            search_filter_query="lastSeen:>%s" % date_to_query_format(self.group1.last_seen),
        )
        assert set(results) == set()

        results = self.make_query(
            environments=[Environment.objects.get(name="development")],
            search_filter_query="lastSeen:>=%s" % date_to_query_format(self.group1.last_seen),
        )
        assert set(results) == set([self.group1])

    def test_date_filter(self):
        results = self.make_query(
            date_from=self.event2.datetime,
            search_filter_query="timestamp:>=%s" % date_to_query_format(self.event2.datetime),
        )
        assert set(results) == set([self.group1, self.group2])

        results = self.make_query(
            date_to=self.event1.datetime + timedelta(minutes=1),
            search_filter_query="timestamp:<=%s"
            % date_to_query_format(self.event1.datetime + timedelta(minutes=1)),
        )
        assert set(results) == set([self.group1])

        results = self.make_query(
            date_from=self.event1.datetime,
            date_to=self.event2.datetime + timedelta(minutes=1),
            search_filter_query="timestamp:>=%s timestamp:<=%s"
            % (
                date_to_query_format(self.event1.datetime),
                date_to_query_format(self.event2.datetime + timedelta(minutes=1)),
            ),
        )
        assert set(results) == set([self.group1, self.group2])

        # Test with `Z` utc marker, should be equivalent
        results = self.make_query(
            date_from=self.event1.datetime,
            date_to=self.event2.datetime + timedelta(minutes=1),
            search_filter_query="timestamp:>=%s timestamp:<=%s"
            % (
                date_to_query_format(self.event1.datetime) + "Z",
                date_to_query_format(self.event2.datetime + timedelta(minutes=1)) + "Z",
            ),
        )
        assert set(results) == set([self.group1, self.group2])

    def test_date_filter_with_environment(self):
        results = self.backend.query(
            [self.project],
            environments=[self.environments["production"]],
            date_from=self.event2.datetime,
        )
        assert set(results) == set([self.group1])

        results = self.backend.query(
            [self.project],
            environments=[self.environments["production"]],
            date_to=self.event1.datetime + timedelta(minutes=1),
        )
        assert set(results) == set([self.group1])

        results = self.backend.query(
            [self.project],
            environments=[self.environments["staging"]],
            date_from=self.event1.datetime,
            date_to=self.event2.datetime + timedelta(minutes=1),
        )
        assert set(results) == set([self.group2])

    def test_unassigned(self):
        results = self.make_query(search_filter_query="is:unassigned")
        assert set(results) == set([self.group1])

        results = self.make_query(search_filter_query="is:assigned")
        assert set(results) == set([self.group2])

    def test_unassigned_with_environment(self):
        results = self.make_query(
            environments=[self.environments["production"]], search_filter_query="is:unassigned"
        )
        assert set(results) == set([self.group1])

        results = self.make_query(
            environments=[self.environments["staging"]], search_filter_query="is:assigned"
        )
        assert set(results) == set([self.group2])

        results = self.make_query(
            environments=[self.environments["production"]], search_filter_query="is:assigned"
        )
        assert set(results) == set([])

    def test_assigned_to(self):
        results = self.make_query(search_filter_query="assigned:%s" % self.user.username)
        assert set(results) == set([self.group2])

        # test team assignee
        ga = GroupAssignee.objects.get(
            user=self.user, group=self.group2, project=self.group2.project
        )
        ga.update(team=self.team, user=None)
        assert GroupAssignee.objects.get(id=ga.id).user is None

        results = self.make_query(search_filter_query="assigned:%s" % self.user.username)
        assert set(results) == set([self.group2])

        # test when there should be no results
        other_user = self.create_user()
        results = self.make_query(search_filter_query="assigned:%s" % other_user.username)
        assert set(results) == set([])

        owner = self.create_user()
        self.create_member(
            organization=self.project.organization, user=owner, role="owner", teams=[]
        )

        # test that owners don't see results for all teams
        results = self.make_query(search_filter_query="assigned:%s" % owner.username)
        assert set(results) == set([])

    def test_assigned_to_with_environment(self):
        results = self.make_query(
            environments=[self.environments["staging"]],
            search_filter_query="assigned:%s" % self.user.username,
        )
        assert set(results) == set([self.group2])

        results = self.make_query(
            environments=[self.environments["production"]],
            search_filter_query="assigned:%s" % self.user.username,
        )
        assert set(results) == set([])

    def test_subscribed_by(self):
        results = self.make_query(
            [self.group1.project], search_filter_query="subscribed:%s" % self.user.username
        )
        assert set(results) == set([self.group1])

    def test_subscribed_by_with_environment(self):
        results = self.make_query(
            [self.group1.project],
            environments=[self.environments["production"]],
            search_filter_query="subscribed:%s" % self.user.username,
        )
        assert set(results) == set([self.group1])

        results = self.make_query(
            [self.group1.project],
            environments=[self.environments["staging"]],
            search_filter_query="subscribed:%s" % self.user.username,
        )
        assert set(results) == set([])

<<<<<<< HEAD
=======
    @mock.patch("sentry.utils.snuba.raw_query")
    def test_snuba_not_called_optimization(self, query_mock):
        assert self.make_query(search_filter_query="status:unresolved").results == [self.group1]
        assert not query_mock.called

        assert (
            self.make_query(
                search_filter_query="last_seen:>%s" % date_to_query_format(timezone.now()),
                sort_by="date",
            ).results
            == []
        )
        assert query_mock.called

    @mock.patch("sentry.utils.snuba.raw_query")
    def test_optimized_aggregates(self, query_mock):
        # TODO this test is annoyingly fragile and breaks in hard-to-see ways
        # any time anything about the snuba query changes
        query_mock.return_value = {"data": [], "totals": {"total": 0}}

        def Any(cls):
            class Any(object):
                def __eq__(self, other):
                    return isinstance(other, cls)

            return Any()

        DEFAULT_LIMIT = 100
        chunk_growth = options.get("snuba.search.chunk-growth-rate")
        limit = int(DEFAULT_LIMIT * chunk_growth)

        common_args = {
            "arrayjoin": None,
            "dataset": Dataset.Events,
            "start": Any(datetime),
            "end": Any(datetime),
            "filter_keys": {
                "project_id": [self.project.id],
                "group_id": [self.group1.id, self.group2.id],
            },
            "referrer": "search",
            "groupby": ["group_id"],
            "conditions": [[["positionCaseInsensitive", ["message", "'foo'"]], "!=", 0]],
            "selected_columns": [],
            "limit": limit,
            "offset": 0,
            "totals": True,
            "turbo": False,
            "sample": 1,
        }

        self.make_query(search_filter_query="status:unresolved")
        assert not query_mock.called

        self.make_query(
            search_filter_query="last_seen:>=%s foo" % date_to_query_format(timezone.now()),
            sort_by="date",
        )
        assert query_mock.call_args == mock.call(
            orderby=["-last_seen", "group_id"],
            aggregations=[
                ["uniq", "group_id", "total"],
                ["multiply(toUInt64(max(timestamp)), 1000)", "", "last_seen"],
            ],
            having=[["last_seen", ">=", Any(int)]],
            **common_args
        )

        self.make_query(search_filter_query="foo", sort_by="priority")
        assert query_mock.call_args == mock.call(
            orderby=["-priority", "group_id"],
            aggregations=[
                ["toUInt64(plus(multiply(log(times_seen), 600), last_seen))", "", "priority"],
                ["count()", "", "times_seen"],
                ["uniq", "group_id", "total"],
                ["multiply(toUInt64(max(timestamp)), 1000)", "", "last_seen"],
            ],
            having=[],
            **common_args
        )

        self.make_query(search_filter_query="times_seen:5 foo", sort_by="freq")
        assert query_mock.call_args == mock.call(
            orderby=["-times_seen", "group_id"],
            aggregations=[["count()", "", "times_seen"], ["uniq", "group_id", "total"]],
            having=[["times_seen", "=", 5]],
            **common_args
        )

>>>>>>> 9774d331
    def test_pre_and_post_filtering(self):
        prev_max_pre = options.get("snuba.search.max-pre-snuba-candidates")
        options.set("snuba.search.max-pre-snuba-candidates", 1)
        try:
            # normal queries work as expected
            results = self.make_query(search_filter_query="foo")
            assert set(results) == set([self.group1])
            results = self.make_query(search_filter_query="bar")
            assert set(results) == set([self.group2])

            # no candidate matches in Sentry, immediately return empty paginator
            results = self.make_query(search_filter_query="NO MATCHES IN SENTRY")
            assert set(results) == set()

            # too many candidates, skip pre-filter, requires >1 postfilter queries
            results = self.make_query()
            assert set(results) == set([self.group1, self.group2])
        finally:
            options.set("snuba.search.max-pre-snuba-candidates", prev_max_pre)

    def test_optimizer_enabled(self):
        prev_optimizer_enabled = options.get("snuba.search.pre-snuba-candidates-optimizer")
        options.set("snuba.search.pre-snuba-candidates-optimizer", True)

        try:
            results = self.make_query(
                search_filter_query="server:example.com",
                environments=[self.environments["production"]],
            )
            assert set(results) == set([self.group1])
        finally:
            options.set("snuba.search.pre-snuba-candidates-optimizer", prev_optimizer_enabled)

    def test_search_out_of_range(self):
        the_date = datetime(2000, 1, 1, 0, 0, 0, tzinfo=pytz.utc)
        results = self.make_query(
            search_filter_query="event.timestamp:>%s event.timestamp:<%s" % (the_date, the_date),
            date_from=the_date,
            date_to=the_date,
        )
        assert set(results) == set([])

    def test_hits_estimate(self):
        # 400 Groups/Events
        # Every 3rd one is Unresolved
        # Every 2nd one has tag match=1
        for i in range(400):
            event = self.store_event(
                data={
                    "event_id": md5("event {}".format(i)).hexdigest(),
                    "fingerprint": ["put-me-in-group{}".format(i)],
                    "timestamp": iso_format(self.base_datetime - timedelta(days=21)),
                    "message": "group {} event".format(i),
                    "stacktrace": {"frames": [{"module": "module {}".format(i)}]},
                    "tags": {"match": "{}".format(i % 2)},
                    "environment": "production",
                },
                project_id=self.project.id,
            )

            group = event.group
            group.times_seen = 5
            group.status = GroupStatus.UNRESOLVED if i % 3 == 0 else GroupStatus.RESOLVED
            group.save()
            self.store_group(group)

        # Sample should estimate there are roughly 66 overall matching groups
        # based on a random sample of 100 (or $sample_size) of the total 200
        # snuba matches, of which 33% should pass the postgres filter.
        with self.options(
            {
                # Too small to pass all django candidates down to snuba
                "snuba.search.max-pre-snuba-candidates": 5,
                "snuba.search.hits-sample-size": 50,
            }
        ):
            first_results = self.make_query(
                search_filter_query="is:unresolved match:1", limit=10, count_hits=True
            )

            # Deliberately do not assert that the value is within some margin
            # of error, as this will fail tests at some rate corresponding to
            # our confidence interval.
            assert first_results.hits > 10

            # When searching for the same tags, we should get the same set of
            # hits as the sampling is based on the hash of the query.
            second_results = self.make_query(
                search_filter_query="is:unresolved match:1", limit=10, count_hits=True
            )

            assert first_results.results == second_results.results

            # When using a different search, we should get a different sample
            # but still should have some hits.
            third_results = self.make_query(
                search_filter_query="is:unresolved match:0", limit=10, count_hits=True
            )

            assert third_results.hits > 10
            assert third_results.results != second_results.results

    def test_first_release(self):

        # expect no groups within the results since there are no releases

        results = self.make_query(search_filter_query="first_release:%s" % "fake")
        assert set(results) == set([])

        # expect no groups even though there is a release; since no group
        # is attached to a release

        release_1 = self.create_release(self.project)

        results = self.make_query(search_filter_query="first_release:%s" % release_1.version)
        assert set(results) == set([])

        # mark group1's first_release to be release_1.
        # group1 should show up for the same query as the previous query (see above)

        self.group1.first_release = release_1
        self.group1.save()
        self.store_group(self.group1)

        results = self.make_query(search_filter_query="first_release:%s" % release_1.version)
        assert set(results) == set([self.group1])

    def test_first_release_environments(self):
        results = self.make_query(
            environments=[self.environments["production"]],
            search_filter_query="first_release:%s" % "fake",
        )
        assert set(results) == set([])

        release = self.create_release(self.project)
        group_env = GroupEnvironment.get_or_create(
            group_id=self.group1.id, environment_id=self.environments["production"].id
        )[0]

        results = self.make_query(
            environments=[self.environments["production"]],
            search_filter_query="first_release:%s" % release.version,
        )
        assert set(results) == set([])

        group_env.first_release = release
        group_env.save()

        results = self.make_query(
            environments=[self.environments["production"]],
            search_filter_query="first_release:%s" % release.version,
        )
        assert set(results) == set([self.group1])

    def test_query_enclosed_in_quotes(self):
        results = self.make_query(search_filter_query='"foo"')
        assert set(results) == set([self.group1])

        results = self.make_query(search_filter_query='"bar"')
        assert set(results) == set([self.group2])

    @xfail_if_not_postgres("Wildcard searching only supported in Postgres")
    def test_wildcard(self):
        escaped_event = self.store_event(
            data={
                "fingerprint": ["hello-there"],
                "event_id": "f" * 32,
                "message": "somet[hing]",
                "environment": "production",
                "tags": {"server": "example.net"},
                "timestamp": iso_format(self.base_datetime),
                "stacktrace": {"frames": [{"module": "group1"}]},
            },
            project_id=self.project.id,
        )
        # Note: Adding in `environment:production` so that we make sure we query
        # in both snuba and postgres
        results = self.make_query(search_filter_query="environment:production so*t")
        assert set(results) == set([escaped_event.group])
        # Make sure it's case insensitive
        results = self.make_query(search_filter_query="environment:production SO*t")
        assert set(results) == set([escaped_event.group])
        results = self.make_query(search_filter_query="environment:production so*zz")
        assert set(results) == set()
        results = self.make_query(search_filter_query="environment:production [hing]")
        assert set(results) == set([escaped_event.group])
        results = self.make_query(search_filter_query="environment:production s*]")
        assert set(results) == set([escaped_event.group])
        results = self.make_query(search_filter_query="environment:production server:example.*")
        assert set(results) == set([self.group1, escaped_event.group])
        results = self.make_query(search_filter_query="environment:production !server:*net")
        assert set(results) == set([self.group1])
        # TODO: Disabling tests that use [] syntax for the moment. Re-enable
        # these if we decide to add back in, or remove if this comment has been
        # here a while.
        # results = self.make_query(
        #     search_filter_query='environment:production [s][of][mz]',
        # )
        # assert set(results) == set([escaped_event.group])
        # results = self.make_query(
        #     search_filter_query='environment:production [z][of][mz]',
        # )
        # assert set(results) == set()

    def test_null_tags(self):
        tag_event = self.store_event(
            data={
                "fingerprint": ["hello-there"],
                "event_id": "f" * 32,
                "message": "something",
                "environment": "production",
                "tags": {"server": "example.net"},
                "timestamp": iso_format(self.base_datetime),
                "stacktrace": {"frames": [{"module": "group1"}]},
            },
            project_id=self.project.id,
        )
        no_tag_event = self.store_event(
            data={
                "fingerprint": ["hello-there-2"],
                "event_id": "5" * 32,
                "message": "something",
                "environment": "production",
                "timestamp": iso_format(self.base_datetime),
                "stacktrace": {"frames": [{"module": "group2"}]},
            },
            project_id=self.project.id,
        )
        results = self.make_query(search_filter_query="environment:production !server:*net")
        assert set(results) == set([self.group1, no_tag_event.group])
        results = self.make_query(search_filter_query="environment:production server:*net")
        assert set(results) == set([tag_event.group])
        results = self.make_query(search_filter_query="environment:production !server:example.net")
        assert set(results) == set([self.group1, no_tag_event.group])
        results = self.make_query(search_filter_query="environment:production server:example.net")
        assert set(results) == set([tag_event.group])
        results = self.make_query(search_filter_query="environment:production has:server")
        assert set(results) == set([self.group1, tag_event.group])
        results = self.make_query(search_filter_query="environment:production !has:server")
        assert set(results) == set([no_tag_event.group])

    def test_null_promoted_tags(self):
        tag_event = self.store_event(
            data={
                "fingerprint": ["hello-there"],
                "event_id": "f" * 32,
                "message": "something",
                "environment": "production",
                "tags": {"logger": "csp"},
                "timestamp": iso_format(self.base_datetime),
                "stacktrace": {"frames": [{"module": "group1"}]},
            },
            project_id=self.project.id,
        )
        no_tag_event = self.store_event(
            data={
                "fingerprint": ["hello-there-2"],
                "event_id": "5" * 32,
                "message": "something",
                "environment": "production",
                "timestamp": iso_format(self.base_datetime),
                "stacktrace": {"frames": [{"module": "group2"}]},
            },
            project_id=self.project.id,
        )
        results = self.make_query(search_filter_query="environment:production !logger:*sp")
        assert set(results) == set([self.group1, no_tag_event.group])
        results = self.make_query(search_filter_query="environment:production logger:*sp")
        assert set(results) == set([tag_event.group])
        results = self.make_query(search_filter_query="environment:production !logger:csp")
        assert set(results) == set([self.group1, no_tag_event.group])
        results = self.make_query(search_filter_query="environment:production logger:csp")
        assert set(results) == set([tag_event.group])
        results = self.make_query(search_filter_query="environment:production has:logger")
        assert set(results) == set([tag_event.group])
        results = self.make_query(search_filter_query="environment:production !has:logger")
        assert set(results) == set([self.group1, no_tag_event.group])

    def test_sort_multi_project(self):
        self.set_up_multi_project()
        results = self.make_query([self.project, self.project2], sort_by="date")
        assert list(results) == [self.group1, self.group_p2, self.group2]

        results = self.make_query([self.project, self.project2], sort_by="new")
        assert list(results) == [self.group2, self.group_p2, self.group1]

        results = self.make_query([self.project, self.project2], sort_by="freq")
        assert list(results) == [self.group1, self.group_p2, self.group2]

        results = self.make_query([self.project, self.project2], sort_by="priority")
        assert list(results) == [self.group1, self.group2, self.group_p2]

    def test_first_release_any_or_no_environments(self):
        # test scenarios for tickets:
        # SEN-571
        # ISSUE-432

        # given the following setup:
        #
        # groups table:
        # group    first_release
        # A        1
        # B        1
        # C        2
        #
        # groupenvironments table:
        # group    environment    first_release
        # A        staging        1
        # A        production     2
        #
        # when querying by first release, the appropriate set of groups should be displayed:
        #
        #     first_release: 1
        #         env=[]: A, B
        #         env=[production, staging]: A
        #         env=[staging]: A
        #         env=[production]: nothing
        #
        #     first_release: 2
        #         env=[]: A, C
        #         env=[production, staging]: A
        #         env=[staging]: nothing
        #         env=[production]: A

        # create an issue/group whose events that occur in 2 distinct environments

        group_a_event_1 = self.store_event(
            data={
                "fingerprint": ["group_a"],
                "event_id": "aaa" + ("1" * 29),
                "environment": "example_staging",
                "release": "release_1",
            },
            project_id=self.project.id,
        )

        group_a_event_2 = self.store_event(
            data={
                "fingerprint": ["group_a"],
                "event_id": "aaa" + ("2" * 29),
                "environment": "example_production",
                "release": "release_2",
            },
            project_id=self.project.id,
        )

        group_a = group_a_event_1.group

        # get the environments for group_a

        prod_env = group_a_event_2.get_environment()
        staging_env = group_a_event_1.get_environment()

        # create an issue/group whose event that occur in no environments
        # but will be tied to release release_1

        group_b_event_1 = self.store_event(
            data={
                "fingerprint": ["group_b"],
                "event_id": "bbb" + ("1" * 29),
                "release": "release_1",
            },
            project_id=self.project.id,
        )
        assert group_b_event_1.get_environment().name == u""  # has no environment

        group_b = group_b_event_1.group

        # create an issue/group whose event that occur in no environments
        # but will be tied to release release_2

        group_c_event_1 = self.store_event(
            data={
                "fingerprint": ["group_c"],
                "event_id": "ccc" + ("1" * 29),
                "release": "release_2",
            },
            project_id=self.project.id,
        )
        assert group_c_event_1.get_environment().name == u""  # has no environment

        group_c = group_c_event_1.group

        # query by release release_1

        results = self.make_query(search_filter_query="first_release:%s" % "release_1")
        assert set(results) == set([group_a, group_b])

        results = self.make_query(
            environments=[staging_env, prod_env],
            search_filter_query="first_release:%s" % "release_1",
        )
        assert set(results) == set([group_a])

        results = self.make_query(
            environments=[staging_env], search_filter_query="first_release:%s" % "release_1"
        )
        assert set(results) == set([group_a])

        results = self.make_query(
            environments=[prod_env], search_filter_query="first_release:%s" % "release_1"
        )
        assert set(results) == set([])

        # query by release release_2

        results = self.make_query(search_filter_query="first_release:%s" % "release_2")
        assert set(results) == set([group_a, group_c])

        results = self.make_query(
            environments=[staging_env, prod_env],
            search_filter_query="first_release:%s" % "release_2",
        )
        assert set(results) == set([group_a])

        results = self.make_query(
            environments=[staging_env], search_filter_query="first_release:%s" % "release_2"
        )
        assert set(results) == set([])

        results = self.make_query(
            environments=[prod_env], search_filter_query="first_release:%s" % "release_2"
        )
        assert set(results) == set([group_a])

    @mock.patch("sentry.utils.snuba.raw_query")
    def test_snuba_not_called_optimization(self, query_mock):
        assert self.make_query(search_filter_query="status:unresolved").results == [self.group1]
        assert not query_mock.called

        assert (
            self.make_query(
                search_filter_query="last_seen:>%s" % date_to_query_format(timezone.now()),
                sort_by="date",
            ).results
            == []
        )
        assert query_mock.called

    @mock.patch("sentry.utils.snuba.raw_query")
    def test_optimized_aggregates(self, query_mock):
        # TODO this test is annoyingly fragile and breaks in hard-to-see ways
        # any time anything about the snuba query changes
        query_mock.return_value = {"data": [], "totals": {"total": 0}}

        def Any(cls):
            class Any(object):
                def __eq__(self, other):
                    return isinstance(other, cls)

            return Any()

        DEFAULT_LIMIT = 100
        chunk_growth = options.get("snuba.search.chunk-growth-rate")
        limit = int(DEFAULT_LIMIT * chunk_growth)

        common_args = {
            "arrayjoin": None,
            "dataset": Dataset.Events,
            "start": Any(datetime),
            "end": Any(datetime),
            "filter_keys": {
                "project_id": [self.project.id],
                "issue": [self.group1.id, self.group2.id],
            },
            "referrer": "search",
            "groupby": ["issue"],
            "conditions": [[["positionCaseInsensitive", ["message", "'foo'"]], "!=", 0]],
            "selected_columns": [],
            "limit": limit,
            "offset": 0,
            "totals": True,
            "turbo": False,
            "sample": 1,
        }

        self.make_query(search_filter_query="status:unresolved")
        assert not query_mock.called

        self.make_query(
            search_filter_query="last_seen:>=%s foo" % date_to_query_format(timezone.now()),
            sort_by="date",
        )
        assert query_mock.call_args == mock.call(
            orderby=["-last_seen", "issue"],
            aggregations=[
                ["uniq", "issue", "total"],
                ["multiply(toUInt64(max(timestamp)), 1000)", "", "last_seen"],
            ],
            having=[["last_seen", ">=", Any(int)]],
            **common_args
        )

        self.make_query(search_filter_query="foo", sort_by="priority")
        assert query_mock.call_args == mock.call(
            orderby=["-priority", "issue"],
            aggregations=[
                ["toUInt64(plus(multiply(log(times_seen), 600), last_seen))", "", "priority"],
                ["count()", "", "times_seen"],
                ["uniq", "issue", "total"],
                ["multiply(toUInt64(max(timestamp)), 1000)", "", "last_seen"],
            ],
            having=[],
            **common_args
        )

        self.make_query(search_filter_query="times_seen:5 foo", sort_by="freq")
        assert query_mock.call_args == mock.call(
            orderby=["-times_seen", "issue"],
            aggregations=[["count()", "", "times_seen"], ["uniq", "issue", "total"]],
            having=[["times_seen", "=", 5]],
            **common_args
        )

    def test_all_fields_do_not_error(self):
        # Just a sanity check to make sure that all fields can be successfully
        # searched on without returning type errors and other schema related
        # issues.
        def test_query(query):
            try:
                self.make_query(search_filter_query=query)
            except SnubaError as e:
                self.fail("Query %s errored. Error info: %s" % (query, e))

        for key in SENTRY_SNUBA_MAP:
            if key in ["project.id", "issue.id"]:
                continue
            test_query("has:%s" % key)
            test_query("!has:%s" % key)
            if key in IssueSearchVisitor.numeric_keys:
                val = "123"
            elif key in IssueSearchVisitor.date_keys:
                val = "2019-01-01"
            else:
                val = "hello"
                test_query("!%s:%s" % (key, val))

            test_query("%s:%s" % (key, val))<|MERGE_RESOLUTION|>--- conflicted
+++ resolved
@@ -842,8 +842,6 @@
         )
         assert set(results) == set([])
 
-<<<<<<< HEAD
-=======
     @mock.patch("sentry.utils.snuba.raw_query")
     def test_snuba_not_called_optimization(self, query_mock):
         assert self.make_query(search_filter_query="status:unresolved").results == [self.group1]
@@ -933,7 +931,6 @@
             **common_args
         )
 
->>>>>>> 9774d331
     def test_pre_and_post_filtering(self):
         prev_max_pre = options.get("snuba.search.max-pre-snuba-candidates")
         options.set("snuba.search.max-pre-snuba-candidates", 1)
@@ -1359,95 +1356,6 @@
         )
         assert set(results) == set([group_a])
 
-    @mock.patch("sentry.utils.snuba.raw_query")
-    def test_snuba_not_called_optimization(self, query_mock):
-        assert self.make_query(search_filter_query="status:unresolved").results == [self.group1]
-        assert not query_mock.called
-
-        assert (
-            self.make_query(
-                search_filter_query="last_seen:>%s" % date_to_query_format(timezone.now()),
-                sort_by="date",
-            ).results
-            == []
-        )
-        assert query_mock.called
-
-    @mock.patch("sentry.utils.snuba.raw_query")
-    def test_optimized_aggregates(self, query_mock):
-        # TODO this test is annoyingly fragile and breaks in hard-to-see ways
-        # any time anything about the snuba query changes
-        query_mock.return_value = {"data": [], "totals": {"total": 0}}
-
-        def Any(cls):
-            class Any(object):
-                def __eq__(self, other):
-                    return isinstance(other, cls)
-
-            return Any()
-
-        DEFAULT_LIMIT = 100
-        chunk_growth = options.get("snuba.search.chunk-growth-rate")
-        limit = int(DEFAULT_LIMIT * chunk_growth)
-
-        common_args = {
-            "arrayjoin": None,
-            "dataset": Dataset.Events,
-            "start": Any(datetime),
-            "end": Any(datetime),
-            "filter_keys": {
-                "project_id": [self.project.id],
-                "issue": [self.group1.id, self.group2.id],
-            },
-            "referrer": "search",
-            "groupby": ["issue"],
-            "conditions": [[["positionCaseInsensitive", ["message", "'foo'"]], "!=", 0]],
-            "selected_columns": [],
-            "limit": limit,
-            "offset": 0,
-            "totals": True,
-            "turbo": False,
-            "sample": 1,
-        }
-
-        self.make_query(search_filter_query="status:unresolved")
-        assert not query_mock.called
-
-        self.make_query(
-            search_filter_query="last_seen:>=%s foo" % date_to_query_format(timezone.now()),
-            sort_by="date",
-        )
-        assert query_mock.call_args == mock.call(
-            orderby=["-last_seen", "issue"],
-            aggregations=[
-                ["uniq", "issue", "total"],
-                ["multiply(toUInt64(max(timestamp)), 1000)", "", "last_seen"],
-            ],
-            having=[["last_seen", ">=", Any(int)]],
-            **common_args
-        )
-
-        self.make_query(search_filter_query="foo", sort_by="priority")
-        assert query_mock.call_args == mock.call(
-            orderby=["-priority", "issue"],
-            aggregations=[
-                ["toUInt64(plus(multiply(log(times_seen), 600), last_seen))", "", "priority"],
-                ["count()", "", "times_seen"],
-                ["uniq", "issue", "total"],
-                ["multiply(toUInt64(max(timestamp)), 1000)", "", "last_seen"],
-            ],
-            having=[],
-            **common_args
-        )
-
-        self.make_query(search_filter_query="times_seen:5 foo", sort_by="freq")
-        assert query_mock.call_args == mock.call(
-            orderby=["-times_seen", "issue"],
-            aggregations=[["count()", "", "times_seen"], ["uniq", "issue", "total"]],
-            having=[["times_seen", "=", 5]],
-            **common_args
-        )
-
     def test_all_fields_do_not_error(self):
         # Just a sanity check to make sure that all fields can be successfully
         # searched on without returning type errors and other schema related
