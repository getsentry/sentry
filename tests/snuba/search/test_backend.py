--- conflicted
+++ resolved
@@ -14,13 +14,8 @@
     parse_search_query,
 )
 from sentry.models import (
-<<<<<<< HEAD
-    Environment, Group, GroupAssignee, GroupBookmark, GroupStatus, GroupSubscription,
-    Release, ReleaseEnvironment, ReleaseProjectEnvironment
-=======
-    Environment, GroupAssignee, GroupBookmark, GroupEnvironment, GroupStatus,
-    GroupSubscription,
->>>>>>> abc80224
+    Environment, Group, GroupAssignee, GroupBookmark, GroupEnvironment,
+    GroupStatus, GroupSubscription
 )
 from sentry.search.base import ANY
 from sentry.search.snuba.backend import SnubaSearchBackend
