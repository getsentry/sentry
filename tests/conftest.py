--- conflicted
+++ resolved
@@ -124,25 +124,12 @@
 
 
 @pytest.fixture(autouse=True)
-<<<<<<< HEAD
 def setup_default_hybrid_cloud_stubs():
     from sentry.region_to_control.producer import (
         MockRegionToControlMessageService,
         region_to_control_message_service,
     )
-=======
-def clear_producer():
-    from sentry.region_to_control.producer import clear_region_to_control_producer
 
-    try:
-        yield
-    finally:
-        clear_region_to_control_producer()
-
-
-@pytest.fixture(autouse=True)
-def setup_default_hybrid_cloud_stubs():
->>>>>>> 6e66eb82
     from sentry.services.hybrid_cloud import (
         StubOrganizationService,
         StubProjectKeyService,
@@ -152,7 +139,6 @@
     )
     from sentry.silo import SiloMode
 
-<<<<<<< HEAD
     stubs = [
         service_stubbed(project_key_service, StubProjectKeyService(), SiloMode.CONTROL),
         service_stubbed(organization_service, StubOrganizationService(), SiloMode.CONTROL),
@@ -164,9 +150,4 @@
     with contextlib.ExitStack() as stack:
         for stub in stubs:
             stack.enter_context(stub)
-=======
-    with service_stubbed(
-        project_key_service, StubProjectKeyService(), SiloMode.CONTROL
-    ), service_stubbed(organization_service, StubOrganizationService(), SiloMode.CONTROL):
->>>>>>> 6e66eb82
         yield