--- conflicted
+++ resolved
@@ -33,14 +33,10 @@
         self.browser.wait_until(title='Java')
         self.browser.wait_until_not('.loading')
 
-<<<<<<< HEAD
-        assert Project.objects.unrestricted_unsafe().get(team__organization=self.org, name='Java')
-=======
-        project = Project.objects.get(organization=self.org)
+        project = Project.objects.unconstrained_unsafe().get(organization=self.org)
         assert project.name == 'Java'
         assert project.platform == 'java'
         assert project.teams.first() == self.team
->>>>>>> b2c38b86
         self.browser.snapshot(name='docs redirect')
 
     def test_no_teams(self):
