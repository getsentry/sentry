--- conflicted
+++ resolved
@@ -1,10 +1,6 @@
-<<<<<<< HEAD
-import datetime
 import random
 import string
-=======
 from datetime import datetime, timedelta
->>>>>>> 234d8a0f
 from unittest.mock import patch
 
 import pytz
@@ -14,6 +10,7 @@
 from sentry.models import Group
 from sentry.testutils import AcceptanceTestCase, SnubaTestCase
 from sentry.utils import json
+from sentry.utils.samples import load_data
 
 
 class PerformanceIssuesTest(AcceptanceTestCase, SnubaTestCase):
@@ -33,26 +30,11 @@
         self.page = IssueDetailsPage(self.browser, self.client)
         self.dismiss_assistant()
 
-<<<<<<< HEAD
-    def randomize_span_description(self, span):
-        return {
-            **span,
-            "description": "".join(random.choice(string.ascii_lowercase) for _ in range(10)),
-        }
-
-    @patch("django.utils.timezone.now")
-    def test_with_one_performance_issue(self, mock_now):
-        event = load_data("transaction")
-
-        data = json.loads(
-            self.load_fixture("events/performance_problems/n-plus-one-in-django-new-view.json")
-=======
     def create_sample_event(self, start_timestamp):
         event = json.loads(
             self.load_fixture(
                 "events/performance_problems/n-plus-one-in-django-new-view.json"
             ).decode("utf-8")
->>>>>>> 234d8a0f
         )
 
         for key in ["datetime", "location", "title"]:
@@ -69,6 +51,12 @@
             item["timestamp"] += ms_delta
 
         return event
+
+    def randomize_span_description(self, span):
+        return {
+            **span,
+            "description": "".join(random.choice(string.ascii_lowercase) for _ in range(10)),
+        }
 
     @patch("django.utils.timezone.now")
     def test_with_one_performance_issue(self, mock_now):
