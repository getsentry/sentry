--- conflicted
+++ resolved
@@ -1,8 +1,5 @@
-<<<<<<< HEAD
 import random
 import string
-=======
->>>>>>> 37d34f22
 from datetime import datetime, timedelta
 from unittest.mock import patch
 
@@ -13,15 +10,12 @@
 from sentry.models import Group
 from sentry.testutils import AcceptanceTestCase, SnubaTestCase
 from sentry.utils import json
-<<<<<<< HEAD
 
 FEATURES = {
     "projects:performance-suspect-spans-ingestion": True,
     "organizations:performance-issues": True,
     "organizations:performance-issues-ingest": True,
 }
-=======
->>>>>>> 37d34f22
 
 
 class PerformanceIssuesTest(AcceptanceTestCase, SnubaTestCase):
@@ -43,13 +37,7 @@
 
     def create_sample_event(self, start_timestamp):
         event = json.loads(
-<<<<<<< HEAD
-            self.load_fixture(
-                "events/performance_problems/n-plus-one-in-django-new-view.json"
-            ).decode("utf-8")
-=======
             self.load_fixture("events/performance_problems/n-plus-one-in-django-new-view.json")
->>>>>>> 37d34f22
         )
 
         for key in ["datetime", "location", "title"]:
@@ -67,43 +55,27 @@
 
         return event
 
-<<<<<<< HEAD
     def randomize_span_description(self, span):
         return {
             **span,
             "description": "".join(random.choice(string.ascii_lowercase) for _ in range(10)),
         }
 
-=======
->>>>>>> 37d34f22
     @patch("django.utils.timezone.now")
     def test_with_one_performance_issue(self, mock_now):
         mock_now.return_value = datetime.utcnow().replace(tzinfo=pytz.utc) - timedelta(minutes=5)
         event_data = self.create_sample_event(mock_now.return_value.timestamp())
-<<<<<<< HEAD
 
         with self.feature(FEATURES):
             event = self.store_event(data=event_data, project_id=self.project.id)
 
-=======
-
-        with self.feature(
-            [
-                "projects:performance-suspect-spans-ingestion",
-                "organizations:performance-issues",
-                "organizations:performance-issues-ingest",
-            ]
-        ):
-            event = self.store_event(data=event_data, project_id=self.project.id)
-
->>>>>>> 37d34f22
             self.page.visit_issue(self.org.slug, event.groups[0].id)
             self.browser.click('[aria-label="Show Details"]')
 
             self.browser.snapshot("performance issue details", desktop_only=True)
 
     @patch("django.utils.timezone.now")
-    def test_multiple_events_from_one_performance_issue(self, mock_now):
+    def test_multiple_events_with_one_cause_are_grouped(self, mock_now):
         mock_now.return_value = datetime.utcnow().replace(tzinfo=pytz.utc) - timedelta(minutes=5)
         event_data = self.create_sample_event(mock_now.return_value.timestamp())
 
@@ -113,7 +85,7 @@
             assert Group.objects.count() == 1
 
     @patch("django.utils.timezone.now")
-    def test_multiple_events_to_multiple_issues(self, mock_now):
+    def test_multiple_events_with_multiple_causes_are_not_grouped(self, mock_now):
         mock_now.return_value = datetime.utcnow().replace(tzinfo=pytz.utc) - timedelta(minutes=5)
 
         # Create identical events with different parent spans
