from unittest import mock

from selenium.common.exceptions import TimeoutException

from sentry.models.project import Project
from sentry.testutils.cases import AcceptanceTestCase
from sentry.testutils.silo import no_silo_test
from sentry.utils.retries import TimedRetryPolicy


@no_silo_test
class OrganizationOnboardingTest(AcceptanceTestCase):
    def setUp(self):
        super().setUp()
        self.user = self.create_user("foo@example.com")
        self.org = self.create_organization(name="Rowdy Tiger", owner=None)
        self.team = self.create_team(organization=self.org, name="Mariachi Band")
        self.member = self.create_member(
            user=self.user, organization=self.org, role="owner", teams=[self.team]
        )
        self.login_as(self.user)

    @mock.patch("sentry.models.ProjectKey.generate_api_key", return_value="test-dsn")
    def test_onboarding(self, generate_api_key):
        self.browser.get("/onboarding/%s/" % self.org.slug)

        # Welcome step
        self.browser.wait_until('[data-test-id="onboarding-step-welcome"]')

        # Platform selection step
        self.browser.click('[aria-label="Start"]')
        self.browser.wait_until('[data-test-id="onboarding-step-select-platform"]')

<<<<<<< HEAD
        # Select and create NstJS project
=======
        # Select and create nest JS project
>>>>>>> 17987ea2
        self.browser.click('[data-test-id="platform-node-nestjs"]')
        self.browser.wait_until_not('[data-test-id="platform-select-next"][aria-disabled="true"]')
        self.browser.wait_until('[data-test-id="platform-select-next"][aria-disabled="false"]')

        @TimedRetryPolicy.wrap(timeout=5, exceptions=((TimeoutException,)))
        def click_platform_select_name(browser):
            browser.click('[data-test-id="platform-select-next"]')
            # Project getting started
            browser.wait_until('[data-test-id="onboarding-step-setup-docs"]')

        click_platform_select_name(self.browser)

        # Verify project was created for org
        project = Project.objects.get(organization=self.org)
        assert project.name == "node-nestjs"
        assert project.platform == "node-nestjs"<|MERGE_RESOLUTION|>--- conflicted
+++ resolved
@@ -31,11 +31,7 @@
         self.browser.click('[aria-label="Start"]')
         self.browser.wait_until('[data-test-id="onboarding-step-select-platform"]')
 
-<<<<<<< HEAD
-        # Select and create NstJS project
-=======
         # Select and create nest JS project
->>>>>>> 17987ea2
         self.browser.click('[data-test-id="platform-node-nestjs"]')
         self.browser.wait_until_not('[data-test-id="platform-select-next"][aria-disabled="true"]')
         self.browser.wait_until('[data-test-id="platform-select-next"][aria-disabled="false"]')
