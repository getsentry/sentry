from __future__ import absolute_import

from django.utils import timezone

from sentry.testutils import AcceptanceTestCase
from sentry.incidents.models import IncidentStatus

FEATURE_NAME = ["organizations:incidents", "organizations:project-detail"]


class ProjectDetailTest(AcceptanceTestCase):
    def setUp(self):
        super(ProjectDetailTest, self).setUp()
        self.user = self.create_user("foo@example.com")
        self.org = self.create_organization(name="Rowdy Tiger", owner=None)

        self.team1 = self.create_team(organization=self.org, name="Mariachi Band 1")
        self.team2 = self.create_team(organization=self.org, name="Mariachi Band 2")
        self.team3 = self.create_team(organization=self.org, name="Mariachi Band 3")
        self.team4 = self.create_team(organization=self.org, name="Mariachi Band 4")
        self.team5 = self.create_team(organization=self.org, name="Mariachi Band 5")
        self.team6 = self.create_team(organization=self.org, name="Mariachi Band 6")

        self.project = self.create_project(
            organization=self.org,
            teams=[self.team1, self.team2, self.team3, self.team4, self.team5, self.team6],
            name="Bengal",
        )
        self.create_member(user=self.user, organization=self.org, role="owner", teams=[self.team1])

<<<<<<< HEAD
        alert_rule = self.create_alert_rule(organization=self.org, projects=[self.project])
        self.create_incident(
            organization=self.org,
            title="Incident #1",
            date_started=timezone.now(),
            date_detected=timezone.now(),
            projects=[self.project],
            alert_rule=alert_rule,
            status=IncidentStatus.WARNING.value,
        )
        self.create_incident(
            organization=self.org,
            title="Incident #2",
            date_started=timezone.now(),
            date_detected=timezone.now(),
            projects=[self.project],
            alert_rule=alert_rule,
            status=IncidentStatus.CRITICAL.value,
        )
        self.create_incident(
            organization=self.org,
            title="Incident #3",
            date_started=timezone.now(),
            date_detected=timezone.now(),
            date_closed=timezone.now(),
            projects=[self.project],
            alert_rule=alert_rule,
            status=IncidentStatus.CLOSED.value,
        )
=======
        self.create_release(project=self.project, version="1.0.0")
        self.create_release(project=self.project, version="1.1.0")
        self.create_release(project=self.project, version="1.2.3")
        self.create_release(project=self.project, version="2.0.5")
        self.create_release(project=self.project, version="2.3.3")
        self.create_release(project=self.project, version="3.3.3")
>>>>>>> 6de0e42d

        self.login_as(self.user)
        self.path = u"/organizations/{}/projects/{}/".format(self.org.slug, self.project.slug)

    def test_simple(self):
        with self.feature(FEATURE_NAME):
            self.browser.get(self.path)
            self.browser.wait_until_not(".loading-indicator")
            self.browser.wait_until_not('[data-test-id="loading-placeholder"]')
            self.browser.snapshot("project detail")

    def test_no_feature(self):
        self.browser.get(self.path)
        self.browser.wait_until_not(".loading-indicator")
        self.browser.snapshot("project detail no feature")<|MERGE_RESOLUTION|>--- conflicted
+++ resolved
@@ -28,7 +28,6 @@
         )
         self.create_member(user=self.user, organization=self.org, role="owner", teams=[self.team1])
 
-<<<<<<< HEAD
         alert_rule = self.create_alert_rule(organization=self.org, projects=[self.project])
         self.create_incident(
             organization=self.org,
@@ -58,14 +57,13 @@
             alert_rule=alert_rule,
             status=IncidentStatus.CLOSED.value,
         )
-=======
+
         self.create_release(project=self.project, version="1.0.0")
         self.create_release(project=self.project, version="1.1.0")
         self.create_release(project=self.project, version="1.2.3")
         self.create_release(project=self.project, version="2.0.5")
         self.create_release(project=self.project, version="2.3.3")
         self.create_release(project=self.project, version="3.3.3")
->>>>>>> 6de0e42d
 
         self.login_as(self.user)
         self.path = u"/organizations/{}/projects/{}/".format(self.org.slug, self.project.slug)
