from selenium.webdriver.common.action_chains import ActionChains
from selenium.webdriver.common.keys import Keys
from selenium.webdriver.support.wait import WebDriverWait

from sentry.models import (
    Dashboard,
    DashboardWidget,
    DashboardWidgetDisplayTypes,
    DashboardWidgetQuery,
    DashboardWidgetTypes,
)
from sentry.testutils import AcceptanceTestCase
from sentry.testutils.helpers.datetime import before_now, iso_format
from tests.acceptance.page_objects.dashboard_detail import (
    EDIT_WIDGET_BUTTON,
    WIDGET_DRAG_HANDLE,
    WIDGET_RESIZE_HANDLE,
    WIDGET_TITLE_FIELD,
    DashboardDetailPage,
)

FEATURE_NAMES = [
    "organizations:discover-basic",
    "organizations:discover-query",
    "organizations:dashboards-basic",
]

EDIT_FEATURE = ["organizations:dashboards-edit"]

GRID_LAYOUT_FEATURE = ["organizations:dashboard-grid-layout"]

ISSUE_WIDGET_FEATURE = ["organizations:issues-in-dashboards"]

WIDGET_LIBRARY_FEATURE = ["organizations:widget-library"]


class OrganizationDashboardsAcceptanceTest(AcceptanceTestCase):
    def setUp(self):
        super().setUp()
        min_ago = iso_format(before_now(minutes=1))
        self.store_event(
            data={"event_id": "a" * 32, "message": "oh no", "timestamp": min_ago},
            project_id=self.project.id,
        )
        self.page = DashboardDetailPage(self.browser, self.client, organization=self.organization)
        self.login_as(self.user)

    def test_view_dashboard(self):
        with self.feature(FEATURE_NAMES):
            self.page.visit_default_overview()
            self.browser.snapshot("dashboards - default overview")

    def test_view_dashboard_with_manager(self):
        with self.feature(FEATURE_NAMES + EDIT_FEATURE):
            self.page.visit_default_overview()
            self.browser.snapshot("dashboards - default overview manager")

    def test_edit_dashboard(self):
        with self.feature(FEATURE_NAMES + EDIT_FEATURE):
            self.page.visit_default_overview()
            self.page.enter_edit_state()
            self.browser.snapshot("dashboards - edit state")

    def test_add_widget(self):
        with self.feature(FEATURE_NAMES + EDIT_FEATURE):
            self.page.visit_default_overview()
            self.page.enter_edit_state()

            # Add a widget
            self.page.click_dashboard_add_widget_button()
            self.browser.snapshot("dashboards - add widget")

    def test_edit_widget(self):
        with self.feature(FEATURE_NAMES + EDIT_FEATURE):
            self.page.visit_default_overview()
            self.page.enter_edit_state()

            # Edit the first widget.
            button = self.browser.element(EDIT_WIDGET_BUTTON)
            button.click()
            self.browser.snapshot("dashboards - edit widget")

    def test_widget_library(self):
        with self.feature(FEATURE_NAMES + EDIT_FEATURE + WIDGET_LIBRARY_FEATURE):
            self.page.visit_default_overview()

            # Open widget library
            self.page.click_dashboard_header_add_widget_button()
            self.browser.element('[data-test-id="library-tab"]').click()

            # Select/deselect widget library cards
            self.browser.element('[data-test-id="widget-library-card-0"]').click()
            self.browser.element('[data-test-id="widget-library-card-2"]').click()
            self.browser.element('[data-test-id="widget-library-card-3"]').click()
            self.browser.element('[data-test-id="widget-library-card-2"]').click()

            self.browser.snapshot("dashboards - widget library")


class OrganizationDashboardLayoutAcceptanceTest(AcceptanceTestCase):
    def setUp(self):
        super().setUp()
        min_ago = iso_format(before_now(minutes=1))
        self.store_event(
            data={"event_id": "a" * 32, "message": "oh no", "timestamp": min_ago},
            project_id=self.project.id,
        )
        self.dashboard = Dashboard.objects.create(
            title="Dashboard 1", created_by=self.user, organization=self.organization
        )
        self.page = DashboardDetailPage(
            self.browser, self.client, organization=self.organization, dashboard=self.dashboard
        )
        self.login_as(self.user)

    def capture_screenshots(self, screenshot_name):
        """
        Captures screenshots in both a pre and post refresh state.

        Necessary for verifying that the layout persists after saving.
        """
        self.page.wait_until_loaded()
        self.browser.snapshot(screenshot_name)
        self.browser.refresh()
        self.page.wait_until_loaded()

        self.browser.snapshot(f"{screenshot_name} (refresh)")

    def test_add_and_move_new_widget_on_existing_dashboard(self):
        with self.feature(FEATURE_NAMES + EDIT_FEATURE + GRID_LAYOUT_FEATURE):
            self.page.visit_dashboard_detail()
            self.page.enter_edit_state()

            self.page.add_widget_through_dashboard("New Widget")

            # Drag to the right
            dragHandle = self.browser.element(WIDGET_DRAG_HANDLE)
            action = ActionChains(self.browser.driver)
            action.drag_and_drop_by_offset(dragHandle, 1000, 0).perform()

            self.page.save_dashboard()

            self.capture_screenshots("dashboards - save new widget layout in custom dashboard")

    def test_create_new_dashboard_with_modified_widget_layout(self):
        with self.feature(FEATURE_NAMES + EDIT_FEATURE + GRID_LAYOUT_FEATURE):
            # Create a new dashboard
            self.page.visit_create_dashboard()

            self.page.add_widget_through_dashboard("New Widget")

            # Drag to the right
            dragHandle = self.browser.element(WIDGET_DRAG_HANDLE)
            action = ActionChains(self.browser.driver)
            action.drag_and_drop_by_offset(dragHandle, 1000, 0).perform()

            self.page.save_dashboard()

            # Wait for page redirect, or else loading check passes too early
            wait = WebDriverWait(self.browser.driver, 10)
            wait.until(
                lambda driver: (
                    f"/organizations/{self.organization.slug}/dashboard/2/" in driver.current_url
                )
            )

            self.capture_screenshots("dashboards - save widget layout in new custom dashboard")

    def test_move_existing_widget_on_existing_dashboard(self):
        existing_widget = DashboardWidget.objects.create(
            dashboard=self.dashboard,
            order=0,
            title="Existing Widget",
            display_type=DashboardWidgetDisplayTypes.LINE_CHART,
            widget_type=DashboardWidgetTypes.DISCOVER,
            interval="1d",
        )
        DashboardWidgetQuery.objects.create(widget=existing_widget, fields=["count()"], order=0)
        with self.feature(FEATURE_NAMES + EDIT_FEATURE + GRID_LAYOUT_FEATURE):
            self.page.visit_dashboard_detail()
            self.page.enter_edit_state()

            # Drag to the right
            dragHandle = self.browser.element(WIDGET_DRAG_HANDLE)
            action = ActionChains(self.browser.driver)
            action.drag_and_drop_by_offset(dragHandle, 1000, 0).perform()

            self.page.save_dashboard()

            self.capture_screenshots("dashboards - move existing widget on existing dashboard")

    def test_add_by_widget_library_do_not_overlap(self):
        with self.feature(
            FEATURE_NAMES + EDIT_FEATURE + WIDGET_LIBRARY_FEATURE + GRID_LAYOUT_FEATURE
        ):
            self.page.visit_dashboard_detail()
            self.page.click_dashboard_header_add_widget_button()

            self.browser.element('[data-test-id="library-tab"]').click()

            # Add library widgets
            self.browser.element('[data-test-id="widget-library-card-0"]').click()
            self.browser.element('[data-test-id="widget-library-card-2"]').click()
            self.browser.element('[data-test-id="widget-library-card-3"]').click()
            self.browser.element('[data-test-id="widget-library-card-2"]').click()
            self.browser.element('[data-test-id="confirm-widgets"]').click()

            self.capture_screenshots(
                "dashboards - widgets from widget library do not overlap when added"
            )

    def test_widget_edit_keeps_same_layout_after_modification(self):
        existing_widget = DashboardWidget.objects.create(
            dashboard=self.dashboard,
            order=0,
            title="Existing Widget",
            display_type=DashboardWidgetDisplayTypes.LINE_CHART,
            widget_type=DashboardWidgetTypes.DISCOVER,
            interval="1d",
        )
        DashboardWidgetQuery.objects.create(widget=existing_widget, fields=["count()"], order=0)
        with self.feature(FEATURE_NAMES + EDIT_FEATURE + GRID_LAYOUT_FEATURE):
            self.page.visit_dashboard_detail()
            self.page.enter_edit_state()

            # Drag existing widget to the right
            dragHandle = self.browser.element(WIDGET_DRAG_HANDLE)
            action = ActionChains(self.browser.driver)
            action.drag_and_drop_by_offset(dragHandle, 1000, 0).perform()

            # Edit the existing widget
            button = self.browser.element(EDIT_WIDGET_BUTTON)
            button.click()
            title_input = self.browser.element(WIDGET_TITLE_FIELD)
            title_input.send_keys(Keys.END, "UPDATED!!")
            button = self.browser.element('[data-test-id="add-widget"]')
            button.click()

            # Add and drag new widget to the right
            self.page.add_widget_through_dashboard("New Widget")
            dragHandle = self.browser.element(
                f".react-grid-item:nth-of-type(2) {WIDGET_DRAG_HANDLE}"
            )
            action = ActionChains(self.browser.driver)
            action.drag_and_drop_by_offset(dragHandle, 1000, 0)
            action.perform()

            # Edit the new widget
            button = self.browser.element(f".react-grid-item:nth-of-type(2) {EDIT_WIDGET_BUTTON}")
            button.click()
            title_input = self.browser.element(WIDGET_TITLE_FIELD)
            title_input.send_keys(Keys.END, "UPDATED!!")
            button = self.browser.element('[data-test-id="add-widget"]')
            button.click()

            self.page.save_dashboard()

            self.capture_screenshots(
                "dashboards - edit widgets after layout change does not reset layout"
            )

    def test_add_issue_widgets_do_not_overlap(self):
        def add_issue_widget(widget_title):
            self.browser.wait_until_clickable('[data-test-id="widget-add"]')
            self.page.click_dashboard_add_widget_button()
            title_input = self.browser.element(WIDGET_TITLE_FIELD)
            title_input.send_keys(widget_title)
            self.browser.element('[aria-label="issue"]').click()
            button = self.browser.element('[data-test-id="add-widget"]')
            button.click()

        with self.feature(
            FEATURE_NAMES + EDIT_FEATURE + ISSUE_WIDGET_FEATURE + GRID_LAYOUT_FEATURE
        ):
            self.page.visit_dashboard_detail()
            self.page.enter_edit_state()

            add_issue_widget("Issue Widget 1")
            add_issue_widget("Issue Widget 2")
            self.page.save_dashboard()

            self.capture_screenshots("dashboards - issue widgets do not overlap")

    def test_resize_new_and_existing_widgets(self):
        existing_widget = DashboardWidget.objects.create(
            dashboard=self.dashboard,
            order=0,
            title="Existing Widget",
            display_type=DashboardWidgetDisplayTypes.LINE_CHART,
            widget_type=DashboardWidgetTypes.DISCOVER,
            interval="1d",
        )
        DashboardWidgetQuery.objects.create(widget=existing_widget, fields=["count()"], order=0)
        with self.feature(FEATURE_NAMES + EDIT_FEATURE + GRID_LAYOUT_FEATURE):
            self.page.visit_dashboard_detail()
            self.page.enter_edit_state()

            # Resize existing widget
            resizeHandle = self.browser.element(WIDGET_RESIZE_HANDLE)
            action = ActionChains(self.browser.driver)
            action.drag_and_drop_by_offset(resizeHandle, 500, 0).perform()

            self.page.add_widget_through_dashboard("New Widget")

            # Drag it to the left for consistency
            dragHandle = self.browser.element(
                f".react-grid-item:nth-of-type(2) {WIDGET_DRAG_HANDLE}"
            )
            action = ActionChains(self.browser.driver)
            action.drag_and_drop_by_offset(dragHandle, -1000, 0).perform()

            # Resize new widget, get the 2nd element instead of the "last" because the "last" is
            # the add widget button
            resizeHandle = self.browser.element(
                f".react-grid-item:nth-of-type(2) {WIDGET_RESIZE_HANDLE}"
            )
            action = ActionChains(self.browser.driver)
            action.drag_and_drop_by_offset(resizeHandle, 500, 0).perform()

            self.page.save_dashboard()

            self.capture_screenshots("dashboards - resize new and existing widgets")

    def test_delete_existing_widget_does_not_trigger_new_widget_layout_reset(self):
        existing_widget = DashboardWidget.objects.create(
            dashboard=self.dashboard,
            order=0,
            title="Existing Widget",
            display_type=DashboardWidgetDisplayTypes.LINE_CHART,
            widget_type=DashboardWidgetTypes.DISCOVER,
            interval="1d",
        )
        DashboardWidgetQuery.objects.create(widget=existing_widget, fields=["count()"], order=0)

        with self.feature(FEATURE_NAMES + EDIT_FEATURE + GRID_LAYOUT_FEATURE):
            self.page.visit_dashboard_detail()
            self.page.enter_edit_state()

            self.page.add_widget_through_dashboard("New Widget")

            # Drag it to the bottom left
            dragHandle = self.browser.element(
                f".react-grid-item:nth-of-type(2) {WIDGET_DRAG_HANDLE}"
            )
            action = ActionChains(self.browser.driver)
            action.drag_and_drop_by_offset(dragHandle, -500, 500).perform()

            # Resize new widget, get the 2nd element instead of the "last" because the "last" is
            # the add widget button
            resizeHandle = self.browser.element(
                f".react-grid-item:nth-of-type(2) {WIDGET_RESIZE_HANDLE}"
            )
            action = ActionChains(self.browser.driver)
            action.drag_and_drop_by_offset(resizeHandle, 500, 0).perform()

            # Delete first existing widget
            delete_widget_button = self.browser.element(
                '.react-grid-item:first-of-type [data-test-id="widget-delete"]'
            )
            delete_widget_button.click()

            self.page.save_dashboard()

            self.capture_screenshots(
                "dashboards - delete existing widget does not reset new widget layout"
            )

<<<<<<< HEAD
    def test_resize_big_number_widget(self):
        existing_widget = DashboardWidget.objects.create(
            dashboard=self.dashboard,
            order=0,
            title="Big Number Widget",
            display_type=DashboardWidgetDisplayTypes.BIG_NUMBER,
            widget_type=DashboardWidgetTypes.DISCOVER,
            interval="1d",
        )
        DashboardWidgetQuery.objects.create(
            widget=existing_widget, fields=["count_unique(issue)"], order=0
        )
        with self.feature(FEATURE_NAMES + EDIT_FEATURE + GRID_LAYOUT_FEATURE):
            self.page.visit_dashboard_detail()
            self.page.enter_edit_state()

            # Resize existing widget
            resizeHandle = self.browser.element(WIDGET_RESIZE_HANDLE)
            action = ActionChains(self.browser.driver)
            action.drag_and_drop_by_offset(resizeHandle, 200, 200).perform()

            self.page.save_dashboard()

            self.capture_screenshots("dashboards - resize big number widget")
=======
    def test_default_layout_when_widgets_do_not_have_layout_set(self):
        existing_widgets = DashboardWidget.objects.bulk_create(
            [
                DashboardWidget(
                    dashboard=self.dashboard,
                    order=i,
                    title=f"Existing Widget {i}",
                    display_type=DashboardWidgetDisplayTypes.LINE_CHART,
                    widget_type=DashboardWidgetTypes.DISCOVER,
                    interval="1d",
                )
                for i in range(4)
            ]
        )
        DashboardWidgetQuery.objects.bulk_create(
            [
                DashboardWidgetQuery(widget=existing_widget, fields=["count()"], order=0)
                for existing_widget in existing_widgets
            ]
        )

        with self.feature(FEATURE_NAMES + EDIT_FEATURE + GRID_LAYOUT_FEATURE):
            self.page.visit_dashboard_detail()

            self.page.wait_until_loaded()
            self.browser.snapshot("dashboards - default layout when widgets do not have layout set")
>>>>>>> 7eb1230b


class OrganizationDashboardsManageAcceptanceTest(AcceptanceTestCase):
    def setUp(self):
        super().setUp()
        self.team = self.create_team(organization=self.organization, name="Mariachi Band")
        self.project = self.create_project(
            organization=self.organization, teams=[self.team], name="Bengal"
        )
        self.dashboard = Dashboard.objects.create(
            title="Dashboard 1", created_by=self.user, organization=self.organization
        )
        self.widget_1 = DashboardWidget.objects.create(
            dashboard=self.dashboard,
            order=0,
            title="Widget 1",
            display_type=DashboardWidgetDisplayTypes.LINE_CHART,
            widget_type=DashboardWidgetTypes.DISCOVER,
            interval="1d",
        )
        self.widget_2 = DashboardWidget.objects.create(
            dashboard=self.dashboard,
            order=1,
            title="Widget 2",
            display_type=DashboardWidgetDisplayTypes.TABLE,
            widget_type=DashboardWidgetTypes.DISCOVER,
            interval="1d",
        )
        self.login_as(self.user)

        self.default_path = f"/organizations/{self.organization.slug}/dashboards/"

    def wait_until_loaded(self):
        self.browser.wait_until_not('[data-test-id="loading-indicator"]')
        self.browser.wait_until_not('[data-test-id="loading-placeholder"]')

    def test_dashboard_manager(self):
        with self.feature(FEATURE_NAMES + EDIT_FEATURE):
            self.browser.get(self.default_path)
            self.wait_until_loaded()
            self.browser.snapshot("dashboards - manage overview")<|MERGE_RESOLUTION|>--- conflicted
+++ resolved
@@ -365,7 +365,6 @@
                 "dashboards - delete existing widget does not reset new widget layout"
             )
 
-<<<<<<< HEAD
     def test_resize_big_number_widget(self):
         existing_widget = DashboardWidget.objects.create(
             dashboard=self.dashboard,
@@ -390,7 +389,7 @@
             self.page.save_dashboard()
 
             self.capture_screenshots("dashboards - resize big number widget")
-=======
+
     def test_default_layout_when_widgets_do_not_have_layout_set(self):
         existing_widgets = DashboardWidget.objects.bulk_create(
             [
@@ -417,7 +416,6 @@
 
             self.page.wait_until_loaded()
             self.browser.snapshot("dashboards - default layout when widgets do not have layout set")
->>>>>>> 7eb1230b
 
 
 class OrganizationDashboardsManageAcceptanceTest(AcceptanceTestCase):
