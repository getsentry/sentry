--- conflicted
+++ resolved
@@ -1,8 +1,5 @@
 from selenium.webdriver.common.action_chains import ActionChains
-<<<<<<< HEAD
 from selenium.webdriver.common.keys import Keys
-=======
->>>>>>> ddac3a74
 
 from sentry.models import (
     Dashboard,
@@ -25,13 +22,10 @@
 
 GRID_LAYOUT_FEATURE = ["organizations:dashboard-grid-layout"]
 
-<<<<<<< HEAD
 ISSUE_WIDGET_FEATURE = ["organizations:issues-in-dashboards"]
 
 WIDGET_LIBRARY_FEATURE = ["organizations:widget-library"]
 
-=======
->>>>>>> ddac3a74
 
 class OrganizationDashboardsAcceptanceTest(AcceptanceTestCase):
     def setUp(self):
@@ -44,13 +38,6 @@
         self.page = DashboardDetailPage(self.browser, self.client, organization=self.organization)
         self.login_as(self.user)
 
-<<<<<<< HEAD
-=======
-    def wait_until_loaded(self):
-        self.browser.wait_until_not('[data-test-id="loading-indicator"]')
-        self.browser.wait_until_not('[data-test-id="loading-placeholder"]')
-
->>>>>>> ddac3a74
     def test_view_dashboard(self):
         with self.feature(FEATURE_NAMES):
             self.page.visit_default_overview()
@@ -102,38 +89,6 @@
             self.browser.element('[data-test-id="widget-library-card-2"]').click()
 
             self.browser.snapshot("dashboards - widget library")
-
-    def test_add_and_move_new_widget_on_existing_dashboard(self):
-        with self.feature(FEATURE_NAMES + EDIT_FEATURE + GRID_LAYOUT_FEATURE):
-            # Create a new dashboard
-            self.browser.get(f"/organizations/{self.organization.slug}/dashboards/new/")
-            self.wait_until_loaded()
-
-            # Save this dashboard
-            button = self.browser.element('[data-test-id="dashboard-commit"]')
-            button.click()
-
-            # Go to edit mode.
-            button = self.browser.element('[data-test-id="dashboard-edit"]')
-            button.click()
-
-            # Add a widget
-            button = self.browser.element('[data-test-id="widget-add"]')
-            button.click()
-            title_input = self.browser.element('input[data-test-id="widget-title-input"]')
-            title_input.send_keys("New Widget")
-            button = self.browser.element('[data-test-id="add-widget"]')
-            button.click()
-
-            dragHandle = self.browser.element(".widget-drag")
-            # Drag to the right
-            action = ActionChains(self.browser.driver)
-            action.drag_and_drop_by_offset(dragHandle, 1000, 0).perform()
-
-            button = self.browser.element('[data-test-id="dashboard-commit"]')
-            button.click()
-
-            self.browser.snapshot("dashboards - save new widget layout in custom dashboard")
 
 
 class OrganizationDashboardLayoutAcceptanceTest(AcceptanceTestCase):
