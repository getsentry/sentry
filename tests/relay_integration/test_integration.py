from io import BytesIO
from uuid import uuid4

import pytest

from sentry.models.eventattachment import EventAttachment
from sentry.spans.grouping.utils import hash_values
from sentry.testutils import RelayStoreHelper, TransactionTestCase
from sentry.testutils.helpers import Feature
from sentry.testutils.helpers.datetime import before_now, iso_format, timestamp_format


class SentryRemoteTest(RelayStoreHelper, TransactionTestCase):
    # used to be test_ungzipped_data
    def test_simple_data(self):
        event_data = {"message": "hello", "timestamp": iso_format(before_now(seconds=1))}
        event = self.post_and_retrieve_event(event_data)
        assert event.message == "hello"

    def test_csp(self):
        event_data = {
            "csp-report": {
                "document-uri": "https://example.com/foo/bar",
                "referrer": "https://www.google.com/",
                "violated-directive": "default-src self",
                "original-policy": "default-src self; report-uri /csp-hotline.php",
                "blocked-uri": "http://evilhackerscripts.com",
            }
        }

        event = self.post_and_retrieve_security_report(event_data)
        assert event.message == "Blocked 'default-src' from 'evilhackerscripts.com'"

    def test_hpkp(self):
        event_data = {
            "date-time": "2014-04-06T13:00:50Z",
            "hostname": "www.example.com",
            "port": 443,
            "effective-expiration-date": "2014-05-01T12:40:50Z",
            "include-subdomains": False,
            "served-certificate-chain": [
                "-----BEGIN CERTIFICATE-----\n MIIEBDCCAuygBQUAMEIxCzAJBgNVBAYTAlVT\n -----END CERTIFICATE-----"
            ],
            "validated-certificate-chain": [
                "-----BEGIN CERTIFICATE-----\n MIIEBDCCAuygAwIBAgIDCzAJBgNVBAYTAlVT\n -----END CERTIFICATE-----"
            ],
            "known-pins": [
                'pin-sha256="d6qzRu9zOECb90Uez27xWltNsj0e1Md7GkYYkVoZWmM="',
                'pin-sha256="E9CZ9INDbd+2eRQozYqqbQ2yXLVKB9+xcprMF+44U1g="',
            ],
        }

        event = self.post_and_retrieve_security_report(event_data)
        assert event.message == "Public key pinning validation failed for 'www.example.com'"
        assert event.group.title == "Public key pinning validation failed for 'www.example.com'"

    def test_expect_ct(self):
        event_data = {
            "expect-ct-report": {
                "date-time": "2014-04-06T13:00:50Z",
                "hostname": "www.example.com",
                "port": 443,
                "effective-expiration-date": "2014-05-01T12:40:50Z",
                "served-certificate-chain": [
                    "-----BEGIN CERTIFICATE-----\nABC\n-----END CERTIFICATE-----"
                ],
                "validated-certificate-chain": [
                    "-----BEGIN CERTIFICATE-----\nCDE\n-----END CERTIFICATE-----"
                ],
                "scts": [
                    {
                        "version": 1,
                        "status": "invalid",
                        "source": "embedded",
                        "serialized_sct": "ABCD==",
                    }
                ],
            }
        }

        event = self.post_and_retrieve_security_report(event_data)
        assert event.message == "Expect-CT failed for 'www.example.com'"
        assert event.group.title == "Expect-CT failed for 'www.example.com'"

    def test_expect_staple(self):
        event_data = {
            "expect-staple-report": {
                "date-time": "2014-04-06T13:00:50Z",
                "hostname": "www.example.com",
                "port": 443,
                "response-status": "ERROR_RESPONSE",
                "cert-status": "REVOKED",
                "effective-expiration-date": "2014-05-01T12:40:50Z",
                "served-certificate-chain": [
                    "-----BEGIN CERTIFICATE-----\nABC\n-----END CERTIFICATE-----"
                ],
                "validated-certificate-chain": [
                    "-----BEGIN CERTIFICATE-----\nCDE\n-----END CERTIFICATE-----"
                ],
            }
        }

        event = self.post_and_retrieve_security_report(event_data)
        assert event.message == "Expect-Staple failed for 'www.example.com'"
        assert event.group.title == "Expect-Staple failed for 'www.example.com'"

    def test_standalone_attachment(self):
        event_id = uuid4().hex

        # First, ingest the attachment and ensure it is saved
        files = {"some_file": ("hello.txt", BytesIO(b"Hello World!"))}
        self.post_and_retrieve_attachment(event_id, files)

        # Next, ingest an error event
        event = self.post_and_retrieve_event({"event_id": event_id, "message": "my error"})
        assert event.event_id == event_id
        assert event.group_id

        # Finally, fetch the updated attachment and compare the group id
        attachment = EventAttachment.objects.get(project_id=self.project.id, event_id=event_id)
        assert attachment.group_id == event.group_id

    def test_transaction(self):
        event_data = {
            "event_id": "d2132d31b39445f1938d7e21b6bf0ec4",
            "type": "transaction",
            "transaction": "/organizations/:orgId/performance/:eventSlug/",
            "start_timestamp": iso_format(before_now(minutes=1, milliseconds=500)),
            "timestamp": iso_format(before_now(minutes=1)),
            "contexts": {
                "trace": {
                    "trace_id": "ff62a8b040f340bda5d830223def1d81",
                    "span_id": "8f5a2b8768cafb4e",
                    "type": "trace",
                }
            },
            "spans": [
                {
                    "description": "<OrganizationContext>",
                    "op": "react.mount",
                    "parent_span_id": "8f5a2b8768cafb4e",
                    "span_id": "bd429c44b67a3eb4",
                    "start_timestamp": timestamp_format(before_now(minutes=1, milliseconds=250)),
                    "timestamp": timestamp_format(before_now(minutes=1)),
                    "trace_id": "ff62a8b040f340bda5d830223def1d81",
                },
                {
                    "description": "browser span",
                    "op": "browser",
                    "parent_span_id": "bd429c44b67a3eb4",
                    "span_id": "a99fd04e79e17631",
                    "start_timestamp": timestamp_format(before_now(minutes=1, milliseconds=200)),
                    "timestamp": timestamp_format(before_now(minutes=1)),
                    "trace_id": "ff62a8b040f340bda5d830223def1d81",
                },
                {
                    "description": "resource span",
                    "op": "resource",
                    "parent_span_id": "bd429c44b67a3eb4",
                    "span_id": "a71a5e67db5ce938",
                    "start_timestamp": timestamp_format(before_now(minutes=1, milliseconds=200)),
                    "timestamp": timestamp_format(before_now(minutes=1)),
                    "trace_id": "ff62a8b040f340bda5d830223def1d81",
                },
                {
                    "description": "http span",
                    "op": "http",
                    "parent_span_id": "a99fd04e79e17631",
                    "span_id": "abe79ad9292b90a9",
                    "start_timestamp": timestamp_format(before_now(minutes=1, milliseconds=200)),
                    "timestamp": timestamp_format(before_now(minutes=1)),
                    "trace_id": "ff62a8b040f340bda5d830223def1d81",
                },
                {
                    "description": "db span",
                    "op": "db",
                    "parent_span_id": "abe79ad9292b90a9",
                    "span_id": "9c045ea336297177",
                    "start_timestamp": timestamp_format(before_now(minutes=1, milliseconds=200)),
                    "timestamp": timestamp_format(before_now(minutes=1)),
                    "trace_id": "ff62a8b040f340bda5d830223def1d81",
                },
            ],
        }

        with Feature(
            {
                "organizations:performance-ops-breakdown": True,
                "projects:performance-suspect-spans-ingestion": True,
            }
        ):
            event = self.post_and_retrieve_event(event_data)
            raw_event = event.get_raw_data()

            exclusive_times = [
                pytest.approx(50, rel=1e3),
                pytest.approx(0, rel=1e3),
                pytest.approx(200, rel=1e3),
                pytest.approx(0, rel=1e3),
                pytest.approx(200, rel=1e3),
            ]
            for actual, expected, exclusive_time in zip(
                raw_event["spans"], event_data["spans"], exclusive_times
            ):
                assert actual == dict(
                    expected,
                    exclusive_time=exclusive_time,
                    hash=hash_values([expected["description"]]),
                )
            assert raw_event["breakdowns"] == {
                "span_ops": {
                    "ops.browser": {"unit": "millisecond", "value": pytest.approx(200, rel=1e3)},
                    "ops.resource": {"unit": "millisecond", "value": pytest.approx(200, rel=1e3)},
                    "ops.http": {"unit": "millisecond", "value": pytest.approx(200, rel=1e3)},
                    "ops.db": {"unit": "millisecond", "value": pytest.approx(200, rel=1e3)},
                    "total.time": {"unit": "millisecond", "value": pytest.approx(1050, rel=1e3)},
                }
            }

    def test_project_abuse_quotas(self):
        # Windows < 10 seconds might be kinda flaky,
        # so this is just a pretty basic test that sets a negative limit
        # to reject all errors.
        self.organization.update_option("project-abuse-quota.error-limit", -1)

<<<<<<< HEAD
        # from sentry.quotas.redis import RedisQuota
        # RedisQuota().get_quotas(self.project)[0].to_json()
        # {'scope': 'project', 'categories': ['default', 'error', 'security'], 'limit': 0, 'reasonCode': 'project_abuse_limit'}

=======
>>>>>>> e82960fe
        event_data = {
            "type": "error",
            "message": "hi",
            "timestamp": iso_format(before_now(seconds=1)),
        }
        event = self.post_and_retrieve_event(event_data)
<<<<<<< HEAD
        # this is passing, hmm
=======

        # this shouldn't be passing.
        # does this reject-all quota work?
        # from sentry.quotas.redis import RedisQuota
        # RedisQuota().get_quotas(self.project)[0].to_json()
        # {'scope': 'project', 'categories': ['default', 'error', 'security'], 'limit': 0, 'reasonCode': 'project_abuse_limit'}
>>>>>>> e82960fe
        assert event.message == "hi"<|MERGE_RESOLUTION|>--- conflicted
+++ resolved
@@ -223,27 +223,16 @@
         # to reject all errors.
         self.organization.update_option("project-abuse-quota.error-limit", -1)
 
-<<<<<<< HEAD
-        # from sentry.quotas.redis import RedisQuota
-        # RedisQuota().get_quotas(self.project)[0].to_json()
-        # {'scope': 'project', 'categories': ['default', 'error', 'security'], 'limit': 0, 'reasonCode': 'project_abuse_limit'}
-
-=======
->>>>>>> e82960fe
         event_data = {
             "type": "error",
             "message": "hi",
             "timestamp": iso_format(before_now(seconds=1)),
         }
         event = self.post_and_retrieve_event(event_data)
-<<<<<<< HEAD
-        # this is passing, hmm
-=======
 
         # this shouldn't be passing.
         # does this reject-all quota work?
         # from sentry.quotas.redis import RedisQuota
         # RedisQuota().get_quotas(self.project)[0].to_json()
         # {'scope': 'project', 'categories': ['default', 'error', 'security'], 'limit': 0, 'reasonCode': 'project_abuse_limit'}
->>>>>>> e82960fe
         assert event.message == "hi"