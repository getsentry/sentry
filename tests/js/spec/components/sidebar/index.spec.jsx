import {initializeOrg} from 'sentry-test/initializeOrg';
import {
  act,
  fireEvent,
  mountWithTheme,
  screen,
  waitFor,
  waitForElementToBeRemoved,
} from 'sentry-test/reactTestingLibrary';

import * as incidentActions from 'app/actionCreators/serviceIncidents';
import SidebarContainer from 'app/components/sidebar';
import ConfigStore from 'app/stores/configStore';

jest.mock('app/actionCreators/serviceIncidents');

describe('Sidebar', function () {
  const {organization, router} = initializeOrg();
  const broadcast = TestStubs.Broadcast();
  const user = TestStubs.User();
  const apiMocks = {};

  const location = {...router.location, ...{pathname: '/test/'}};

  const getElement = props => (
    <SidebarContainer organization={organization} location={location} {...props} />
  );

  const renderSidebar = props => mountWithTheme(getElement(props));

  beforeEach(function () {
    apiMocks.broadcasts = MockApiClient.addMockResponse({
      url: `/organizations/${organization.slug}/broadcasts/`,
      body: [broadcast],
    });
    apiMocks.broadcastsMarkAsSeen = MockApiClient.addMockResponse({
      url: '/broadcasts/',
      method: 'PUT',
    });
    apiMocks.sdkUpdates = MockApiClient.addMockResponse({
      url: `/organizations/${organization.slug}/sdk-updates/`,
      body: [],
    });
  });

  it('renders', function () {
    renderSidebar();
    expect(screen.getByTestId('sidebar-dropdown')).toBeInTheDocument();
  });

  it('renders without org', function () {
    const {container} = renderSidebar({organization: null});

    // no org displays user details
    expect(screen.getByText(user.name)).toBeInTheDocument();
    expect(screen.getByText(user.email)).toBeInTheDocument();

    fireEvent.click(screen.getByTestId('sidebar-dropdown'));
    expect(container).toSnapshot();
  });

  it('has can logout', async function () {
    const mock = MockApiClient.addMockResponse({
      url: '/auth/',
      method: 'DELETE',
      status: 204,
    });
    jest.spyOn(window.location, 'assign').mockImplementation(() => {});

    renderSidebar({
      organization: TestStubs.Organization({access: ['member:read']}),
    });

    fireEvent.click(screen.getByTestId('sidebar-dropdown'));
    fireEvent.click(screen.getByTestId('sidebar-signout'));

    await waitFor(() => expect(mock).toHaveBeenCalled());

    expect(window.location.assign).toHaveBeenCalledWith('/auth/login/');
    window.location.assign.mockRestore();
  });

  it('can toggle collapsed state', async function () {
    renderSidebar();

    expect(screen.getByText(user.name)).toBeInTheDocument();
    expect(screen.getByText(organization.name)).toBeInTheDocument();

    fireEvent.click(screen.getByTestId('sidebar-collapse'));

    // Check that the organization name is no longer visible
    await waitFor(() =>
      expect(screen.queryByText(organization.name)).not.toBeInTheDocument()
    );

    // Un-collapse he sidebar and make sure the org name is visible again
    fireEvent.click(screen.getByTestId('sidebar-collapse'));
    expect(await screen.findByText(organization.name)).toBeInTheDocument();
  });

  it('can toggle help menu', function () {
    const {container} = renderSidebar();

    fireEvent.click(screen.getByText('Help'));

    expect(screen.getByText('Visit Help Center')).toBeInTheDocument();
    expect(container).toSnapshot();
  });

  describe('SidebarDropdown', function () {
    it('can open Sidebar org/name dropdown menu', function () {
      const {container} = renderSidebar();

      fireEvent.click(screen.getByTestId('sidebar-dropdown'));

      const orgSettingsLink = screen.getByText('Organization settings');
      expect(orgSettingsLink).toBeInTheDocument();
      expect(container).toSnapshot();
    });

    it('has link to Members settings with `member:write`', function () {
      renderSidebar({
        organization: TestStubs.Organization({access: ['member:read']}),
      });

      fireEvent.click(screen.getByTestId('sidebar-dropdown'));

      expect(screen.getByText('Members')).toBeInTheDocument();
    });

    it('can open "Switch Organization" sub-menu', function () {
      act(() => void ConfigStore.set('features', new Set(['organizations:create'])));

      const {container} = renderSidebar();

      fireEvent.click(screen.getByTestId('sidebar-dropdown'));

      jest.useFakeTimers();
      fireEvent.mouseEnter(screen.getByText('Switch organization'));
      act(() => jest.advanceTimersByTime(500));
      jest.useRealTimers();

      const createOrg = screen.getByText('Create a new organization');
      expect(createOrg).toBeInTheDocument();

      expect(container).toSnapshot();
    });
  });

  describe('SidebarPanel', function () {
    it('hides when path changes', async function () {
      const {rerender} = renderSidebar();

      fireEvent.click(screen.getByText("What's new"));
      expect(await screen.findByRole('dialog')).toBeInTheDocument();
      expect(screen.getByText("What's new in Sentry")).toBeInTheDocument();

      rerender(getElement({location: {...router.location, pathname: 'new-path-name'}}));

      await waitForElementToBeRemoved(() => screen.queryByText("What's new in Sentry"));
    });

    it('can have onboarding feature', async function () {
      renderSidebar({
        organization: {...organization, features: ['onboarding']},
      });

      const quickStart = screen.getByText('Quick Start');

      expect(quickStart).toBeInTheDocument();
      fireEvent.click(quickStart);

      expect(await screen.findByRole('dialog')).toBeInTheDocument();
      expect(screen.getByText('Capture your first error')).toBeInTheDocument();
    });

    it('displays empty panel when there are no Broadcasts', async function () {
      MockApiClient.addMockResponse({
        url: `/organizations/${organization.slug}/broadcasts/`,
        body: [],
      });
      renderSidebar();

      fireEvent.click(screen.getByText("What's new"));

      expect(await screen.findByRole('dialog')).toBeInTheDocument();
      expect(screen.getByText("What's new in Sentry")).toBeInTheDocument();
      expect(
        screen.getByText('No recent updates from the Sentry team.')
      ).toBeInTheDocument();

      // Close the sidebar
      fireEvent.click(screen.getByText("What's new"));
      await waitForElementToBeRemoved(() => screen.queryByText("What's new in Sentry"));
    });

    it('can display Broadcasts panel and mark as seen', async function () {
      jest.useFakeTimers();
      const {container} = renderSidebar();

      expect(apiMocks.broadcasts).toHaveBeenCalled();

      fireEvent.click(screen.getByText("What's new"));

      expect(await screen.findByRole('dialog')).toBeInTheDocument();
      expect(screen.getByText("What's new in Sentry")).toBeInTheDocument();

      const broadcastTitle = screen.getByText(broadcast.title);
      expect(broadcastTitle).toBeInTheDocument();
      expect(container).toSnapshot();

      // Should mark as seen after a delay
      act(() => jest.advanceTimersByTime(2000));

      expect(apiMocks.broadcastsMarkAsSeen).toHaveBeenCalledWith(
        '/broadcasts/',
        expect.objectContaining({
          data: {hasSeen: '1'},
          query: {id: ['8']},
        })
      );
      jest.useRealTimers();

      // Close the sidebar
      fireEvent.click(screen.getByText("What's new"));
      await waitForElementToBeRemoved(() => screen.queryByText("What's new in Sentry"));
    });

    it('can unmount Sidebar (and Broadcasts) and kills Broadcast timers', async function () {
      jest.useFakeTimers();
      const {unmount} = renderSidebar();

      // This will start timer to mark as seen
      fireEvent.click(screen.getByRole('link', {name: "What's new"}));
      expect(await screen.findByText("What's new in Sentry")).toBeInTheDocument();

      act(() => jest.advanceTimersByTime(500));

      // Unmounting will cancel timers
      unmount();

      // This advances timers enough so that mark as seen should be called if
      // it wasn't unmounted
      act(() => jest.advanceTimersByTime(600));
      expect(apiMocks.broadcastsMarkAsSeen).not.toHaveBeenCalled();
      jest.useRealTimers();
    });

    it('can show Incidents in Sidebar Panel', async function () {
      incidentActions.loadIncidents = jest.fn(() => ({
        incidents: [TestStubs.ServiceIncident()],
      }));

      const {container} = renderSidebar();

<<<<<<< HEAD
      // XXX(epurkhiser): Due to a bug in enzyme [0], componentDidUpdate is not
      // called after props have updated, it still receives _old_ `this.props`.
      // We manually call it here after the props have been correctly updated.
      //
      // [0]: https://github.com/enzymejs/enzyme/issues/2197
      wrapper.find('Sidebar').instance().componentDidUpdate(prevProps);
=======
      fireEvent.click(await screen.findByText('Service status'));
>>>>>>> 29ff1c5d

      expect(container).toSnapshot();
    });
  });
});<|MERGE_RESOLUTION|>--- conflicted
+++ resolved
@@ -253,16 +253,7 @@
 
       const {container} = renderSidebar();
 
-<<<<<<< HEAD
-      // XXX(epurkhiser): Due to a bug in enzyme [0], componentDidUpdate is not
-      // called after props have updated, it still receives _old_ `this.props`.
-      // We manually call it here after the props have been correctly updated.
-      //
-      // [0]: https://github.com/enzymejs/enzyme/issues/2197
-      wrapper.find('Sidebar').instance().componentDidUpdate(prevProps);
-=======
       fireEvent.click(await screen.findByText('Service status'));
->>>>>>> 29ff1c5d
 
       expect(container).toSnapshot();
     });
