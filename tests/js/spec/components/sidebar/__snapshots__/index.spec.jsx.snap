// Jest Snapshot v1, https://goo.gl/fbAQLP

exports[`Sidebar SidebarDropdown can open "Switch Organization" sub-menu 1`] = `
<SwitchOrganizationMenu
  data-test-id="sidebar-switch-org-menu"
  isStyled={true}
  onClick={[Function]}
  onMouseEnter={[Function]}
  onMouseLeave={[Function]}
>
  <div
    className="css-pm8679-SwitchOrganizationMenu-SidebarDropdownMenu ejspo4a4"
    data-test-id="sidebar-switch-org-menu"
    onClick={[Function]}
    onMouseEnter={[Function]}
    onMouseLeave={[Function]}
  >
    <OrganizationList>
      <div
        className="css-1tlc4cl-OrganizationList ejspo4a5"
      />
    </OrganizationList>
    <SidebarMenuItem
      data-test-id="sidebar-create-org"
      style={
        Object {
          "alignItems": "center",
        }
      }
      to="/organizations/new/"
    >
      <MenuItemLink
        data-test-id="sidebar-create-org"
        style={
          Object {
            "alignItems": "center",
          }
        }
        to="/organizations/new/"
      >
        <Component
<<<<<<< HEAD
          className="css-1ofty7m-MenuItemLink e1ru2gxu1"
=======
          className="css-3v825n-MenuItemLink e1ru2gxu1"
>>>>>>> 1013aad4
          data-test-id="sidebar-create-org"
          style={
            Object {
              "alignItems": "center",
            }
          }
          to="/organizations/new/"
        >
          <Link
<<<<<<< HEAD
            className="css-1ofty7m-MenuItemLink e1ru2gxu1"
=======
            className="css-3v825n-MenuItemLink e1ru2gxu1"
>>>>>>> 1013aad4
            data-test-id="sidebar-create-org"
            style={
              Object {
                "alignItems": "center",
              }
            }
            to="/organizations/new/"
          >
            <Link
<<<<<<< HEAD
              className="css-1ofty7m-MenuItemLink e1ru2gxu1"
=======
              className="css-3v825n-MenuItemLink e1ru2gxu1"
>>>>>>> 1013aad4
              data-test-id="sidebar-create-org"
              onlyActiveOnIndex={false}
              style={
                Object {
                  "alignItems": "center",
                }
              }
              to="/organizations/new/"
            >
              <a
<<<<<<< HEAD
                className="css-1ofty7m-MenuItemLink e1ru2gxu1"
=======
                className="css-3v825n-MenuItemLink e1ru2gxu1"
>>>>>>> 1013aad4
                data-test-id="sidebar-create-org"
                onClick={[Function]}
                style={
                  Object {
                    "alignItems": "center",
                  }
                }
              >
                <MenuItemLabel
                  hasMenu={false}
                >
                  <span
                    className="css-1ug1il4-MenuItemLabel-MenuItemLabel e1ru2gxu0"
                  >
                    <MenuItemLabelWithIcon>
                      <span
                        className="css-1l4bf1b-MenuItemLabelWithIcon ejspo4a1"
                      >
                        <AddIcon
                          src="icon-circle-add"
                        >
                          <ForwardRef
                            className="css-1tqex7n-InlineSvg-AddIcon ejspo4a0"
                            src="icon-circle-add"
                          >
                            <svg
                              className="css-1tqex7n-InlineSvg-AddIcon ejspo4a0"
                              height="1em"
                              viewBox={Object {}}
                              width="1em"
                            >
                              <use
                                href="#test"
                                xlinkHref="#test"
                              />
                            </svg>
                          </ForwardRef>
                        </AddIcon>
                        <span>
                          Create a new organization
                        </span>
                      </span>
                    </MenuItemLabelWithIcon>
                  </span>
                </MenuItemLabel>
              </a>
            </Link>
          </Link>
        </Component>
      </MenuItemLink>
    </SidebarMenuItem>
  </div>
</SwitchOrganizationMenu>
`;

exports[`Sidebar SidebarDropdown can open Sidebar org/name dropdown menu 1`] = `
<OrgAndUserMenu
  isStyled={true}
  onClick={[Function]}
  onMouseEnter={[Function]}
  onMouseLeave={[Function]}
  org={
    Object {
      "access": Array [
        "org:read",
        "org:write",
        "org:admin",
        "org:integrations",
        "project:read",
        "project:write",
        "project:admin",
        "team:read",
        "team:write",
        "team:admin",
      ],
      "features": Array [],
      "id": "3",
      "name": "Organization Name",
      "onboardingTasks": Array [],
      "projects": Array [],
      "scrapeJavaScript": true,
      "slug": "org-slug",
      "status": Object {
        "id": "active",
        "name": "active",
      },
      "teams": Array [],
    }
  }
>
  <div
    className="css-yvb5my-OrgAndUserMenu-SidebarDropdownMenu e1fowdfw9"
    onClick={[Function]}
    onMouseEnter={[Function]}
    onMouseLeave={[Function]}
  >
    <SidebarOrgSummary
      organization={
        Object {
          "access": Array [
            "org:read",
            "org:write",
            "org:admin",
            "org:integrations",
            "project:read",
            "project:write",
            "project:admin",
            "team:read",
            "team:write",
            "team:admin",
          ],
          "features": Array [],
          "id": "3",
          "name": "Organization Name",
          "onboardingTasks": Array [],
          "projects": Array [],
          "scrapeJavaScript": true,
          "slug": "org-slug",
          "status": Object {
            "id": "active",
            "name": "active",
          },
          "teams": Array [],
        }
      }
    >
      <OrgSummary>
        <div
<<<<<<< HEAD
          className="css-epf2t7-OrgSummary e1dvf3yd0"
        >
          <EmotionCssPropInternal
            __EMOTION_TYPE_PLEASE_DO_NOT_USE__={[Function]}
            css={
              Object {
                "name": "sev7b4-SidebarOrgSummary",
                "styles": "flex-shrink:0;;label:SidebarOrgSummary;",
              }
            }
=======
          className="css-epf2t7-OrgSummary e1h7qc9l0"
        >
          <OrganizationAvatar
>>>>>>> 1013aad4
            organization={
              Object {
                "access": Array [
                  "org:read",
                  "org:write",
                  "org:admin",
                  "org:integrations",
                  "project:read",
                  "project:write",
                  "project:admin",
                  "team:read",
                  "team:write",
                  "team:admin",
                ],
                "features": Array [],
                "id": "3",
                "name": "Organization Name",
                "onboardingTasks": Array [],
                "projects": Array [],
                "scrapeJavaScript": true,
                "slug": "org-slug",
                "status": Object {
                  "id": "active",
                  "name": "active",
                },
                "teams": Array [],
              }
            }
            size={36}
          >
<<<<<<< HEAD
            <OrganizationAvatar
              className="css-sev7b4-SidebarOrgSummary"
              organization={
                Object {
                  "access": Array [
                    "org:read",
                    "org:write",
                    "org:admin",
                    "org:integrations",
                    "project:read",
                    "project:write",
                    "project:admin",
                    "team:read",
                    "team:write",
                    "team:admin",
                  ],
                  "features": Array [],
                  "id": "3",
                  "name": "Organization Name",
                  "onboardingTasks": Array [],
                  "projects": Array [],
                  "scrapeJavaScript": true,
                  "slug": "org-slug",
                  "status": Object {
                    "id": "active",
                    "name": "active",
                  },
                  "teams": Array [],
                }
              }
=======
            <BaseAvatar
              hasTooltip={false}
              letterId="org-slug"
              round={false}
>>>>>>> 1013aad4
              size={36}
            >
              <BaseAvatar
                className="css-sev7b4-SidebarOrgSummary"
                hasTooltip={false}
                letterId="org-slug"
                round={false}
                size={36}
                style={Object {}}
                title="org slug"
                tooltip="org-slug"
                type="letter_avatar"
                uploadPath="organization-avatar"
              >
<<<<<<< HEAD
                <Tooltip
                  containerDisplayMode="inline-block"
                  disabled={true}
                  position="top"
                  title="org-slug"
                >
                  <StyledBaseAvatar
                    className="avatar css-sev7b4-SidebarOrgSummary"
                    loaded={true}
                    round={false}
=======
                <StyledBaseAvatar
                  className="avatar"
                  loaded={true}
                  round={false}
                  style={
                    Object {
                      "height": "36px",
                      "width": "36px",
                    }
                  }
                >
                  <span
                    className="avatar css-wr6j9i-StyledBaseAvatar e147uwb0"
>>>>>>> 1013aad4
                    style={
                      Object {
                        "height": "36px",
                        "width": "36px",
                      }
                    }
                  >
                    <span
                      className="avatar css-1cov5tn-StyledBaseAvatar-SidebarOrgSummary e147uwb0"
                      style={
                        Object {
                          "height": "36px",
                          "width": "36px",
                        }
                      }
                    >
<<<<<<< HEAD
                      <LetterAvatar
=======
                      <Component
                        className="css-1ei2ksv-LetterAvatar e12lgfev0"
>>>>>>> 1013aad4
                        displayName="org slug"
                        identifier="org-slug"
                        round={false}
                      >
<<<<<<< HEAD
                        <Component
                          className="css-1ei2ksv-LetterAvatar e12lgfev0"
                          displayName="org slug"
                          identifier="org-slug"
                          round={false}
=======
                        <svg
                          className="css-1ei2ksv-LetterAvatar e12lgfev0"
                          viewBox="0 0 120 120"
>>>>>>> 1013aad4
                        >
                          <svg
                            className="css-1ei2ksv-LetterAvatar e12lgfev0"
                            viewBox="0 0 120 120"
                          >
                            <rect
                              fill="#4674ca"
                              height="120"
                              rx="15"
                              ry="15"
                              width="120"
                              x="0"
                              y="0"
                            />
                            <text
                              fill="#FFFFFF"
                              fontSize="65"
                              style={
                                Object {
                                  "dominantBaseline": "central",
                                }
                              }
                              textAnchor="middle"
                              x="50%"
                              y="50%"
                            >
                              OS
                            </text>
                          </svg>
                        </Component>
                      </LetterAvatar>
                    </span>
                  </StyledBaseAvatar>
                </Tooltip>
              </BaseAvatar>
            </OrganizationAvatar>
          </EmotionCssPropInternal>
          <Details>
            <div
<<<<<<< HEAD
              className="css-18lie9u-Details e1dvf3yd3"
            >
              <SummaryOrgName>
                <div
                  className="css-1o68u16-SummaryOrgName e1dvf3yd1"
=======
              className="css-18lie9u-Details e1h7qc9l3"
            >
              <SummaryOrgName>
                <div
                  className="css-1o68u16-SummaryOrgName e1h7qc9l1"
>>>>>>> 1013aad4
                >
                  Organization Name
                </div>
              </SummaryOrgName>
            </div>
          </Details>
        </div>
      </OrgSummary>
    </SidebarOrgSummary>
    <SidebarMenuItem
      to="/settings/org-slug/"
    >
      <MenuItemLink
        to="/settings/org-slug/"
      >
        <Component
<<<<<<< HEAD
          className="css-1ofty7m-MenuItemLink e1ru2gxu1"
          to="/settings/org-slug/"
        >
          <Link
            className="css-1ofty7m-MenuItemLink e1ru2gxu1"
            to="/settings/org-slug/"
          >
            <Link
              className="css-1ofty7m-MenuItemLink e1ru2gxu1"
=======
          className="css-3v825n-MenuItemLink e1ru2gxu1"
          to="/settings/org-slug/"
        >
          <Link
            className="css-3v825n-MenuItemLink e1ru2gxu1"
            to="/settings/org-slug/"
          >
            <Link
              className="css-3v825n-MenuItemLink e1ru2gxu1"
>>>>>>> 1013aad4
              onlyActiveOnIndex={false}
              style={Object {}}
              to="/settings/org-slug/"
            >
              <a
<<<<<<< HEAD
                className="css-1ofty7m-MenuItemLink e1ru2gxu1"
=======
                className="css-3v825n-MenuItemLink e1ru2gxu1"
>>>>>>> 1013aad4
                onClick={[Function]}
                style={Object {}}
              >
                <MenuItemLabel
                  hasMenu={false}
                >
                  <span
                    className="css-1ug1il4-MenuItemLabel-MenuItemLabel e1ru2gxu0"
                  >
                    Organization settings
                  </span>
                </MenuItemLabel>
              </a>
            </Link>
          </Link>
        </Component>
      </MenuItemLink>
    </SidebarMenuItem>
    <SidebarMenuItem
      to="/settings/org-slug/teams/"
    >
      <MenuItemLink
        to="/settings/org-slug/teams/"
      >
        <Component
<<<<<<< HEAD
          className="css-1ofty7m-MenuItemLink e1ru2gxu1"
          to="/settings/org-slug/teams/"
        >
          <Link
            className="css-1ofty7m-MenuItemLink e1ru2gxu1"
            to="/settings/org-slug/teams/"
          >
            <Link
              className="css-1ofty7m-MenuItemLink e1ru2gxu1"
=======
          className="css-3v825n-MenuItemLink e1ru2gxu1"
          to="/settings/org-slug/teams/"
        >
          <Link
            className="css-3v825n-MenuItemLink e1ru2gxu1"
            to="/settings/org-slug/teams/"
          >
            <Link
              className="css-3v825n-MenuItemLink e1ru2gxu1"
>>>>>>> 1013aad4
              onlyActiveOnIndex={false}
              style={Object {}}
              to="/settings/org-slug/teams/"
            >
              <a
<<<<<<< HEAD
                className="css-1ofty7m-MenuItemLink e1ru2gxu1"
=======
                className="css-3v825n-MenuItemLink e1ru2gxu1"
>>>>>>> 1013aad4
                onClick={[Function]}
                style={Object {}}
              >
                <MenuItemLabel
                  hasMenu={false}
                >
                  <span
                    className="css-1ug1il4-MenuItemLabel-MenuItemLabel e1ru2gxu0"
                  >
                    Teams
                  </span>
                </MenuItemLabel>
              </a>
            </Link>
          </Link>
        </Component>
      </MenuItemLink>
    </SidebarMenuItem>
    <Hook
      name="sidebar:organization-dropdown-menu"
      organization={
        Object {
          "access": Array [
            "org:read",
            "org:write",
            "org:admin",
            "org:integrations",
            "project:read",
            "project:write",
            "project:admin",
            "team:read",
            "team:write",
            "team:admin",
          ],
          "features": Array [],
          "id": "3",
          "name": "Organization Name",
          "onboardingTasks": Array [],
          "projects": Array [],
          "scrapeJavaScript": true,
          "slug": "org-slug",
          "status": Object {
            "id": "active",
            "name": "active",
          },
          "teams": Array [],
        }
      }
    >
      <Hook(sidebar:organization-dropdown-menu) />
    </Hook>
    <SidebarMenuItem>
      <MenuItemLink>
        <Component
<<<<<<< HEAD
          className="css-wwghpc-MenuItemLink e1ru2gxu1"
        >
          <div
            className="css-wwghpc-MenuItemLink e1ru2gxu1"
=======
          className="css-1a5th4k-MenuItemLink e1ru2gxu1"
        >
          <div
            className="css-1a5th4k-MenuItemLink e1ru2gxu1"
>>>>>>> 1013aad4
            tabIndex="0"
          >
            <MenuItemLabel
              hasMenu={true}
            >
              <span
                className="css-uvye8q-MenuItemLabel-MenuItemLabel e1ru2gxu0"
              >
                <withOrganizations(SwitchOrganization)
                  canCreateOrganization={false}
                >
                  <SwitchOrganization
                    canCreateOrganization={false}
                    organizations={Array []}
                    organizationsLoading={true}
                  >
                    <DropdownMenu
                      closeOnEscape={true}
                      isNestedDropdown={true}
                      keepMenuOpen={false}
                    >
                      <SwitchOrganizationMenuActor
                        data-test-id="sidebar-switch-org"
                        isStyled={true}
                        onClick={[Function]}
                        onKeyDown={[Function]}
                        onMouseEnter={[Function]}
                        onMouseLeave={[Function]}
                        style={
                          Object {
                            "outline": "none",
                          }
                        }
                      >
                        <span
                          className="css-lpolsh-SwitchOrganizationMenuActor ejspo4a3"
                          data-test-id="sidebar-switch-org"
                          onClick={[Function]}
                          onKeyDown={[Function]}
                          onMouseEnter={[Function]}
                          onMouseLeave={[Function]}
                          style={
                            Object {
                              "outline": "none",
                            }
                          }
                        >
                          Switch organization
                          <SubMenuCaret>
                            <span
                              className="css-3ur4f5-SubMenuCaret ejspo4a2"
                            >
                              <i
                                className="icon-arrow-right"
                              />
                            </span>
                          </SubMenuCaret>
                        </span>
                      </SwitchOrganizationMenuActor>
                    </DropdownMenu>
                  </SwitchOrganization>
                </withOrganizations(SwitchOrganization)>
              </span>
            </MenuItemLabel>
          </div>
        </Component>
      </MenuItemLink>
    </SidebarMenuItem>
    <Divider>
      <div
        className="css-10onrkb-Divider e18ox4wg0"
      />
    </Divider>
    <UserSummary
      to="/settings/account/details/"
    >
      <Link
<<<<<<< HEAD
        className="css-1x4lcee-UserSummary e1fowdfw1"
        to="/settings/account/details/"
      >
        <Link
          className="css-1x4lcee-UserSummary e1fowdfw1"
=======
        className="css-j625pk-UserSummary e1fowdfw1"
        to="/settings/account/details/"
      >
        <Link
          className="css-j625pk-UserSummary e1fowdfw1"
>>>>>>> 1013aad4
          onlyActiveOnIndex={false}
          style={Object {}}
          to="/settings/account/details/"
        >
          <a
<<<<<<< HEAD
            className="css-1x4lcee-UserSummary e1fowdfw1"
=======
            className="css-j625pk-UserSummary e1fowdfw1"
>>>>>>> 1013aad4
            onClick={[Function]}
            style={Object {}}
          >
            <UserBadgeNoOverflow
              avatarSize={32}
              user={
                Object {
                  "email": "foo@example.com",
                  "flags": Object {
                    "newsletter_consent_prompt": false,
                  },
                  "hasPasswordAuth": true,
                  "id": "1",
                  "isAuthenticated": true,
                  "name": "Foo Bar",
                  "options": Object {
                    "timezone": "UTC",
                  },
                  "permissions": Set {},
                  "username": "foo@example.com",
                }
              }
            >
              <IdBadge
                avatarSize={32}
                className="css-1b4dtj5-UserBadgeNoOverflow e1fowdfw2"
                user={
                  Object {
                    "email": "foo@example.com",
                    "flags": Object {
                      "newsletter_consent_prompt": false,
                    },
                    "hasPasswordAuth": true,
                    "id": "1",
                    "isAuthenticated": true,
                    "name": "Foo Bar",
                    "options": Object {
                      "timezone": "UTC",
                    },
                    "permissions": Set {},
                    "username": "foo@example.com",
                  }
                }
              >
                <InlineErrorBoundary
                  mini={true}
                >
                  <ErrorBoundary
                    className="css-1wuy21l-InlineErrorBoundary e83vi020"
                    mini={true}
                  >
                    <UserBadge
                      avatarSize={32}
                      className="css-1b4dtj5-UserBadgeNoOverflow e1fowdfw2"
                      hideEmail={false}
                      useLink={true}
                      user={
                        Object {
                          "email": "foo@example.com",
                          "flags": Object {
                            "newsletter_consent_prompt": false,
                          },
                          "hasPasswordAuth": true,
                          "id": "1",
                          "isAuthenticated": true,
                          "name": "Foo Bar",
                          "options": Object {
                            "timezone": "UTC",
                          },
                          "permissions": Set {},
                          "username": "foo@example.com",
                        }
                      }
                    >
                      <StyledUserBadge
                        className="css-1b4dtj5-UserBadgeNoOverflow e1fowdfw2"
                      >
                        <div
                          className="e1fowdfw2 css-qu415y-StyledUserBadge-UserBadgeNoOverflow ev46mzr0"
                        >
                          <StyledAvatar
                            size={32}
                            user={
                              Object {
                                "email": "foo@example.com",
                                "flags": Object {
                                  "newsletter_consent_prompt": false,
                                },
                                "hasPasswordAuth": true,
                                "id": "1",
                                "isAuthenticated": true,
                                "name": "Foo Bar",
                                "options": Object {
                                  "timezone": "UTC",
                                },
                                "permissions": Set {},
                                "username": "foo@example.com",
                              }
                            }
                          >
                            <Component
                              className="css-593o0g-StyledAvatar ev46mzr4"
                              size={32}
                              user={
                                Object {
                                  "email": "foo@example.com",
                                  "flags": Object {
                                    "newsletter_consent_prompt": false,
                                  },
                                  "hasPasswordAuth": true,
                                  "id": "1",
                                  "isAuthenticated": true,
                                  "name": "Foo Bar",
                                  "options": Object {
                                    "timezone": "UTC",
                                  },
                                  "permissions": Set {},
                                  "username": "foo@example.com",
                                }
                              }
                            >
                              <UserAvatar
                                className="css-593o0g-StyledAvatar ev46mzr4"
                                gravatar={false}
                                size={32}
                                user={
                                  Object {
                                    "email": "foo@example.com",
                                    "flags": Object {
                                      "newsletter_consent_prompt": false,
                                    },
                                    "hasPasswordAuth": true,
                                    "id": "1",
                                    "isAuthenticated": true,
                                    "name": "Foo Bar",
                                    "options": Object {
                                      "timezone": "UTC",
                                    },
                                    "permissions": Set {},
                                    "username": "foo@example.com",
                                  }
                                }
                              >
                                <BaseAvatar
                                  className="css-593o0g-StyledAvatar ev46mzr4"
                                  gravatarId="foo@example.com"
                                  hasTooltip={false}
                                  letterId="foo@example.com"
                                  round={true}
                                  size={32}
                                  style={Object {}}
                                  title="Foo Bar"
                                  tooltip="Foo Bar (foo@example.com)"
                                  type="letter_avatar"
                                  uploadId=""
                                  uploadPath="avatar"
                                >
                                  <Tooltip
                                    containerDisplayMode="inline-block"
                                    disabled={true}
                                    position="top"
                                    title="Foo Bar (foo@example.com)"
                                  >
                                    <StyledBaseAvatar
                                      className="avatar css-593o0g-StyledAvatar ev46mzr4"
                                      loaded={true}
                                      round={true}
                                      style={
                                        Object {
                                          "height": "32px",
                                          "width": "32px",
                                        }
                                      }
                                    >
                                      <span
                                        className="avatar ev46mzr4 css-13sepyg-StyledBaseAvatar-StyledAvatar e147uwb0"
                                        style={
                                          Object {
                                            "height": "32px",
                                            "width": "32px",
                                          }
                                        }
                                      >
                                        <LetterAvatar
                                          displayName="Foo Bar"
                                          identifier="foo@example.com"
                                          round={true}
                                        >
                                          <Component
                                            className="css-1oxr9oh-LetterAvatar e12lgfev0"
                                            displayName="Foo Bar"
                                            identifier="foo@example.com"
                                            round={true}
                                          >
                                            <svg
                                              className="css-1oxr9oh-LetterAvatar e12lgfev0"
                                              viewBox="0 0 120 120"
                                            >
                                              <rect
                                                fill="#315cac"
                                                height="120"
                                                rx="15"
                                                ry="15"
                                                width="120"
                                                x="0"
                                                y="0"
                                              />
                                              <text
                                                fill="#FFFFFF"
                                                fontSize="65"
                                                style={
                                                  Object {
                                                    "dominantBaseline": "central",
                                                  }
                                                }
                                                textAnchor="middle"
                                                x="50%"
                                                y="50%"
                                              >
                                                FB
                                              </text>
                                            </svg>
                                          </Component>
                                        </LetterAvatar>
                                      </span>
                                    </StyledBaseAvatar>
                                  </Tooltip>
                                </BaseAvatar>
                              </UserAvatar>
                            </Component>
                          </StyledAvatar>
                          <StyledNameAndEmail>
                            <div
                              className="css-14b4oxh-StyledNameAndEmail ev46mzr1"
                            >
                              <StyledName
                                hideEmail={false}
                              >
                                <Component
                                  className="css-19h2nhd-StyledName ev46mzr3"
                                  hideEmail={false}
                                >
                                  <span
                                    className="css-19h2nhd-StyledName ev46mzr3"
                                  >
                                    Foo Bar
                                  </span>
                                </Component>
                              </StyledName>
                              <StyledEmail>
                                <div
                                  className="css-zdh78r-StyledEmail ev46mzr2"
                                >
                                  foo@example.com
                                </div>
                              </StyledEmail>
                            </div>
                          </StyledNameAndEmail>
                        </div>
                      </StyledUserBadge>
                    </UserBadge>
                  </ErrorBoundary>
                </InlineErrorBoundary>
              </IdBadge>
            </UserBadgeNoOverflow>
          </a>
        </Link>
      </Link>
    </UserSummary>
    <div>
      <SidebarMenuItem
        to="/settings/account/"
      >
        <MenuItemLink
          to="/settings/account/"
        >
          <Component
<<<<<<< HEAD
            className="css-1ofty7m-MenuItemLink e1ru2gxu1"
            to="/settings/account/"
          >
            <Link
              className="css-1ofty7m-MenuItemLink e1ru2gxu1"
              to="/settings/account/"
            >
              <Link
                className="css-1ofty7m-MenuItemLink e1ru2gxu1"
=======
            className="css-3v825n-MenuItemLink e1ru2gxu1"
            to="/settings/account/"
          >
            <Link
              className="css-3v825n-MenuItemLink e1ru2gxu1"
              to="/settings/account/"
            >
              <Link
                className="css-3v825n-MenuItemLink e1ru2gxu1"
>>>>>>> 1013aad4
                onlyActiveOnIndex={false}
                style={Object {}}
                to="/settings/account/"
              >
                <a
<<<<<<< HEAD
                  className="css-1ofty7m-MenuItemLink e1ru2gxu1"
=======
                  className="css-3v825n-MenuItemLink e1ru2gxu1"
>>>>>>> 1013aad4
                  onClick={[Function]}
                  style={Object {}}
                >
                  <MenuItemLabel
                    hasMenu={false}
                  >
                    <span
                      className="css-1ug1il4-MenuItemLabel-MenuItemLabel e1ru2gxu0"
                    >
                      User settings
                    </span>
                  </MenuItemLabel>
                </a>
              </Link>
            </Link>
          </Component>
        </MenuItemLink>
      </SidebarMenuItem>
      <SidebarMenuItem
        to="/settings/account/api/"
      >
        <MenuItemLink
          to="/settings/account/api/"
        >
          <Component
<<<<<<< HEAD
            className="css-1ofty7m-MenuItemLink e1ru2gxu1"
            to="/settings/account/api/"
          >
            <Link
              className="css-1ofty7m-MenuItemLink e1ru2gxu1"
              to="/settings/account/api/"
            >
              <Link
                className="css-1ofty7m-MenuItemLink e1ru2gxu1"
=======
            className="css-3v825n-MenuItemLink e1ru2gxu1"
            to="/settings/account/api/"
          >
            <Link
              className="css-3v825n-MenuItemLink e1ru2gxu1"
              to="/settings/account/api/"
            >
              <Link
                className="css-3v825n-MenuItemLink e1ru2gxu1"
>>>>>>> 1013aad4
                onlyActiveOnIndex={false}
                style={Object {}}
                to="/settings/account/api/"
              >
                <a
<<<<<<< HEAD
                  className="css-1ofty7m-MenuItemLink e1ru2gxu1"
=======
                  className="css-3v825n-MenuItemLink e1ru2gxu1"
>>>>>>> 1013aad4
                  onClick={[Function]}
                  style={Object {}}
                >
                  <MenuItemLabel
                    hasMenu={false}
                  >
                    <span
                      className="css-1ug1il4-MenuItemLabel-MenuItemLabel e1ru2gxu0"
                    >
                      API keys
                    </span>
                  </MenuItemLabel>
                </a>
              </Link>
            </Link>
          </Component>
        </MenuItemLink>
      </SidebarMenuItem>
      <SidebarMenuItem
        data-test-id="sidebarSignout"
        onClick={[Function]}
      >
        <MenuItemLink
          data-test-id="sidebarSignout"
          onClick={[Function]}
        >
          <Component
<<<<<<< HEAD
            className="css-wwghpc-MenuItemLink e1ru2gxu1"
=======
            className="css-1a5th4k-MenuItemLink e1ru2gxu1"
>>>>>>> 1013aad4
            data-test-id="sidebarSignout"
            onClick={[Function]}
          >
            <div
<<<<<<< HEAD
              className="css-wwghpc-MenuItemLink e1ru2gxu1"
=======
              className="css-1a5th4k-MenuItemLink e1ru2gxu1"
>>>>>>> 1013aad4
              data-test-id="sidebarSignout"
              onClick={[Function]}
              tabIndex="0"
            >
              <MenuItemLabel
                hasMenu={true}
              >
                <span
                  className="css-uvye8q-MenuItemLabel-MenuItemLabel e1ru2gxu0"
                >
                  Sign out
                </span>
              </MenuItemLabel>
            </div>
          </Component>
        </MenuItemLink>
      </SidebarMenuItem>
    </div>
  </div>
</OrgAndUserMenu>
`;

exports[`Sidebar SidebarHelp can toggle help menu 1`] = `
<HelpMenu
  isStyled={true}
  onClick={[Function]}
  onMouseEnter={[Function]}
  onMouseLeave={[Function]}
>
  <div
    className="css-jlq0c6-HelpMenu-SidebarDropdownMenu e1q2bb9t2"
    onClick={[Function]}
    onMouseEnter={[Function]}
    onMouseLeave={[Function]}
  >
    <Hook
      name="sidebar:help-menu"
      organization={
        Object {
          "access": Array [
            "org:read",
            "org:write",
            "org:admin",
            "org:integrations",
            "project:read",
            "project:write",
            "project:admin",
            "team:read",
            "team:write",
            "team:admin",
          ],
          "features": Array [],
          "id": "3",
          "name": "Organization Name",
          "onboardingTasks": Array [],
          "projects": Array [],
          "scrapeJavaScript": true,
          "slug": "org-slug",
          "status": Object {
            "id": "active",
            "name": "active",
          },
          "teams": Array [],
        }
      }
    >
      <Hook(sidebar:help-menu) />
    </Hook>
    <SidebarMenuItem
      onClick={[Function]}
    >
      <MenuItemLink
        onClick={[Function]}
      >
        <Component
<<<<<<< HEAD
          className="css-wwghpc-MenuItemLink e1ru2gxu1"
          onClick={[Function]}
        >
          <div
            className="css-wwghpc-MenuItemLink e1ru2gxu1"
=======
          className="css-1a5th4k-MenuItemLink e1ru2gxu1"
          onClick={[Function]}
        >
          <div
            className="css-1a5th4k-MenuItemLink e1ru2gxu1"
>>>>>>> 1013aad4
            onClick={[Function]}
            tabIndex="0"
          >
            <MenuItemLabel
              hasMenu={true}
            >
              <span
                className="css-uvye8q-MenuItemLabel-MenuItemLabel e1ru2gxu0"
              >
                Search Docs and FAQs
              </span>
            </MenuItemLabel>
          </div>
        </Component>
      </MenuItemLink>
    </SidebarMenuItem>
    <SidebarMenuItem
      href="https://forum.sentry.io/"
      target="_blank"
    >
      <MenuItemLink
        href="https://forum.sentry.io/"
        target="_blank"
      >
        <Component
<<<<<<< HEAD
          className="css-1ofty7m-MenuItemLink e1ru2gxu1"
=======
          className="css-3v825n-MenuItemLink e1ru2gxu1"
>>>>>>> 1013aad4
          href="https://forum.sentry.io/"
          target="_blank"
        >
          <Link
<<<<<<< HEAD
            className="css-1ofty7m-MenuItemLink e1ru2gxu1"
=======
            className="css-3v825n-MenuItemLink e1ru2gxu1"
>>>>>>> 1013aad4
            href="https://forum.sentry.io/"
            target="_blank"
          >
            <a
<<<<<<< HEAD
              className="css-1ofty7m-MenuItemLink e1ru2gxu1"
=======
              className="css-3v825n-MenuItemLink e1ru2gxu1"
>>>>>>> 1013aad4
              href="https://forum.sentry.io/"
              target="_blank"
            >
              <MenuItemLabel
                hasMenu={false}
              >
                <span
                  className="css-1ug1il4-MenuItemLabel-MenuItemLabel e1ru2gxu0"
                >
                  Community Discussions
                </span>
              </MenuItemLabel>
            </a>
          </Link>
        </Component>
      </MenuItemLink>
    </SidebarMenuItem>
    <SidebarMenuItem
      href="https://status.sentry.io/"
      target="_blank"
    >
      <MenuItemLink
        href="https://status.sentry.io/"
        target="_blank"
      >
        <Component
<<<<<<< HEAD
          className="css-1ofty7m-MenuItemLink e1ru2gxu1"
=======
          className="css-3v825n-MenuItemLink e1ru2gxu1"
>>>>>>> 1013aad4
          href="https://status.sentry.io/"
          target="_blank"
        >
          <Link
<<<<<<< HEAD
            className="css-1ofty7m-MenuItemLink e1ru2gxu1"
=======
            className="css-3v825n-MenuItemLink e1ru2gxu1"
>>>>>>> 1013aad4
            href="https://status.sentry.io/"
            target="_blank"
          >
            <a
<<<<<<< HEAD
              className="css-1ofty7m-MenuItemLink e1ru2gxu1"
=======
              className="css-3v825n-MenuItemLink e1ru2gxu1"
>>>>>>> 1013aad4
              href="https://status.sentry.io/"
              target="_blank"
            >
              <MenuItemLabel
                hasMenu={false}
              >
                <span
                  className="css-1ug1il4-MenuItemLabel-MenuItemLabel e1ru2gxu0"
                >
                  Service Status
                </span>
              </MenuItemLabel>
            </a>
          </Link>
        </Component>
      </MenuItemLink>
    </SidebarMenuItem>
  </div>
</HelpMenu>
`;

exports[`Sidebar SidebarPanel can display Broadcasts panel and mark as seen 1`] = `
<SidebarPanelItem
  hasSeen={false}
  key="8"
  link="https://docs.sentry.io/hosted/clients/javascript/sourcemaps/#uploading-source-maps-to-sentry"
  message="Source maps are JSON files that contain information on how to map your transpiled source code back to their original source."
  title="Learn about Source Maps"
>
  <SidebarPanelItemRoot>
    <div
      className="css-lce7u9-SidebarPanelItemRoot ekutvbl0"
    >
      <Title
        hasSeen={false}
      >
        <div
          className="css-1fgxw89-Title ekutvbl2"
        >
          Learn about Source Maps
        </div>
      </Title>
      <Message>
        <div
          className="css-kuchfm-Text-Message ekutvbl4"
        >
          Source maps are JSON files that contain information on how to map your transpiled source code back to their original source.
        </div>
      </Message>
      <Text>
        <div
          className="css-166h1v-Text ekutvbl3"
        >
          <ForwardRef
            href="https://docs.sentry.io/hosted/clients/javascript/sourcemaps/#uploading-source-maps-to-sentry"
          >
            <a
              href="https://docs.sentry.io/hosted/clients/javascript/sourcemaps/#uploading-source-maps-to-sentry"
              rel="noreferrer noopener"
              target="_blank"
            >
              Read More
            </a>
          </ForwardRef>
        </div>
      </Text>
    </div>
  </SidebarPanelItemRoot>
</SidebarPanelItem>
`;

exports[`Sidebar SidebarPanel can show Incidents in Sidebar Panel 1`] = `
<IncidentList
  className="incident-list"
>
  <ul
    className="incident-list css-1iut4k0-IncidentList eglisrw0"
  >
    <IncidentItem
      key="1"
    >
      <li
        className="css-16z7ejm-IncidentItem eglisrw1"
      >
        <IncidentTitle>
          <div
            className="css-c7gclf-IncidentTitle eglisrw2"
          >
            Test Incident
          </div>
        </IncidentTitle>
        <div>
          <StatusHeader>
            <div
              className="css-1p5jdbq-StatusHeader eglisrw3"
            >
              Latest updates:
            </div>
          </StatusHeader>
          <StatusList>
            <ul
              className="css-xjcuzc-StatusList eglisrw4"
            >
              <StatusItem
                key="0"
              >
                <li
                  className="css-y8e5o2-StatusItem eglisrw5"
                >
                  First Update
                </li>
              </StatusItem>
              <StatusItem
                key="1"
              >
                <li
                  className="css-y8e5o2-StatusItem eglisrw5"
                >
                  Second Update
                </li>
              </StatusItem>
            </ul>
          </StatusList>
        </div>
        <div>
          <Button
            align="center"
            disabled={false}
            external={true}
            href="https://status.sentry.io"
            size="small"
          >
            <StyledButton
              aria-disabled={false}
              aria-label="Learn more"
              disabled={false}
              external={true}
              href="https://status.sentry.io"
              onClick={[Function]}
              role="button"
              size="small"
            >
              <ForwardRef
                aria-disabled={false}
                aria-label="Learn more"
                className="css-12ogwys-StyledButton edwq9my0"
                disabled={false}
                external={true}
                href="https://status.sentry.io"
                onClick={[Function]}
                role="button"
                size="small"
              >
                <ForwardRef
                  aria-disabled={false}
                  aria-label="Learn more"
                  className="css-12ogwys-StyledButton edwq9my0"
                  href="https://status.sentry.io"
                  onClick={[Function]}
                  role="button"
                  size="small"
                >
                  <a
                    aria-disabled={false}
                    aria-label="Learn more"
                    className="css-12ogwys-StyledButton edwq9my0"
                    href="https://status.sentry.io"
                    onClick={[Function]}
                    rel="noreferrer noopener"
                    role="button"
                    size="small"
                    target="_blank"
                  >
                    <ButtonLabel
                      align="center"
                      size="small"
                    >
                      <Component
                        align="center"
                        className="css-19gcr2f-ButtonLabel edwq9my1"
                        size="small"
                      >
                        <span
                          className="css-19gcr2f-ButtonLabel edwq9my1"
                        >
                          Learn more
                        </span>
                      </Component>
                    </ButtonLabel>
                  </a>
                </ForwardRef>
              </ForwardRef>
            </StyledButton>
          </Button>
        </div>
      </li>
    </IncidentItem>
  </ul>
</IncidentList>
`;

exports[`Sidebar can have onboarding feature 1`] = `
<SidebarPanel
  collapsed={false}
  hidePanel={[Function]}
  title="Getting Started with Sentry"
>
  <StyledSidebarPanel
    collapsed={false}
  >
    <Component
      className="css-kp1td3-StyledSidebarPanel e1cvaskl0"
      collapsed={false}
    >
      <div
        className="css-kp1td3-StyledSidebarPanel e1cvaskl0"
      >
        <SidebarPanelHeader>
          <div
            className="css-svlib3-SidebarPanelHeader e1cvaskl1"
          >
            <PanelClose
              onClick={[Function]}
            >
              <a
                className="css-f8nv6a-PanelClose e1cvaskl3"
                onClick={[Function]}
              >
                <span
                  className="icon-close"
                />
              </a>
            </PanelClose>
            <Title>
              <div
                className="css-17el80e-Title e1cvaskl4"
              >
                Getting Started with Sentry
              </div>
            </Title>
          </div>
        </SidebarPanelHeader>
        <SidebarPanelBody>
          <div
            className="css-1jf6thw-SidebarPanelBody e1cvaskl2"
          >
            <withApi(WithOrganizationMockWrapper)>
              <WithOrganizationMockWrapper
                api={
                  Client {
                    "_chain": [Function],
                    "_wrapRequest": [Function],
                    "bulkUpdate": [Function],
                    "handleRequestError": [Function],
                    "hasProjectBeenRenamed": [Function],
                  }
                }
              >
                <TodoList
                  api={
                    Client {
                      "_chain": [Function],
                      "_wrapRequest": [Function],
                      "bulkUpdate": [Function],
                      "handleRequestError": [Function],
                      "hasProjectBeenRenamed": [Function],
                    }
                  }
                  organization={
                    Object {
                      "access": Array [
                        "org:read",
                        "org:write",
                        "org:admin",
                        "org:integrations",
                        "project:read",
                        "project:write",
                        "project:admin",
                        "team:read",
                        "team:write",
                        "team:admin",
                      ],
                      "features": Array [],
                      "id": "3",
                      "name": "Organization Name",
                      "onboardingTasks": Array [],
                      "projects": Array [],
                      "scrapeJavaScript": true,
                      "slug": "org-slug",
                      "status": Object {
                        "id": "active",
                        "name": "active",
                      },
                      "teams": Array [],
                    }
                  }
                >
                  <StyledTodoList>
                    <ul
                      className="css-1vmqa5q-StyledTodoList e1l1x1b40"
                    >
                      <WithOrganizationMockWrapper
                        key="1"
                        onSkip={[Function]}
                        task={
                          Object {
                            "description": "Create your first Sentry project",
                            "detailedDescription": "Follow our quick and easy steps to set up a project and start sending errors.",
                            "display": true,
                            "featureLocation": "organization",
                            "location": "projects/new/",
                            "prereq": Array [],
                            "skippable": false,
                            "task": 1,
                            "title": "Create a project",
                          }
                        }
                      >
                        <TodoItem
                          onSkip={[Function]}
                          organization={
                            Object {
                              "access": Array [
                                "org:read",
                                "org:write",
                                "org:admin",
                                "org:integrations",
                                "project:read",
                                "project:write",
                                "project:admin",
                                "team:read",
                                "team:write",
                                "team:admin",
                              ],
                              "features": Array [],
                              "id": "3",
                              "name": "Organization Name",
                              "onboardingTasks": Array [],
                              "projects": Array [],
                              "scrapeJavaScript": true,
                              "slug": "org-slug",
                              "status": Object {
                                "id": "active",
                                "name": "active",
                              },
                              "teams": Array [],
                            }
                          }
                          task={
                            Object {
                              "description": "Create your first Sentry project",
                              "detailedDescription": "Follow our quick and easy steps to set up a project and start sending errors.",
                              "display": true,
                              "featureLocation": "organization",
                              "location": "projects/new/",
                              "prereq": Array [],
                              "skippable": false,
                              "task": 1,
                              "title": "Create a project",
                            }
                          }
                        >
                          <Item
                            onMouseOut={[Function]}
                            onMouseOver={[Function]}
                          >
                            <li
                              className="css-7hhgol-Item e1a4o5470"
                              onMouseOut={[Function]}
                              onMouseOver={[Function]}
                            >
                              <Content
                                blur={false}
                              >
                                <div
                                  className="css-9av8oo-Content e1a4o5471"
                                >
                                  <Checkbox>
                                    <div
                                      className="css-hygfta-Checkbox e1a4o5472"
                                    />
                                  </Checkbox>
                                  <StyledLink
                                    data-test-id={1}
                                    href="/organizations/org-slug/projects/new/"
                                    onClick={[Function]}
                                  >
                                    <a
                                      className="css-1scniln-StyledLink e1a4o5475"
                                      data-test-id={1}
                                      href="/organizations/org-slug/projects/new/"
                                      onClick={[Function]}
                                    >
                                      <ItemHeader>
                                        <h4
                                          className="css-13fewgq-ItemHeader e1a4o5476"
                                        >
                                          Create a project
                                        </h4>
                                      </ItemHeader>
                                    </a>
                                  </StyledLink>
                                  <Description>
                                    <p
                                      className="css-1l0q5ef-Description e1a4o5474"
                                    >
                                      Create your first Sentry project
                                    </p>
                                  </Description>
                                  <SkipButton
                                    align="center"
                                    disabled={false}
                                    hide={true}
                                    onClick={[Function]}
                                    size="xsmall"
                                  >
                                    <Button
                                      align="center"
                                      className="css-13i4fqu-SkipButton e1a4o5477"
                                      disabled={false}
                                      hide={true}
                                      onClick={[Function]}
                                      size="xsmall"
                                    >
                                      <StyledButton
                                        aria-disabled={false}
                                        aria-label="Skip task"
                                        className="css-13i4fqu-SkipButton e1a4o5477"
                                        disabled={false}
                                        hide={true}
                                        onClick={[Function]}
                                        role="button"
                                        size="xsmall"
                                      >
                                        <ForwardRef
                                          aria-disabled={false}
                                          aria-label="Skip task"
                                          className="e1a4o5477 css-1gw4trp-StyledButton-SkipButton edwq9my0"
                                          disabled={false}
                                          hide={true}
                                          onClick={[Function]}
                                          role="button"
                                          size="xsmall"
                                        >
                                          <button
                                            aria-disabled={false}
                                            aria-label="Skip task"
                                            className="e1a4o5477 css-1gw4trp-StyledButton-SkipButton edwq9my0"
                                            onClick={[Function]}
                                            role="button"
                                            size="xsmall"
                                          >
                                            <ButtonLabel
                                              align="center"
                                              size="xsmall"
                                            >
                                              <Component
                                                align="center"
                                                className="css-cmi7y3-ButtonLabel edwq9my1"
                                                size="xsmall"
                                              >
                                                <span
                                                  className="css-cmi7y3-ButtonLabel edwq9my1"
                                                >
                                                  Skip task
                                                </span>
                                              </Component>
                                            </ButtonLabel>
                                          </button>
                                        </ForwardRef>
                                      </StyledButton>
                                    </Button>
                                  </SkipButton>
                                </div>
                              </Content>
                              <WithOrganizationMockWrapper
                                dismiss={[Function]}
                                hide={true}
                                onSkip={[Function]}
                                task={1}
                              >
                                <Confirmation
                                  dismiss={[Function]}
                                  hide={true}
                                  onSkip={[Function]}
                                  organization={
                                    Object {
                                      "access": Array [
                                        "org:read",
                                        "org:write",
                                        "org:admin",
                                        "org:integrations",
                                        "project:read",
                                        "project:write",
                                        "project:admin",
                                        "team:read",
                                        "team:write",
                                        "team:admin",
                                      ],
                                      "features": Array [],
                                      "id": "3",
                                      "name": "Organization Name",
                                      "onboardingTasks": Array [],
                                      "projects": Array [],
                                      "scrapeJavaScript": true,
                                      "slug": "org-slug",
                                      "status": Object {
                                        "id": "active",
                                        "name": "active",
                                      },
                                      "teams": Array [],
                                    }
                                  }
                                  task={1}
                                >
                                  <Container
                                    hide={true}
                                    onClick={[Function]}
                                  >
                                    <div
                                      className="css-1r2yi7q-Container e18z0fp40"
                                      onClick={[Function]}
                                    >
                                      <Header>
                                        <h4
                                          className="css-cwdjtc-Header e18z0fp41"
                                        >
                                          Want help?
                                        </h4>
                                      </Header>
                                      <div>
                                        <Button
                                          align="center"
                                          disabled={false}
                                          priority="link"
                                          to="/settings/org-slug/support/"
                                        >
                                          <StyledButton
                                            aria-disabled={false}
                                            aria-label="Go to Support"
                                            disabled={false}
                                            onClick={[Function]}
                                            priority="link"
                                            role="button"
                                            to="/settings/org-slug/support/"
                                          >
                                            <ForwardRef
                                              aria-disabled={false}
                                              aria-label="Go to Support"
                                              className="css-1ilrgbi-StyledButton edwq9my0"
                                              disabled={false}
                                              onClick={[Function]}
                                              priority="link"
                                              role="button"
                                              to="/settings/org-slug/support/"
                                            >
                                              <Link
                                                aria-disabled={false}
                                                aria-label="Go to Support"
                                                className="css-1ilrgbi-StyledButton edwq9my0"
                                                onClick={[Function]}
                                                onlyActiveOnIndex={false}
                                                role="button"
                                                style={Object {}}
                                                to="/settings/org-slug/support/"
                                              >
                                                <a
                                                  aria-disabled={false}
                                                  aria-label="Go to Support"
                                                  className="css-1ilrgbi-StyledButton edwq9my0"
                                                  onClick={[Function]}
                                                  role="button"
                                                  style={Object {}}
                                                >
                                                  <ButtonLabel
                                                    align="center"
                                                    priority="link"
                                                  >
                                                    <Component
                                                      align="center"
                                                      className="css-1igyjbb-ButtonLabel edwq9my1"
                                                      priority="link"
                                                    >
                                                      <span
                                                        className="css-1igyjbb-ButtonLabel edwq9my1"
                                                      >
                                                        Go to Support
                                                      </span>
                                                    </Component>
                                                  </ButtonLabel>
                                                </a>
                                              </Link>
                                            </ForwardRef>
                                          </StyledButton>
                                        </Button>
                                         
                                        · 
                                        <a
                                          onClick={[Function]}
                                        >
                                          Skip
                                        </a>
                                      </div>
                                    </div>
                                  </Container>
                                </Confirmation>
                              </WithOrganizationMockWrapper>
                            </li>
                          </Item>
                        </TodoItem>
                      </WithOrganizationMockWrapper>
                      <WithOrganizationMockWrapper
                        key="2"
                        onSkip={[Function]}
                        task={
                          Object {
                            "description": "Install Sentry's client",
                            "detailedDescription": "Choose your platform and send an event.",
                            "display": true,
                            "featureLocation": "project",
                            "location": "settings/install/",
                            "prereq": Array [
                              1,
                            ],
                            "skippable": false,
                            "task": 2,
                            "title": "Send your first event",
                          }
                        }
                      >
                        <TodoItem
                          onSkip={[Function]}
                          organization={
                            Object {
                              "access": Array [
                                "org:read",
                                "org:write",
                                "org:admin",
                                "org:integrations",
                                "project:read",
                                "project:write",
                                "project:admin",
                                "team:read",
                                "team:write",
                                "team:admin",
                              ],
                              "features": Array [],
                              "id": "3",
                              "name": "Organization Name",
                              "onboardingTasks": Array [],
                              "projects": Array [],
                              "scrapeJavaScript": true,
                              "slug": "org-slug",
                              "status": Object {
                                "id": "active",
                                "name": "active",
                              },
                              "teams": Array [],
                            }
                          }
                          task={
                            Object {
                              "description": "Install Sentry's client",
                              "detailedDescription": "Choose your platform and send an event.",
                              "display": true,
                              "featureLocation": "project",
                              "location": "settings/install/",
                              "prereq": Array [
                                1,
                              ],
                              "skippable": false,
                              "task": 2,
                              "title": "Send your first event",
                            }
                          }
                        >
                          <Item
                            onMouseOut={[Function]}
                            onMouseOver={[Function]}
                          >
                            <li
                              className="css-7hhgol-Item e1a4o5470"
                              onMouseOut={[Function]}
                              onMouseOver={[Function]}
                            >
                              <Content
                                blur={false}
                              >
                                <div
                                  className="css-9av8oo-Content e1a4o5471"
                                >
                                  <Checkbox>
                                    <div
                                      className="css-hygfta-Checkbox e1a4o5472"
                                    />
                                  </Checkbox>
                                  <StyledLink
                                    data-test-id={2}
                                    href="/organizations/org-slug/projects/choose/?onboarding=1&task=2"
                                    onClick={[Function]}
                                  >
                                    <a
                                      className="css-1scniln-StyledLink e1a4o5475"
                                      data-test-id={2}
                                      href="/organizations/org-slug/projects/choose/?onboarding=1&task=2"
                                      onClick={[Function]}
                                    >
                                      <ItemHeader>
                                        <h4
                                          className="css-13fewgq-ItemHeader e1a4o5476"
                                        >
                                          Send your first event
                                        </h4>
                                      </ItemHeader>
                                    </a>
                                  </StyledLink>
                                  <Description>
                                    <p
                                      className="css-1l0q5ef-Description e1a4o5474"
                                    >
                                      Install Sentry's client
                                    </p>
                                  </Description>
                                  <SkipButton
                                    align="center"
                                    disabled={false}
                                    hide={true}
                                    onClick={[Function]}
                                    size="xsmall"
                                  >
                                    <Button
                                      align="center"
                                      className="css-13i4fqu-SkipButton e1a4o5477"
                                      disabled={false}
                                      hide={true}
                                      onClick={[Function]}
                                      size="xsmall"
                                    >
                                      <StyledButton
                                        aria-disabled={false}
                                        aria-label="Skip task"
                                        className="css-13i4fqu-SkipButton e1a4o5477"
                                        disabled={false}
                                        hide={true}
                                        onClick={[Function]}
                                        role="button"
                                        size="xsmall"
                                      >
                                        <ForwardRef
                                          aria-disabled={false}
                                          aria-label="Skip task"
                                          className="e1a4o5477 css-1gw4trp-StyledButton-SkipButton edwq9my0"
                                          disabled={false}
                                          hide={true}
                                          onClick={[Function]}
                                          role="button"
                                          size="xsmall"
                                        >
                                          <button
                                            aria-disabled={false}
                                            aria-label="Skip task"
                                            className="e1a4o5477 css-1gw4trp-StyledButton-SkipButton edwq9my0"
                                            onClick={[Function]}
                                            role="button"
                                            size="xsmall"
                                          >
                                            <ButtonLabel
                                              align="center"
                                              size="xsmall"
                                            >
                                              <Component
                                                align="center"
                                                className="css-cmi7y3-ButtonLabel edwq9my1"
                                                size="xsmall"
                                              >
                                                <span
                                                  className="css-cmi7y3-ButtonLabel edwq9my1"
                                                >
                                                  Skip task
                                                </span>
                                              </Component>
                                            </ButtonLabel>
                                          </button>
                                        </ForwardRef>
                                      </StyledButton>
                                    </Button>
                                  </SkipButton>
                                </div>
                              </Content>
                              <WithOrganizationMockWrapper
                                dismiss={[Function]}
                                hide={true}
                                onSkip={[Function]}
                                task={2}
                              >
                                <Confirmation
                                  dismiss={[Function]}
                                  hide={true}
                                  onSkip={[Function]}
                                  organization={
                                    Object {
                                      "access": Array [
                                        "org:read",
                                        "org:write",
                                        "org:admin",
                                        "org:integrations",
                                        "project:read",
                                        "project:write",
                                        "project:admin",
                                        "team:read",
                                        "team:write",
                                        "team:admin",
                                      ],
                                      "features": Array [],
                                      "id": "3",
                                      "name": "Organization Name",
                                      "onboardingTasks": Array [],
                                      "projects": Array [],
                                      "scrapeJavaScript": true,
                                      "slug": "org-slug",
                                      "status": Object {
                                        "id": "active",
                                        "name": "active",
                                      },
                                      "teams": Array [],
                                    }
                                  }
                                  task={2}
                                >
                                  <Container
                                    hide={true}
                                    onClick={[Function]}
                                  >
                                    <div
                                      className="css-1r2yi7q-Container e18z0fp40"
                                      onClick={[Function]}
                                    >
                                      <Header>
                                        <h4
                                          className="css-cwdjtc-Header e18z0fp41"
                                        >
                                          Want help?
                                        </h4>
                                      </Header>
                                      <div>
                                        <Button
                                          align="center"
                                          disabled={false}
                                          priority="link"
                                          to="/settings/org-slug/support/"
                                        >
                                          <StyledButton
                                            aria-disabled={false}
                                            aria-label="Go to Support"
                                            disabled={false}
                                            onClick={[Function]}
                                            priority="link"
                                            role="button"
                                            to="/settings/org-slug/support/"
                                          >
                                            <ForwardRef
                                              aria-disabled={false}
                                              aria-label="Go to Support"
                                              className="css-1ilrgbi-StyledButton edwq9my0"
                                              disabled={false}
                                              onClick={[Function]}
                                              priority="link"
                                              role="button"
                                              to="/settings/org-slug/support/"
                                            >
                                              <Link
                                                aria-disabled={false}
                                                aria-label="Go to Support"
                                                className="css-1ilrgbi-StyledButton edwq9my0"
                                                onClick={[Function]}
                                                onlyActiveOnIndex={false}
                                                role="button"
                                                style={Object {}}
                                                to="/settings/org-slug/support/"
                                              >
                                                <a
                                                  aria-disabled={false}
                                                  aria-label="Go to Support"
                                                  className="css-1ilrgbi-StyledButton edwq9my0"
                                                  onClick={[Function]}
                                                  role="button"
                                                  style={Object {}}
                                                >
                                                  <ButtonLabel
                                                    align="center"
                                                    priority="link"
                                                  >
                                                    <Component
                                                      align="center"
                                                      className="css-1igyjbb-ButtonLabel edwq9my1"
                                                      priority="link"
                                                    >
                                                      <span
                                                        className="css-1igyjbb-ButtonLabel edwq9my1"
                                                      >
                                                        Go to Support
                                                      </span>
                                                    </Component>
                                                  </ButtonLabel>
                                                </a>
                                              </Link>
                                            </ForwardRef>
                                          </StyledButton>
                                        </Button>
                                         
                                        · 
                                        <a
                                          onClick={[Function]}
                                        >
                                          Skip
                                        </a>
                                      </div>
                                    </div>
                                  </Container>
                                </Confirmation>
                              </WithOrganizationMockWrapper>
                            </li>
                          </Item>
                        </TodoItem>
                      </WithOrganizationMockWrapper>
                      <WithOrganizationMockWrapper
                        key="3"
                        onSkip={[Function]}
                        task={
                          Object {
                            "description": "Bring your team aboard",
                            "detailedDescription": "Let Sentry help your team triage and assign issues. Improve your workflow
        by unlocking mentions, assignment, and suggested issue owners.",
                            "display": true,
                            "featureLocation": "modal",
                            "location": [Function],
                            "prereq": Array [],
                            "skippable": true,
                            "task": 3,
                            "title": "Invite team members",
                          }
                        }
                      >
                        <TodoItem
                          onSkip={[Function]}
                          organization={
                            Object {
                              "access": Array [
                                "org:read",
                                "org:write",
                                "org:admin",
                                "org:integrations",
                                "project:read",
                                "project:write",
                                "project:admin",
                                "team:read",
                                "team:write",
                                "team:admin",
                              ],
                              "features": Array [],
                              "id": "3",
                              "name": "Organization Name",
                              "onboardingTasks": Array [],
                              "projects": Array [],
                              "scrapeJavaScript": true,
                              "slug": "org-slug",
                              "status": Object {
                                "id": "active",
                                "name": "active",
                              },
                              "teams": Array [],
                            }
                          }
                          task={
                            Object {
                              "description": "Bring your team aboard",
                              "detailedDescription": "Let Sentry help your team triage and assign issues. Improve your workflow
        by unlocking mentions, assignment, and suggested issue owners.",
                              "display": true,
                              "featureLocation": "modal",
                              "location": [Function],
                              "prereq": Array [],
                              "skippable": true,
                              "task": 3,
                              "title": "Invite team members",
                            }
                          }
                        >
                          <Item
                            onMouseOut={[Function]}
                            onMouseOver={[Function]}
                          >
                            <li
                              className="css-7hhgol-Item e1a4o5470"
                              onMouseOut={[Function]}
                              onMouseOver={[Function]}
                            >
                              <Content
                                blur={false}
                              >
                                <div
                                  className="css-9av8oo-Content e1a4o5471"
                                >
                                  <Checkbox>
                                    <div
                                      className="css-hygfta-Checkbox e1a4o5472"
                                    />
                                  </Checkbox>
                                  <StyledLink
                                    data-test-id={3}
                                    onClick={[Function]}
                                  >
                                    <a
                                      className="css-1scniln-StyledLink e1a4o5475"
                                      data-test-id={3}
                                      onClick={[Function]}
                                    >
                                      <ItemHeader>
                                        <h4
                                          className="css-13fewgq-ItemHeader e1a4o5476"
                                        >
                                          Invite team members
                                        </h4>
                                      </ItemHeader>
                                    </a>
                                  </StyledLink>
                                  <Description>
                                    <p
                                      className="css-1l0q5ef-Description e1a4o5474"
                                    >
                                      Bring your team aboard
                                    </p>
                                  </Description>
                                  <SkipButton
                                    align="center"
                                    disabled={false}
                                    hide={true}
                                    onClick={[Function]}
                                    size="xsmall"
                                  >
                                    <Button
                                      align="center"
                                      className="css-13i4fqu-SkipButton e1a4o5477"
                                      disabled={false}
                                      hide={true}
                                      onClick={[Function]}
                                      size="xsmall"
                                    >
                                      <StyledButton
                                        aria-disabled={false}
                                        aria-label="Skip task"
                                        className="css-13i4fqu-SkipButton e1a4o5477"
                                        disabled={false}
                                        hide={true}
                                        onClick={[Function]}
                                        role="button"
                                        size="xsmall"
                                      >
                                        <ForwardRef
                                          aria-disabled={false}
                                          aria-label="Skip task"
                                          className="e1a4o5477 css-1gw4trp-StyledButton-SkipButton edwq9my0"
                                          disabled={false}
                                          hide={true}
                                          onClick={[Function]}
                                          role="button"
                                          size="xsmall"
                                        >
                                          <button
                                            aria-disabled={false}
                                            aria-label="Skip task"
                                            className="e1a4o5477 css-1gw4trp-StyledButton-SkipButton edwq9my0"
                                            onClick={[Function]}
                                            role="button"
                                            size="xsmall"
                                          >
                                            <ButtonLabel
                                              align="center"
                                              size="xsmall"
                                            >
                                              <Component
                                                align="center"
                                                className="css-cmi7y3-ButtonLabel edwq9my1"
                                                size="xsmall"
                                              >
                                                <span
                                                  className="css-cmi7y3-ButtonLabel edwq9my1"
                                                >
                                                  Skip task
                                                </span>
                                              </Component>
                                            </ButtonLabel>
                                          </button>
                                        </ForwardRef>
                                      </StyledButton>
                                    </Button>
                                  </SkipButton>
                                </div>
                              </Content>
                              <WithOrganizationMockWrapper
                                dismiss={[Function]}
                                hide={true}
                                onSkip={[Function]}
                                task={3}
                              >
                                <Confirmation
                                  dismiss={[Function]}
                                  hide={true}
                                  onSkip={[Function]}
                                  organization={
                                    Object {
                                      "access": Array [
                                        "org:read",
                                        "org:write",
                                        "org:admin",
                                        "org:integrations",
                                        "project:read",
                                        "project:write",
                                        "project:admin",
                                        "team:read",
                                        "team:write",
                                        "team:admin",
                                      ],
                                      "features": Array [],
                                      "id": "3",
                                      "name": "Organization Name",
                                      "onboardingTasks": Array [],
                                      "projects": Array [],
                                      "scrapeJavaScript": true,
                                      "slug": "org-slug",
                                      "status": Object {
                                        "id": "active",
                                        "name": "active",
                                      },
                                      "teams": Array [],
                                    }
                                  }
                                  task={3}
                                >
                                  <Container
                                    hide={true}
                                    onClick={[Function]}
                                  >
                                    <div
                                      className="css-1r2yi7q-Container e18z0fp40"
                                      onClick={[Function]}
                                    >
                                      <Header>
                                        <h4
                                          className="css-cwdjtc-Header e18z0fp41"
                                        >
                                          Want help?
                                        </h4>
                                      </Header>
                                      <div>
                                        <Button
                                          align="center"
                                          disabled={false}
                                          priority="link"
                                          to="/settings/org-slug/support/"
                                        >
                                          <StyledButton
                                            aria-disabled={false}
                                            aria-label="Go to Support"
                                            disabled={false}
                                            onClick={[Function]}
                                            priority="link"
                                            role="button"
                                            to="/settings/org-slug/support/"
                                          >
                                            <ForwardRef
                                              aria-disabled={false}
                                              aria-label="Go to Support"
                                              className="css-1ilrgbi-StyledButton edwq9my0"
                                              disabled={false}
                                              onClick={[Function]}
                                              priority="link"
                                              role="button"
                                              to="/settings/org-slug/support/"
                                            >
                                              <Link
                                                aria-disabled={false}
                                                aria-label="Go to Support"
                                                className="css-1ilrgbi-StyledButton edwq9my0"
                                                onClick={[Function]}
                                                onlyActiveOnIndex={false}
                                                role="button"
                                                style={Object {}}
                                                to="/settings/org-slug/support/"
                                              >
                                                <a
                                                  aria-disabled={false}
                                                  aria-label="Go to Support"
                                                  className="css-1ilrgbi-StyledButton edwq9my0"
                                                  onClick={[Function]}
                                                  role="button"
                                                  style={Object {}}
                                                >
                                                  <ButtonLabel
                                                    align="center"
                                                    priority="link"
                                                  >
                                                    <Component
                                                      align="center"
                                                      className="css-1igyjbb-ButtonLabel edwq9my1"
                                                      priority="link"
                                                    >
                                                      <span
                                                        className="css-1igyjbb-ButtonLabel edwq9my1"
                                                      >
                                                        Go to Support
                                                      </span>
                                                    </Component>
                                                  </ButtonLabel>
                                                </a>
                                              </Link>
                                            </ForwardRef>
                                          </StyledButton>
                                        </Button>
                                         
                                        · 
                                        <a
                                          onClick={[Function]}
                                        >
                                          Skip
                                        </a>
                                      </div>
                                    </div>
                                  </Container>
                                </Confirmation>
                              </WithOrganizationMockWrapper>
                            </li>
                          </Item>
                        </TodoItem>
                      </WithOrganizationMockWrapper>
                      <WithOrganizationMockWrapper
                        key="4"
                        onSkip={[Function]}
                        task={
                          Object {
                            "description": "Add Sentry to a second platform",
                            "detailedDescription": "Capture errors from both your front and back ends.",
                            "display": true,
                            "featureLocation": "organization",
                            "location": "projects/new/",
                            "prereq": Array [
                              1,
                              2,
                            ],
                            "skippable": true,
                            "task": 4,
                            "title": "Add a second platform",
                          }
                        }
                      >
                        <TodoItem
                          onSkip={[Function]}
                          organization={
                            Object {
                              "access": Array [
                                "org:read",
                                "org:write",
                                "org:admin",
                                "org:integrations",
                                "project:read",
                                "project:write",
                                "project:admin",
                                "team:read",
                                "team:write",
                                "team:admin",
                              ],
                              "features": Array [],
                              "id": "3",
                              "name": "Organization Name",
                              "onboardingTasks": Array [],
                              "projects": Array [],
                              "scrapeJavaScript": true,
                              "slug": "org-slug",
                              "status": Object {
                                "id": "active",
                                "name": "active",
                              },
                              "teams": Array [],
                            }
                          }
                          task={
                            Object {
                              "description": "Add Sentry to a second platform",
                              "detailedDescription": "Capture errors from both your front and back ends.",
                              "display": true,
                              "featureLocation": "organization",
                              "location": "projects/new/",
                              "prereq": Array [
                                1,
                                2,
                              ],
                              "skippable": true,
                              "task": 4,
                              "title": "Add a second platform",
                            }
                          }
                        >
                          <Item
                            onMouseOut={[Function]}
                            onMouseOver={[Function]}
                          >
                            <li
                              className="css-7hhgol-Item e1a4o5470"
                              onMouseOut={[Function]}
                              onMouseOver={[Function]}
                            >
                              <Content
                                blur={false}
                              >
                                <div
                                  className="css-9av8oo-Content e1a4o5471"
                                >
                                  <Checkbox>
                                    <div
                                      className="css-hygfta-Checkbox e1a4o5472"
                                    />
                                  </Checkbox>
                                  <StyledLink
                                    data-test-id={4}
                                    href="/organizations/org-slug/projects/new/"
                                    onClick={[Function]}
                                  >
                                    <a
                                      className="css-1scniln-StyledLink e1a4o5475"
                                      data-test-id={4}
                                      href="/organizations/org-slug/projects/new/"
                                      onClick={[Function]}
                                    >
                                      <ItemHeader>
                                        <h4
                                          className="css-13fewgq-ItemHeader e1a4o5476"
                                        >
                                          Add a second platform
                                        </h4>
                                      </ItemHeader>
                                    </a>
                                  </StyledLink>
                                  <Description>
                                    <p
                                      className="css-1l0q5ef-Description e1a4o5474"
                                    >
                                      Add Sentry to a second platform
                                    </p>
                                  </Description>
                                  <SkipButton
                                    align="center"
                                    disabled={false}
                                    hide={true}
                                    onClick={[Function]}
                                    size="xsmall"
                                  >
                                    <Button
                                      align="center"
                                      className="css-13i4fqu-SkipButton e1a4o5477"
                                      disabled={false}
                                      hide={true}
                                      onClick={[Function]}
                                      size="xsmall"
                                    >
                                      <StyledButton
                                        aria-disabled={false}
                                        aria-label="Skip task"
                                        className="css-13i4fqu-SkipButton e1a4o5477"
                                        disabled={false}
                                        hide={true}
                                        onClick={[Function]}
                                        role="button"
                                        size="xsmall"
                                      >
                                        <ForwardRef
                                          aria-disabled={false}
                                          aria-label="Skip task"
                                          className="e1a4o5477 css-1gw4trp-StyledButton-SkipButton edwq9my0"
                                          disabled={false}
                                          hide={true}
                                          onClick={[Function]}
                                          role="button"
                                          size="xsmall"
                                        >
                                          <button
                                            aria-disabled={false}
                                            aria-label="Skip task"
                                            className="e1a4o5477 css-1gw4trp-StyledButton-SkipButton edwq9my0"
                                            onClick={[Function]}
                                            role="button"
                                            size="xsmall"
                                          >
                                            <ButtonLabel
                                              align="center"
                                              size="xsmall"
                                            >
                                              <Component
                                                align="center"
                                                className="css-cmi7y3-ButtonLabel edwq9my1"
                                                size="xsmall"
                                              >
                                                <span
                                                  className="css-cmi7y3-ButtonLabel edwq9my1"
                                                >
                                                  Skip task
                                                </span>
                                              </Component>
                                            </ButtonLabel>
                                          </button>
                                        </ForwardRef>
                                      </StyledButton>
                                    </Button>
                                  </SkipButton>
                                </div>
                              </Content>
                              <WithOrganizationMockWrapper
                                dismiss={[Function]}
                                hide={true}
                                onSkip={[Function]}
                                task={4}
                              >
                                <Confirmation
                                  dismiss={[Function]}
                                  hide={true}
                                  onSkip={[Function]}
                                  organization={
                                    Object {
                                      "access": Array [
                                        "org:read",
                                        "org:write",
                                        "org:admin",
                                        "org:integrations",
                                        "project:read",
                                        "project:write",
                                        "project:admin",
                                        "team:read",
                                        "team:write",
                                        "team:admin",
                                      ],
                                      "features": Array [],
                                      "id": "3",
                                      "name": "Organization Name",
                                      "onboardingTasks": Array [],
                                      "projects": Array [],
                                      "scrapeJavaScript": true,
                                      "slug": "org-slug",
                                      "status": Object {
                                        "id": "active",
                                        "name": "active",
                                      },
                                      "teams": Array [],
                                    }
                                  }
                                  task={4}
                                >
                                  <Container
                                    hide={true}
                                    onClick={[Function]}
                                  >
                                    <div
                                      className="css-1r2yi7q-Container e18z0fp40"
                                      onClick={[Function]}
                                    >
                                      <Header>
                                        <h4
                                          className="css-cwdjtc-Header e18z0fp41"
                                        >
                                          Want help?
                                        </h4>
                                      </Header>
                                      <div>
                                        <Button
                                          align="center"
                                          disabled={false}
                                          priority="link"
                                          to="/settings/org-slug/support/"
                                        >
                                          <StyledButton
                                            aria-disabled={false}
                                            aria-label="Go to Support"
                                            disabled={false}
                                            onClick={[Function]}
                                            priority="link"
                                            role="button"
                                            to="/settings/org-slug/support/"
                                          >
                                            <ForwardRef
                                              aria-disabled={false}
                                              aria-label="Go to Support"
                                              className="css-1ilrgbi-StyledButton edwq9my0"
                                              disabled={false}
                                              onClick={[Function]}
                                              priority="link"
                                              role="button"
                                              to="/settings/org-slug/support/"
                                            >
                                              <Link
                                                aria-disabled={false}
                                                aria-label="Go to Support"
                                                className="css-1ilrgbi-StyledButton edwq9my0"
                                                onClick={[Function]}
                                                onlyActiveOnIndex={false}
                                                role="button"
                                                style={Object {}}
                                                to="/settings/org-slug/support/"
                                              >
                                                <a
                                                  aria-disabled={false}
                                                  aria-label="Go to Support"
                                                  className="css-1ilrgbi-StyledButton edwq9my0"
                                                  onClick={[Function]}
                                                  role="button"
                                                  style={Object {}}
                                                >
                                                  <ButtonLabel
                                                    align="center"
                                                    priority="link"
                                                  >
                                                    <Component
                                                      align="center"
                                                      className="css-1igyjbb-ButtonLabel edwq9my1"
                                                      priority="link"
                                                    >
                                                      <span
                                                        className="css-1igyjbb-ButtonLabel edwq9my1"
                                                      >
                                                        Go to Support
                                                      </span>
                                                    </Component>
                                                  </ButtonLabel>
                                                </a>
                                              </Link>
                                            </ForwardRef>
                                          </StyledButton>
                                        </Button>
                                         
                                        · 
                                        <a
                                          onClick={[Function]}
                                        >
                                          Skip
                                        </a>
                                      </div>
                                    </div>
                                  </Container>
                                </Confirmation>
                              </WithOrganizationMockWrapper>
                            </li>
                          </Item>
                        </TodoItem>
                      </WithOrganizationMockWrapper>
                      <WithOrganizationMockWrapper
                        key="5"
                        onSkip={[Function]}
                        task={
                          Object {
                            "description": "Know who is being affected by crashes",
                            "detailedDescription": "Unlock features that let you drill down into the number of users affected by an issue
        and get a broader sense about the quality of your application.",
                            "display": true,
                            "featureLocation": "absolute",
                            "location": "https://docs.sentry.io/enriching-error-data/context/#capturing-the-user",
                            "prereq": Array [
                              1,
                              2,
                            ],
                            "skippable": true,
                            "task": 5,
                            "title": "Add user context",
                          }
                        }
                      >
                        <TodoItem
                          onSkip={[Function]}
                          organization={
                            Object {
                              "access": Array [
                                "org:read",
                                "org:write",
                                "org:admin",
                                "org:integrations",
                                "project:read",
                                "project:write",
                                "project:admin",
                                "team:read",
                                "team:write",
                                "team:admin",
                              ],
                              "features": Array [],
                              "id": "3",
                              "name": "Organization Name",
                              "onboardingTasks": Array [],
                              "projects": Array [],
                              "scrapeJavaScript": true,
                              "slug": "org-slug",
                              "status": Object {
                                "id": "active",
                                "name": "active",
                              },
                              "teams": Array [],
                            }
                          }
                          task={
                            Object {
                              "description": "Know who is being affected by crashes",
                              "detailedDescription": "Unlock features that let you drill down into the number of users affected by an issue
        and get a broader sense about the quality of your application.",
                              "display": true,
                              "featureLocation": "absolute",
                              "location": "https://docs.sentry.io/enriching-error-data/context/#capturing-the-user",
                              "prereq": Array [
                                1,
                                2,
                              ],
                              "skippable": true,
                              "task": 5,
                              "title": "Add user context",
                            }
                          }
                        >
                          <Item
                            onMouseOut={[Function]}
                            onMouseOver={[Function]}
                          >
                            <li
                              className="css-7hhgol-Item e1a4o5470"
                              onMouseOut={[Function]}
                              onMouseOver={[Function]}
                            >
                              <Content
                                blur={false}
                              >
                                <div
                                  className="css-9av8oo-Content e1a4o5471"
                                >
                                  <Checkbox>
                                    <div
                                      className="css-hygfta-Checkbox e1a4o5472"
                                    />
                                  </Checkbox>
                                  <StyledLink
                                    data-test-id={5}
                                    href="https://docs.sentry.io/enriching-error-data/context/#capturing-the-user"
                                    onClick={[Function]}
                                  >
                                    <a
                                      className="css-1scniln-StyledLink e1a4o5475"
                                      data-test-id={5}
                                      href="https://docs.sentry.io/enriching-error-data/context/#capturing-the-user"
                                      onClick={[Function]}
                                    >
                                      <ItemHeader>
                                        <h4
                                          className="css-13fewgq-ItemHeader e1a4o5476"
                                        >
                                          Add user context
                                        </h4>
                                      </ItemHeader>
                                    </a>
                                  </StyledLink>
                                  <Description>
                                    <p
                                      className="css-1l0q5ef-Description e1a4o5474"
                                    >
                                      Know who is being affected by crashes
                                    </p>
                                  </Description>
                                  <SkipButton
                                    align="center"
                                    disabled={false}
                                    hide={true}
                                    onClick={[Function]}
                                    size="xsmall"
                                  >
                                    <Button
                                      align="center"
                                      className="css-13i4fqu-SkipButton e1a4o5477"
                                      disabled={false}
                                      hide={true}
                                      onClick={[Function]}
                                      size="xsmall"
                                    >
                                      <StyledButton
                                        aria-disabled={false}
                                        aria-label="Skip task"
                                        className="css-13i4fqu-SkipButton e1a4o5477"
                                        disabled={false}
                                        hide={true}
                                        onClick={[Function]}
                                        role="button"
                                        size="xsmall"
                                      >
                                        <ForwardRef
                                          aria-disabled={false}
                                          aria-label="Skip task"
                                          className="e1a4o5477 css-1gw4trp-StyledButton-SkipButton edwq9my0"
                                          disabled={false}
                                          hide={true}
                                          onClick={[Function]}
                                          role="button"
                                          size="xsmall"
                                        >
                                          <button
                                            aria-disabled={false}
                                            aria-label="Skip task"
                                            className="e1a4o5477 css-1gw4trp-StyledButton-SkipButton edwq9my0"
                                            onClick={[Function]}
                                            role="button"
                                            size="xsmall"
                                          >
                                            <ButtonLabel
                                              align="center"
                                              size="xsmall"
                                            >
                                              <Component
                                                align="center"
                                                className="css-cmi7y3-ButtonLabel edwq9my1"
                                                size="xsmall"
                                              >
                                                <span
                                                  className="css-cmi7y3-ButtonLabel edwq9my1"
                                                >
                                                  Skip task
                                                </span>
                                              </Component>
                                            </ButtonLabel>
                                          </button>
                                        </ForwardRef>
                                      </StyledButton>
                                    </Button>
                                  </SkipButton>
                                </div>
                              </Content>
                              <WithOrganizationMockWrapper
                                dismiss={[Function]}
                                hide={true}
                                onSkip={[Function]}
                                task={5}
                              >
                                <Confirmation
                                  dismiss={[Function]}
                                  hide={true}
                                  onSkip={[Function]}
                                  organization={
                                    Object {
                                      "access": Array [
                                        "org:read",
                                        "org:write",
                                        "org:admin",
                                        "org:integrations",
                                        "project:read",
                                        "project:write",
                                        "project:admin",
                                        "team:read",
                                        "team:write",
                                        "team:admin",
                                      ],
                                      "features": Array [],
                                      "id": "3",
                                      "name": "Organization Name",
                                      "onboardingTasks": Array [],
                                      "projects": Array [],
                                      "scrapeJavaScript": true,
                                      "slug": "org-slug",
                                      "status": Object {
                                        "id": "active",
                                        "name": "active",
                                      },
                                      "teams": Array [],
                                    }
                                  }
                                  task={5}
                                >
                                  <Container
                                    hide={true}
                                    onClick={[Function]}
                                  >
                                    <div
                                      className="css-1r2yi7q-Container e18z0fp40"
                                      onClick={[Function]}
                                    >
                                      <Header>
                                        <h4
                                          className="css-cwdjtc-Header e18z0fp41"
                                        >
                                          Want help?
                                        </h4>
                                      </Header>
                                      <div>
                                        <Button
                                          align="center"
                                          disabled={false}
                                          priority="link"
                                          to="/settings/org-slug/support/"
                                        >
                                          <StyledButton
                                            aria-disabled={false}
                                            aria-label="Go to Support"
                                            disabled={false}
                                            onClick={[Function]}
                                            priority="link"
                                            role="button"
                                            to="/settings/org-slug/support/"
                                          >
                                            <ForwardRef
                                              aria-disabled={false}
                                              aria-label="Go to Support"
                                              className="css-1ilrgbi-StyledButton edwq9my0"
                                              disabled={false}
                                              onClick={[Function]}
                                              priority="link"
                                              role="button"
                                              to="/settings/org-slug/support/"
                                            >
                                              <Link
                                                aria-disabled={false}
                                                aria-label="Go to Support"
                                                className="css-1ilrgbi-StyledButton edwq9my0"
                                                onClick={[Function]}
                                                onlyActiveOnIndex={false}
                                                role="button"
                                                style={Object {}}
                                                to="/settings/org-slug/support/"
                                              >
                                                <a
                                                  aria-disabled={false}
                                                  aria-label="Go to Support"
                                                  className="css-1ilrgbi-StyledButton edwq9my0"
                                                  onClick={[Function]}
                                                  role="button"
                                                  style={Object {}}
                                                >
                                                  <ButtonLabel
                                                    align="center"
                                                    priority="link"
                                                  >
                                                    <Component
                                                      align="center"
                                                      className="css-1igyjbb-ButtonLabel edwq9my1"
                                                      priority="link"
                                                    >
                                                      <span
                                                        className="css-1igyjbb-ButtonLabel edwq9my1"
                                                      >
                                                        Go to Support
                                                      </span>
                                                    </Component>
                                                  </ButtonLabel>
                                                </a>
                                              </Link>
                                            </ForwardRef>
                                          </StyledButton>
                                        </Button>
                                         
                                        · 
                                        <a
                                          onClick={[Function]}
                                        >
                                          Skip
                                        </a>
                                      </div>
                                    </div>
                                  </Container>
                                </Confirmation>
                              </WithOrganizationMockWrapper>
                            </li>
                          </Item>
                        </TodoItem>
                      </WithOrganizationMockWrapper>
                      <WithOrganizationMockWrapper
                        key="6"
                        onSkip={[Function]}
                        task={
                          Object {
                            "description": "See which releases cause errors",
                            "detailedDescription": "Set up releases and associate commits to gain additional context when determining the
        cause of an issue and unlock the ability to resolve issues via commit message.",
                            "display": true,
                            "featureLocation": "project",
                            "location": "settings/release-tracking/",
                            "prereq": Array [
                              1,
                              2,
                            ],
                            "skippable": true,
                            "task": 6,
                            "title": "Set up release tracking",
                          }
                        }
                      >
                        <TodoItem
                          onSkip={[Function]}
                          organization={
                            Object {
                              "access": Array [
                                "org:read",
                                "org:write",
                                "org:admin",
                                "org:integrations",
                                "project:read",
                                "project:write",
                                "project:admin",
                                "team:read",
                                "team:write",
                                "team:admin",
                              ],
                              "features": Array [],
                              "id": "3",
                              "name": "Organization Name",
                              "onboardingTasks": Array [],
                              "projects": Array [],
                              "scrapeJavaScript": true,
                              "slug": "org-slug",
                              "status": Object {
                                "id": "active",
                                "name": "active",
                              },
                              "teams": Array [],
                            }
                          }
                          task={
                            Object {
                              "description": "See which releases cause errors",
                              "detailedDescription": "Set up releases and associate commits to gain additional context when determining the
        cause of an issue and unlock the ability to resolve issues via commit message.",
                              "display": true,
                              "featureLocation": "project",
                              "location": "settings/release-tracking/",
                              "prereq": Array [
                                1,
                                2,
                              ],
                              "skippable": true,
                              "task": 6,
                              "title": "Set up release tracking",
                            }
                          }
                        >
                          <Item
                            onMouseOut={[Function]}
                            onMouseOver={[Function]}
                          >
                            <li
                              className="css-7hhgol-Item e1a4o5470"
                              onMouseOut={[Function]}
                              onMouseOver={[Function]}
                            >
                              <Content
                                blur={false}
                              >
                                <div
                                  className="css-9av8oo-Content e1a4o5471"
                                >
                                  <Checkbox>
                                    <div
                                      className="css-hygfta-Checkbox e1a4o5472"
                                    />
                                  </Checkbox>
                                  <StyledLink
                                    data-test-id={6}
                                    href="/organizations/org-slug/projects/choose/?onboarding=1&task=6"
                                    onClick={[Function]}
                                  >
                                    <a
                                      className="css-1scniln-StyledLink e1a4o5475"
                                      data-test-id={6}
                                      href="/organizations/org-slug/projects/choose/?onboarding=1&task=6"
                                      onClick={[Function]}
                                    >
                                      <ItemHeader>
                                        <h4
                                          className="css-13fewgq-ItemHeader e1a4o5476"
                                        >
                                          Set up release tracking
                                        </h4>
                                      </ItemHeader>
                                    </a>
                                  </StyledLink>
                                  <Description>
                                    <p
                                      className="css-1l0q5ef-Description e1a4o5474"
                                    >
                                      See which releases cause errors
                                    </p>
                                  </Description>
                                  <SkipButton
                                    align="center"
                                    disabled={false}
                                    hide={true}
                                    onClick={[Function]}
                                    size="xsmall"
                                  >
                                    <Button
                                      align="center"
                                      className="css-13i4fqu-SkipButton e1a4o5477"
                                      disabled={false}
                                      hide={true}
                                      onClick={[Function]}
                                      size="xsmall"
                                    >
                                      <StyledButton
                                        aria-disabled={false}
                                        aria-label="Skip task"
                                        className="css-13i4fqu-SkipButton e1a4o5477"
                                        disabled={false}
                                        hide={true}
                                        onClick={[Function]}
                                        role="button"
                                        size="xsmall"
                                      >
                                        <ForwardRef
                                          aria-disabled={false}
                                          aria-label="Skip task"
                                          className="e1a4o5477 css-1gw4trp-StyledButton-SkipButton edwq9my0"
                                          disabled={false}
                                          hide={true}
                                          onClick={[Function]}
                                          role="button"
                                          size="xsmall"
                                        >
                                          <button
                                            aria-disabled={false}
                                            aria-label="Skip task"
                                            className="e1a4o5477 css-1gw4trp-StyledButton-SkipButton edwq9my0"
                                            onClick={[Function]}
                                            role="button"
                                            size="xsmall"
                                          >
                                            <ButtonLabel
                                              align="center"
                                              size="xsmall"
                                            >
                                              <Component
                                                align="center"
                                                className="css-cmi7y3-ButtonLabel edwq9my1"
                                                size="xsmall"
                                              >
                                                <span
                                                  className="css-cmi7y3-ButtonLabel edwq9my1"
                                                >
                                                  Skip task
                                                </span>
                                              </Component>
                                            </ButtonLabel>
                                          </button>
                                        </ForwardRef>
                                      </StyledButton>
                                    </Button>
                                  </SkipButton>
                                </div>
                              </Content>
                              <WithOrganizationMockWrapper
                                dismiss={[Function]}
                                hide={true}
                                onSkip={[Function]}
                                task={6}
                              >
                                <Confirmation
                                  dismiss={[Function]}
                                  hide={true}
                                  onSkip={[Function]}
                                  organization={
                                    Object {
                                      "access": Array [
                                        "org:read",
                                        "org:write",
                                        "org:admin",
                                        "org:integrations",
                                        "project:read",
                                        "project:write",
                                        "project:admin",
                                        "team:read",
                                        "team:write",
                                        "team:admin",
                                      ],
                                      "features": Array [],
                                      "id": "3",
                                      "name": "Organization Name",
                                      "onboardingTasks": Array [],
                                      "projects": Array [],
                                      "scrapeJavaScript": true,
                                      "slug": "org-slug",
                                      "status": Object {
                                        "id": "active",
                                        "name": "active",
                                      },
                                      "teams": Array [],
                                    }
                                  }
                                  task={6}
                                >
                                  <Container
                                    hide={true}
                                    onClick={[Function]}
                                  >
                                    <div
                                      className="css-1r2yi7q-Container e18z0fp40"
                                      onClick={[Function]}
                                    >
                                      <Header>
                                        <h4
                                          className="css-cwdjtc-Header e18z0fp41"
                                        >
                                          Want help?
                                        </h4>
                                      </Header>
                                      <div>
                                        <Button
                                          align="center"
                                          disabled={false}
                                          priority="link"
                                          to="/settings/org-slug/support/"
                                        >
                                          <StyledButton
                                            aria-disabled={false}
                                            aria-label="Go to Support"
                                            disabled={false}
                                            onClick={[Function]}
                                            priority="link"
                                            role="button"
                                            to="/settings/org-slug/support/"
                                          >
                                            <ForwardRef
                                              aria-disabled={false}
                                              aria-label="Go to Support"
                                              className="css-1ilrgbi-StyledButton edwq9my0"
                                              disabled={false}
                                              onClick={[Function]}
                                              priority="link"
                                              role="button"
                                              to="/settings/org-slug/support/"
                                            >
                                              <Link
                                                aria-disabled={false}
                                                aria-label="Go to Support"
                                                className="css-1ilrgbi-StyledButton edwq9my0"
                                                onClick={[Function]}
                                                onlyActiveOnIndex={false}
                                                role="button"
                                                style={Object {}}
                                                to="/settings/org-slug/support/"
                                              >
                                                <a
                                                  aria-disabled={false}
                                                  aria-label="Go to Support"
                                                  className="css-1ilrgbi-StyledButton edwq9my0"
                                                  onClick={[Function]}
                                                  role="button"
                                                  style={Object {}}
                                                >
                                                  <ButtonLabel
                                                    align="center"
                                                    priority="link"
                                                  >
                                                    <Component
                                                      align="center"
                                                      className="css-1igyjbb-ButtonLabel edwq9my1"
                                                      priority="link"
                                                    >
                                                      <span
                                                        className="css-1igyjbb-ButtonLabel edwq9my1"
                                                      >
                                                        Go to Support
                                                      </span>
                                                    </Component>
                                                  </ButtonLabel>
                                                </a>
                                              </Link>
                                            </ForwardRef>
                                          </StyledButton>
                                        </Button>
                                         
                                        · 
                                        <a
                                          onClick={[Function]}
                                        >
                                          Skip
                                        </a>
                                      </div>
                                    </div>
                                  </Container>
                                </Confirmation>
                              </WithOrganizationMockWrapper>
                            </li>
                          </Item>
                        </TodoItem>
                      </WithOrganizationMockWrapper>
                    </ul>
                  </StyledTodoList>
                </TodoList>
              </WithOrganizationMockWrapper>
            </withApi(WithOrganizationMockWrapper)>
          </div>
        </SidebarPanelBody>
      </div>
    </Component>
  </StyledSidebarPanel>
</SidebarPanel>
`;

exports[`Sidebar renders without org and router 1`] = `
<OrgAndUserMenu
  isStyled={true}
  onClick={[Function]}
  onMouseEnter={[Function]}
  onMouseLeave={[Function]}
  org={null}
>
  <div
    className="css-yvb5my-OrgAndUserMenu-SidebarDropdownMenu e1fowdfw9"
    onClick={[Function]}
    onMouseEnter={[Function]}
    onMouseLeave={[Function]}
  >
    <UserSummary
      to="/settings/account/details/"
    >
      <Link
<<<<<<< HEAD
        className="css-1x4lcee-UserSummary e1fowdfw1"
        to="/settings/account/details/"
      >
        <Link
          className="css-1x4lcee-UserSummary e1fowdfw1"
=======
        className="css-j625pk-UserSummary e1fowdfw1"
        to="/settings/account/details/"
      >
        <Link
          className="css-j625pk-UserSummary e1fowdfw1"
>>>>>>> 1013aad4
          onlyActiveOnIndex={false}
          style={Object {}}
          to="/settings/account/details/"
        >
          <a
<<<<<<< HEAD
            className="css-1x4lcee-UserSummary e1fowdfw1"
=======
            className="css-j625pk-UserSummary e1fowdfw1"
>>>>>>> 1013aad4
            onClick={[Function]}
            style={Object {}}
          >
            <UserBadgeNoOverflow
              avatarSize={32}
              user={
                Object {
                  "email": "foo@example.com",
                  "flags": Object {
                    "newsletter_consent_prompt": false,
                  },
                  "hasPasswordAuth": true,
                  "id": "1",
                  "isAuthenticated": true,
                  "name": "Foo Bar",
                  "options": Object {
                    "timezone": "UTC",
                  },
                  "permissions": Set {},
                  "username": "foo@example.com",
                }
              }
            >
              <IdBadge
                avatarSize={32}
                className="css-1b4dtj5-UserBadgeNoOverflow e1fowdfw2"
                user={
                  Object {
                    "email": "foo@example.com",
                    "flags": Object {
                      "newsletter_consent_prompt": false,
                    },
                    "hasPasswordAuth": true,
                    "id": "1",
                    "isAuthenticated": true,
                    "name": "Foo Bar",
                    "options": Object {
                      "timezone": "UTC",
                    },
                    "permissions": Set {},
                    "username": "foo@example.com",
                  }
                }
              >
                <InlineErrorBoundary
                  mini={true}
                >
                  <ErrorBoundary
                    className="css-1wuy21l-InlineErrorBoundary e83vi020"
                    mini={true}
                  >
                    <UserBadge
                      avatarSize={32}
                      className="css-1b4dtj5-UserBadgeNoOverflow e1fowdfw2"
                      hideEmail={false}
                      useLink={true}
                      user={
                        Object {
                          "email": "foo@example.com",
                          "flags": Object {
                            "newsletter_consent_prompt": false,
                          },
                          "hasPasswordAuth": true,
                          "id": "1",
                          "isAuthenticated": true,
                          "name": "Foo Bar",
                          "options": Object {
                            "timezone": "UTC",
                          },
                          "permissions": Set {},
                          "username": "foo@example.com",
                        }
                      }
                    >
                      <StyledUserBadge
                        className="css-1b4dtj5-UserBadgeNoOverflow e1fowdfw2"
                      >
                        <div
                          className="e1fowdfw2 css-qu415y-StyledUserBadge-UserBadgeNoOverflow ev46mzr0"
                        >
                          <StyledAvatar
                            size={32}
                            user={
                              Object {
                                "email": "foo@example.com",
                                "flags": Object {
                                  "newsletter_consent_prompt": false,
                                },
                                "hasPasswordAuth": true,
                                "id": "1",
                                "isAuthenticated": true,
                                "name": "Foo Bar",
                                "options": Object {
                                  "timezone": "UTC",
                                },
                                "permissions": Set {},
                                "username": "foo@example.com",
                              }
                            }
                          >
                            <Component
                              className="css-593o0g-StyledAvatar ev46mzr4"
                              size={32}
                              user={
                                Object {
                                  "email": "foo@example.com",
                                  "flags": Object {
                                    "newsletter_consent_prompt": false,
                                  },
                                  "hasPasswordAuth": true,
                                  "id": "1",
                                  "isAuthenticated": true,
                                  "name": "Foo Bar",
                                  "options": Object {
                                    "timezone": "UTC",
                                  },
                                  "permissions": Set {},
                                  "username": "foo@example.com",
                                }
                              }
                            >
                              <UserAvatar
                                className="css-593o0g-StyledAvatar ev46mzr4"
                                gravatar={false}
                                size={32}
                                user={
                                  Object {
                                    "email": "foo@example.com",
                                    "flags": Object {
                                      "newsletter_consent_prompt": false,
                                    },
                                    "hasPasswordAuth": true,
                                    "id": "1",
                                    "isAuthenticated": true,
                                    "name": "Foo Bar",
                                    "options": Object {
                                      "timezone": "UTC",
                                    },
                                    "permissions": Set {},
                                    "username": "foo@example.com",
                                  }
                                }
                              >
                                <BaseAvatar
                                  className="css-593o0g-StyledAvatar ev46mzr4"
                                  gravatarId="foo@example.com"
                                  hasTooltip={false}
                                  letterId="foo@example.com"
                                  round={true}
                                  size={32}
                                  style={Object {}}
                                  title="Foo Bar"
                                  tooltip="Foo Bar (foo@example.com)"
                                  type="letter_avatar"
                                  uploadId=""
                                  uploadPath="avatar"
                                >
                                  <Tooltip
                                    containerDisplayMode="inline-block"
                                    disabled={true}
                                    position="top"
                                    title="Foo Bar (foo@example.com)"
                                  >
                                    <StyledBaseAvatar
                                      className="avatar css-593o0g-StyledAvatar ev46mzr4"
                                      loaded={true}
                                      round={true}
                                      style={
                                        Object {
                                          "height": "32px",
                                          "width": "32px",
                                        }
                                      }
                                    >
                                      <span
                                        className="avatar ev46mzr4 css-13sepyg-StyledBaseAvatar-StyledAvatar e147uwb0"
                                        style={
                                          Object {
                                            "height": "32px",
                                            "width": "32px",
                                          }
                                        }
                                      >
                                        <LetterAvatar
                                          displayName="Foo Bar"
                                          identifier="foo@example.com"
                                          round={true}
                                        >
                                          <Component
                                            className="css-1oxr9oh-LetterAvatar e12lgfev0"
                                            displayName="Foo Bar"
                                            identifier="foo@example.com"
                                            round={true}
                                          >
                                            <svg
                                              className="css-1oxr9oh-LetterAvatar e12lgfev0"
                                              viewBox="0 0 120 120"
                                            >
                                              <rect
                                                fill="#315cac"
                                                height="120"
                                                rx="15"
                                                ry="15"
                                                width="120"
                                                x="0"
                                                y="0"
                                              />
                                              <text
                                                fill="#FFFFFF"
                                                fontSize="65"
                                                style={
                                                  Object {
                                                    "dominantBaseline": "central",
                                                  }
                                                }
                                                textAnchor="middle"
                                                x="50%"
                                                y="50%"
                                              >
                                                FB
                                              </text>
                                            </svg>
                                          </Component>
                                        </LetterAvatar>
                                      </span>
                                    </StyledBaseAvatar>
                                  </Tooltip>
                                </BaseAvatar>
                              </UserAvatar>
                            </Component>
                          </StyledAvatar>
                          <StyledNameAndEmail>
                            <div
                              className="css-14b4oxh-StyledNameAndEmail ev46mzr1"
                            >
                              <StyledName
                                hideEmail={false}
                              >
                                <Component
                                  className="css-19h2nhd-StyledName ev46mzr3"
                                  hideEmail={false}
                                >
                                  <span
                                    className="css-19h2nhd-StyledName ev46mzr3"
                                  >
                                    Foo Bar
                                  </span>
                                </Component>
                              </StyledName>
                              <StyledEmail>
                                <div
                                  className="css-zdh78r-StyledEmail ev46mzr2"
                                >
                                  foo@example.com
                                </div>
                              </StyledEmail>
                            </div>
                          </StyledNameAndEmail>
                        </div>
                      </StyledUserBadge>
                    </UserBadge>
                  </ErrorBoundary>
                </InlineErrorBoundary>
              </IdBadge>
            </UserBadgeNoOverflow>
          </a>
        </Link>
      </Link>
    </UserSummary>
    <div>
      <SidebarMenuItem
        to="/settings/account/"
      >
        <MenuItemLink
          to="/settings/account/"
        >
          <Component
<<<<<<< HEAD
            className="css-1ofty7m-MenuItemLink e1ru2gxu1"
            to="/settings/account/"
          >
            <Link
              className="css-1ofty7m-MenuItemLink e1ru2gxu1"
              to="/settings/account/"
            >
              <Link
                className="css-1ofty7m-MenuItemLink e1ru2gxu1"
=======
            className="css-3v825n-MenuItemLink e1ru2gxu1"
            to="/settings/account/"
          >
            <Link
              className="css-3v825n-MenuItemLink e1ru2gxu1"
              to="/settings/account/"
            >
              <Link
                className="css-3v825n-MenuItemLink e1ru2gxu1"
>>>>>>> 1013aad4
                onlyActiveOnIndex={false}
                style={Object {}}
                to="/settings/account/"
              >
                <a
<<<<<<< HEAD
                  className="css-1ofty7m-MenuItemLink e1ru2gxu1"
=======
                  className="css-3v825n-MenuItemLink e1ru2gxu1"
>>>>>>> 1013aad4
                  onClick={[Function]}
                  style={Object {}}
                >
                  <MenuItemLabel
                    hasMenu={false}
                  >
                    <span
                      className="css-1ug1il4-MenuItemLabel-MenuItemLabel e1ru2gxu0"
                    >
                      User settings
                    </span>
                  </MenuItemLabel>
                </a>
              </Link>
            </Link>
          </Component>
        </MenuItemLink>
      </SidebarMenuItem>
      <SidebarMenuItem
        to="/settings/account/api/"
      >
        <MenuItemLink
          to="/settings/account/api/"
        >
          <Component
<<<<<<< HEAD
            className="css-1ofty7m-MenuItemLink e1ru2gxu1"
            to="/settings/account/api/"
          >
            <Link
              className="css-1ofty7m-MenuItemLink e1ru2gxu1"
              to="/settings/account/api/"
            >
              <Link
                className="css-1ofty7m-MenuItemLink e1ru2gxu1"
=======
            className="css-3v825n-MenuItemLink e1ru2gxu1"
            to="/settings/account/api/"
          >
            <Link
              className="css-3v825n-MenuItemLink e1ru2gxu1"
              to="/settings/account/api/"
            >
              <Link
                className="css-3v825n-MenuItemLink e1ru2gxu1"
>>>>>>> 1013aad4
                onlyActiveOnIndex={false}
                style={Object {}}
                to="/settings/account/api/"
              >
                <a
<<<<<<< HEAD
                  className="css-1ofty7m-MenuItemLink e1ru2gxu1"
=======
                  className="css-3v825n-MenuItemLink e1ru2gxu1"
>>>>>>> 1013aad4
                  onClick={[Function]}
                  style={Object {}}
                >
                  <MenuItemLabel
                    hasMenu={false}
                  >
                    <span
                      className="css-1ug1il4-MenuItemLabel-MenuItemLabel e1ru2gxu0"
                    >
                      API keys
                    </span>
                  </MenuItemLabel>
                </a>
              </Link>
            </Link>
          </Component>
        </MenuItemLink>
      </SidebarMenuItem>
      <SidebarMenuItem
        data-test-id="sidebarSignout"
        onClick={[Function]}
      >
        <MenuItemLink
          data-test-id="sidebarSignout"
          onClick={[Function]}
        >
          <Component
<<<<<<< HEAD
            className="css-wwghpc-MenuItemLink e1ru2gxu1"
=======
            className="css-1a5th4k-MenuItemLink e1ru2gxu1"
>>>>>>> 1013aad4
            data-test-id="sidebarSignout"
            onClick={[Function]}
          >
            <div
<<<<<<< HEAD
              className="css-wwghpc-MenuItemLink e1ru2gxu1"
=======
              className="css-1a5th4k-MenuItemLink e1ru2gxu1"
>>>>>>> 1013aad4
              data-test-id="sidebarSignout"
              onClick={[Function]}
              tabIndex="0"
            >
              <MenuItemLabel
                hasMenu={true}
              >
                <span
                  className="css-uvye8q-MenuItemLabel-MenuItemLabel e1ru2gxu0"
                >
                  Sign out
                </span>
              </MenuItemLabel>
            </div>
          </Component>
        </MenuItemLink>
      </SidebarMenuItem>
    </div>
  </div>
</OrgAndUserMenu>
`;<|MERGE_RESOLUTION|>--- conflicted
+++ resolved
@@ -39,11 +39,7 @@
         to="/organizations/new/"
       >
         <Component
-<<<<<<< HEAD
-          className="css-1ofty7m-MenuItemLink e1ru2gxu1"
-=======
           className="css-3v825n-MenuItemLink e1ru2gxu1"
->>>>>>> 1013aad4
           data-test-id="sidebar-create-org"
           style={
             Object {
@@ -53,11 +49,7 @@
           to="/organizations/new/"
         >
           <Link
-<<<<<<< HEAD
-            className="css-1ofty7m-MenuItemLink e1ru2gxu1"
-=======
             className="css-3v825n-MenuItemLink e1ru2gxu1"
->>>>>>> 1013aad4
             data-test-id="sidebar-create-org"
             style={
               Object {
@@ -67,11 +59,7 @@
             to="/organizations/new/"
           >
             <Link
-<<<<<<< HEAD
-              className="css-1ofty7m-MenuItemLink e1ru2gxu1"
-=======
               className="css-3v825n-MenuItemLink e1ru2gxu1"
->>>>>>> 1013aad4
               data-test-id="sidebar-create-org"
               onlyActiveOnIndex={false}
               style={
@@ -82,11 +70,7 @@
               to="/organizations/new/"
             >
               <a
-<<<<<<< HEAD
-                className="css-1ofty7m-MenuItemLink e1ru2gxu1"
-=======
                 className="css-3v825n-MenuItemLink e1ru2gxu1"
->>>>>>> 1013aad4
                 data-test-id="sidebar-create-org"
                 onClick={[Function]}
                 style={
@@ -215,22 +199,9 @@
     >
       <OrgSummary>
         <div
-<<<<<<< HEAD
-          className="css-epf2t7-OrgSummary e1dvf3yd0"
-        >
-          <EmotionCssPropInternal
-            __EMOTION_TYPE_PLEASE_DO_NOT_USE__={[Function]}
-            css={
-              Object {
-                "name": "sev7b4-SidebarOrgSummary",
-                "styles": "flex-shrink:0;;label:SidebarOrgSummary;",
-              }
-            }
-=======
           className="css-epf2t7-OrgSummary e1h7qc9l0"
         >
           <OrganizationAvatar
->>>>>>> 1013aad4
             organization={
               Object {
                 "access": Array [
@@ -261,69 +232,23 @@
             }
             size={36}
           >
-<<<<<<< HEAD
-            <OrganizationAvatar
-              className="css-sev7b4-SidebarOrgSummary"
-              organization={
-                Object {
-                  "access": Array [
-                    "org:read",
-                    "org:write",
-                    "org:admin",
-                    "org:integrations",
-                    "project:read",
-                    "project:write",
-                    "project:admin",
-                    "team:read",
-                    "team:write",
-                    "team:admin",
-                  ],
-                  "features": Array [],
-                  "id": "3",
-                  "name": "Organization Name",
-                  "onboardingTasks": Array [],
-                  "projects": Array [],
-                  "scrapeJavaScript": true,
-                  "slug": "org-slug",
-                  "status": Object {
-                    "id": "active",
-                    "name": "active",
-                  },
-                  "teams": Array [],
-                }
-              }
-=======
             <BaseAvatar
               hasTooltip={false}
               letterId="org-slug"
               round={false}
->>>>>>> 1013aad4
               size={36}
+              style={Object {}}
+              title="org slug"
+              tooltip="org-slug"
+              type="letter_avatar"
+              uploadPath="organization-avatar"
             >
-              <BaseAvatar
-                className="css-sev7b4-SidebarOrgSummary"
-                hasTooltip={false}
-                letterId="org-slug"
-                round={false}
-                size={36}
-                style={Object {}}
-                title="org slug"
-                tooltip="org-slug"
-                type="letter_avatar"
-                uploadPath="organization-avatar"
+              <Tooltip
+                containerDisplayMode="inline-block"
+                disabled={true}
+                position="top"
+                title="org-slug"
               >
-<<<<<<< HEAD
-                <Tooltip
-                  containerDisplayMode="inline-block"
-                  disabled={true}
-                  position="top"
-                  title="org-slug"
-                >
-                  <StyledBaseAvatar
-                    className="avatar css-sev7b4-SidebarOrgSummary"
-                    loaded={true}
-                    round={false}
-=======
                 <StyledBaseAvatar
                   className="avatar"
                   loaded={true}
@@ -337,7 +262,6 @@
                 >
                   <span
                     className="avatar css-wr6j9i-StyledBaseAvatar e147uwb0"
->>>>>>> 1013aad4
                     style={
                       Object {
                         "height": "36px",
@@ -345,88 +269,59 @@
                       }
                     }
                   >
-                    <span
-                      className="avatar css-1cov5tn-StyledBaseAvatar-SidebarOrgSummary e147uwb0"
-                      style={
-                        Object {
-                          "height": "36px",
-                          "width": "36px",
-                        }
-                      }
+                    <LetterAvatar
+                      displayName="org slug"
+                      identifier="org-slug"
+                      round={false}
                     >
-<<<<<<< HEAD
-                      <LetterAvatar
-=======
                       <Component
                         className="css-1ei2ksv-LetterAvatar e12lgfev0"
->>>>>>> 1013aad4
                         displayName="org slug"
                         identifier="org-slug"
                         round={false}
                       >
-<<<<<<< HEAD
-                        <Component
-                          className="css-1ei2ksv-LetterAvatar e12lgfev0"
-                          displayName="org slug"
-                          identifier="org-slug"
-                          round={false}
-=======
                         <svg
                           className="css-1ei2ksv-LetterAvatar e12lgfev0"
                           viewBox="0 0 120 120"
->>>>>>> 1013aad4
                         >
-                          <svg
-                            className="css-1ei2ksv-LetterAvatar e12lgfev0"
-                            viewBox="0 0 120 120"
+                          <rect
+                            fill="#4674ca"
+                            height="120"
+                            rx="15"
+                            ry="15"
+                            width="120"
+                            x="0"
+                            y="0"
+                          />
+                          <text
+                            fill="#FFFFFF"
+                            fontSize="65"
+                            style={
+                              Object {
+                                "dominantBaseline": "central",
+                              }
+                            }
+                            textAnchor="middle"
+                            x="50%"
+                            y="50%"
                           >
-                            <rect
-                              fill="#4674ca"
-                              height="120"
-                              rx="15"
-                              ry="15"
-                              width="120"
-                              x="0"
-                              y="0"
-                            />
-                            <text
-                              fill="#FFFFFF"
-                              fontSize="65"
-                              style={
-                                Object {
-                                  "dominantBaseline": "central",
-                                }
-                              }
-                              textAnchor="middle"
-                              x="50%"
-                              y="50%"
-                            >
-                              OS
-                            </text>
-                          </svg>
-                        </Component>
-                      </LetterAvatar>
-                    </span>
-                  </StyledBaseAvatar>
-                </Tooltip>
-              </BaseAvatar>
-            </OrganizationAvatar>
-          </EmotionCssPropInternal>
+                            OS
+                          </text>
+                        </svg>
+                      </Component>
+                    </LetterAvatar>
+                  </span>
+                </StyledBaseAvatar>
+              </Tooltip>
+            </BaseAvatar>
+          </OrganizationAvatar>
           <Details>
             <div
-<<<<<<< HEAD
-              className="css-18lie9u-Details e1dvf3yd3"
-            >
-              <SummaryOrgName>
-                <div
-                  className="css-1o68u16-SummaryOrgName e1dvf3yd1"
-=======
               className="css-18lie9u-Details e1h7qc9l3"
             >
               <SummaryOrgName>
                 <div
                   className="css-1o68u16-SummaryOrgName e1h7qc9l1"
->>>>>>> 1013aad4
                 >
                   Organization Name
                 </div>
@@ -443,17 +338,6 @@
         to="/settings/org-slug/"
       >
         <Component
-<<<<<<< HEAD
-          className="css-1ofty7m-MenuItemLink e1ru2gxu1"
-          to="/settings/org-slug/"
-        >
-          <Link
-            className="css-1ofty7m-MenuItemLink e1ru2gxu1"
-            to="/settings/org-slug/"
-          >
-            <Link
-              className="css-1ofty7m-MenuItemLink e1ru2gxu1"
-=======
           className="css-3v825n-MenuItemLink e1ru2gxu1"
           to="/settings/org-slug/"
         >
@@ -463,17 +347,12 @@
           >
             <Link
               className="css-3v825n-MenuItemLink e1ru2gxu1"
->>>>>>> 1013aad4
               onlyActiveOnIndex={false}
               style={Object {}}
               to="/settings/org-slug/"
             >
               <a
-<<<<<<< HEAD
-                className="css-1ofty7m-MenuItemLink e1ru2gxu1"
-=======
                 className="css-3v825n-MenuItemLink e1ru2gxu1"
->>>>>>> 1013aad4
                 onClick={[Function]}
                 style={Object {}}
               >
@@ -499,17 +378,6 @@
         to="/settings/org-slug/teams/"
       >
         <Component
-<<<<<<< HEAD
-          className="css-1ofty7m-MenuItemLink e1ru2gxu1"
-          to="/settings/org-slug/teams/"
-        >
-          <Link
-            className="css-1ofty7m-MenuItemLink e1ru2gxu1"
-            to="/settings/org-slug/teams/"
-          >
-            <Link
-              className="css-1ofty7m-MenuItemLink e1ru2gxu1"
-=======
           className="css-3v825n-MenuItemLink e1ru2gxu1"
           to="/settings/org-slug/teams/"
         >
@@ -519,17 +387,12 @@
           >
             <Link
               className="css-3v825n-MenuItemLink e1ru2gxu1"
->>>>>>> 1013aad4
               onlyActiveOnIndex={false}
               style={Object {}}
               to="/settings/org-slug/teams/"
             >
               <a
-<<<<<<< HEAD
-                className="css-1ofty7m-MenuItemLink e1ru2gxu1"
-=======
                 className="css-3v825n-MenuItemLink e1ru2gxu1"
->>>>>>> 1013aad4
                 onClick={[Function]}
                 style={Object {}}
               >
@@ -584,17 +447,10 @@
     <SidebarMenuItem>
       <MenuItemLink>
         <Component
-<<<<<<< HEAD
-          className="css-wwghpc-MenuItemLink e1ru2gxu1"
-        >
-          <div
-            className="css-wwghpc-MenuItemLink e1ru2gxu1"
-=======
           className="css-1a5th4k-MenuItemLink e1ru2gxu1"
         >
           <div
             className="css-1a5th4k-MenuItemLink e1ru2gxu1"
->>>>>>> 1013aad4
             tabIndex="0"
           >
             <MenuItemLabel
@@ -672,29 +528,17 @@
       to="/settings/account/details/"
     >
       <Link
-<<<<<<< HEAD
-        className="css-1x4lcee-UserSummary e1fowdfw1"
-        to="/settings/account/details/"
-      >
-        <Link
-          className="css-1x4lcee-UserSummary e1fowdfw1"
-=======
         className="css-j625pk-UserSummary e1fowdfw1"
         to="/settings/account/details/"
       >
         <Link
           className="css-j625pk-UserSummary e1fowdfw1"
->>>>>>> 1013aad4
           onlyActiveOnIndex={false}
           style={Object {}}
           to="/settings/account/details/"
         >
           <a
-<<<<<<< HEAD
-            className="css-1x4lcee-UserSummary e1fowdfw1"
-=======
             className="css-j625pk-UserSummary e1fowdfw1"
->>>>>>> 1013aad4
             onClick={[Function]}
             style={Object {}}
           >
@@ -972,17 +816,6 @@
           to="/settings/account/"
         >
           <Component
-<<<<<<< HEAD
-            className="css-1ofty7m-MenuItemLink e1ru2gxu1"
-            to="/settings/account/"
-          >
-            <Link
-              className="css-1ofty7m-MenuItemLink e1ru2gxu1"
-              to="/settings/account/"
-            >
-              <Link
-                className="css-1ofty7m-MenuItemLink e1ru2gxu1"
-=======
             className="css-3v825n-MenuItemLink e1ru2gxu1"
             to="/settings/account/"
           >
@@ -992,17 +825,12 @@
             >
               <Link
                 className="css-3v825n-MenuItemLink e1ru2gxu1"
->>>>>>> 1013aad4
                 onlyActiveOnIndex={false}
                 style={Object {}}
                 to="/settings/account/"
               >
                 <a
-<<<<<<< HEAD
-                  className="css-1ofty7m-MenuItemLink e1ru2gxu1"
-=======
                   className="css-3v825n-MenuItemLink e1ru2gxu1"
->>>>>>> 1013aad4
                   onClick={[Function]}
                   style={Object {}}
                 >
@@ -1028,17 +856,6 @@
           to="/settings/account/api/"
         >
           <Component
-<<<<<<< HEAD
-            className="css-1ofty7m-MenuItemLink e1ru2gxu1"
-            to="/settings/account/api/"
-          >
-            <Link
-              className="css-1ofty7m-MenuItemLink e1ru2gxu1"
-              to="/settings/account/api/"
-            >
-              <Link
-                className="css-1ofty7m-MenuItemLink e1ru2gxu1"
-=======
             className="css-3v825n-MenuItemLink e1ru2gxu1"
             to="/settings/account/api/"
           >
@@ -1048,17 +865,12 @@
             >
               <Link
                 className="css-3v825n-MenuItemLink e1ru2gxu1"
->>>>>>> 1013aad4
                 onlyActiveOnIndex={false}
                 style={Object {}}
                 to="/settings/account/api/"
               >
                 <a
-<<<<<<< HEAD
-                  className="css-1ofty7m-MenuItemLink e1ru2gxu1"
-=======
                   className="css-3v825n-MenuItemLink e1ru2gxu1"
->>>>>>> 1013aad4
                   onClick={[Function]}
                   style={Object {}}
                 >
@@ -1086,20 +898,12 @@
           onClick={[Function]}
         >
           <Component
-<<<<<<< HEAD
-            className="css-wwghpc-MenuItemLink e1ru2gxu1"
-=======
             className="css-1a5th4k-MenuItemLink e1ru2gxu1"
->>>>>>> 1013aad4
             data-test-id="sidebarSignout"
             onClick={[Function]}
           >
             <div
-<<<<<<< HEAD
-              className="css-wwghpc-MenuItemLink e1ru2gxu1"
-=======
               className="css-1a5th4k-MenuItemLink e1ru2gxu1"
->>>>>>> 1013aad4
               data-test-id="sidebarSignout"
               onClick={[Function]}
               tabIndex="0"
@@ -1175,19 +979,11 @@
         onClick={[Function]}
       >
         <Component
-<<<<<<< HEAD
-          className="css-wwghpc-MenuItemLink e1ru2gxu1"
-          onClick={[Function]}
-        >
-          <div
-            className="css-wwghpc-MenuItemLink e1ru2gxu1"
-=======
           className="css-1a5th4k-MenuItemLink e1ru2gxu1"
           onClick={[Function]}
         >
           <div
             className="css-1a5th4k-MenuItemLink e1ru2gxu1"
->>>>>>> 1013aad4
             onClick={[Function]}
             tabIndex="0"
           >
@@ -1213,29 +1009,17 @@
         target="_blank"
       >
         <Component
-<<<<<<< HEAD
-          className="css-1ofty7m-MenuItemLink e1ru2gxu1"
-=======
           className="css-3v825n-MenuItemLink e1ru2gxu1"
->>>>>>> 1013aad4
           href="https://forum.sentry.io/"
           target="_blank"
         >
           <Link
-<<<<<<< HEAD
-            className="css-1ofty7m-MenuItemLink e1ru2gxu1"
-=======
             className="css-3v825n-MenuItemLink e1ru2gxu1"
->>>>>>> 1013aad4
             href="https://forum.sentry.io/"
             target="_blank"
           >
             <a
-<<<<<<< HEAD
-              className="css-1ofty7m-MenuItemLink e1ru2gxu1"
-=======
               className="css-3v825n-MenuItemLink e1ru2gxu1"
->>>>>>> 1013aad4
               href="https://forum.sentry.io/"
               target="_blank"
             >
@@ -1262,29 +1046,17 @@
         target="_blank"
       >
         <Component
-<<<<<<< HEAD
-          className="css-1ofty7m-MenuItemLink e1ru2gxu1"
-=======
           className="css-3v825n-MenuItemLink e1ru2gxu1"
->>>>>>> 1013aad4
           href="https://status.sentry.io/"
           target="_blank"
         >
           <Link
-<<<<<<< HEAD
-            className="css-1ofty7m-MenuItemLink e1ru2gxu1"
-=======
             className="css-3v825n-MenuItemLink e1ru2gxu1"
->>>>>>> 1013aad4
             href="https://status.sentry.io/"
             target="_blank"
           >
             <a
-<<<<<<< HEAD
-              className="css-1ofty7m-MenuItemLink e1ru2gxu1"
-=======
               className="css-3v825n-MenuItemLink e1ru2gxu1"
->>>>>>> 1013aad4
               href="https://status.sentry.io/"
               target="_blank"
             >
@@ -3503,29 +3275,17 @@
       to="/settings/account/details/"
     >
       <Link
-<<<<<<< HEAD
-        className="css-1x4lcee-UserSummary e1fowdfw1"
-        to="/settings/account/details/"
-      >
-        <Link
-          className="css-1x4lcee-UserSummary e1fowdfw1"
-=======
         className="css-j625pk-UserSummary e1fowdfw1"
         to="/settings/account/details/"
       >
         <Link
           className="css-j625pk-UserSummary e1fowdfw1"
->>>>>>> 1013aad4
           onlyActiveOnIndex={false}
           style={Object {}}
           to="/settings/account/details/"
         >
           <a
-<<<<<<< HEAD
-            className="css-1x4lcee-UserSummary e1fowdfw1"
-=======
             className="css-j625pk-UserSummary e1fowdfw1"
->>>>>>> 1013aad4
             onClick={[Function]}
             style={Object {}}
           >
@@ -3803,17 +3563,6 @@
           to="/settings/account/"
         >
           <Component
-<<<<<<< HEAD
-            className="css-1ofty7m-MenuItemLink e1ru2gxu1"
-            to="/settings/account/"
-          >
-            <Link
-              className="css-1ofty7m-MenuItemLink e1ru2gxu1"
-              to="/settings/account/"
-            >
-              <Link
-                className="css-1ofty7m-MenuItemLink e1ru2gxu1"
-=======
             className="css-3v825n-MenuItemLink e1ru2gxu1"
             to="/settings/account/"
           >
@@ -3823,17 +3572,12 @@
             >
               <Link
                 className="css-3v825n-MenuItemLink e1ru2gxu1"
->>>>>>> 1013aad4
                 onlyActiveOnIndex={false}
                 style={Object {}}
                 to="/settings/account/"
               >
                 <a
-<<<<<<< HEAD
-                  className="css-1ofty7m-MenuItemLink e1ru2gxu1"
-=======
                   className="css-3v825n-MenuItemLink e1ru2gxu1"
->>>>>>> 1013aad4
                   onClick={[Function]}
                   style={Object {}}
                 >
@@ -3859,17 +3603,6 @@
           to="/settings/account/api/"
         >
           <Component
-<<<<<<< HEAD
-            className="css-1ofty7m-MenuItemLink e1ru2gxu1"
-            to="/settings/account/api/"
-          >
-            <Link
-              className="css-1ofty7m-MenuItemLink e1ru2gxu1"
-              to="/settings/account/api/"
-            >
-              <Link
-                className="css-1ofty7m-MenuItemLink e1ru2gxu1"
-=======
             className="css-3v825n-MenuItemLink e1ru2gxu1"
             to="/settings/account/api/"
           >
@@ -3879,17 +3612,12 @@
             >
               <Link
                 className="css-3v825n-MenuItemLink e1ru2gxu1"
->>>>>>> 1013aad4
                 onlyActiveOnIndex={false}
                 style={Object {}}
                 to="/settings/account/api/"
               >
                 <a
-<<<<<<< HEAD
-                  className="css-1ofty7m-MenuItemLink e1ru2gxu1"
-=======
                   className="css-3v825n-MenuItemLink e1ru2gxu1"
->>>>>>> 1013aad4
                   onClick={[Function]}
                   style={Object {}}
                 >
@@ -3917,20 +3645,12 @@
           onClick={[Function]}
         >
           <Component
-<<<<<<< HEAD
-            className="css-wwghpc-MenuItemLink e1ru2gxu1"
-=======
             className="css-1a5th4k-MenuItemLink e1ru2gxu1"
->>>>>>> 1013aad4
             data-test-id="sidebarSignout"
             onClick={[Function]}
           >
             <div
-<<<<<<< HEAD
-              className="css-wwghpc-MenuItemLink e1ru2gxu1"
-=======
               className="css-1a5th4k-MenuItemLink e1ru2gxu1"
->>>>>>> 1013aad4
               data-test-id="sidebarSignout"
               onClick={[Function]}
               tabIndex="0"
