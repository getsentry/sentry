--- conflicted
+++ resolved
@@ -4,17 +4,8 @@
 <div
   className="event-issue-header"
 >
-<<<<<<< HEAD
-  <Title>
-    <Link
-      onlyActiveOnIndex={false}
-      style={Object {}}
-=======
-  <h3
-    className="truncate"
-  >
-    <ProjectLink
->>>>>>> a286c343
+  <Title>
+    <ProjectLink
       to={
         Object {
           "pathname": "/orgId/projectId/issues/groupID/events/id/",
@@ -45,13 +36,8 @@
         orgId="orgId"
         projectId="projectId"
       />
-<<<<<<< HEAD
-    </Link>
-  </Title>
-=======
-    </ProjectLink>
-  </h3>
->>>>>>> a286c343
+    </ProjectLink>
+  </Title>
 </div>
 `;
 
@@ -59,17 +45,8 @@
 <div
   className="event-issue-header"
 >
-<<<<<<< HEAD
-  <Title>
-    <Link
-      onlyActiveOnIndex={false}
-      style={Object {}}
-=======
-  <h3
-    className="truncate"
-  >
-    <ProjectLink
->>>>>>> a286c343
+  <Title>
+    <ProjectLink
       to={
         Object {
           "pathname": "/orgId/projectId/issues/groupID/events/id/",
@@ -99,21 +76,10 @@
         orgId="orgId"
         projectId="projectId"
       />
-<<<<<<< HEAD
-    </Link>
-  </Title>
-  <Message>
-    <span>
-=======
-    </ProjectLink>
-  </h3>
-  <div
-    className="event-message truncate"
-  >
-    <span
-      className="message"
-    >
->>>>>>> a286c343
+    </ProjectLink>
+  </Title>
+  <Message>
+    <span>
       metadata message
     </span>
   </Message>
@@ -124,17 +90,8 @@
 <div
   className="event-issue-header"
 >
-<<<<<<< HEAD
-  <Title>
-    <Link
-      onlyActiveOnIndex={false}
-      style={Object {}}
-=======
-  <h3
-    className="truncate"
-  >
-    <ProjectLink
->>>>>>> a286c343
+  <Title>
+    <ProjectLink
       to={
         Object {
           "pathname": "/orgId/projectId/issues/groupID/events/id/",
@@ -164,13 +121,8 @@
         orgId="orgId"
         projectId="projectId"
       />
-<<<<<<< HEAD
-    </Link>
-  </Title>
-=======
-    </ProjectLink>
-  </h3>
->>>>>>> a286c343
+    </ProjectLink>
+  </Title>
 </div>
 `;
 
@@ -178,17 +130,8 @@
 <div
   className="event-issue-header"
 >
-<<<<<<< HEAD
-  <Title>
-    <Link
-      onlyActiveOnIndex={false}
-      style={Object {}}
-=======
-  <h3
-    className="truncate"
-  >
-    <ProjectLink
->>>>>>> a286c343
+  <Title>
+    <ProjectLink
       to={
         Object {
           "pathname": "/orgId/projectId/issues/groupID/events/id/",
@@ -218,21 +161,10 @@
         orgId="orgId"
         projectId="projectId"
       />
-<<<<<<< HEAD
-    </Link>
-  </Title>
-  <Message>
-    <span>
-=======
-    </ProjectLink>
-  </h3>
-  <div
-    className="event-message truncate"
-  >
-    <span
-      className="message"
-    >
->>>>>>> a286c343
+    </ProjectLink>
+  </Title>
+  <Message>
+    <span>
       metadata value
     </span>
   </Message>
@@ -243,17 +175,8 @@
 <div
   className="event-issue-header"
 >
-<<<<<<< HEAD
-  <Title>
-    <Link
-      onlyActiveOnIndex={false}
-      style={Object {}}
-=======
-  <h3
-    className="truncate"
-  >
-    <ProjectLink
->>>>>>> a286c343
+  <Title>
+    <ProjectLink
       to={
         Object {
           "pathname": "/orgId/projectId/issues/id/",
@@ -282,21 +205,10 @@
         orgId="orgId"
         projectId="projectId"
       />
-<<<<<<< HEAD
-    </Link>
-  </Title>
-  <Message>
-    <span>
-=======
-    </ProjectLink>
-  </h3>
-  <div
-    className="event-message truncate"
-  >
-    <span
-      className="message"
-    >
->>>>>>> a286c343
+    </ProjectLink>
+  </Title>
+  <Message>
+    <span>
       metadata message
     </span>
   </Message>
@@ -307,17 +219,8 @@
 <div
   className="event-issue-header"
 >
-<<<<<<< HEAD
-  <Title>
-    <Link
-      onlyActiveOnIndex={false}
-      style={Object {}}
-=======
-  <h3
-    className="truncate"
-  >
-    <ProjectLink
->>>>>>> a286c343
+  <Title>
+    <ProjectLink
       to={
         Object {
           "pathname": "/orgId/projectId/issues/id/",
@@ -346,21 +249,10 @@
         orgId="orgId"
         projectId="projectId"
       />
-<<<<<<< HEAD
-    </Link>
-  </Title>
-  <Message>
-    <span>
-=======
-    </ProjectLink>
-  </h3>
-  <div
-    className="event-message truncate"
-  >
-    <span
-      className="message"
-    >
->>>>>>> a286c343
+    </ProjectLink>
+  </Title>
+  <Message>
+    <span>
       culprit
     </span>
   </Message>
@@ -371,17 +263,8 @@
 <div
   className="event-issue-header"
 >
-<<<<<<< HEAD
-  <Title>
-    <Link
-      onlyActiveOnIndex={false}
-      style={Object {}}
-=======
-  <h3
-    className="truncate"
-  >
-    <ProjectLink
->>>>>>> a286c343
+  <Title>
+    <ProjectLink
       to={
         Object {
           "pathname": "/orgId/projectId/issues/id/",
@@ -410,21 +293,10 @@
         orgId="orgId"
         projectId="projectId"
       />
-<<<<<<< HEAD
-    </Link>
-  </Title>
-  <Message>
-    <span>
-=======
-    </ProjectLink>
-  </h3>
-  <div
-    className="event-message truncate"
-  >
-    <span
-      className="message"
-    >
->>>>>>> a286c343
+    </ProjectLink>
+  </Title>
+  <Message>
+    <span>
       metadata value
     </span>
   </Message>
