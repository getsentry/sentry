import ReactEchartsCore from 'echarts-for-react/lib/core';

import {initializeOrg} from 'sentry-test/initializeOrg';
<<<<<<< HEAD
import {render, screen} from 'sentry-test/reactTestingLibrary';
=======
import {act, mountWithTheme, screen, userEvent} from 'sentry-test/reactTestingLibrary';
>>>>>>> b5bf8da5

import {ModalRenderProps} from 'sentry/actionCreators/modal';
import WidgetViewerModal from 'sentry/components/modals/widgetViewerModal';
import MemberListStore from 'sentry/stores/memberListStore';
import space from 'sentry/styles/space';
import {DisplayType, WidgetType} from 'sentry/views/dashboardsV2/types';

jest.mock('echarts-for-react/lib/core', () => {
  return jest.fn(({style}) => {
    return <div style={{...style, background: 'green'}}>echarts mock</div>;
  });
});

jest.mock('sentry/components/tooltip', () => {
  return jest.fn(props => {
    return <div>{props.children}</div>;
  });
});

const stubEl = (props: {children?: React.ReactNode}) => <div>{props.children}</div>;

<<<<<<< HEAD
function mountModal({initialData, widget}) {
  return render(
=======
function mountModal({initialData: {organization, routerContext}, widget}) {
  return mountWithTheme(
>>>>>>> b5bf8da5
    <div style={{padding: space(4)}}>
      <WidgetViewerModal
        Header={stubEl}
        Footer={stubEl as ModalRenderProps['Footer']}
        Body={stubEl as ModalRenderProps['Body']}
        CloseButton={stubEl}
        closeModal={() => undefined}
        organization={organization}
        widget={widget}
        onEdit={() => undefined}
      />
    </div>,
    {
      context: routerContext,
      organization,
    }
  );
}

describe('Modals -> WidgetViewerModal', function () {
  let initialData;
  beforeEach(() => {
    initialData = initializeOrg({
      organization: {
        features: ['discover-query', 'widget-viewer-modal'],
        apdexThreshold: 400,
      },
      router: {
        location: {query: {}},
      },
      project: 1,
      projects: [],
    });
  });

  afterEach(() => {
    MockApiClient.clearMockResponses();
  });

  describe('Discover Area Chart Widget', function () {
    let container, rerender, eventsMock;
    const mockQuery = {
      conditions: 'title:/organizations/:orgId/performance/summary/',
      fields: ['count()', 'failure_count()'],
      id: '1',
      name: 'Query Name',
      orderby: '',
    };
    const additionalMockQuery = {
      conditions: '',
      fields: ['count()'],
      id: '2',
      name: 'Another Query Name',
      orderby: '',
    };
    const mockWidget = {
      title: 'Test Widget',
      displayType: DisplayType.AREA,
      interval: '5m',
      queries: [mockQuery, additionalMockQuery],
    };

    beforeEach(function () {
      (ReactEchartsCore as jest.Mock).mockClear();
      eventsMock = MockApiClient.addMockResponse({
        url: '/organizations/org-slug/events-stats/',
        body: {},
      });
      MockApiClient.addMockResponse({
        url: '/organizations/org-slug/eventsv2/',
        body: {
          data: [
            {
              count: 129697,
              failure_count: 6426,
            },
          ],
          meta: {
            count: 'integer',
            failure_count: 'integer',
          },
        },
      });
      const modal = mountModal({initialData, widget: mockWidget});
      container = modal.container;
      rerender = modal.rerender;
    });

    it('renders Edit and Open buttons', function () {
      expect(screen.getByText('Edit Widget')).toBeInTheDocument();
      expect(screen.getByText('Open in Discover')).toBeInTheDocument();
    });

    it('renders count() and failure_count() table columns', async function () {
      expect(await screen.findByText('count()')).toBeInTheDocument();
      expect(screen.getByText('129k')).toBeInTheDocument();
      expect(screen.getByText('failure_count()')).toBeInTheDocument();
      expect(screen.getByText('6.4k')).toBeInTheDocument();
    });

    it('renders area chart', async function () {
      expect(await screen.findByText('echarts mock')).toBeInTheDocument();
    });

    it('renders Discover area chart widget viewer', function () {
      expect(container).toSnapshot();
    });

    it('redirects user to Discover when clicking Open in Discover', async function () {
      expect(
        await screen.findByRole('button', {name: 'Open in Discover'})
      ).toHaveAttribute(
        'href',
        '/organizations/org-slug/discover/results/?field=count%28%29&field=failure_count%28%29&name=Test%20Widget&query=title%3A%2Forganizations%2F%3AorgId%2Fperformance%2Fsummary%2F&statsPeriod=14d&yAxis=count%28%29&yAxis=failure_count%28%29'
      );
    });

    it('zooms into the selected time range', function () {
      act(() => {
        // Simulate dataZoom event on chart
        (ReactEchartsCore as jest.Mock).mock.calls[0][0].onEvents.datazoom(undefined, {
          getModel: () => {
            return {
              _payload: {
                batch: [{startValue: 1646100000000, endValue: 1646120000000}],
              },
            };
          },
        });
      });
      expect(eventsMock).toHaveBeenCalledWith(
        '/organizations/org-slug/events-stats/',
        expect.objectContaining({
          query: expect.objectContaining({
            start: '2022-03-01T02:00:00',
            end: '2022-03-01T07:33:20',
          }),
        })
      );
    });

    it('renders multiquery label and selector', function () {
      expect(
        screen.getByText(
          'This widget was built with multiple queries. Table data can only be displayed for one query at a time.'
        )
      ).toBeInTheDocument();
      expect(screen.getByText('Query Name')).toBeInTheDocument();
    });

    it('updates selected query when selected in the query dropdown', function () {
      userEvent.click(screen.getByText('Query Name'));
      userEvent.click(screen.getByText('Another Query Name'));
      expect(initialData.router.replace).toHaveBeenCalledWith({
        query: {query: 1},
      });
      // Need to manually set the new router location and rerender to simulate the dropdown selection click
      initialData.router.location.query = {query: ['1']};
      rerender(
        <WidgetViewerModal
          Header={stubEl}
          Footer={stubEl as ModalRenderProps['Footer']}
          Body={stubEl as ModalRenderProps['Body']}
          CloseButton={stubEl}
          closeModal={() => undefined}
          organization={initialData.organization}
          widget={mockWidget}
          onEdit={() => undefined}
        />,
        {
          context: initialData.routerContext,
          organization: initialData.organization,
        }
      );
      expect(screen.getByText('Another Query Name')).toBeInTheDocument();
    });

    it('renders the correct discover query link when there are multiple queries in a widget', function () {
      // Rerender with a different selected query from the default
      initialData.router.location.query = {query: ['1']};
      rerender(
        <WidgetViewerModal
          Header={stubEl}
          Footer={stubEl as ModalRenderProps['Footer']}
          Body={stubEl as ModalRenderProps['Body']}
          CloseButton={stubEl}
          closeModal={() => undefined}
          organization={initialData.organization}
          widget={mockWidget}
          onEdit={() => undefined}
        />,
        {
          context: initialData.routerContext,
          organization: initialData.organization,
        }
      );
      expect(screen.getByRole('button', {name: 'Open in Discover'})).toHaveAttribute(
        'href',
        '/organizations/org-slug/discover/results/?field=count%28%29&name=Test%20Widget&query=&statsPeriod=14d&yAxis=count%28%29'
      );
    });
  });

  describe('Discover TopN Chart Widget', function () {
    let container, rerender, eventsStatsMock, eventsMock;
    const mockQuery = {
      conditions: 'title:/organizations/:orgId/performance/summary/',
      fields: ['error.type', 'count()'],
      id: '1',
      name: 'Query Name',
      orderby: '',
    };
    const mockWidget = {
      title: 'Test Widget',
      displayType: DisplayType.TOP_N,
      interval: '5m',
      queries: [mockQuery],
    };

    beforeEach(function () {
      eventsStatsMock = MockApiClient.addMockResponse({
        url: '/organizations/org-slug/events-stats/',
        body: {},
      });
      eventsMock = MockApiClient.addMockResponse({
        url: '/organizations/org-slug/eventsv2/',
        match: [MockApiClient.matchQuery({cursor: undefined})],
        headers: {
          Link:
            '<http://localhost/api/0/organizations/org-slug/eventsv2/?cursor=0:0:1>; rel="previous"; results="false"; cursor="0:0:1",' +
            '<http://localhost/api/0/organizations/org-slug/eventsv2/?cursor=0:10:0>; rel="next"; results="true"; cursor="0:10:0"',
        },
        body: {
          data: [
            {
              'error.type': ['Test Error 1a', 'Test Error 1b', 'Test Error 1c'],
              count: 10,
            },
            {
              'error.type': ['Test Error 2'],
              count: 6,
            },
            {
              'error.type': ['Test Error 3'],
              count: 5,
            },
            {
              'error.type': ['Test Error 4'],
              count: 4,
            },
            {
              'error.type': ['Test Error 5'],
              count: 3,
            },
            {
              'error.type': ['Test Error 6'],
              count: 2,
            },
          ],
          meta: {
            'error.type': 'array',
            count: 'integer',
          },
        },
      });
      MockApiClient.addMockResponse({
        url: '/organizations/org-slug/eventsv2/',
        match: [MockApiClient.matchQuery({cursor: '0:10:0'})],
        headers: {
          Link:
            '<http://localhost/api/0/organizations/org-slug/eventsv2/?cursor=0:0:1>; rel="previous"; results="false"; cursor="0:0:1",' +
            '<http://localhost/api/0/organizations/org-slug/eventsv2/?cursor=0:20:0>; rel="next"; results="true"; cursor="0:20:0"',
        },
        body: {
          data: [
            {
              'error.type': ['Next Page Test Error'],
              count: 1,
            },
          ],
          meta: {
            'error.type': 'array',
            count: 'integer',
          },
        },
      });
      const modal = mountModal({initialData, widget: mockWidget});
      container = modal.container;
      rerender = modal.rerender;
    });

    it('renders Discover topn chart widget viewer', function () {
      expect(container).toSnapshot();
    });

    it('sorts table when a sortable column header is clicked', function () {
      userEvent.click(screen.getByText('count()'));
      expect(initialData.router.push).toHaveBeenCalledWith({
        query: {modalSort: ['-count']},
      });
      // Need to manually set the new router location and rerender to simulate the sortable column click
      initialData.router.location.query = {modalSort: ['-count']};
      rerender(
        <WidgetViewerModal
          Header={stubEl}
          Footer={stubEl as ModalRenderProps['Footer']}
          Body={stubEl as ModalRenderProps['Body']}
          CloseButton={stubEl}
          closeModal={() => undefined}
          organization={initialData.organization}
          widget={mockWidget}
          onEdit={() => undefined}
        />,
        {
          context: initialData.routerContext,
          organization: initialData.organization,
        }
      );
      expect(eventsMock).toHaveBeenCalledWith(
        '/organizations/org-slug/eventsv2/',
        expect.objectContaining({
          query: expect.objectContaining({sort: ['-count']}),
        })
      );
      expect(eventsStatsMock).toHaveBeenCalledWith(
        '/organizations/org-slug/events-stats/',
        expect.objectContaining({
          query: expect.objectContaining({orderby: '-count'}),
        })
      );
    });

    it('renders pagination buttons', async function () {
      expect(await screen.findByRole('button', {name: 'Previous'})).toBeInTheDocument();
      expect(screen.getByRole('button', {name: 'Next'})).toBeInTheDocument();
    });

    it('paginates to the next page', async function () {
      expect(screen.getByText('Test Error 1c')).toBeInTheDocument();
      userEvent.click(await screen.findByRole('button', {name: 'Next'}));
      expect(await screen.findByText('Next Page Test Error')).toBeInTheDocument();
    });
  });

  describe('Discover World Map Chart Widget', function () {
    let container, eventsMock;
    const mockQuery = {
      conditions: 'title:/organizations/:orgId/performance/summary/',
      fields: ['p75(measurements.lcp)'],
      id: '1',
      name: 'Query Name',
      orderby: '',
    };
    const mockWidget = {
      title: 'Test Widget',
      displayType: DisplayType.WORLD_MAP,
      interval: '5m',
      queries: [mockQuery],
    };

    beforeEach(function () {
      const eventsBody = {
        data: [
          {
            'geo.country_code': 'ES',
            p75_measurements_lcp: 2000,
          },
          {
            'geo.country_code': 'SK',
            p75_measurements_lcp: 3000,
          },
          {
            'geo.country_code': 'CO',
            p75_measurements_lcp: 4000,
          },
        ],
        meta: {
          'geo.country_code': 'string',
          p75_measurements_lcp: 'duration',
        },
      };
      eventsMock = MockApiClient.addMockResponse({
        url: '/organizations/org-slug/eventsv2/',
        body: eventsBody,
      });
      MockApiClient.addMockResponse({
        url: '/organizations/org-slug/events-geo/',
        body: eventsBody,
      });
      container = mountModal({initialData, widget: mockWidget}).container;
    });

    it('always queries geo.country_code in the table chart', async function () {
      expect(eventsMock).toHaveBeenCalledWith(
        '/organizations/org-slug/eventsv2/',
        expect.objectContaining({
          query: expect.objectContaining({
            field: ['geo.country_code', 'p75(measurements.lcp)'],
          }),
        })
      );
      expect(await screen.findByText('geo.country_code')).toBeInTheDocument();
    });

    it('renders Discover topn chart widget viewer', function () {
      expect(container).toSnapshot();
    });
  });

  describe('Issue Table Widget', function () {
    let container, rerender, issuesMock;
    const mockQuery = {
      conditions: 'is:unresolved',
      fields: ['events', 'status', 'title'],
      id: '1',
      name: 'Query Name',
      orderby: '',
    };
    const mockWidget = {
      title: 'Issue Widget',
      displayType: DisplayType.TABLE,
      interval: '5m',
      queries: [mockQuery],
      widgetType: WidgetType.ISSUE,
    };
    beforeEach(function () {
      MemberListStore.loadInitialData([]);
      MockApiClient.addMockResponse({
        url: '/organizations/org-slug/issues/',
        method: 'GET',
        match: [
          MockApiClient.matchData({
            cursor: '0:10:0',
          }),
        ],
        headers: {
          Link:
            '<http://localhost/api/0/organizations/org-slug/issues/?cursor=0:0:1>; rel="previous"; results="false"; cursor="0:0:1",' +
            '<http://localhost/api/0/organizations/org-slug/issues/?cursor=0:20:0>; rel="next"; results="true"; cursor="0:20:0"',
        },
        body: [
          {
            id: '2',
            title: 'Another Error: Failed',
            project: {
              id: '3',
            },
            status: 'unresolved',
            lifetime: {count: 5},
            count: 3,
            userCount: 1,
          },
        ],
      });
      issuesMock = MockApiClient.addMockResponse({
        url: '/organizations/org-slug/issues/',
        method: 'GET',
        match: [
          MockApiClient.matchData({
            cursor: undefined,
          }),
        ],
        headers: {
          Link:
            '<http://localhost/api/0/organizations/org-slug/issues/?cursor=0:0:1>; rel="previous"; results="false"; cursor="0:0:1",' +
            '<http://localhost/api/0/organizations/org-slug/issues/?cursor=0:10:0>; rel="next"; results="true"; cursor="0:10:0"',
        },
        body: [
          {
            id: '1',
            title: 'Error: Failed',
            project: {
              id: '3',
            },
            status: 'unresolved',
            lifetime: {count: 10},
            count: 6,
            userCount: 3,
          },
        ],
      });
      const modal = mountModal({initialData, widget: mockWidget});
      container = modal.container;
      rerender = modal.rerender;
    });

    it('renders widget title', function () {
      expect(screen.getByText('Issue Widget')).toBeInTheDocument();
    });

    it('renders Edit and Open buttons', function () {
      expect(screen.getByText('Edit Widget')).toBeInTheDocument();
      expect(screen.getByText('Open in Issues')).toBeInTheDocument();
    });

    it('renders events, status, and title table columns', async function () {
      expect(await screen.findByText('title')).toBeInTheDocument();
      expect(screen.getByText('Error: Failed')).toBeInTheDocument();
      expect(screen.getByText('events')).toBeInTheDocument();
      expect(screen.getByText('6')).toBeInTheDocument();
      expect(screen.getByText('status')).toBeInTheDocument();
      expect(screen.getByText('unresolved')).toBeInTheDocument();
    });

    it('renders Issue table widget viewer', function () {
      expect(container).toSnapshot();
    });

    it('redirects user to Issues when clicking Open in Issues', async function () {
      expect(await screen.findByRole('button', {name: 'Open in Issues'})).toHaveAttribute(
        'href',
        '/organizations/org-slug/issues/?query=is%3Aunresolved&sort=&statsPeriod=14d'
      );
    });

    it('sorts table when a sortable column header is clicked', function () {
      userEvent.click(screen.getByText('events'));
      expect(initialData.router.push).toHaveBeenCalledWith({
        query: {modalSort: 'freq'},
      });
      // Need to manually set the new router location and rerender to simulate the sortable column click
      initialData.router.location.query = {modalSort: ['freq']};
      rerender(
        <WidgetViewerModal
          Header={stubEl}
          Footer={stubEl as ModalRenderProps['Footer']}
          Body={stubEl as ModalRenderProps['Body']}
          CloseButton={stubEl}
          closeModal={() => undefined}
          organization={initialData.organization}
          widget={mockWidget}
          onEdit={() => undefined}
        />,
        {
          context: initialData.routerContext,
          organization: initialData.organization,
        }
      );
      expect(issuesMock).toHaveBeenCalledWith(
        '/organizations/org-slug/issues/',
        expect.objectContaining({
          data: {
            cursor: undefined,
            display: 'events',
            environment: [],
            expand: ['owners'],
            limit: 20,
            project: [],
            query: 'is:unresolved',
            sort: 'date',
            statsPeriod: '14d',
          },
        })
      );
    });

    it('renders pagination buttons', async function () {
      expect(await screen.findByRole('button', {name: 'Previous'})).toBeInTheDocument();
      expect(screen.getByRole('button', {name: 'Next'})).toBeInTheDocument();
    });

    it('paginates to the next page', async function () {
      expect(screen.getByText('Error: Failed')).toBeInTheDocument();
      userEvent.click(await screen.findByRole('button', {name: 'Next'}));
      expect(issuesMock).toHaveBeenCalledTimes(1);
      expect(await screen.findByText('Another Error: Failed')).toBeInTheDocument();
    });
  });
});<|MERGE_RESOLUTION|>--- conflicted
+++ resolved
@@ -1,11 +1,7 @@
 import ReactEchartsCore from 'echarts-for-react/lib/core';
 
 import {initializeOrg} from 'sentry-test/initializeOrg';
-<<<<<<< HEAD
-import {render, screen} from 'sentry-test/reactTestingLibrary';
-=======
-import {act, mountWithTheme, screen, userEvent} from 'sentry-test/reactTestingLibrary';
->>>>>>> b5bf8da5
+import {act, render, screen, userEvent} from 'sentry-test/reactTestingLibrary';
 
 import {ModalRenderProps} from 'sentry/actionCreators/modal';
 import WidgetViewerModal from 'sentry/components/modals/widgetViewerModal';
@@ -27,13 +23,8 @@
 
 const stubEl = (props: {children?: React.ReactNode}) => <div>{props.children}</div>;
 
-<<<<<<< HEAD
-function mountModal({initialData, widget}) {
+function renderModal({initialData: {organization, routerContext}, widget}) {
   return render(
-=======
-function mountModal({initialData: {organization, routerContext}, widget}) {
-  return mountWithTheme(
->>>>>>> b5bf8da5
     <div style={{padding: space(4)}}>
       <WidgetViewerModal
         Header={stubEl}
@@ -117,7 +108,7 @@
           },
         },
       });
-      const modal = mountModal({initialData, widget: mockWidget});
+      const modal = renderModal({initialData, widget: mockWidget});
       container = modal.container;
       rerender = modal.rerender;
     });
@@ -320,7 +311,7 @@
           },
         },
       });
-      const modal = mountModal({initialData, widget: mockWidget});
+      const modal = renderModal({initialData, widget: mockWidget});
       container = modal.container;
       rerender = modal.rerender;
     });
@@ -423,7 +414,7 @@
         url: '/organizations/org-slug/events-geo/',
         body: eventsBody,
       });
-      container = mountModal({initialData, widget: mockWidget}).container;
+      container = renderModal({initialData, widget: mockWidget}).container;
     });
 
     it('always queries geo.country_code in the table chart', async function () {
@@ -515,7 +506,7 @@
           },
         ],
       });
-      const modal = mountModal({initialData, widget: mockWidget});
+      const modal = renderModal({initialData, widget: mockWidget});
       container = modal.container;
       rerender = modal.rerender;
     });
