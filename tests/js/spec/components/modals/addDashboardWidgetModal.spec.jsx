--- conflicted
+++ resolved
@@ -122,11 +122,7 @@
     widgetDisplay: ['area'],
   });
 
-<<<<<<< HEAD
-  let eventsStatsMock, metricsTagsMock, metricsMetaMock;
-=======
-  let eventsStatsMock, metricsTagsMock, metricsDataMock;
->>>>>>> 337ba2a4
+  let eventsStatsMock, metricsTagsMock, metricsMetaMock, metricsDataMock;
 
   beforeEach(function () {
     TagStore.onLoadTagsSuccess(tags);
@@ -164,7 +160,6 @@
       url: '/organizations/org-slug/metrics/tags/',
       body: [{key: 'environment'}, {key: 'release'}, {key: 'session.status'}],
     });
-<<<<<<< HEAD
     metricsMetaMock = MockApiClient.addMockResponse({
       url: '/organizations/org-slug/metrics/meta/',
       body: [
@@ -193,12 +188,11 @@
           unit: null,
         },
       ],
-=======
+    });
     metricsDataMock = MockApiClient.addMockResponse({
       method: 'GET',
       url: '/organizations/org-slug/metrics/data/',
       body: TestStubs.MetricsField({field: SessionMetric.SENTRY_SESSIONS_USER}),
->>>>>>> 337ba2a4
     });
   });
 
@@ -1229,11 +1223,8 @@
       });
 
       expect(metricsTagsMock).not.toHaveBeenCalled();
-<<<<<<< HEAD
       expect(metricsMetaMock).not.toHaveBeenCalled();
-=======
       expect(metricsDataMock).not.toHaveBeenCalled();
->>>>>>> 337ba2a4
 
       expect(screen.getByText('Data Set')).toBeInTheDocument();
       expect(
