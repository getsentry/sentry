import {initializeOrg} from 'sentry-test/initializeOrg';
import {mountWithTheme, screen, userEvent} from 'sentry-test/reactTestingLibrary';

import {openAddDashboardWidgetModal} from 'sentry/actionCreators/modal';
import DashboardWidgetLibraryModal from 'sentry/components/modals/dashboardWidgetLibraryModal';
import * as types from 'sentry/views/dashboardsV2/types';

const stubEl = props => <div>{props.children}</div>;
const alertText =
  'Please select at least one Widget from our Library. Alternatively, you can build a custom widget from scratch.';

jest.mock('sentry/actionCreators/modal', () => ({
  openAddDashboardWidgetModal: jest.fn(),
}));

function mountModal({initialData}, onApply, closeModal) {
  const routerContext = TestStubs.routerContext();
  return mountWithTheme(
    <DashboardWidgetLibraryModal
      Header={stubEl}
      Footer={stubEl}
      Body={stubEl}
      organization={initialData.organization}
      dashboard={TestStubs.Dashboard([], {
        id: '1',
        title: 'Dashboard 1',
        dateCreated: '2021-04-19T13:13:23.962105Z',
        createdBy: {id: '1'},
        widgetDisplay: [],
      })}
      onAddWidget={onApply}
      closeModal={closeModal}
    />,
    {context: routerContext}
  );
}

describe('Modals -> DashboardWidgetLibraryModal', function () {
  const initialData = initializeOrg({
    organization: {
      features: ['widget-library'],
      apdexThreshold: 400,
    },
  });

  afterEach(() => {
    MockApiClient.clearMockResponses();
  });

  it('opens modal and renders correctly', async function () {
    // Checking initial modal states
    const container = mountModal({initialData});

    expect(screen.queryByText('All Events')).toBeInTheDocument();
    expect(screen.queryByText('Total Errors')).toBeInTheDocument();
    expect(screen.queryByText('Affected Users')).toBeInTheDocument();
    expect(screen.queryByText('Handled vs. Unhandled')).toBeInTheDocument();
    expect(screen.queryByText('Errors by Country')).toBeInTheDocument();
    expect(screen.queryByText('Errors by Browser')).toBeInTheDocument();

    expect(
      screen.getByRole('button', {name: 'Widget Library', current: true})
    ).toBeInTheDocument();
    expect(
      screen.getByRole('button', {name: 'Custom Widget', current: false})
    ).toBeInTheDocument();

    const button = screen.getByRole('button', {name: 'Custom Widget'});
    userEvent.click(button);

    expect(openAddDashboardWidgetModal).toHaveBeenCalledTimes(1);

    container.unmount();
  });

  it('submits selected widgets', function () {
    // Checking initial modal states
    const mockApply = jest.fn();
    const closeModal = jest.fn();
    const container = mountModal({initialData}, mockApply, closeModal);

    // Select some widgets
    const allEvents = screen.queryByText('All Events');
    userEvent.click(allEvents);

<<<<<<< HEAD
    expect(screen.getByTestId('selected-badge')).toHaveTextContent('1 Selected');
    expect(screen.getByTestId('confirm-widgets')).toBeEnabled();
=======
>>>>>>> f0f7d8dd
    userEvent.click(screen.getByTestId('confirm-widgets'));

    expect(mockApply).toHaveBeenCalledTimes(1);
    expect(mockApply).toHaveBeenCalledWith([
      {
        displayType: 'area',
        id: undefined,
        interval: '5m',
        description: 'Area chart reflecting all error and transaction events.',
        queries: [
          {
            conditions: '!event.type:transaction',
            fields: ['count()'],
            name: '',
            orderby: '',
          },
        ],
        title: 'All Events',
        widgetType: 'discover',
      },
    ]);
    expect(closeModal).toHaveBeenCalledTimes(1);

    container.unmount();
  });

  it('raises warning if widget not selected', function () {
    // Checking initial modal states
    const mockApply = jest.fn();
    const closeModal = jest.fn();
    const container = mountModal({initialData}, mockApply, closeModal);
    expect(screen.queryByText(alertText)).not.toBeInTheDocument();

    userEvent.click(screen.getByTestId('confirm-widgets'));

    expect(mockApply).toHaveBeenCalledTimes(0);
    expect(closeModal).toHaveBeenCalledTimes(0);
    expect(screen.getByText(alertText)).toBeInTheDocument();

    container.unmount();
  });

  it('disables save button if widget limit is exceeded', function () {
    // Checking initial modal states
    const mockApply = jest.fn();
    const closeModal = jest.fn();
    types.MAX_WIDGETS = 1;
    const container = mountModal({initialData}, mockApply, closeModal);

    const selectButtons = screen.getAllByRole('button');
    userEvent.click(selectButtons[3]);
    userEvent.click(selectButtons[4]);

    expect(screen.getByTestId('confirm-widgets')).toBeDisabled();

    container.unmount();
  });
});<|MERGE_RESOLUTION|>--- conflicted
+++ resolved
@@ -83,11 +83,7 @@
     const allEvents = screen.queryByText('All Events');
     userEvent.click(allEvents);
 
-<<<<<<< HEAD
-    expect(screen.getByTestId('selected-badge')).toHaveTextContent('1 Selected');
     expect(screen.getByTestId('confirm-widgets')).toBeEnabled();
-=======
->>>>>>> f0f7d8dd
     userEvent.click(screen.getByTestId('confirm-widgets'));
 
     expect(mockApply).toHaveBeenCalledTimes(1);
