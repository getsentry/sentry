--- conflicted
+++ resolved
@@ -22,13 +22,8 @@
 );
 
 describe('BaseChart', function () {
-<<<<<<< HEAD
-  it('can scale to full parent height when given autoHeightResize', async () => {
+  it('can scale to full parent height when given autoHeightResize', () => {
     const {container} = render(
-=======
-  it('can scale to full parent height when given autoHeightResize', () => {
-    const {container} = mountWithTheme(
->>>>>>> 59fa085f
       <TestContainer>
         <BaseChart autoHeightResize />
       </TestContainer>
@@ -37,13 +32,8 @@
     expect(container).toSnapshot();
   });
 
-<<<<<<< HEAD
-  it('renders with default height when autoHeightResize not provided', async () => {
+  it('renders with default height when autoHeightResize not provided', () => {
     const {container} = render(
-=======
-  it('renders with default height when autoHeightResize not provided', () => {
-    const {container} = mountWithTheme(
->>>>>>> 59fa085f
       <TestContainer>
         <BaseChart />
       </TestContainer>
