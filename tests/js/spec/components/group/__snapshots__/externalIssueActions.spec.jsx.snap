--- conflicted
+++ resolved
@@ -72,10 +72,6 @@
             }
           />
         }
-<<<<<<< HEAD
-        className="css-17m6soy-hoverCardStyles"
-=======
->>>>>>> 31a48d59
         containerClassName="css-1kx7hlk-hoverCardContainer"
         displayTimeout={100}
         header="Linked GitHub Integration"
@@ -308,10 +304,6 @@
               }
             />
           }
-<<<<<<< HEAD
-          className="css-17m6soy-hoverCardStyles"
-=======
->>>>>>> 31a48d59
           containerClassName="css-1kx7hlk-hoverCardContainer"
           displayTimeout={100}
           header="Linked GitHub Integration"
