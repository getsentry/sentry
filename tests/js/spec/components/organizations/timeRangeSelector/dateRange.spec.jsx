import React from 'react';
import MockDate from 'mockdate';

import {mountWithTheme} from 'sentry-test/enzyme';

import DateRange from 'app/components/organizations/timeRangeSelector/dateRange';
import ConfigStore from 'app/stores/configStore';

// 2017-10-14T02:38:00.000Z
// 2017-10-17T02:38:00.000Z
const start = new Date(1507948680000);
const end = new Date(1508207880000); //National Pasta Day

const getSelectedRange = wrapper => [
  wrapper.find('.rdrStartEdge').closest('DayCell').find('.rdrDayNumber span').text(),
  ...wrapper
    .find('.rdrInRange')
    .map(el => el.closest('DayCell').find('.rdrDayNumber span').text()),

  wrapper.find('.rdrEndEdge').closest('DayCell').find('.rdrDayNumber span').text(),
];

function getTimeText(element) {
  const valueRegex = /value="([0-9]{2}:[0-9]{2})"/;
  return element.html().match(valueRegex)[1];
}

describe('DateRange', function () {
  let wrapper;
  const onChange = jest.fn();
  const routerContext = TestStubs.routerContext();

  beforeAll(function () {
    MockDate.set(new Date('2017-10-16T23:41:20.000Z'));
    ConfigStore.loadInitialData({
      user: {options: {timezone: 'America/New_York'}},
    });
  });

  afterAll(function () {
    // reset mock date
    MockDate.set(new Date(1508208080000));
  });

  describe('Local time', function () {
    beforeEach(function () {
      onChange.mockReset();
    });
<<<<<<< HEAD
    beforeEach(async function () {
      wrapper = mount(
=======
    beforeEach(function () {
      wrapper = mountWithTheme(
>>>>>>> 7ab8db0f
        <DateRange
          start={start}
          end={end}
          showTimePicker
          onChange={onChange}
          onChangeUtc={jest.fn()}
          organization={TestStubs.Organization()}
        />,
        routerContext
      );

      await tick();
      await tick();
      wrapper.update();
    });

    it('has the right max date', function () {
      expect(wrapper.find('StyledDateRangePicker').prop('maxDate')).toEqual(
        new Date('2017-10-16T23:41:20.000Z')
      );
    });

    it('has the right days selected', function () {
      // start/end inputs
      const startEndInputs = wrapper.find(
        '.rdrDateRangeWrapper .rdrDateDisplayItem input'
      );

      expect(startEndInputs.at(0).prop('value')).toBe('Oct 13, 2017');
      expect(startEndInputs.at(1).prop('value')).toBe('Oct 16, 2017');

      expect(getSelectedRange(wrapper)).toEqual(['13', '14', '15', '16']);
    });

    it('can select a date (midnight)', function () {
      wrapper.find('DayCell').at(0).simulate('mouseUp');

      //
      expect(onChange).toHaveBeenLastCalledWith({
        start: new Date('2017-10-01T04:00:00.000Z'),
        end: new Date('2017-10-02T03:59:59.000Z'),
      });
    });

    it('changes start time for existing date', function () {
      wrapper
        .find('input[data-test-id="startTime"]')
        .simulate('change', {target: {value: '11:00'}});

      expect(onChange).toHaveBeenLastCalledWith({
        start: new Date('2017-10-13T15:00:00.000Z'),
        end: new Date('2017-10-17T02:38:00.000Z'),
        hasDateRangeErrors: false,
      });
    });

    it('changes end time for existing date', function () {
      wrapper
        .find('input[data-test-id="endTime"]')
        .simulate('change', {target: {value: '12:00'}});

      expect(onChange).toHaveBeenLastCalledWith({
        start: new Date('2017-10-14T02:38:00.000Z'),
        end: new Date('2017-10-16T16:00:00.000Z'),
        hasDateRangeErrors: false,
      });
    });

    it('does not change for bad start/end time', function () {
      wrapper
        .find('input[data-test-id="startTime"]')
        .simulate('change', {target: {value: null}});

      expect(onChange).not.toHaveBeenLastCalledWith();

      wrapper
        .find('input[data-test-id="endTime"]')
        .simulate('change', {target: {value: null}});

      expect(onChange).not.toHaveBeenLastCalledWith();
    });

    it('updates start time input only if not focused', async function () {
      const time = start.getTime() + 60000;

      expect(getTimeText(wrapper.find('input[data-test-id="startTime"]'))).toEqual(
        '22:38'
      );

      wrapper.find('input[data-test-id="startTime"]').simulate('focus');
      await tick();
      wrapper.update();

      wrapper.setProps({start: new Date(time)});
      await tick();
      wrapper.update();

      // because the prop change happened while the component still has focus, no update
      expect(getTimeText(wrapper.find('input[data-test-id="startTime"]'))).toEqual(
        '22:38'
      );

      wrapper.find('input[data-test-id="startTime"]').simulate('blur');
      await tick();
      wrapper.update();

      wrapper.setProps({start: new Date(time)});
      await tick();
      wrapper.update();

      // because the prop change happened after the component lost focus, it updates
      expect(getTimeText(wrapper.find('input[data-test-id="startTime"]'))).toEqual(
        '22:39'
      );
    });

    it('updates end time input only if not focused', async function () {
      const time = end.getTime() + 60000;

      expect(getTimeText(wrapper.find('input[data-test-id="endTime"]'))).toEqual('22:38');

      wrapper.find('input[data-test-id="endTime"]').simulate('focus');
      await tick();
      wrapper.update();

      wrapper.setProps({end: new Date(time)});
      await tick();
      wrapper.update();

      // because the prop change happened while the component still has focus, no update
      expect(getTimeText(wrapper.find('input[data-test-id="endTime"]'))).toEqual('22:38');

      wrapper.find('input[data-test-id="endTime"]').simulate('blur');
      await tick();
      wrapper.update();

      wrapper.setProps({end: new Date(time)});
      await tick();
      wrapper.update();

      // because the prop change happened after the component lost focus, it updates
      expect(getTimeText(wrapper.find('input[data-test-id="endTime"]'))).toEqual('22:39');
    });
  });

  describe('UTC', function () {
    beforeEach(function () {
      onChange.mockReset();
      wrapper = mountWithTheme(
        <DateRange
          start={start}
          end={end}
          showTimePicker
          utc
          onChange={onChange}
          onChangeUtc={jest.fn()}
          organization={TestStubs.Organization()}
        />,
        routerContext
      );
    });

    it('has the right max date', function () {
      expect(wrapper.find('StyledDateRangePicker').prop('maxDate')).toEqual(
        new Date('2017-10-16T23:41:20.000Z')
      );
    });

    it('has the right days selected', function () {
      // start/end inputs
      const startEndInputs = wrapper.find(
        '.rdrDateRangeWrapper .rdrDateDisplayItem input'
      );

      expect(startEndInputs.at(0).prop('value')).toBe('Oct 13, 2017');
      expect(startEndInputs.at(1).prop('value')).toBe('Oct 16, 2017');

      expect(getSelectedRange(wrapper)).toEqual(['13', '14', '15', '16']);
    });

    it('can select a date (midnight)', function () {
      wrapper.find('DayCell').at(0).simulate('mouseUp');

      //
      expect(onChange).toHaveBeenLastCalledWith({
        start: new Date('2017-10-01T04:00:00.000Z'),
        end: new Date('2017-10-02T03:59:59.000Z'),
      });
    });

    it('changes utc start time for existing date', function () {
      wrapper
        .find('input[data-test-id="startTime"]')
        .simulate('change', {target: {value: '11:00'}});

      // Initial start date  is 2017-10-13T22:38:00-0400
      expect(onChange).toHaveBeenLastCalledWith({
        start: new Date('2017-10-13T15:00:00.000Z'),
        end: new Date('2017-10-17T02:38:00.000Z'),
        hasDateRangeErrors: false,
      });
    });

    it('changes utc end time for existing date', function () {
      wrapper
        .find('input[data-test-id="endTime"]')
        .simulate('change', {target: {value: '12:00'}});

      // Initial end time is 2017-10-16T22:38:00-0400
      // Setting this to 12:00 means 2017-10-16T12:00-0400
      expect(onChange).toHaveBeenLastCalledWith({
        start: new Date('2017-10-14T02:38:00.000Z'),
        end: new Date('2017-10-16T16:00:00.000Z'),
        hasDateRangeErrors: false,
      });
    });

    it('does not change for bad start/end time', function () {
      wrapper
        .find('input[data-test-id="startTime"]')
        .simulate('change', {target: {value: null}});

      expect(onChange).not.toHaveBeenLastCalledWith();

      wrapper
        .find('input[data-test-id="endTime"]')
        .simulate('change', {target: {value: null}});

      expect(onChange).not.toHaveBeenLastCalledWith();
    });

    it('updates utc start time input only if not focused', async function () {
      // NOTE: the DateRange component initializes the time inputs with the local time
      const time = start.getTime() + 60000;

      expect(getTimeText(wrapper.find('input[data-test-id="startTime"]'))).toEqual(
        '22:38'
      );

      wrapper.find('input[data-test-id="startTime"]').simulate('focus');
      await tick();
      wrapper.update();

      wrapper.setProps({start: new Date(time)});
      await tick();
      wrapper.update();

      // because the prop change happened while the component still has focus, no update
      expect(getTimeText(wrapper.find('input[data-test-id="startTime"]'))).toEqual(
        '22:38'
      );

      wrapper.find('input[data-test-id="startTime"]').simulate('blur');
      await tick();
      wrapper.update();

      wrapper.setProps({start: new Date(time)});
      await tick();
      wrapper.update();

      // because the prop change happened after the component lost focus, it updates
      expect(getTimeText(wrapper.find('input[data-test-id="startTime"]'))).toEqual(
        '22:39'
      );
    });

    it('updates utc end time input only if not focused', async function () {
      // NOTE: the DateRange component initializes the time inputs with the local time
      const time = end.getTime() + 60000;

      expect(getTimeText(wrapper.find('input[data-test-id="endTime"]'))).toEqual('22:38');

      wrapper.find('input[data-test-id="endTime"]').simulate('focus');
      await tick();
      wrapper.update();

      wrapper.setProps({end: new Date(time)});
      await tick();
      wrapper.update();

      // because the prop change happened while the component still has focus, no update
      expect(getTimeText(wrapper.find('input[data-test-id="endTime"]'))).toEqual('22:38');

      wrapper.find('input[data-test-id="endTime"]').simulate('blur');
      await tick();
      wrapper.update();

      wrapper.setProps({end: new Date(time)});
      await tick();
      wrapper.update();

      // because the prop change happened after the component lost focus, it updates
      expect(getTimeText(wrapper.find('input[data-test-id="endTime"]'))).toEqual('22:39');
    });
  });
});<|MERGE_RESOLUTION|>--- conflicted
+++ resolved
@@ -46,13 +46,8 @@
     beforeEach(function () {
       onChange.mockReset();
     });
-<<<<<<< HEAD
-    beforeEach(async function () {
-      wrapper = mount(
-=======
     beforeEach(function () {
       wrapper = mountWithTheme(
->>>>>>> 7ab8db0f
         <DateRange
           start={start}
           end={end}
