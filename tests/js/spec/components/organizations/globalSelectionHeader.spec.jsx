import {enforceActOnUseLegacyStoreHook, enzymeRender} from 'sentry-test/enzyme';
import {initializeOrg} from 'sentry-test/initializeOrg';
import {mockRouterPush} from 'sentry-test/mockRouterPush';
import {act} from 'sentry-test/reactTestingLibrary';

import * as globalActions from 'sentry/actionCreators/pageFilters';
import OrganizationActions from 'sentry/actions/organizationActions';
import PageFiltersContainer from 'sentry/components/organizations/pageFilters/container';
import ConfigStore from 'sentry/stores/configStore';
import OrganizationsStore from 'sentry/stores/organizationsStore';
import PageFiltersStore from 'sentry/stores/pageFiltersStore';
import ProjectsStore from 'sentry/stores/projectsStore';
import {getItem} from 'sentry/utils/localStorage';
import {OrganizationContext} from 'sentry/views/organizationContext';

const changeQuery = (routerContext, query) => ({
  ...routerContext,
  context: {
    ...routerContext.context,
    router: {
      ...routerContext.context.router,
      location: {
        query,
      },
    },
  },
});

jest.mock('sentry/utils/localStorage', () => ({
  getItem: jest.fn(),
  setItem: jest.fn(),
}));

describe('GlobalSelectionHeader', function () {
  enforceActOnUseLegacyStoreHook();

  let wrapper;
  const {organization, router, routerContext} = initializeOrg({
    organization: {features: ['global-views']},
    projects: [
      {
        id: 2,
        slug: 'project-2',
      },
      {
        id: 3,
        slug: 'project-3',
        environments: ['prod', 'staging'],
      },
    ],
    router: {
      location: {query: {}},
      params: {orgId: 'org-slug'},
    },
  });

  beforeAll(function () {
    jest.spyOn(globalActions, 'updateDateTime');
    jest.spyOn(globalActions, 'updateEnvironments');
    jest.spyOn(globalActions, 'updateProjects');
  });

  beforeEach(function () {
    MockApiClient.clearMockResponses();
    ProjectsStore.loadInitialData(organization.projects);
    OrganizationActions.update(organization);
    OrganizationsStore.add(organization);

    getItem.mockImplementation(() => null);
    MockApiClient.addMockResponse({
      url: '/organizations/org-slug/projects/',
      body: [],
    });
  });

  afterEach(function () {
    wrapper.unmount();
    [
      globalActions.updateDateTime,
      globalActions.updateProjects,
      globalActions.updateEnvironments,
      router.push,
      router.replace,
      getItem,
    ].forEach(mock => mock.mockClear());
    PageFiltersStore.reset();
  });

  it('does not update router if there is custom routing', function () {
    wrapper = enzymeRender(
      <PageFiltersContainer organization={organization} hasCustomRouting />,
      routerContext
    );
    expect(router.push).not.toHaveBeenCalled();
  });

  it('does not update router if org in URL params is different than org in context/props', function () {
    wrapper = enzymeRender(
      <PageFiltersContainer organization={organization} hasCustomRouting />,
      {
        ...routerContext,
        context: {
          ...routerContext.context,
          router: {...routerContext.context.router, params: {orgId: 'diff-org'}},
        },
      }
    );
    expect(router.push).not.toHaveBeenCalled();
  });

  it('does not replace URL with values from store when mounted with no query params', function () {
    wrapper = enzymeRender(
      <PageFiltersContainer organization={organization} />,
      routerContext
    );

    expect(router.replace).not.toHaveBeenCalled();
  });

  it('only updates GlobalSelection store when mounted with query params', async function () {
    wrapper = enzymeRender(
      <PageFiltersContainer
        organization={organization}
        params={{orgId: organization.slug}}
      />,
      changeQuery(routerContext, {
        statsPeriod: '7d',
      })
    );

    expect(router.push).not.toHaveBeenCalled();

    await tick();

    expect(PageFiltersStore.getState().selection).toEqual({
      datetime: {
        period: '7d',
        utc: null,
        start: null,
        end: null,
      },
      environments: [],
      projects: [],
    });
  });

  it('can change environments with a project selected', async function () {
    wrapper = enzymeRender(
      <PageFiltersContainer
        organization={organization}
        projects={organization.projects}
      />,
      routerContext
    );

    await tick();
    wrapper.update();

    mockRouterPush(wrapper, router);

    // Open dropdown and select one project
    wrapper.find('MultipleProjectSelector HeaderItem').simulate('click');
    wrapper.find('MultipleProjectSelector MultiselectCheckbox').at(1).simulate('click');
    wrapper.find('MultipleProjectSelector HeaderItem').simulate('click');

    await tick();
    wrapper.update();
    expect(wrapper.find('MultipleProjectSelector Content').text()).toBe('project-3');

    // Select environment
    wrapper.find('MultipleEnvironmentSelector HeaderItem').simulate('click');
    wrapper
      .find('MultipleEnvironmentSelector MultiselectCheckbox')
      .at(0)
      .simulate('click');
    wrapper.find('MultipleEnvironmentSelector HeaderItem').simulate('click');
    await tick();

    expect(wrapper.find('MultipleEnvironmentSelector Content').text()).toBe('prod');

    expect(PageFiltersStore.getState().selection).toEqual({
      datetime: {
        period: '14d',
        utc: null,
        start: null,
        end: null,
      },
      environments: ['prod'],
      projects: [3],
    });
    const query = wrapper.prop('location').query;
    expect(query).toEqual({
      environment: 'prod',
      project: '3',
    });
  });

  it('updates environments when switching projects', async function () {
    wrapper = enzymeRender(
      <PageFiltersContainer
        organization={organization}
        projects={organization.projects}
      />,
      routerContext
    );

    await tick();
    wrapper.update();

    mockRouterPush(wrapper, router);

    // Open dropdown and select both projects
    wrapper.find('MultipleProjectSelector HeaderItem').simulate('click');
    wrapper.find('MultipleProjectSelector MultiselectCheckbox').at(0).simulate('click');
    wrapper.find('MultipleProjectSelector MultiselectCheckbox').at(1).simulate('click');
    wrapper.find('MultipleProjectSelector HeaderItem').simulate('click');

    await tick();
    wrapper.update();
    expect(wrapper.find('MultipleProjectSelector Content').text()).toBe(
      'project-2, project-3'
    );

    // Select environment
    wrapper.find('MultipleEnvironmentSelector HeaderItem').simulate('click');
    wrapper
      .find('MultipleEnvironmentSelector MultiselectCheckbox')
      .at(1)
      .simulate('click');
    wrapper.find('MultipleEnvironmentSelector HeaderItem').simulate('click');
    await tick();

    expect(wrapper.find('MultipleEnvironmentSelector Content').text()).toBe('staging');

    expect(PageFiltersStore.getState().selection).toEqual({
      datetime: {
        period: '14d',
        utc: null,
        start: null,
        end: null,
      },
      environments: ['staging'],
      projects: [2, 3],
    });
    const query = wrapper.prop('location').query;
    expect(query).toEqual({
      environment: 'staging',
      project: ['2', '3'],
    });

    // Now change projects, first project has no environments
    wrapper.find('MultipleProjectSelector HeaderItem').simulate('click');
    wrapper.find('MultipleProjectSelector MultiselectCheckbox').at(1).simulate('click');

    wrapper.find('MultipleProjectSelector HeaderItem').simulate('click');

    await tick();
    wrapper.update();

    // Store should not have any environments selected
    expect(PageFiltersStore.getState().selection).toEqual({
      datetime: {
        period: '14d',
        utc: null,
        start: null,
        end: null,
      },
      environments: [],
      projects: [2],
    });
    expect(wrapper.find('MultipleEnvironmentSelector Content').text()).toBe(
      'All Environments'
    );
  });

  it('shows environments for non-member projects', async function () {
    const initialData = initializeOrg({
      organization: {features: ['global-views']},
      projects: [
        {id: 1, slug: 'staging-project', environments: ['staging'], isMember: false},
        {id: 2, slug: 'prod-project', environments: ['prod']},
      ],
      router: {
        location: {query: {project: ['1']}},
        params: {orgId: 'org-slug'},
      },
    });
    ProjectsStore.loadInitialData(initialData.projects);

    wrapper = enzymeRender(
      <PageFiltersContainer
        router={initialData.router}
        organization={initialData.organization}
        projects={initialData.projects}
      />,
      changeQuery(initialData.routerContext, {project: 1})
    );
    await tick();
    wrapper.update();

    // Open environment picker
    wrapper.find('MultipleEnvironmentSelector HeaderItem').simulate('click');
    const checkboxes = wrapper.find('MultipleEnvironmentSelector AutoCompleteItem');

    expect(checkboxes).toHaveLength(1);
    expect(checkboxes.text()).toBe('staging');
  });

  it('updates GlobalSelection store with default period', async function () {
    wrapper = enzymeRender(
      <PageFiltersContainer organization={organization} />,
      changeQuery(routerContext, {
        environment: 'prod',
      })
    );

    await tick();

    expect(PageFiltersStore.getState()).toEqual({
      isReady: true,
      desyncedFilters: new Set(),
      pinnedFilters: new Set(),
      selection: {
        datetime: {
          period: '14d',
          utc: null,
          start: null,
          end: null,
        },
        environments: ['prod'],
        projects: [],
      },
    });
    // Not called because of the default date
    expect(router.replace).not.toHaveBeenCalled();
  });

  it('updates GlobalSelection store with empty dates in URL', async function () {
    wrapper = enzymeRender(
      <PageFiltersContainer organization={organization} />,
      changeQuery(routerContext, {
        statsPeriod: null,
      })
    );

    await tick();

    expect(PageFiltersStore.getState()).toEqual({
      isReady: true,
      desyncedFilters: new Set(),
      pinnedFilters: new Set(),
      selection: {
        datetime: {
          period: '14d',
          utc: null,
          start: null,
          end: null,
        },
        environments: [],
        projects: [],
      },
    });
  });

  it('resets start&end if showAbsolute prop is false', async function () {
    wrapper = enzymeRender(
      <PageFiltersContainer organization={organization} showAbsolute={false} />,
      changeQuery(routerContext, {
        start: '2020-05-05T07:26:53.000',
        end: '2020-05-05T09:19:12.000',
      })
    );

    await tick();

    expect(PageFiltersStore.getState()).toEqual({
      isReady: true,
      desyncedFilters: new Set(),
      pinnedFilters: new Set(),
      selection: {
        datetime: {
          period: '14d',
          utc: null,
          start: null,
          end: null,
        },
        environments: [],
        projects: [],
      },
    });
  });

  /**
   * I don't think this test is really applicable anymore
   */
  it('does not update store if url params have not changed', async function () {
    wrapper = enzymeRender(
      <PageFiltersContainer organization={organization} />,
      changeQuery(routerContext, {
        statsPeriod: '7d',
      })
    );

    [
      globalActions.updateDateTime,
      globalActions.updateProjects,
      globalActions.updateEnvironments,
    ].forEach(mock => mock.mockClear());

    wrapper.setContext(
      changeQuery(routerContext, {
        statsPeriod: '7d',
      }).context
    );

    await tick();
    wrapper.update();

    expect(globalActions.updateDateTime).not.toHaveBeenCalled();
    expect(globalActions.updateProjects).not.toHaveBeenCalled();
    expect(globalActions.updateEnvironments).not.toHaveBeenCalled();

    expect(PageFiltersStore.getState()).toEqual({
      isReady: true,
      desyncedFilters: new Set(),
      pinnedFilters: new Set(),
      selection: {
        datetime: {
          period: '7d',
          utc: null,
          start: null,
          end: null,
        },
        environments: [],
        projects: [],
      },
    });
  });

  it('loads from local storage when no URL parameters', async function () {
    getItem.mockImplementation(() =>
      JSON.stringify({projects: [3], environments: ['staging']})
    );
    const initializationObj = initializeOrg({
      organization: {
        features: ['global-views'],
      },
      router: {
        // we need this to be set to make sure org in context is same as
        // current org in URL
        params: {orgId: 'org-slug'},
      },
    });

    wrapper = enzymeRender(
      <PageFiltersContainer organization={initializationObj.organization} />,
      initializationObj.routerContext
    );

    await tick(); // reflux tick

    expect(PageFiltersStore.getState().selection.projects).toEqual([3]);
    // Since these are coming from URL, there should be no changes and
    // router does not need to be called
    expect(initializationObj.router.replace).toHaveBeenLastCalledWith(
      expect.objectContaining({
        query: {
          environment: ['staging'],
          project: ['3'],
        },
      })
    );
  });

  it('does not load from local storage when there are URL params', async function () {
    getItem.mockImplementation(() =>
      JSON.stringify({projects: [3], environments: ['staging']})
    );

    const initializationObj = initializeOrg({
      organization: {
        features: ['global-views'],
      },
      router: {
        // we need this to be set to make sure org in context is same as
        // current org in URL
        params: {orgId: 'org-slug'},
        location: {query: {project: ['1', '2']}},
      },
    });

    wrapper = enzymeRender(
      <PageFiltersContainer organization={initializationObj.organization} />,
      initializationObj.routerContext
    );

    await tick(); // reflux tick

    expect(PageFiltersStore.getState().selection.projects).toEqual([1, 2]);
    // Since these are coming from URL, there should be no changes and
    // router does not need to be called
    expect(initializationObj.router.replace).not.toHaveBeenCalled();
  });

  it('updates store when there are query params in URL', async function () {
    const initializationObj = initializeOrg({
      organization: {
        features: ['global-views'],
      },
      router: {
        // we need this to be set to make sure org in context is same as
        // current org in URL
        params: {orgId: 'org-slug'},
        location: {query: {project: ['1', '2']}},
      },
    });

    wrapper = enzymeRender(
      <PageFiltersContainer organization={initializationObj.organization} />,
      initializationObj.routerContext
    );

    await tick(); // reflux tick

    expect(PageFiltersStore.getState().selection.projects).toEqual([1, 2]);
    // Since these are coming from URL, there should be no changes and
    // router does not need to be called
    expect(initializationObj.router.replace).not.toHaveBeenCalled();
  });

  it('updates store with default values when there are no query params in URL', async function () {
    const initializationObj = initializeOrg({
      organization: {
        features: ['global-views'],
      },
      router: {
        // we need this to be set to make sure org in context is same as
        // current org in URL
        params: {orgId: 'org-slug'},
        location: {query: {}},
      },
    });

    wrapper = enzymeRender(
      <PageFiltersContainer organization={initializationObj.organization} />,
      initializationObj.routerContext
    );

    // Router does not update because params have not changed
    expect(initializationObj.router.replace).not.toHaveBeenCalled();
  });

  it('updates store with desynced values when url params do not match local storage', async function () {
    getItem.mockImplementation(() =>
      JSON.stringify({
        projects: [1],
        pinnedFilters: ['projects'],
      })
    );

    const initializationObj = initializeOrg({
      organization: {
        features: ['global-views', 'selection-filters-v2'],
      },
      router: {
        // we need this to be set to make sure org in context is same as
        // current org in URL
        params: {orgId: 'org-slug'},
        location: {
          query: {project: ['2']},
          // TODO: This is only temporary while selection-filters-v2 is limited
          // to certan pages
          pathname: '/organizations/org-slug/issues/',
        },
      },
    });

    OrganizationActions.update(initializationObj.organization);

<<<<<<< HEAD
    wrapper = enzymeRender(
      <PageFiltersContainer organization={initializationObj.organization} />,
=======
    wrapper = mountWithTheme(
      <OrganizationContext.Provider value={initializationObj.organization}>
        <PageFiltersContainer
          organization={initializationObj.organization}
          hideGlobalHeader
        />
      </OrganizationContext.Provider>,

>>>>>>> b5bf8da5
      initializationObj.routerContext
    );

    // reflux tick
    await tick();
    expect(PageFiltersStore.getState().selection.projects).toEqual([2]);

    // Wait for desynced filters to update
    await tick();
    expect(PageFiltersStore.getState().desyncedFilters).toEqual(new Set(['projects']));

    wrapper.update();
    expect(wrapper.find('DesyncedFilterAlert')).toHaveLength(1);
  });

  /**
   * GSH: (no global-views)
   * - mounts with no state from router
   *   - params org id === org.slug
   *
   * - updateProjects should not be called (enforceSingleProject should not be
   *   called)
   *
   * - componentDidUpdate with loadingProjects === true, and pass in list of
   *   projects (via projects store)
   *
   * - enforceProject should be called and updateProjects() called with the new
   *   project
   *   - variation:
   *     - params.orgId !== org.slug (e.g. just switched orgs)
   *
   * When switching orgs when not in Issues view, the issues view gets rendered
   * with params.orgId !== org.slug
   *
   * Global selection header gets unmounted and mounted, and in this case
   * nothing should be done until it gets updated and params.orgId === org.slug
   *
   * Separate issue:
   *
   * IssuesList ("child view") renders before a single project is enforced,
   * will require refactoring views so that they depend on GSH enforcing a
   * single project first IF they don't have required feature (and no project id
   * in URL).
   */
  describe('Single project selection mode', function () {
    it('does not do anything while organization is switching in single project', async function () {
      const initialData = initializeOrg({
        organization: {slug: 'old-org-slug'},
        router: {
          // we need this to be set to make sure org in context is same as
          // current org in URL
          params: {orgId: 'org-slug'},
          location: {query: {project: ['1']}},
        },
      });

      MockApiClient.addMockResponse({
        url: '/organizations/old-org-slug/projects/',
        body: [],
      });

      ProjectsStore.reset();

      // This can happen when you switch organization so params.orgId !== the
      // current org in context In this case params.orgId = 'org-slug'
      wrapper = enzymeRender(
        <PageFiltersContainer organization={initialData.organization} />,
        initialData.routerContext
      );
      expect(globalActions.updateProjects).not.toHaveBeenCalled();

      const updatedOrganization = {
        ...organization,
        slug: 'org-slug',
        features: [],
        projects: [TestStubs.Project({id: '123', slug: 'org-slug-project1'})],
      };

      MockApiClient.addMockResponse({
        url: '/organizations/org-slug/',
        body: updatedOrganization,
      });

      // Eventually OrganizationContext will fetch org details for `org-slug`
      // and update `organization` prop emulate fetchOrganizationDetails
      OrganizationActions.update(updatedOrganization);
      wrapper.setContext({
        organization: updatedOrganization,
        location: {query: {}},
        router: {
          ...initialData.router,
          location: {query: {}},
        },
      });
      wrapper.setProps({organization: updatedOrganization});

      act(() => ProjectsStore.loadInitialData(updatedOrganization.projects));

      expect(initialData.router.replace).toHaveBeenLastCalledWith(
        expect.objectContaining({
          query: {environment: [], project: ['123']},
        })
      );
    });

    it('selects first project if more than one is requested', function () {
      const initializationObj = initializeOrg({
        router: {
          // we need this to be set to make sure org in context is same as
          // current org in URL
          params: {orgId: 'org-slug'},
          location: {query: {project: ['1', '2']}},
        },
      });

      wrapper = enzymeRender(
        <PageFiltersContainer organization={initializationObj.organization} />,
        initializationObj.routerContext
      );

      expect(initializationObj.router.replace).toHaveBeenCalledWith(
        expect.objectContaining({
          query: {environment: [], project: ['1']},
        })
      );
    });

    it('selects first project if none (i.e. all) is requested', async function () {
      const project = TestStubs.Project({id: '3'});
      const org = TestStubs.Organization({projects: [project]});

      ProjectsStore.loadInitialData(org.projects);

      const initializationObj = initializeOrg({
        organization: org,
        router: {
          params: {orgId: 'org-slug'},
          location: {query: {}},
        },
      });

      wrapper = enzymeRender(
        <PageFiltersContainer organization={initializationObj.organization} />,
        initializationObj.routerContext
      );

      expect(initializationObj.router.replace).toHaveBeenCalledWith(
        expect.objectContaining({
          query: {environment: [], project: ['3']},
        })
      );
    });
  });

  describe('forceProject selection mode', function () {
    beforeEach(async function () {
      MockApiClient.addMockResponse({
        url: '/organizations/org-slug/projects/',
        body: [],
      });
      const initialData = initializeOrg({
        organization: {features: ['global-views']},
        projects: [
          {id: 1, slug: 'staging-project', environments: ['staging']},
          {id: 2, slug: 'prod-project', environments: ['prod']},
        ],
        router: {
          location: {query: {}},
        },
      });

      ProjectsStore.loadInitialData(initialData.projects);

      wrapper = enzymeRender(
        <PageFiltersContainer
          organization={initialData.organization}
          shouldForceProject
          forceProject={initialData.projects[0]}
          showIssueStreamLink
        />,
        initialData.routerContext
      );

      await tick();
      wrapper.update();
    });

    it('renders a back button to the forced project', function () {
      const back = wrapper.find('BackButtonWrapper');
      expect(back).toHaveLength(1);
    });

    it('renders only environments from the forced project', function () {
      wrapper.find('MultipleEnvironmentSelector HeaderItem').simulate('click');
      wrapper.update();

      const items = wrapper.find('MultipleEnvironmentSelector EnvironmentSelectorItem');
      expect(items.length).toEqual(1);
      expect(items.at(0).text()).toBe('staging');
    });
  });

  describe('forceProject + forceEnvironment selection mode', function () {
    beforeEach(async function () {
      MockApiClient.addMockResponse({
        url: '/organizations/org-slug/projects/',
        body: [],
      });
      const initialData = initializeOrg({
        organization: {features: ['global-views']},
        projects: [
          {id: 1, slug: 'staging-project', environments: ['staging']},
          {id: 2, slug: 'prod-project', environments: ['prod']},
        ],
      });

      ProjectsStore.loadInitialData(initialData.projects);

      wrapper = mountWithTheme(
        <PageFiltersContainer
          organization={initialData.organization}
          shouldForceProject
          forceProject={initialData.projects[0]}
          forceEnvironment="test-env"
        />,
        initialData.routerContext
      );

      await tick();
      wrapper.update();
    });

    it('renders the forced environment', function () {
      expect(wrapper.find('MultipleEnvironmentSelector HeaderItem').text()).toBe(
        'test-env'
      );
    });
  });

  describe('without global-views (multi-project feature)', function () {
    describe('without existing URL params', function () {
      const initialData = initializeOrg({
        projects: [
          {id: 0, slug: 'random project', isMember: true},
          {id: 1, slug: 'staging-project', environments: ['staging']},
          {id: 2, slug: 'prod-project', environments: ['prod']},
        ],
        router: {
          location: {query: {}},
          params: {orgId: 'org-slug'},
        },
      });

      const createWrapper = props => {
        wrapper = enzymeRender(
          <PageFiltersContainer
            params={{orgId: initialData.organization.slug}}
            organization={initialData.organization}
            {...props}
          />,
          initialData.routerContext
        );
        return wrapper;
      };

      beforeEach(function () {
        ProjectsStore.loadInitialData(initialData.projects);

        initialData.router.push.mockClear();
        initialData.router.replace.mockClear();
      });

      it('uses first project in org projects when mounting', async function () {
        createWrapper();

        // Projects are returned in sorted slug order, so `prod-project` would
        // be the first project
        expect(initialData.router.replace).toHaveBeenLastCalledWith({
          pathname: undefined,
          query: {cursor: undefined, environment: [], project: ['2']},
        });
      });

      it('appends projectId to URL when `forceProject` becomes available (async)', async function () {
        ProjectsStore.reset();

        // forceProject generally starts undefined
        createWrapper({shouldForceProject: true});

        wrapper.setProps({
          forceProject: initialData.projects[1],
        });

        // load the projects
        act(() => ProjectsStore.loadInitialData(initialData.projects));

        wrapper.update();

        expect(initialData.router.replace).toHaveBeenLastCalledWith({
          pathname: undefined,
          query: {environment: [], project: ['1']},
        });

        expect(initialData.router.replace).toHaveBeenCalledTimes(1);
      });

      it('does not append projectId to URL when `forceProject` becomes available but project id already exists in URL', async function () {
        // forceProject generally starts undefined
        createWrapper({shouldForceProject: true});

        wrapper.setContext({
          router: {
            ...initialData.router,
            location: {
              ...initialData.router.location,
              query: {
                project: '321',
              },
            },
          },
        });
        wrapper.setProps({
          forceProject: initialData.projects[1],
        });

        wrapper.update();

        expect(initialData.router.replace).not.toHaveBeenCalled();
      });

      it('appends projectId to URL when mounted with `forceProject`', async function () {
        // forceProject generally starts undefined
        createWrapper({
          shouldForceProject: true,
          forceProject: initialData.projects[1],
        });

        wrapper.update();

        expect(initialData.router.replace).toHaveBeenLastCalledWith({
          pathname: undefined,
          query: {environment: [], project: ['1']},
        });
      });
    });

    describe('with existing URL params', function () {
      const initialData = initializeOrg({
        projects: [
          {id: 0, slug: 'random project', isMember: true},
          {id: 1, slug: 'staging-project', environments: ['staging']},
          {id: 2, slug: 'prod-project', environments: ['prod']},
        ],
        router: {
          location: {query: {statsPeriod: '90d'}},
          params: {orgId: 'org-slug'},
        },
      });
      ProjectsStore.loadInitialData(initialData.projects);

      const createWrapper = props => {
        wrapper = enzymeRender(
          <PageFiltersContainer
            params={{orgId: initialData.organization.slug}}
            organization={initialData.organization}
            {...props}
          />,
          initialData.routerContext
        );
        return wrapper;
      };

      beforeEach(function () {
        initialData.router.push.mockClear();
        initialData.router.replace.mockClear();
      });

      it('appends projectId to URL when mounted with `forceProject`', async function () {
        // forceProject generally starts undefined
        createWrapper({
          shouldForceProject: true,
          forceProject: initialData.projects[1],
        });

        wrapper.update();

        expect(initialData.router.replace).toHaveBeenLastCalledWith({
          pathname: undefined,
          query: {environment: [], project: ['1'], statsPeriod: '90d'},
        });
      });
    });
  });

  describe('with global-views (multi-project feature)', function () {
    describe('without existing URL params', function () {
      const initialData = initializeOrg({
        organization: {features: ['global-views']},
        projects: [
          {id: 0, slug: 'random project', isMember: true},
          {id: 1, slug: 'staging-project', environments: ['staging']},
          {id: 2, slug: 'prod-project', environments: ['prod']},
        ],
        router: {
          location: {query: {}},
          params: {orgId: 'org-slug'},
        },
      });

      const createWrapper = (props, ctx) => {
        wrapper = enzymeRender(
          <PageFiltersContainer
            params={{orgId: initialData.organization.slug}}
            organization={initialData.organization}
            {...props}
          />,
          {
            ...initialData.routerContext,
            ...ctx,
          }
        );
        return wrapper;
      };

      beforeEach(function () {
        ProjectsStore.loadInitialData(initialData.projects);

        initialData.router.push.mockClear();
        initialData.router.replace.mockClear();
      });

      it('does not use first project in org projects when mounting (and without localStorage data)', async function () {
        createWrapper();

        await tick();
        wrapper.update();

        expect(initialData.router.replace).not.toHaveBeenCalled();
      });

      it('does not append projectId to URL when `loadingProjects` changes and finishes loading', async function () {
        ProjectsStore.reset();

        createWrapper();

        // load the projects
        act(() => ProjectsStore.loadInitialData(initialData.projects));

        wrapper.setProps({
          forceProject: initialData.projects[1],
        });

        expect(initialData.router.replace).not.toHaveBeenCalled();
      });

      it('appends projectId to URL when `forceProject` becomes available (async)', async function () {
        ProjectsStore.reset();

        // forceProject generally starts undefined
        createWrapper({shouldForceProject: true});

        wrapper.setProps({
          forceProject: initialData.projects[1],
        });

        // load the projects
        act(() => ProjectsStore.loadInitialData(initialData.projects));

        expect(initialData.router.replace).toHaveBeenLastCalledWith({
          pathname: undefined,
          query: {environment: [], project: ['1']},
        });

        expect(initialData.router.replace).toHaveBeenCalledTimes(1);
      });

      it('does not append projectId to URL when `forceProject` becomes available but project id already exists in URL', async function () {
        // forceProject generally starts undefined
        createWrapper(
          {shouldForceProject: true},
          changeQuery(initialData.routerContext, {project: 321})
        );

        await tick();

        wrapper.setProps({
          forceProject: initialData.projects[1],
        });

        wrapper.update();

        expect(initialData.router.replace).not.toHaveBeenCalled();
      });
    });
  });

  describe('projects list', function () {
    let memberProject, nonMemberProject, initialData;

    beforeEach(async function () {
      memberProject = TestStubs.Project({id: '3', isMember: true});
      nonMemberProject = TestStubs.Project({id: '4', isMember: false});
      initialData = initializeOrg({
        projects: [memberProject, nonMemberProject],
        router: {
          location: {query: {}},
          params: {
            orgId: 'org-slug',
          },
        },
      });

      ProjectsStore.loadInitialData(initialData.projects);

      wrapper = enzymeRender(
        <PageFiltersContainer organization={initialData.organization} />,
        initialData.routerContext
      );

      await tick();
      wrapper.update();
    });

    it('gets member projects', function () {
      expect(wrapper.find('MultipleProjectSelector').prop('projects')).toEqual([
        memberProject,
      ]);
    });

    it('gets all projects if superuser', async function () {
      ConfigStore.config = {
        user: {
          isSuperuser: true,
        },
      };

      wrapper = enzymeRender(
        <PageFiltersContainer organization={initialData.organization} />,
        initialData.routerContext
      );

      await tick();
      wrapper.update();

      expect(wrapper.find('MultipleProjectSelector').prop('projects')).toEqual([
        memberProject,
      ]);

      expect(wrapper.find('MultipleProjectSelector').prop('nonMemberProjects')).toEqual([
        nonMemberProject,
      ]);
    });

    it('shows "My Projects" button', async function () {
      initialData.organization.features.push('global-views');
      wrapper = enzymeRender(
        <PageFiltersContainer
          organization={initialData.organization}
          projects={initialData.projects}
        />,
        initialData.routerContext
      );

      await tick();
      wrapper.update();

      // open the project menu.
      wrapper.find('MultipleProjectSelector HeaderItem').simulate('click');
      const projectSelector = wrapper.find('MultipleProjectSelector');

      // Two projects
      expect(projectSelector.find('AutoCompleteItem')).toHaveLength(2);
      // My projects in the footer
      expect(
        projectSelector.find('SelectorFooterControls Button').first().text()
      ).toEqual('Select My Projects');
    });

    it('shows "All Projects" button based on features', async function () {
      initialData.organization.features.push('global-views');
      initialData.organization.features.push('open-membership');
      wrapper = enzymeRender(
        <PageFiltersContainer
          organization={initialData.organization}
          projects={initialData.projects}
        />,
        initialData.routerContext
      );
      await tick();
      wrapper.update();

      // open the project menu.
      wrapper.find('MultipleProjectSelector HeaderItem').simulate('click');
      const projectSelector = wrapper.find('MultipleProjectSelector');

      // Two projects
      expect(projectSelector.find('AutoCompleteItem')).toHaveLength(2);
      // All projects in the footer
      expect(
        projectSelector.find('SelectorFooterControls Button').first().text()
      ).toEqual('Select All Projects');
    });

    it('shows "All Projects" button based on role', async function () {
      initialData.organization.features.push('global-views');
      initialData.organization.role = 'owner';
      wrapper = enzymeRender(
        <PageFiltersContainer
          organization={initialData.organization}
          projects={initialData.projects}
        />,
        initialData.routerContext
      );

      await tick();
      wrapper.update();
      // open the project menu.
      wrapper.find('MultipleProjectSelector HeaderItem').simulate('click');
      const projectSelector = wrapper.find('MultipleProjectSelector');

      // Two projects
      expect(projectSelector.find('AutoCompleteItem')).toHaveLength(2);
      // All projects in the footer
      expect(
        projectSelector.find('SelectorFooterControls Button').first().text()
      ).toEqual('Select All Projects');
    });

    it('shows "My Projects" when "all projects" is selected', async function () {
      initialData.organization.features.push('global-views');
      initialData.organization.role = 'owner';

      wrapper = enzymeRender(
        <PageFiltersContainer
          organization={initialData.organization}
          projects={initialData.projects}
        />,
        changeQuery(initialData.routerContext, {project: -1})
      );

      await tick();
      wrapper.update();

      // open the project menu.
      wrapper.find('MultipleProjectSelector HeaderItem').simulate('click');
      const projectSelector = wrapper.find('MultipleProjectSelector');

      // My projects in the footer
      expect(
        projectSelector.find('SelectorFooterControls Button').first().text()
      ).toEqual('Select My Projects');
    });
  });

  describe('project icons', function () {
    const initialData = initializeOrg({
      organization: {features: ['global-views']},
      projects: [
        {id: 0, slug: 'go', platform: 'go'},
        {id: 1, slug: 'javascript', platform: 'javascript'},
        {id: 2, slug: 'other', platform: 'other'},
        {id: 3, slug: 'php', platform: 'php'},
        {id: 4, slug: 'python', platform: 'python'},
        {id: 5, slug: 'rust', platform: 'rust'},
        {id: 6, slug: 'swift', platform: 'swift'},
      ],
    });

    beforeEach(function () {
      ProjectsStore.loadInitialData(initialData.projects);
    });

    it('shows IconProject when no projects are selected', async function () {
      wrapper = enzymeRender(
        <PageFiltersContainer
          organization={initialData.organization}
          projects={initialData.projects}
        />,
        changeQuery(initialData.routerContext, {project: -1})
      );

      await tick();
      wrapper.update();

      const projectSelector = wrapper.find('MultipleProjectSelector');

      expect(projectSelector.find('IconContainer svg').exists()).toBeTruthy();
      expect(projectSelector.find('PlatformIcon').exists()).toBeFalsy();

      expect(projectSelector.find('Content').text()).toEqual('All Projects');
    });

    it('shows PlatformIcon when one project is selected', async function () {
      wrapper = enzymeRender(
        <PageFiltersContainer
          organization={initialData.organization}
          projects={initialData.projects}
        />,
        changeQuery(initialData.routerContext, {project: 1})
      );

      await tick();
      wrapper.update();

      const projectSelector = wrapper.find('MultipleProjectSelector');

      expect(projectSelector.find('StyledPlatformIcon').props().platform).toEqual(
        'javascript'
      );

      expect(projectSelector.find('Content').text()).toEqual('javascript');
    });

    it('shows multiple PlatformIcons when multiple projects are selected, no more than 5', async function () {
      wrapper = enzymeRender(
        <PageFiltersContainer
          organization={initialData.organization}
          projects={initialData.projects}
        />,
        initialData.routerContext
      );

      await tick();
      wrapper.update();

      // select 6 projects
      const headerItem = wrapper.find('MultipleProjectSelector HeaderItem');
      headerItem.simulate('click');
      wrapper
        .find('MultipleProjectSelector MultiselectCheckbox')
        .forEach(project => project.simulate('click'));
      headerItem.simulate('click');

      await tick();
      wrapper.update();

      // assert title and icons
      const title = wrapper.find('MultipleProjectSelector Content');
      const icons = wrapper.find('MultipleProjectSelector StyledPlatformIcon');
      expect(title.text()).toBe('javascript, other, php, python, rust, swift');
      expect(icons.length).toBe(5);
      expect(icons.at(3).props().platform).toBe('rust');
      expect(icons.at(4).props().platform).toBe('swift');
    });
  });
});<|MERGE_RESOLUTION|>--- conflicted
+++ resolved
@@ -577,11 +577,7 @@
 
     OrganizationActions.update(initializationObj.organization);
 
-<<<<<<< HEAD
-    wrapper = enzymeRender(
-      <PageFiltersContainer organization={initializationObj.organization} />,
-=======
-    wrapper = mountWithTheme(
+    wrapper = enzymeRender(
       <OrganizationContext.Provider value={initializationObj.organization}>
         <PageFiltersContainer
           organization={initializationObj.organization}
@@ -589,7 +585,6 @@
         />
       </OrganizationContext.Provider>,
 
->>>>>>> b5bf8da5
       initializationObj.routerContext
     );
 
