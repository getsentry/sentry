// Jest Snapshot v1, https://goo.gl/fbAQLP

exports[`BookmarkStar renders 1`] = `
<withApi(BookmarkStar)
  organization={
    Object {
      "access": Array [
        "org:read",
        "org:write",
        "org:admin",
        "org:integrations",
        "project:read",
        "project:write",
        "project:admin",
        "team:read",
        "team:write",
        "team:admin",
      ],
      "features": Array [],
      "id": "3",
      "name": "Organization Name",
      "onboardingTasks": Array [],
      "projects": Array [],
      "scrapeJavaScript": true,
      "slug": "org-slug",
      "status": Object {
        "id": "active",
        "name": "active",
      },
      "teams": Array [],
    }
  }
  project={
    Object {
      "environments": Array [],
      "hasAccess": true,
      "id": "2",
      "isBookmarked": false,
      "isMember": true,
      "name": "Project Name",
      "slug": "project-slug",
      "teams": Array [],
    }
  }
>
  <BookmarkStar
    api={
      Client {
        "_chain": [Function],
        "_wrapRequest": [Function],
        "bulkUpdate": [Function],
        "handleRequestError": [Function],
        "hasProjectBeenRenamed": [Function],
      }
    }
    organization={
      Object {
        "access": Array [
          "org:read",
          "org:write",
          "org:admin",
          "org:integrations",
          "project:read",
          "project:write",
          "project:admin",
          "team:read",
          "team:write",
          "team:admin",
        ],
        "features": Array [],
        "id": "3",
        "name": "Organization Name",
        "onboardingTasks": Array [],
        "projects": Array [],
        "scrapeJavaScript": true,
        "slug": "org-slug",
        "status": Object {
          "id": "active",
          "name": "active",
        },
        "teams": Array [],
      }
    }
    project={
      Object {
        "environments": Array [],
        "hasAccess": true,
        "id": "2",
        "isBookmarked": false,
        "isMember": true,
        "name": "Project Name",
        "slug": "project-slug",
        "teams": Array [],
      }
    }
  >
    <Star
      isBookmarked={false}
      onClick={[Function]}
      src="icon-star-small-filled"
    >
      <ForwardRef
<<<<<<< HEAD
        className="css-lxjt2m-InlineSvg-Star ez1a7zv0"
=======
        className="css-m298mp-InlineSvg-Star e5ekdrk0"
>>>>>>> 7d720674
        isBookmarked={false}
        onClick={[Function]}
        src="icon-star-small-filled"
      >
        <svg
<<<<<<< HEAD
          className="css-lxjt2m-InlineSvg-Star ez1a7zv0"
=======
          className="css-m298mp-InlineSvg-Star e5ekdrk0"
>>>>>>> 7d720674
          height="1em"
          onClick={[Function]}
          viewBox={Object {}}
          width="1em"
        >
          <use
            href="#test"
            xlinkHref="#test"
          />
        </svg>
      </ForwardRef>
    </Star>
  </BookmarkStar>
</withApi(BookmarkStar)>
`;<|MERGE_RESOLUTION|>--- conflicted
+++ resolved
@@ -100,21 +100,13 @@
       src="icon-star-small-filled"
     >
       <ForwardRef
-<<<<<<< HEAD
-        className="css-lxjt2m-InlineSvg-Star ez1a7zv0"
-=======
-        className="css-m298mp-InlineSvg-Star e5ekdrk0"
->>>>>>> 7d720674
+        className="css-m298mp-InlineSvg-Star ez1a7zv0"
         isBookmarked={false}
         onClick={[Function]}
         src="icon-star-small-filled"
       >
         <svg
-<<<<<<< HEAD
-          className="css-lxjt2m-InlineSvg-Star ez1a7zv0"
-=======
-          className="css-m298mp-InlineSvg-Star e5ekdrk0"
->>>>>>> 7d720674
+          className="css-m298mp-InlineSvg-Star ez1a7zv0"
           height="1em"
           onClick={[Function]}
           viewBox={Object {}}
