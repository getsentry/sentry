--- conflicted
+++ resolved
@@ -221,12 +221,8 @@
       showEmbeddedChildren: false,
       toggleEmbeddedChildren: expect.any(Function),
       fetchEmbeddedChildrenState: 'idle',
-<<<<<<< HEAD
-      toggleSpanGroup: undefined,
+      toggleNestedSpanGroup: undefined,
       toggleSiblingSpanGroup: undefined,
-=======
-      toggleNestedSpanGroup: undefined,
->>>>>>> 5bb81606
     },
     {
       type: 'gap',
@@ -266,12 +262,8 @@
       showEmbeddedChildren: false,
       toggleEmbeddedChildren: expect.any(Function),
       fetchEmbeddedChildrenState: 'idle',
-<<<<<<< HEAD
-      toggleSpanGroup: undefined,
+      toggleNestedSpanGroup: undefined,
       toggleSiblingSpanGroup: undefined,
-=======
-      toggleNestedSpanGroup: undefined,
->>>>>>> 5bb81606
     },
     {
       type: 'span',
@@ -296,12 +288,8 @@
       showEmbeddedChildren: false,
       toggleEmbeddedChildren: expect.any(Function),
       fetchEmbeddedChildrenState: 'idle',
-<<<<<<< HEAD
-      toggleSpanGroup: undefined,
+      toggleNestedSpanGroup: undefined,
       toggleSiblingSpanGroup: undefined,
-=======
-      toggleNestedSpanGroup: undefined,
->>>>>>> 5bb81606
     },
     {
       type: 'span',
@@ -326,12 +314,8 @@
       showEmbeddedChildren: false,
       toggleEmbeddedChildren: expect.any(Function),
       fetchEmbeddedChildrenState: 'idle',
-<<<<<<< HEAD
-      toggleSpanGroup: undefined,
+      toggleNestedSpanGroup: undefined,
       toggleSiblingSpanGroup: undefined,
-=======
-      toggleNestedSpanGroup: undefined,
->>>>>>> 5bb81606
     },
     {
       type: 'span',
@@ -356,12 +340,8 @@
       showEmbeddedChildren: false,
       toggleEmbeddedChildren: expect.any(Function),
       fetchEmbeddedChildrenState: 'idle',
-<<<<<<< HEAD
-      toggleSpanGroup: undefined,
+      toggleNestedSpanGroup: undefined,
       toggleSiblingSpanGroup: undefined,
-=======
-      toggleNestedSpanGroup: undefined,
->>>>>>> 5bb81606
     },
     {
       type: 'span',
@@ -386,12 +366,8 @@
       showEmbeddedChildren: false,
       toggleEmbeddedChildren: expect.any(Function),
       fetchEmbeddedChildrenState: 'idle',
-<<<<<<< HEAD
-      toggleSpanGroup: undefined,
+      toggleNestedSpanGroup: undefined,
       toggleSiblingSpanGroup: undefined,
-=======
-      toggleNestedSpanGroup: undefined,
->>>>>>> 5bb81606
     },
     {
       type: 'gap',
@@ -433,12 +409,8 @@
       showEmbeddedChildren: false,
       toggleEmbeddedChildren: expect.any(Function),
       fetchEmbeddedChildrenState: 'idle',
-<<<<<<< HEAD
-      toggleSpanGroup: undefined,
+      toggleNestedSpanGroup: undefined,
       toggleSiblingSpanGroup: undefined,
-=======
-      toggleNestedSpanGroup: undefined,
->>>>>>> 5bb81606
     },
     {
       type: 'span_group_chain',
@@ -482,12 +454,8 @@
           showEmbeddedChildren: false,
           toggleEmbeddedChildren: expect.any(Function),
           fetchEmbeddedChildrenState: 'idle',
-<<<<<<< HEAD
-          toggleSpanGroup: undefined,
+          toggleNestedSpanGroup: undefined,
           toggleSiblingSpanGroup: undefined,
-=======
-          toggleNestedSpanGroup: undefined,
->>>>>>> 5bb81606
         },
         {
           type: 'span',
@@ -512,21 +480,13 @@
           showEmbeddedChildren: false,
           toggleEmbeddedChildren: expect.any(Function),
           fetchEmbeddedChildrenState: 'idle',
-<<<<<<< HEAD
-          toggleSpanGroup: undefined,
+          toggleNestedSpanGroup: undefined,
           toggleSiblingSpanGroup: undefined,
-        },
-      ],
-      showSpanGroup: false,
-      toggleSpanGroup: expect.any(Function),
-      toggleSiblingSpanGroup: undefined,
-=======
-          toggleNestedSpanGroup: undefined,
         },
       ],
       isNestedSpanGroupExpanded: false,
       toggleNestedSpanGroup: expect.any(Function),
->>>>>>> 5bb81606
+      toggleSiblingSpanGroup: undefined,
     },
     {
       type: 'span',
@@ -551,12 +511,8 @@
       showEmbeddedChildren: false,
       toggleEmbeddedChildren: expect.any(Function),
       fetchEmbeddedChildrenState: 'idle',
-<<<<<<< HEAD
-      toggleSpanGroup: undefined,
+      toggleNestedSpanGroup: undefined,
       toggleSiblingSpanGroup: undefined,
-=======
-      toggleNestedSpanGroup: undefined,
->>>>>>> 5bb81606
     },
   ];
 
