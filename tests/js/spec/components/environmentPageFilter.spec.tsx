import {initializeOrg} from 'sentry-test/initializeOrg';
import {render, screen, userEvent} from 'sentry-test/reactTestingLibrary';

import EnvironmentPageFilter from 'sentry/components/environmentPageFilter';
import OrganizationStore from 'sentry/stores/organizationStore';
import PageFiltersStore from 'sentry/stores/pageFiltersStore';
import ProjectsStore from 'sentry/stores/projectsStore';

const {organization, router, routerContext} = initializeOrg({
  organization: {features: ['global-views', 'selection-filters-v2']},
  project: undefined,
  projects: [
    {
      id: 2,
      slug: 'project-2',
      environments: ['prod', 'staging'],
    },
  ],
  router: {
    location: {
      pathname: '/organizations/org-slug/issues/',
      query: {},
    },
    params: {orgId: 'org-slug'},
  },
});

describe('EnvironmentPageFilter', function () {
<<<<<<< HEAD
  OrganizationStore.onUpdate(organization, {replace: true});
  ProjectsStore.loadInitialData(organization.projects);

  beforeEach(() => {
    PageFiltersStore.reset();
    PageFiltersStore.onInitializeUrlState(
      {
        projects: [2],
        environments: [],
        datetime: {start: null, end: null, period: '14d', utc: null},
      },
      new Set()
    );
=======
  beforeEach(() => {
    OrganizationStore.init();
    OrganizationStore.onUpdate(organization, {replace: true});

    ProjectsStore.init();
    ProjectsStore.loadInitialData(organization.projects);

    PageFiltersStore.reset();
    PageFiltersStore.onInitializeUrlState(
      {
        projects: [2],
        environments: [],
        datetime: {start: null, end: null, period: '14d', utc: null},
      },
      new Set()
    );
  });

  afterEach(() => {
    OrganizationStore.teardown();
    ProjectsStore.teardown();
>>>>>>> 72207cff
  });

  it('can pick environment', function () {
    render(<EnvironmentPageFilter />, {
      context: routerContext,
      organization,
    });

    // Open the environment dropdown
    expect(screen.getByText('All Environments')).toBeInTheDocument();
    userEvent.click(screen.getByText('All Environments'));

    // Click the first environment's checkbox
    const envOptions = screen.getAllByTestId('checkbox-fancy');
    userEvent.click(envOptions[0]);

    // Close the dropdown
    userEvent.click(screen.getAllByText('prod')[0]);

    // Verify we were redirected
    expect(router.push).toHaveBeenCalledWith(
      expect.objectContaining({query: {environment: ['prod']}})
    );
  });

  it('can pin environment', async function () {
    render(<EnvironmentPageFilter />, {
      context: routerContext,
      organization,
    });
    // Confirm no filters are pinned
    expect(PageFiltersStore.getState()).toEqual(
      expect.objectContaining({
        pinnedFilters: new Set(),
      })
    );

    // Open the environment dropdown
    expect(screen.getByText('All Environments')).toBeInTheDocument();
    userEvent.click(screen.getByText('All Environments'));

    // Click the pin button
    const pinButton = screen.getByRole('button', {name: 'Lock filter'});
    userEvent.click(pinButton, undefined, {skipHover: true});

    await screen.findByRole('button', {name: 'Lock filter', pressed: true});

    expect(PageFiltersStore.getState()).toEqual(
      expect.objectContaining({
        pinnedFilters: new Set(['environments']),
      })
    );
  });

  it('can quick select', async function () {
    render(<EnvironmentPageFilter />, {
      context: routerContext,
      organization,
    });

    // Open the environment dropdown
    expect(screen.getByText('All Environments')).toBeInTheDocument();
    userEvent.click(screen.getByText('All Environments'));

    // Click the first environment directly
    userEvent.click(screen.getByText('prod'));

    // Verify we were redirected
    expect(router.push).toHaveBeenCalledWith(
      expect.objectContaining({query: {environment: ['prod']}})
    );

    await screen.findByText('prod');

    expect(PageFiltersStore.getState()).toEqual(
      expect.objectContaining({
        isReady: true,
        selection: {
          datetime: {
            end: null,
            period: '14d',
            start: null,
            utc: null,
          },
          environments: ['prod'],
          projects: [2],
        },
      })
    );
  });
});<|MERGE_RESOLUTION|>--- conflicted
+++ resolved
@@ -26,21 +26,6 @@
 });
 
 describe('EnvironmentPageFilter', function () {
-<<<<<<< HEAD
-  OrganizationStore.onUpdate(organization, {replace: true});
-  ProjectsStore.loadInitialData(organization.projects);
-
-  beforeEach(() => {
-    PageFiltersStore.reset();
-    PageFiltersStore.onInitializeUrlState(
-      {
-        projects: [2],
-        environments: [],
-        datetime: {start: null, end: null, period: '14d', utc: null},
-      },
-      new Set()
-    );
-=======
   beforeEach(() => {
     OrganizationStore.init();
     OrganizationStore.onUpdate(organization, {replace: true});
@@ -62,7 +47,6 @@
   afterEach(() => {
     OrganizationStore.teardown();
     ProjectsStore.teardown();
->>>>>>> 72207cff
   });
 
   it('can pick environment', function () {
