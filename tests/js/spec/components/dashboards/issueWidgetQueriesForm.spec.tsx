--- conflicted
+++ resolved
@@ -138,36 +138,24 @@
     expect(onChangeHandler).toHaveBeenCalledTimes(1);
   });
 
-<<<<<<< HEAD
-  it('renders Widget Query Fields selector', async function () {
+  it('renders Widget Query Fields selector', function () {
     renderComponent(organization, routerContext);
 
-=======
-  it('renders Widget Query Fields selector', function () {
->>>>>>> 59fa085f
     expect(screen.getByText('Columns')).toBeInTheDocument();
     expect(screen.getByText('issue')).toBeInTheDocument();
     expect(screen.getByText('assignee')).toBeInTheDocument();
   });
 
-<<<<<<< HEAD
-  it('renders Widget Query Sort selector', async function () {
+  it('renders Widget Query Sort selector', function () {
     renderComponent(organization, routerContext);
 
-=======
-  it('renders Widget Query Sort selector', function () {
->>>>>>> 59fa085f
     expect(screen.getByText('Sort by')).toBeInTheDocument();
     expect(screen.getByText('Last Seen')).toBeInTheDocument();
   });
 
-<<<<<<< HEAD
-  it('calls on change handler when changing sort', async function () {
+  it('calls on change handler when changing sort', function () {
     const {onChangeHandler} = renderComponent(organization, routerContext);
 
-=======
-  it('calls on change handler when changing sort', function () {
->>>>>>> 59fa085f
     userEvent.click(screen.getByText('Last Seen'));
     userEvent.click(screen.getByText('First Seen'));
     expect(onChangeHandler).toHaveBeenCalledTimes(1);
