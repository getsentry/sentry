import {browserHistory} from 'react-router';

import {initializeOrg} from 'sentry-test/initializeOrg';
import {render, screen, userEvent} from 'sentry-test/reactTestingLibrary';

import ProjectsStore from 'sentry/stores/projectsStore';
import TeamStore from 'sentry/stores/teamStore';
import {Project} from 'sentry/types';
import TransactionSummary from 'sentry/views/performance/transactionSummary/transactionOverview';

const teams = [
  TestStubs.Team({id: '1', slug: 'team1', name: 'Team 1'}),
  TestStubs.Team({id: '2', slug: 'team2', name: 'Team 2'}),
];

function initializeData({
  features: additionalFeatures = [],
  query = {},
  project: prj,
}: {features?: string[]; project?: Project; query?: Record<string, any>} = {}) {
  const features = ['discover-basic', 'performance-view', ...additionalFeatures];
  const project = prj ?? TestStubs.Project({teams});
  const organization = TestStubs.Organization({
    features,
    projects: [project],
    apdexThreshold: 400,
  });
  const initialData = initializeOrg({
    ...initializeOrg(),
    organization,
    router: {
      location: {
        query: {
          transaction: '/performance',
          project: project.id,
          transactionCursor: '1:0:0',
          ...query,
        },
      },
    },
  });

  ProjectsStore.loadInitialData(initialData.organization.projects);
  TeamStore.loadInitialData(teams, false, null);

  return initialData;
}

const TestComponent = ({...props}: React.ComponentProps<typeof TransactionSummary>) => {
  return <TransactionSummary {...props} />;
};

describe('Performance > TransactionSummary', function () {
  beforeEach(function () {
    // @ts-ignore no-console
    // eslint-disable-next-line no-console
    console.error = jest.fn();

    MockApiClient.clearMockResponses();
    MockApiClient.addMockResponse({
      url: '/organizations/org-slug/projects/',
      body: [],
    });
    MockApiClient.addMockResponse({
      url: '/organizations/org-slug/tags/',
      body: [],
    });
    MockApiClient.addMockResponse({
      url: '/organizations/org-slug/tags/user.email/values/',
      body: [],
    });
    MockApiClient.addMockResponse({
      url: '/organizations/org-slug/events-stats/',
      body: {data: [[123, []]]},
    });
    MockApiClient.addMockResponse({
      url: '/organizations/org-slug/releases/stats/',
      body: [],
    });
    MockApiClient.addMockResponse({
      url: '/organizations/org-slug/issues/?limit=5&project=2&query=is%3Aunresolved%20transaction%3A%2Fperformance&sort=new&statsPeriod=14d',
      body: [],
    });
    MockApiClient.addMockResponse({
      url: '/organizations/org-slug/users/',
      body: [],
    });
    MockApiClient.addMockResponse({
      url: '/organizations/org-slug/recent-searches/',
      body: [],
    });
    MockApiClient.addMockResponse({
      url: '/organizations/org-slug/recent-searches/',
      method: 'POST',
      body: [],
    });
    MockApiClient.addMockResponse({
      url: '/organizations/org-slug/sdk-updates/',
      body: [],
    });
    MockApiClient.addMockResponse({
      url: '/prompts-activity/',
      body: {},
    });
    MockApiClient.addMockResponse({
      url: '/organizations/org-slug/events-facets-performance/',
      body: {},
    });

    // Mock totals for the sidebar and other summary data
    MockApiClient.addMockResponse({
      url: '/organizations/org-slug/eventsv2/',
      body: {
        meta: {
          count: 'number',
          apdex: 'number',
          count_miserable_user: 'number',
          user_misery: 'number',
          count_unique_user: 'number',
          p95: 'number',
          failure_rate: 'number',
          tpm: 'number',
          project_threshold_config: 'string',
        },
        data: [
          {
            count: 2,
            apdex: 0.6,
            count_miserable_user: 122,
            user_misery: 0.114,
            count_unique_user: 1,
            p95: 750.123,
            failure_rate: 1,
            tpm: 1,
            project_threshold_config: ['duration', 300],
          },
        ],
      },
      match: [
        (_url, options) => {
          return options.query?.field?.includes('p95()');
        },
      ],
    });
    // Transaction list response
    MockApiClient.addMockResponse({
      url: '/organizations/org-slug/eventsv2/',
      headers: {
        Link:
          '<http://localhost/api/0/organizations/org-slug/eventsv2/?cursor=2:0:0>; rel="next"; results="true"; cursor="2:0:0",' +
          '<http://localhost/api/0/organizations/org-slug/eventsv2/?cursor=1:0:0>; rel="previous"; results="false"; cursor="1:0:0"',
      },
      body: {
        meta: {
          id: 'string',
          'user.display': 'string',
          'transaction.duration': 'duration',
          'project.id': 'integer',
          timestamp: 'date',
        },
        data: [
          {
            id: 'deadbeef',
            'user.display': 'uhoh@example.com',
            'transaction.duration': 400,
            'project.id': 2,
            timestamp: '2020-05-21T15:31:18+00:00',
          },
        ],
      },
      match: [
        (_url, options) => {
          return options.query?.field?.includes('user.display');
        },
      ],
    });
    // Mock totals for status breakdown
    MockApiClient.addMockResponse({
      url: '/organizations/org-slug/eventsv2/',
      body: {
        meta: {
          'transaction.status': 'string',
          count: 'number',
        },
        data: [
          {
            count: 2,
            'transaction.status': 'ok',
          },
        ],
      },
      match: [
        (_url, options) => {
          return options.query?.field?.includes('transaction.status');
        },
      ],
    });
    MockApiClient.addMockResponse({
      url: '/organizations/org-slug/events-facets/',
      body: [
        {
          key: 'release',
          topValues: [{count: 3, value: 'abcd123', name: 'abcd123'}],
        },
        {
          key: 'environment',
          topValues: [{count: 2, value: 'dev', name: 'dev'}],
        },
        {
          key: 'foo',
          topValues: [{count: 1, value: 'bar', name: 'bar'}],
        },
      ],
    });
    MockApiClient.addMockResponse({
      url: '/organizations/org-slug/project-transaction-threshold-override/',
      method: 'GET',
      body: {
        threshold: '800',
        metric: 'lcp',
      },
    });
    MockApiClient.addMockResponse({
      url: '/organizations/org-slug/events-vitals/',
      body: {
        'measurements.fcp': {
          poor: 3,
          meh: 100,
          good: 47,
          total: 150,
          p75: 1500,
        },
        'measurements.lcp': {
          poor: 2,
          meh: 38,
          good: 40,
          total: 80,
          p75: 2750,
        },
        'measurements.fid': {
          poor: 2,
          meh: 53,
          good: 5,
          total: 60,
          p75: 1000,
        },
        'measurements.cls': {
          poor: 3,
          meh: 10,
          good: 4,
          total: 17,
          p75: 0.2,
        },
      },
    });
    MockApiClient.addMockResponse({
      method: 'GET',
      url: `/organizations/org-slug/key-transactions-list/`,
      body: teams.map(({id}) => ({
        team: id,
        count: 0,
        keyed: [],
      })),
    });
    MockApiClient.addMockResponse({
      url: '/organizations/org-slug/events-has-measurements/',
      body: {measurements: false},
    });
  });

  afterEach(function () {
    MockApiClient.clearMockResponses();
    ProjectsStore.reset();
    jest.clearAllMocks();

    // @ts-ignore no-console
    // eslint-disable-next-line no-console
    console.error.mockRestore();
  });

  it('renders basic UI elements', async function () {
    const {organization, router, routerContext} = initializeData();

    render(<TestComponent location={router.location} />, {
      context: routerContext,
      organization,
    });

    //  It shows the header
    await screen.findByText('Transaction Summary');
    expect(screen.getByRole('heading', {name: '/performance'})).toBeInTheDocument();

    // It shows a chart
    expect(screen.getByRole('button', {name: 'Duration Breakdown'})).toBeInTheDocument();

    // It shows a searchbar
    expect(screen.getByLabelText('Search events')).toBeInTheDocument();

    // It shows a table
    expect(screen.getByTestId('transactions-table')).toBeInTheDocument();

    // Ensure open in discover button exists.
    expect(screen.getByTestId('transaction-events-open')).toBeInTheDocument();

    // Ensure open issues button exists.
    expect(screen.getByRole('button', {name: 'Open in Issues'})).toBeInTheDocument();

    // Ensure transaction filter button exists
    expect(screen.getByText('Filter').closest('button')).toBeInTheDocument();

    // Ensure create alert from discover is hidden without metric alert
    expect(screen.queryByRole('button', {name: 'Create Alert'})).not.toBeInTheDocument();

    // Ensure status breakdown exists
    expect(screen.getByText('Status Breakdown')).toBeInTheDocument();
  });

  it('renders feature flagged UI elements', function () {
    const {organization, router, routerContext} = initializeData({
      features: ['incidents'],
    });

    render(<TestComponent location={router.location} />, {
      context: routerContext,
      organization,
    });

    // Ensure create alert from discover is shown with metric alerts
    expect(screen.getByRole('button', {name: 'Create Alert'})).toBeInTheDocument();
  });

  it('renders Web Vitals widget', async function () {
    const {organization, router, routerContext} = initializeData({
      project: TestStubs.Project({teams, platform: 'javascript'}),
      query: {
        query:
          'transaction.duration:<15m transaction.op:pageload event.type:transaction transaction:/organizations/:orgId/issues/',
      },
    });

    render(<TestComponent location={router.location} />, {
      context: routerContext,
      organization,
    });

    // It renders the web vitals widget
    await screen.findByRole('heading', {name: 'Web Vitals'});

    const vitalStatues = screen.getAllByTestId('vital-status');
    expect(vitalStatues).toHaveLength(3);

    expect(vitalStatues[0]).toHaveTextContent('31%');
    expect(vitalStatues[1]).toHaveTextContent('65%');
    expect(vitalStatues[2]).toHaveTextContent('3%');
  });

<<<<<<< HEAD
=======
  it('renders Web Vitals widget - metrics based', async function () {
    const fields = [
      `count(${TransactionMetric.MEASUREMENTS_FCP})`,
      `count(${TransactionMetric.MEASUREMENTS_LCP})`,
      `count(${TransactionMetric.MEASUREMENTS_FID})`,
      `count(${TransactionMetric.MEASUREMENTS_CLS})`,
    ];

    const field = `count(${TransactionMetric.TRANSACTION_DURATION})`;

    MockApiClient.addMockResponse({
      method: 'GET',
      url: `/organizations/org-slug/metrics/tags/`,
      body: [],
    });

    const metricsMock = MockApiClient.addMockResponse({
      method: 'GET',
      url: `/organizations/org-slug/metrics/data/`,
      body: TestStubs.MetricsFieldsByMeasurementRating({fields}),
    });

    MockApiClient.addMockResponse({
      method: 'GET',
      url: `/organizations/org-slug/metrics/data/`,
      body: TestStubs.MetricsFieldByTransactionStatus({field}),
      match: [MockApiClient.matchQuery({groupBy: ['transaction.status']})],
    });

    MockApiClient.addMockResponse({
      method: 'GET',
      url: `/organizations/org-slug/metrics/data/`,
      body: TestStubs.MetricsField({field}),
      match: [MockApiClient.matchQuery({groupBy: undefined})],
    });

    MockApiClient.addMockResponse({
      method: 'GET',
      url: `/organizations/org-slug/metrics/data/`,
      body: null,
      match: [
        MockApiClient.matchQuery({
          groupBy: undefined,
          field: [
            'p50(sentry.transactions.transaction.duration)',
            'p75(sentry.transactions.transaction.duration)',
            'p95(sentry.transactions.transaction.duration)',
            'p99(sentry.transactions.transaction.duration)',
            'max(sentry.transactions.transaction.duration)',
          ],
        }),
      ],
    });

    const {organization, router, routerContext} = initializeData({
      project: TestStubs.Project({teams, platform: 'javascript'}),
      query: {
        query: 'transaction:/organizations/:orgId/issues/',
      },
    });

    render(<TestComponent location={router.location} isMetricsData />, {
      context: routerContext,
      organization,
    });

    // It renders the web vitals widget
    await screen.findByRole('heading', {name: 'Web Vitals'});

    expect(metricsMock).toHaveBeenCalledWith(
      expect.anything(),
      expect.objectContaining({
        query: expect.objectContaining({
          project: [2],
          environment: [],
          field: [
            'count(sentry.transactions.measurements.fcp)',
            'count(sentry.transactions.measurements.lcp)',
            'count(sentry.transactions.measurements.fid)',
            'count(sentry.transactions.measurements.cls)',
          ],
          query: 'transaction:/organizations/:orgId/issues/',
          groupBy: ['measurement_rating'],
          interval: '1h',
          statsPeriod: '14d',
        }),
      })
    );

    const vitalStatues = screen.getAllByTestId('vital-status');
    expect(vitalStatues).toHaveLength(3);

    expect(vitalStatues[0]).toHaveTextContent('78%');
    expect(vitalStatues[1]).toHaveTextContent('6%');
    expect(vitalStatues[2]).toHaveTextContent('17%');
  });

>>>>>>> ed3e664c
  it('renders sidebar widgets', async function () {
    const {organization, router, routerContext} = initializeData();

    render(<TestComponent location={router.location} />, {
      context: routerContext,
      organization,
    });

    // Renders Apdex widget
    await screen.findByRole('heading', {name: 'Apdex'});
    expect(screen.getByTestId('apdex-summary-value')).toHaveTextContent('0.6');

    // Renders Failure Rate widget
    expect(screen.getByRole('heading', {name: 'Failure Rate'})).toBeInTheDocument();
    expect(screen.getByTestId('failure-rate-summary-value')).toHaveTextContent('100%');

    // Renders TPM widget
    expect(screen.getByRole('heading', {name: 'TPM'})).toBeInTheDocument();
    expect(screen.getByTestId('tpm-summary-value')).toHaveTextContent('1 tpm');
  });

<<<<<<< HEAD
=======
  it('renders sidebar widgets - metrics based', async function () {
    const field = `count(${TransactionMetric.TRANSACTION_DURATION})`;

    MockApiClient.addMockResponse({
      method: 'GET',
      url: `/organizations/org-slug/metrics/tags/`,
      body: [],
    });

    const failureRateRequestMock = MockApiClient.addMockResponse({
      method: 'GET',
      url: `/organizations/org-slug/metrics/data/`,
      body: TestStubs.MetricsFieldByTransactionStatus({field}),
      match: [MockApiClient.matchQuery({groupBy: ['transaction.status']})],
    });

    const tpmRequestMock = MockApiClient.addMockResponse({
      method: 'GET',
      url: `/organizations/org-slug/metrics/data/`,
      body: TestStubs.MetricsField({field}),
      match: [MockApiClient.matchQuery({groupBy: undefined})],
    });

    MockApiClient.addMockResponse({
      method: 'GET',
      url: `/organizations/org-slug/metrics/data/`,
      body: null,
      match: [
        MockApiClient.matchQuery({
          groupBy: undefined,
          field: [
            'p50(sentry.transactions.transaction.duration)',
            'p75(sentry.transactions.transaction.duration)',
            'p95(sentry.transactions.transaction.duration)',
            'p99(sentry.transactions.transaction.duration)',
            'max(sentry.transactions.transaction.duration)',
          ],
        }),
      ],
    });

    const {organization, router, routerContext} = initializeData();

    render(<TestComponent location={router.location} isMetricsData />, {
      context: routerContext,
      organization,
    });

    // Renders Apdex widget
    await screen.findByRole('heading', {name: 'Apdex'});
    expect(screen.queryByTestId('apdex-summary-value')).not.toBeInTheDocument();

    // Renders Failure Rate widget
    expect(screen.getByRole('heading', {name: 'Failure Rate'})).toBeInTheDocument();
    expect(failureRateRequestMock).toHaveBeenCalledWith(
      '/organizations/org-slug/metrics/data/',
      expect.objectContaining({
        query: {
          environment: [],
          field: ['count(sentry.transactions.transaction.duration)'],
          groupBy: ['transaction.status'],
          interval: '1h',
          project: [2],
          query: 'transaction:/performance',
          statsPeriod: '14d',
        },
      })
    );

    expect(screen.getByTestId('failure-rate-summary-value')).toHaveTextContent('39.16%');

    // Renders TPM widget
    expect(screen.getByRole('heading', {name: 'TPM'})).toBeInTheDocument();

    expect(tpmRequestMock).toHaveBeenCalledWith(
      '/organizations/org-slug/metrics/data/',
      expect.objectContaining({
        query: {
          environment: [],
          field: ['count(sentry.transactions.transaction.duration)'],
          interval: '1h',
          project: [2],
          query: 'transaction:/performance',
          statsPeriod: '14d',
        },
      })
    );

    expect(screen.getByTestId('tpm-summary-value')).toHaveTextContent('534.3016 tpm');
  });

>>>>>>> ed3e664c
  it('fetches transaction threshold', function () {
    const {organization, router, routerContext} = initializeData();

    const getTransactionThresholdMock = MockApiClient.addMockResponse({
      url: '/organizations/org-slug/project-transaction-threshold-override/',
      method: 'GET',
      body: {
        threshold: '800',
        metric: 'lcp',
      },
    });

    const getProjectThresholdMock = MockApiClient.addMockResponse({
      url: '/projects/org-slug/project-slug/transaction-threshold/configure/',
      method: 'GET',
      body: {
        threshold: '200',
        metric: 'duration',
      },
    });

    render(<TestComponent location={router.location} />, {
      context: routerContext,
      organization,
    });

    expect(getTransactionThresholdMock).toHaveBeenCalledTimes(1);
    expect(getProjectThresholdMock).not.toHaveBeenCalled();
  });

  it('fetches project transaction threshdold', async function () {
    const {organization, router, routerContext} = initializeData();

    const getTransactionThresholdMock = MockApiClient.addMockResponse({
      url: '/organizations/org-slug/project-transaction-threshold-override/',
      method: 'GET',
      statusCode: 404,
    });

    const getProjectThresholdMock = MockApiClient.addMockResponse({
      url: '/projects/org-slug/project-slug/transaction-threshold/configure/',
      method: 'GET',
      body: {
        threshold: '200',
        metric: 'duration',
      },
    });

    render(<TestComponent location={router.location} />, {
      context: routerContext,
      organization,
    });

    await screen.findByText('Transaction Summary');

    expect(getTransactionThresholdMock).toHaveBeenCalledTimes(1);
    expect(getProjectThresholdMock).toHaveBeenCalledTimes(1);
  });

  it('triggers a navigation on search', function () {
    const {organization, router, routerContext} = initializeData();

    render(<TestComponent location={router.location} />, {
      context: routerContext,
      organization,
    });

    // Fill out the search box, and submit it.
    userEvent.type(screen.getByLabelText('Search events'), 'user.email:uhoh*{enter}');

    // Check the navigation.
    expect(browserHistory.push).toHaveBeenCalledTimes(1);
    expect(browserHistory.push).toHaveBeenCalledWith({
      pathname: undefined,
      query: {
        transaction: '/performance',
        project: '2',
        statsPeriod: '14d',
        query: 'user.email:uhoh*',
        transactionCursor: '1:0:0',
      },
    });
  });

  it('can mark a transaction as key', async function () {
    const {organization, router, routerContext} = initializeData();

    render(<TestComponent location={router.location} />, {
      context: routerContext,
      organization,
    });

    const mockUpdate = MockApiClient.addMockResponse({
      url: `/organizations/org-slug/key-transactions/`,
      method: 'POST',
      body: {},
    });

    await screen.findByRole('button', {name: 'Star for Team'});

    // Click the key transaction button
    userEvent.click(screen.getByRole('button', {name: 'Star for Team'}));

    userEvent.click(screen.getByText('team1'));

    // Ensure request was made.
    expect(mockUpdate).toHaveBeenCalled();
  });

  it('triggers a navigation on transaction filter', async function () {
    const {organization, router, routerContext} = initializeData();

    render(<TestComponent location={router.location} />, {
      context: routerContext,
      organization,
    });

    await screen.findByText('Transaction Summary');

    // Open the transaction filter dropdown
    userEvent.click(screen.getByRole('button', {name: 'Filter Slow Transactions (p95)'}));

    userEvent.click(screen.getByRole('button', {name: 'Slow Transactions (p95)'}));

    // Check the navigation.
    expect(browserHistory.push).toHaveBeenCalledWith({
      pathname: undefined,
      query: {
        transaction: '/performance',
        project: '2',
        showTransactions: 'slow',
        transactionCursor: undefined,
      },
    });
  });

  it('renders pagination buttons', async function () {
    const {organization, router, routerContext} = initializeData();

    render(<TestComponent location={router.location} />, {
      context: routerContext,
      organization,
    });

    await screen.findByText('Transaction Summary');

    expect(screen.getByLabelText('Previous')).toBeInTheDocument();

    // Click the 'next' button
    userEvent.click(screen.getByLabelText('Next'));

    // Check the navigation.
    expect(browserHistory.push).toHaveBeenCalledWith({
      pathname: undefined,
      query: {
        transaction: '/performance',
        project: '2',
        transactionCursor: '2:0:0',
      },
    });
  });

  it('forwards conditions to related issues', async function () {
    const issueGet = MockApiClient.addMockResponse({
      url: '/organizations/org-slug/issues/?limit=5&project=2&query=tag%3Avalue%20is%3Aunresolved%20transaction%3A%2Fperformance&sort=new&statsPeriod=14d',
      body: [],
    });

    const {organization, router, routerContext} = initializeData({
      query: {query: 'tag:value'},
    });

    render(<TestComponent location={router.location} />, {
      context: routerContext,
      organization,
    });

    await screen.findByText('Transaction Summary');

    expect(issueGet).toHaveBeenCalled();
  });

  it('does not forward event type to related issues', async function () {
    const issueGet = MockApiClient.addMockResponse({
      url: '/organizations/org-slug/issues/?limit=5&project=2&query=tag%3Avalue%20is%3Aunresolved%20transaction%3A%2Fperformance&sort=new&statsPeriod=14d',
      body: [],
      match: [
        (_, options) => {
          // event.type must NOT be in the query params
          return !options.query?.query?.includes('event.type');
        },
      ],
    });

    const {organization, router, routerContext} = initializeData({
      query: {query: 'tag:value event.type:transaction'},
    });

    render(<TestComponent location={router.location} />, {
      context: routerContext,
      organization,
    });

    await screen.findByText('Transaction Summary');

    expect(issueGet).toHaveBeenCalled();
  });

  it('renders the suspect spans table if the feature is enabled', async function () {
    MockApiClient.addMockResponse({
      url: '/organizations/org-slug/events-spans-performance/',
      body: [],
    });

    const {organization, router, routerContext} = initializeData({
      features: ['performance-suspect-spans-view'],
    });

    render(<TestComponent location={router.location} />, {
      context: routerContext,
      organization,
    });

    expect(await screen.findByText('Suspect Spans')).toBeInTheDocument();
  });

  it('adds search condition on transaction status when clicking on status breakdown', async function () {
    const {organization, router, routerContext} = initializeData();

    render(<TestComponent location={router.location} />, {
      context: routerContext,
      organization,
    });

    await screen.findByTestId('status-ok');

    userEvent.click(screen.getByTestId('status-ok'));

    expect(browserHistory.push).toHaveBeenCalledTimes(1);
    expect(browserHistory.push).toHaveBeenCalledWith(
      expect.objectContaining({
        query: expect.objectContaining({
          query: expect.stringContaining('transaction.status:ok'),
        }),
      })
    );
  });

  it('appends tag value to existing query when clicked', async function () {
    const {organization, router, routerContext} = initializeData();

    render(<TestComponent location={router.location} />, {
      context: routerContext,
      organization,
    });

    await screen.findByText('Tag Summary');

    userEvent.click(screen.getByLabelText('Add the dev segment tag to the search query'));
    userEvent.click(screen.getByLabelText('Add the bar segment tag to the search query'));

    expect(router.push).toHaveBeenCalledTimes(2);

    expect(router.push).toHaveBeenNthCalledWith(1, {
      query: {
        project: '2',
        query: 'tags[environment]:dev',
        transaction: '/performance',
        transactionCursor: '1:0:0',
      },
    });

    expect(router.push).toHaveBeenNthCalledWith(2, {
      query: {
        project: '2',
        query: 'foo:bar',
        transaction: '/performance',
        transactionCursor: '1:0:0',
      },
    });
  });
});<|MERGE_RESOLUTION|>--- conflicted
+++ resolved
@@ -354,106 +354,6 @@
     expect(vitalStatues[2]).toHaveTextContent('3%');
   });
 
-<<<<<<< HEAD
-=======
-  it('renders Web Vitals widget - metrics based', async function () {
-    const fields = [
-      `count(${TransactionMetric.MEASUREMENTS_FCP})`,
-      `count(${TransactionMetric.MEASUREMENTS_LCP})`,
-      `count(${TransactionMetric.MEASUREMENTS_FID})`,
-      `count(${TransactionMetric.MEASUREMENTS_CLS})`,
-    ];
-
-    const field = `count(${TransactionMetric.TRANSACTION_DURATION})`;
-
-    MockApiClient.addMockResponse({
-      method: 'GET',
-      url: `/organizations/org-slug/metrics/tags/`,
-      body: [],
-    });
-
-    const metricsMock = MockApiClient.addMockResponse({
-      method: 'GET',
-      url: `/organizations/org-slug/metrics/data/`,
-      body: TestStubs.MetricsFieldsByMeasurementRating({fields}),
-    });
-
-    MockApiClient.addMockResponse({
-      method: 'GET',
-      url: `/organizations/org-slug/metrics/data/`,
-      body: TestStubs.MetricsFieldByTransactionStatus({field}),
-      match: [MockApiClient.matchQuery({groupBy: ['transaction.status']})],
-    });
-
-    MockApiClient.addMockResponse({
-      method: 'GET',
-      url: `/organizations/org-slug/metrics/data/`,
-      body: TestStubs.MetricsField({field}),
-      match: [MockApiClient.matchQuery({groupBy: undefined})],
-    });
-
-    MockApiClient.addMockResponse({
-      method: 'GET',
-      url: `/organizations/org-slug/metrics/data/`,
-      body: null,
-      match: [
-        MockApiClient.matchQuery({
-          groupBy: undefined,
-          field: [
-            'p50(sentry.transactions.transaction.duration)',
-            'p75(sentry.transactions.transaction.duration)',
-            'p95(sentry.transactions.transaction.duration)',
-            'p99(sentry.transactions.transaction.duration)',
-            'max(sentry.transactions.transaction.duration)',
-          ],
-        }),
-      ],
-    });
-
-    const {organization, router, routerContext} = initializeData({
-      project: TestStubs.Project({teams, platform: 'javascript'}),
-      query: {
-        query: 'transaction:/organizations/:orgId/issues/',
-      },
-    });
-
-    render(<TestComponent location={router.location} isMetricsData />, {
-      context: routerContext,
-      organization,
-    });
-
-    // It renders the web vitals widget
-    await screen.findByRole('heading', {name: 'Web Vitals'});
-
-    expect(metricsMock).toHaveBeenCalledWith(
-      expect.anything(),
-      expect.objectContaining({
-        query: expect.objectContaining({
-          project: [2],
-          environment: [],
-          field: [
-            'count(sentry.transactions.measurements.fcp)',
-            'count(sentry.transactions.measurements.lcp)',
-            'count(sentry.transactions.measurements.fid)',
-            'count(sentry.transactions.measurements.cls)',
-          ],
-          query: 'transaction:/organizations/:orgId/issues/',
-          groupBy: ['measurement_rating'],
-          interval: '1h',
-          statsPeriod: '14d',
-        }),
-      })
-    );
-
-    const vitalStatues = screen.getAllByTestId('vital-status');
-    expect(vitalStatues).toHaveLength(3);
-
-    expect(vitalStatues[0]).toHaveTextContent('78%');
-    expect(vitalStatues[1]).toHaveTextContent('6%');
-    expect(vitalStatues[2]).toHaveTextContent('17%');
-  });
-
->>>>>>> ed3e664c
   it('renders sidebar widgets', async function () {
     const {organization, router, routerContext} = initializeData();
 
@@ -475,100 +375,6 @@
     expect(screen.getByTestId('tpm-summary-value')).toHaveTextContent('1 tpm');
   });
 
-<<<<<<< HEAD
-=======
-  it('renders sidebar widgets - metrics based', async function () {
-    const field = `count(${TransactionMetric.TRANSACTION_DURATION})`;
-
-    MockApiClient.addMockResponse({
-      method: 'GET',
-      url: `/organizations/org-slug/metrics/tags/`,
-      body: [],
-    });
-
-    const failureRateRequestMock = MockApiClient.addMockResponse({
-      method: 'GET',
-      url: `/organizations/org-slug/metrics/data/`,
-      body: TestStubs.MetricsFieldByTransactionStatus({field}),
-      match: [MockApiClient.matchQuery({groupBy: ['transaction.status']})],
-    });
-
-    const tpmRequestMock = MockApiClient.addMockResponse({
-      method: 'GET',
-      url: `/organizations/org-slug/metrics/data/`,
-      body: TestStubs.MetricsField({field}),
-      match: [MockApiClient.matchQuery({groupBy: undefined})],
-    });
-
-    MockApiClient.addMockResponse({
-      method: 'GET',
-      url: `/organizations/org-slug/metrics/data/`,
-      body: null,
-      match: [
-        MockApiClient.matchQuery({
-          groupBy: undefined,
-          field: [
-            'p50(sentry.transactions.transaction.duration)',
-            'p75(sentry.transactions.transaction.duration)',
-            'p95(sentry.transactions.transaction.duration)',
-            'p99(sentry.transactions.transaction.duration)',
-            'max(sentry.transactions.transaction.duration)',
-          ],
-        }),
-      ],
-    });
-
-    const {organization, router, routerContext} = initializeData();
-
-    render(<TestComponent location={router.location} isMetricsData />, {
-      context: routerContext,
-      organization,
-    });
-
-    // Renders Apdex widget
-    await screen.findByRole('heading', {name: 'Apdex'});
-    expect(screen.queryByTestId('apdex-summary-value')).not.toBeInTheDocument();
-
-    // Renders Failure Rate widget
-    expect(screen.getByRole('heading', {name: 'Failure Rate'})).toBeInTheDocument();
-    expect(failureRateRequestMock).toHaveBeenCalledWith(
-      '/organizations/org-slug/metrics/data/',
-      expect.objectContaining({
-        query: {
-          environment: [],
-          field: ['count(sentry.transactions.transaction.duration)'],
-          groupBy: ['transaction.status'],
-          interval: '1h',
-          project: [2],
-          query: 'transaction:/performance',
-          statsPeriod: '14d',
-        },
-      })
-    );
-
-    expect(screen.getByTestId('failure-rate-summary-value')).toHaveTextContent('39.16%');
-
-    // Renders TPM widget
-    expect(screen.getByRole('heading', {name: 'TPM'})).toBeInTheDocument();
-
-    expect(tpmRequestMock).toHaveBeenCalledWith(
-      '/organizations/org-slug/metrics/data/',
-      expect.objectContaining({
-        query: {
-          environment: [],
-          field: ['count(sentry.transactions.transaction.duration)'],
-          interval: '1h',
-          project: [2],
-          query: 'transaction:/performance',
-          statsPeriod: '14d',
-        },
-      })
-    );
-
-    expect(screen.getByTestId('tpm-summary-value')).toHaveTextContent('534.3016 tpm');
-  });
-
->>>>>>> ed3e664c
   it('fetches transaction threshold', function () {
     const {organization, router, routerContext} = initializeData();
 
