import {mountWithTheme} from 'sentry-test/enzyme';
import {initializeData} from 'sentry-test/performance/initializePerformanceData';

import {OrganizationContext} from 'app/views/organizationContext';
import WidgetContainer from 'app/views/performance/landing/widgets/components/widgetContainer';
import {PerformanceWidgetSetting} from 'app/views/performance/landing/widgets/widgetDefinitions';

const WrappedComponent = ({data, ...rest}) => {
  return (
    <OrganizationContext.Provider value={data.organization}>
      <WidgetContainer
        {...data}
        {...rest}
        allowedCharts={[
          PerformanceWidgetSetting.TPM_AREA,
          PerformanceWidgetSetting.FAILURE_RATE_AREA,
          PerformanceWidgetSetting.USER_MISERY_AREA,
        ]}
        forceDefaultChartSetting
      />
    </OrganizationContext.Provider>
  );
};

describe('Performance > Widgets > WidgetContainer', function () {
  let eventStatsMock;
  let eventsV2Mock;
  let eventsTrendsStats;
  beforeEach(function () {
    eventStatsMock = MockApiClient.addMockResponse({
      method: 'GET',
      url: `/organizations/org-slug/events-stats/`,
      body: [],
    });
    eventsV2Mock = MockApiClient.addMockResponse({
      method: 'GET',
      url: `/organizations/org-slug/eventsv2/`,
      body: [],
    });
    eventsTrendsStats = MockApiClient.addMockResponse({
      method: 'GET',
      url: '/organizations/org-slug/events-trends-stats/',
      body: [],
    });
  });

  it('TPM Widget', async function () {
    const data = initializeData();

    const wrapper = mountWithTheme(
      <WrappedComponent
        data={data}
        defaultChartSetting={PerformanceWidgetSetting.TPM_AREA}
      />,
      data.routerContext
    );
    await tick();
    wrapper.update();

    expect(wrapper.find('div[data-test-id="performance-widget-title"]').text()).toEqual(
      'Transactions Per Minute'
    );
    expect(eventStatsMock).toHaveBeenCalledTimes(1);
    expect(eventStatsMock).toHaveBeenNthCalledWith(
      1,
      expect.anything(),
      expect.objectContaining({
        query: expect.objectContaining({
          environment: [],
          interval: '1d',
          partial: '1',
          project: [],
          query: '',
          statsPeriod: '28d',
          yAxis: 'tpm()',
        }),
      })
    );
  });

  it('Failure Rate Widget', async function () {
    const data = initializeData();

    const wrapper = mountWithTheme(
      <WrappedComponent
        data={data}
        defaultChartSetting={PerformanceWidgetSetting.FAILURE_RATE_AREA}
      />,
      data.routerContext
    );
    await tick();
    wrapper.update();

    expect(wrapper.find('div[data-test-id="performance-widget-title"]').text()).toEqual(
      'Failure Rate'
    );
    expect(eventStatsMock).toHaveBeenCalledTimes(1);
    expect(eventStatsMock).toHaveBeenNthCalledWith(
      1,
      expect.anything(),
      expect.objectContaining({
        query: expect.objectContaining({
          environment: [],
          interval: '1d',
          partial: '1',
          project: [],
          query: '',
          statsPeriod: '28d',
          yAxis: 'failure_rate()',
        }),
      })
    );
  });

  it('User misery Widget', async function () {
    const data = initializeData();

    const wrapper = mountWithTheme(
      <WrappedComponent
        data={data}
        defaultChartSetting={PerformanceWidgetSetting.USER_MISERY_AREA}
      />,
      data.routerContext
    );
    await tick();
    wrapper.update();

    expect(wrapper.find('div[data-test-id="performance-widget-title"]').text()).toEqual(
      'User Misery'
    );
    expect(eventStatsMock).toHaveBeenCalledTimes(1);
    expect(eventStatsMock).toHaveBeenNthCalledWith(
      1,
      expect.anything(),
      expect.objectContaining({
        query: expect.objectContaining({
          environment: [],
          interval: '1d',
          partial: '1',
          project: [],
          query: '',
          statsPeriod: '28d',
          yAxis: 'user_misery()',
        }),
      })
    );
  });

<<<<<<< HEAD
  it('Worst LCP widget', async function () {
=======
  it('LCP Histogram Widget', async function () {
>>>>>>> ecc4ed1d
    const data = initializeData();

    const wrapper = mountWithTheme(
      <WrappedComponent
        data={data}
<<<<<<< HEAD
        defaultChartSetting={PerformanceWidgetSetting.WORST_LCP_VITALS}
=======
        defaultChartSetting={PerformanceWidgetSetting.LCP_HISTOGRAM}
>>>>>>> ecc4ed1d
      />,
      data.routerContext
    );
    await tick();
    wrapper.update();

    expect(wrapper.find('div[data-test-id="performance-widget-title"]').text()).toEqual(
<<<<<<< HEAD
      'Worst LCP Web Vitals'
    );
    expect(wrapper.find('a[data-test-id="view-all-button"]').text()).toEqual('View All');
    expect(eventsV2Mock).toHaveBeenCalledTimes(1);
    expect(eventsV2Mock).toHaveBeenNthCalledWith(
      1,
      expect.anything(),
      expect.objectContaining({
        query: expect.objectContaining({
          environment: [],
          field: [
            'transaction',
            'title',
            'project.id',
            'count_if(measurements.lcp,greaterOrEquals,4000)',
            'count_if(measurements.lcp,greaterOrEquals,2500)',
            'count_if(measurements.lcp,greaterOrEquals,0)',
            'equation|count_if(measurements.lcp,greaterOrEquals,2500) - count_if(measurements.lcp,greaterOrEquals,4000)',
            'equation|count_if(measurements.lcp,greaterOrEquals,0) - count_if(measurements.lcp,greaterOrEquals,2500)',
          ],
          per_page: 3,
          project: [],
          query: '',
          sort: '-count_if(measurements.lcp,greaterOrEquals,4000)',
          statsPeriod: '14d',
        }),
      })
    );
=======
      'LCP Distribution'
    );

    // TODO(k-fish): Add histogram mock
  });

  it('FCP Histogram Widget', async function () {
    const data = initializeData();

    const wrapper = mountWithTheme(
      <WrappedComponent
        data={data}
        defaultChartSetting={PerformanceWidgetSetting.FCP_HISTOGRAM}
      />,
      data.routerContext
    );
    await tick();
    wrapper.update();

    expect(wrapper.find('div[data-test-id="performance-widget-title"]').text()).toEqual(
      'FCP Distribution'
    );

    // TODO(k-fish): Add histogram mock
>>>>>>> ecc4ed1d
  });

  it('Most errors widget', async function () {
    const data = initializeData();

    const wrapper = mountWithTheme(
      <WrappedComponent
        data={data}
        defaultChartSetting={PerformanceWidgetSetting.MOST_RELATED_ERRORS}
      />,
      data.routerContext
    );
    await tick();
    wrapper.update();

    expect(wrapper.find('div[data-test-id="performance-widget-title"]').text()).toEqual(
      'Most Related Errors'
    );
    expect(eventsV2Mock).toHaveBeenCalledTimes(1);
    expect(eventsV2Mock).toHaveBeenNthCalledWith(
      1,
      expect.anything(),
      expect.objectContaining({
        query: expect.objectContaining({
          environment: [],
          field: ['transaction', 'project.id', 'failure_count()'],
          per_page: 3,
          project: [],
          query: '',
          sort: '-failure_count()',
          statsPeriod: '14d',
        }),
      })
    );
  });

  it('Most related issues widget', async function () {
    const data = initializeData();

    const wrapper = mountWithTheme(
      <WrappedComponent
        data={data}
        defaultChartSetting={PerformanceWidgetSetting.MOST_RELATED_ISSUES}
      />,
      data.routerContext
    );
    await tick();
    wrapper.update();

    expect(wrapper.find('div[data-test-id="performance-widget-title"]').text()).toEqual(
      'Most Related Issues'
    );
    expect(eventsV2Mock).toHaveBeenCalledTimes(1);
    expect(eventsV2Mock).toHaveBeenNthCalledWith(
      1,
      expect.anything(),
      expect.objectContaining({
        query: expect.objectContaining({
          environment: [],
          field: ['issue', 'transaction', 'title', 'project.id', 'count()'],
          per_page: 3,
          project: [],
          query: 'event.type:error !tags[transaction]:""',
          sort: '-count()',
          statsPeriod: '14d',
        }),
      })
    );
  });

  it('Most improved trends widget', async function () {
    const data = initializeData();

    const wrapper = mountWithTheme(
      <WrappedComponent
        data={data}
        defaultChartSetting={PerformanceWidgetSetting.MOST_IMPROVED}
      />,
      data.routerContext
    );
    await tick();
    wrapper.update();

    expect(wrapper.find('div[data-test-id="performance-widget-title"]').text()).toEqual(
      'Most Improved'
    );
    expect(eventsTrendsStats).toHaveBeenCalledTimes(1);
    expect(eventsTrendsStats).toHaveBeenNthCalledWith(
      1,
      expect.anything(),
      expect.objectContaining({
        query: expect.objectContaining({
          environment: [],
          field: ['transaction', 'project'],
          interval: undefined,
          middle: undefined,
          per_page: 3,
          project: [],
          query:
            'tpm():>0.01 count_percentage():>0.25 count_percentage():<4 trend_percentage():>0% confidence():>6',
          sort: 'trend_percentage()',
          statsPeriod: '14d',
          trendFunction: 'avg(transaction.duration)',
          trendType: 'improved',
        }),
      })
    );
  });

  it('Most regressed trends widget', async function () {
    const data = initializeData();

    const wrapper = mountWithTheme(
      <WrappedComponent
        data={data}
        defaultChartSetting={PerformanceWidgetSetting.MOST_REGRESSED}
      />,
      data.routerContext
    );
    await tick();
    wrapper.update();

    expect(wrapper.find('div[data-test-id="performance-widget-title"]').text()).toEqual(
      'Most Regressed'
    );
    expect(eventsTrendsStats).toHaveBeenCalledTimes(1);
    expect(eventsTrendsStats).toHaveBeenNthCalledWith(
      1,
      expect.anything(),
      expect.objectContaining({
        query: expect.objectContaining({
          environment: [],
          field: ['transaction', 'project'],
          interval: undefined,
          middle: undefined,
          per_page: 3,
          project: [],
          query:
            'tpm():>0.01 count_percentage():>0.25 count_percentage():<4 trend_percentage():>0% confidence():>6',
          sort: '-trend_percentage()',
          statsPeriod: '14d',
          trendFunction: 'avg(transaction.duration)',
          trendType: 'regression',
        }),
      })
    );
  });

  it('Able to change widget type from menu', async function () {
    const data = initializeData();

    const wrapper = mountWithTheme(
      <WrappedComponent
        data={data}
        defaultChartSetting={PerformanceWidgetSetting.FAILURE_RATE_AREA}
      />,
      data.routerContext
    );
    await tick();
    wrapper.update();

    expect(wrapper.find('div[data-test-id="performance-widget-title"]').text()).toEqual(
      'Failure Rate'
    );
    expect(eventStatsMock).toHaveBeenCalledTimes(1);

    wrapper.find('IconEllipsis[data-test-id="context-menu"]').simulate('click');

    await tick();
    wrapper.update();

    expect(wrapper.find('MenuItem').at(2).text()).toEqual('User Misery');
    wrapper.find('MenuItem').at(2).simulate('click');

    await tick();
    wrapper.update();

    expect(wrapper.find('div[data-test-id="performance-widget-title"]').text()).toEqual(
      'User Misery'
    );
    expect(eventStatsMock).toHaveBeenCalledTimes(2);
  });
});<|MERGE_RESOLUTION|>--- conflicted
+++ resolved
@@ -146,29 +146,20 @@
     );
   });
 
-<<<<<<< HEAD
   it('Worst LCP widget', async function () {
-=======
-  it('LCP Histogram Widget', async function () {
->>>>>>> ecc4ed1d
-    const data = initializeData();
-
-    const wrapper = mountWithTheme(
-      <WrappedComponent
-        data={data}
-<<<<<<< HEAD
+    const data = initializeData();
+
+    const wrapper = mountWithTheme(
+      <WrappedComponent
+        data={data}
         defaultChartSetting={PerformanceWidgetSetting.WORST_LCP_VITALS}
-=======
-        defaultChartSetting={PerformanceWidgetSetting.LCP_HISTOGRAM}
->>>>>>> ecc4ed1d
-      />,
-      data.routerContext
-    );
-    await tick();
-    wrapper.update();
-
-    expect(wrapper.find('div[data-test-id="performance-widget-title"]').text()).toEqual(
-<<<<<<< HEAD
+      />,
+      data.routerContext
+    );
+    await tick();
+    wrapper.update();
+
+    expect(wrapper.find('div[data-test-id="performance-widget-title"]').text()).toEqual(
       'Worst LCP Web Vitals'
     );
     expect(wrapper.find('a[data-test-id="view-all-button"]').text()).toEqual('View All');
@@ -197,7 +188,22 @@
         }),
       })
     );
-=======
+  });
+
+  it('LCP Histogram Widget', async function () {
+    const data = initializeData();
+
+    const wrapper = mountWithTheme(
+      <WrappedComponent
+        data={data}
+        defaultChartSetting={PerformanceWidgetSetting.LCP_HISTOGRAM}
+      />,
+      data.routerContext
+    );
+    await tick();
+    wrapper.update();
+
+    expect(wrapper.find('div[data-test-id="performance-widget-title"]').text()).toEqual(
       'LCP Distribution'
     );
 
@@ -222,7 +228,6 @@
     );
 
     // TODO(k-fish): Add histogram mock
->>>>>>> ecc4ed1d
   });
 
   it('Most errors widget', async function () {
