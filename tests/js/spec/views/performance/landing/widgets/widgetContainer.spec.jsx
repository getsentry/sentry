import {mountWithTheme} from 'sentry-test/enzyme';
import {initializeData as _initializeData} from 'sentry-test/performance/initializePerformanceData';

import {PerformanceDisplayProvider} from 'sentry/utils/performance/contexts/performanceDisplayContext';
import {OrganizationContext} from 'sentry/views/organizationContext';
import WidgetContainer from 'sentry/views/performance/landing/widgets/components/widgetContainer';
import {PerformanceWidgetSetting} from 'sentry/views/performance/landing/widgets/widgetDefinitions';
import {MetricsSwitchContext} from 'sentry/views/performance/metricsSwitch';
import {PROJECT_PERFORMANCE_TYPE} from 'sentry/views/performance/utils';

const initializeData = (query = {}) => {
  const data = _initializeData({
    query: {statsPeriod: '7d', environment: ['prod'], project: [-42], ...query},
  });

  data.eventView.additionalConditions.addFilterValues('transaction.op', ['pageload']);

  return data;
};

const WrappedComponent = ({data, isMetricsData = false, ...rest}) => {
  return (
    <MetricsSwitchContext.Provider value={{isMetricsData}}>
      <PerformanceDisplayProvider value={{performanceType: PROJECT_PERFORMANCE_TYPE.ANY}}>
        <OrganizationContext.Provider value={data.organization}>
          <WidgetContainer
            allowedCharts={[
              PerformanceWidgetSetting.TPM_AREA,
              PerformanceWidgetSetting.FAILURE_RATE_AREA,
              PerformanceWidgetSetting.USER_MISERY_AREA,
              PerformanceWidgetSetting.DURATION_HISTOGRAM,
            ]}
            rowChartSettings={[]}
            forceDefaultChartSetting
            {...data}
            {...rest}
          />
        </OrganizationContext.Provider>
      </PerformanceDisplayProvider>
    </MetricsSwitchContext.Provider>
  );
};

const issuesPredicate = (url, options) =>
  url.includes('eventsv2') && options.query?.query.includes('error');

describe('Performance > Widgets > WidgetContainer', function () {
  let wrapper;

  let eventStatsMock;
  let eventsV2Mock;
  let metricsMock;
  let eventsTrendsStats;

  let issuesListMock;

  beforeEach(function () {
    eventStatsMock = MockApiClient.addMockResponse({
      method: 'GET',
      url: `/organizations/org-slug/events-stats/`,
      body: [],
    });
    eventsV2Mock = MockApiClient.addMockResponse({
      method: 'GET',
      url: `/organizations/org-slug/eventsv2/`,
      body: [],
      match: [(...args) => !issuesPredicate(...args)],
    });
    issuesListMock = MockApiClient.addMockResponse({
      method: 'GET',
      url: `/organizations/org-slug/eventsv2/`,
      body: {
        data: [
          {
            'issue.id': 123,
            transaction: '/issue/:id/',
            title: 'Error: Something is broken.',
            'project.id': 1,
            count: 3100,
            issue: 'JAVASCRIPT-ABCD',
          },
        ],
      },
      match: [(...args) => issuesPredicate(...args)],
    });

    eventsTrendsStats = MockApiClient.addMockResponse({
      method: 'GET',
      url: '/organizations/org-slug/events-trends-stats/',
      body: [],
    });
  });

  afterEach(function () {
    if (wrapper) {
      wrapper.unmount();
      wrapper = undefined;
    }
  });

  it('Check requests when changing widget props', async function () {
    const data = initializeData();

    wrapper = mountWithTheme(
      <WrappedComponent
        data={data}
        defaultChartSetting={PerformanceWidgetSetting.TPM_AREA}
      />,
      data.routerContext
    );
    await tick();
    wrapper.update();

    expect(eventStatsMock).toHaveBeenCalledTimes(1);

    // Change eventView reference
    wrapper.setProps({
      eventView: data.eventView.clone(),
    });

    await tick();
    wrapper.update();

    expect(eventStatsMock).toHaveBeenCalledTimes(1);

    const modifiedData = initializeData({
      statsPeriod: '14d',
    });

    // Change eventView statsperiod
    wrapper.setProps({
      eventView: modifiedData.eventView,
    });

    await tick();
    wrapper.update();

    expect(eventStatsMock).toHaveBeenCalledTimes(2);

    expect(eventStatsMock).toHaveBeenNthCalledWith(
      2,
      expect.anything(),
      expect.objectContaining({
        query: expect.objectContaining({
          interval: '1h',
          partial: '1',
          query: 'transaction.op:pageload',
          statsPeriod: '28d',
          yAxis: 'tpm()',
        }),
      })
    );
  });

  it('Check requests when changing widget props for GenericDiscoverQuery based widget', async function () {
    const data = initializeData();

    wrapper = mountWithTheme(
      <WrappedComponent
        data={data}
        defaultChartSetting={PerformanceWidgetSetting.MOST_IMPROVED}
      />,
      data.routerContext
    );
    await tick();
    wrapper.update();

    expect(eventsTrendsStats).toHaveBeenCalledTimes(1);

    // Change eventView reference
    wrapper.setProps({
      eventView: data.eventView.clone(),
    });

    await tick();
    wrapper.update();

    expect(eventsTrendsStats).toHaveBeenCalledTimes(1);

    const modifiedData = initializeData({
      statsPeriod: '14d',
    });

    // Change eventView statsperiod
    wrapper.setProps({
      eventView: modifiedData.eventView,
    });

    await tick();
    wrapper.update();

    expect(eventsTrendsStats).toHaveBeenCalledTimes(2);

    expect(eventsTrendsStats).toHaveBeenNthCalledWith(
      2,
      expect.anything(),
      expect.objectContaining({
        query: expect.objectContaining({
          cursor: '0:0:1',
          environment: ['prod'],
          field: ['transaction', 'project'],
          interval: undefined,
          middle: undefined,
          noPagination: true,
          per_page: 3,
          project: ['-42'],
          query:
            'transaction.op:pageload tpm():>0.01 count_percentage():>0.25 count_percentage():<4 trend_percentage():>0% confidence():>6',
          sort: 'trend_percentage()',
          statsPeriod: '14d',
          trendFunction: 'avg(transaction.duration)',
          trendType: 'improved',
        }),
      })
    );
  });

  it('TPM Widget', async function () {
    const data = initializeData();

    wrapper = mountWithTheme(
      <WrappedComponent
        data={data}
        defaultChartSetting={PerformanceWidgetSetting.TPM_AREA}
      />,
      data.routerContext
    );
    await tick();
    wrapper.update();

    expect(wrapper.find('div[data-test-id="performance-widget-title"]').text()).toEqual(
      'Transactions Per Minute'
    );
    expect(eventStatsMock).toHaveBeenCalledTimes(1);
    expect(eventStatsMock).toHaveBeenNthCalledWith(
      1,
      expect.anything(),
      expect.objectContaining({
        query: expect.objectContaining({
          interval: '1h',
          partial: '1',
          query: 'transaction.op:pageload',
          statsPeriod: '14d',
          yAxis: 'tpm()',
        }),
      })
    );
  });

  it('Failure Rate Widget', async function () {
    const data = initializeData();

    wrapper = mountWithTheme(
      <WrappedComponent
        data={data}
        defaultChartSetting={PerformanceWidgetSetting.FAILURE_RATE_AREA}
      />,
      data.routerContext
    );
    await tick();
    wrapper.update();

    expect(wrapper.find('div[data-test-id="performance-widget-title"]').text()).toEqual(
      'Failure Rate'
    );
    expect(eventStatsMock).toHaveBeenCalledTimes(1);
    expect(eventStatsMock).toHaveBeenNthCalledWith(
      1,
      expect.anything(),
      expect.objectContaining({
        query: expect.objectContaining({
          interval: '1h',
          partial: '1',
          query: 'transaction.op:pageload',
          statsPeriod: '14d',
          yAxis: 'failure_rate()',
        }),
      })
    );
  });

  it('User misery Widget', async function () {
    const data = initializeData();

    wrapper = mountWithTheme(
      <WrappedComponent
        data={data}
        defaultChartSetting={PerformanceWidgetSetting.USER_MISERY_AREA}
      />,
      data.routerContext
    );
    await tick();
    wrapper.update();

    expect(wrapper.find('div[data-test-id="performance-widget-title"]').text()).toEqual(
      'User Misery'
    );
    expect(eventStatsMock).toHaveBeenCalledTimes(1);
    expect(eventStatsMock).toHaveBeenNthCalledWith(
      1,
      expect.anything(),
      expect.objectContaining({
        query: expect.objectContaining({
          interval: '1h',
          partial: '1',
          query: 'transaction.op:pageload',
          statsPeriod: '14d',
          yAxis: 'user_misery()',
        }),
      })
    );
  });

  it('Worst LCP widget', async function () {
    const data = initializeData();

    wrapper = mountWithTheme(
      <WrappedComponent
        data={data}
        defaultChartSetting={PerformanceWidgetSetting.WORST_LCP_VITALS}
      />,
      data.routerContext
    );
    await tick();
    wrapper.update();

    expect(wrapper.find('div[data-test-id="performance-widget-title"]').text()).toEqual(
      'Worst LCP Web Vitals'
    );

    expect(wrapper.find('a[data-test-id="view-all-button"]').text()).toEqual('View All');
    expect(eventsV2Mock).toHaveBeenCalledTimes(1);
    expect(eventsV2Mock).toHaveBeenNthCalledWith(
      1,
      expect.anything(),
      expect.objectContaining({
        query: expect.objectContaining({
          environment: ['prod'],
          field: [
            'transaction',
            'title',
            'project.id',
            'count_if(measurements.lcp,greaterOrEquals,4000)',
            'count_if(measurements.lcp,greaterOrEquals,2500)',
            'count_if(measurements.lcp,greaterOrEquals,0)',
            'equation|count_if(measurements.lcp,greaterOrEquals,2500) - count_if(measurements.lcp,greaterOrEquals,4000)',
            'equation|count_if(measurements.lcp,greaterOrEquals,0) - count_if(measurements.lcp,greaterOrEquals,2500)',
          ],
          per_page: 3,
          project: ['-42'],
          query: 'transaction.op:pageload',
          sort: '-count_if(measurements.lcp,greaterOrEquals,4000)',
          statsPeriod: '7d',
        }),
      })
    );
  });

  it('Worst LCP widget - metrics based', async function () {
    metricsMock = MockApiClient.addMockResponse({
      method: 'GET',
      url: `/organizations/org-slug/metrics/data/`,
      body: TestStubs.MetricsFieldByTransactionAndRating({
        field: 'count(measurements.lcp)',
      }),
      match: [(...args) => !issuesPredicate(...args)],
    });
    const data = initializeData();

    wrapper = mountWithTheme(
      <WrappedComponent
        data={data}
        defaultChartSetting={PerformanceWidgetSetting.WORST_LCP_VITALS}
        isMetricsData
      />,
      data.routerContext
    );
    await tick();
    wrapper.update();

    expect(wrapper.find('div[data-test-id="performance-widget-title"]').text()).toEqual(
      'Worst LCP Web Vitals'
    );

    expect(wrapper.find('a[data-test-id="view-all-button"]').text()).toEqual('View All');
    expect(metricsMock).toHaveBeenCalledTimes(2);
    expect(metricsMock).toHaveBeenNthCalledWith(
      1,
      expect.anything(),
      expect.objectContaining({
        query: expect.objectContaining({
          environment: ['prod'],
          field: ['count(sentry.transactions.measurements.lcp)'],
          groupBy: ['transaction', 'measurement_rating'],
          interval: '1h',
          limit: 3,
          orderBy: 'count(sentry.transactions.measurements.lcp)',
          project: [-42],
          statsPeriod: '7d',
        }),
      })
    );
    expect(metricsMock).toHaveBeenNthCalledWith(
      2,
      expect.anything(),
      expect.objectContaining({
        query: expect.objectContaining({
          environment: ['prod'],
          field: ['count(sentry.transactions.measurements.lcp)'],
          groupBy: ['measurement_rating'],
          interval: '1h',
          project: [-42],
          query: 'transaction:/bar/:ordId/',
          statsPeriod: '7d',
        }),
      })
    );
  });

  it('Worst FCP widget', async function () {
    const data = initializeData();

    wrapper = mountWithTheme(
      <WrappedComponent
        data={data}
        defaultChartSetting={PerformanceWidgetSetting.WORST_FCP_VITALS}
      />,
      data.routerContext
    );
    await tick();
    wrapper.update();

    expect(wrapper.find('div[data-test-id="performance-widget-title"]').text()).toEqual(
      'Worst FCP Web Vitals'
    );
    expect(wrapper.find('a[data-test-id="view-all-button"]').text()).toEqual('View All');
    expect(eventsV2Mock).toHaveBeenCalledTimes(1);
    expect(eventsV2Mock).toHaveBeenNthCalledWith(
      1,
      expect.anything(),
      expect.objectContaining({
        query: expect.objectContaining({
          environment: ['prod'],
          field: [
            'transaction',
            'title',
            'project.id',
            'count_if(measurements.fcp,greaterOrEquals,3000)',
            'count_if(measurements.fcp,greaterOrEquals,1000)',
            'count_if(measurements.fcp,greaterOrEquals,0)',
            'equation|count_if(measurements.fcp,greaterOrEquals,1000) - count_if(measurements.fcp,greaterOrEquals,3000)',
            'equation|count_if(measurements.fcp,greaterOrEquals,0) - count_if(measurements.fcp,greaterOrEquals,1000)',
          ],
          per_page: 3,
          project: ['-42'],
          query: 'transaction.op:pageload',
          sort: '-count_if(measurements.fcp,greaterOrEquals,3000)',
          statsPeriod: '7d',
        }),
      })
    );
  });

  it('Worst FCP widget - metrics based', async function () {
    metricsMock = MockApiClient.addMockResponse({
      method: 'GET',
      url: `/organizations/org-slug/metrics/data/`,
      body: TestStubs.MetricsFieldByTransactionAndRating({
        field: 'count(measurements.fcp)',
      }),
      match: [(...args) => !issuesPredicate(...args)],
    });
    const data = initializeData();

    wrapper = mountWithTheme(
      <WrappedComponent
        data={data}
        defaultChartSetting={PerformanceWidgetSetting.WORST_FCP_VITALS}
        isMetricsData
      />,
      data.routerContext
    );
    await tick();
    wrapper.update();

    expect(wrapper.find('div[data-test-id="performance-widget-title"]').text()).toEqual(
      'Worst FCP Web Vitals'
    );

    expect(wrapper.find('a[data-test-id="view-all-button"]').text()).toEqual('View All');
    expect(metricsMock).toHaveBeenCalledTimes(2);
    expect(metricsMock).toHaveBeenNthCalledWith(
      1,
      expect.anything(),
      expect.objectContaining({
        query: expect.objectContaining({
          environment: ['prod'],
          field: ['count(sentry.transactions.measurements.fcp)'],
          groupBy: ['transaction', 'measurement_rating'],
          interval: '1h',
          limit: 3,
          orderBy: 'count(sentry.transactions.measurements.fcp)',
          project: [-42],
          statsPeriod: '7d',
        }),
      })
    );
    expect(metricsMock).toHaveBeenNthCalledWith(
      2,
      expect.anything(),
      expect.objectContaining({
        query: expect.objectContaining({
          environment: ['prod'],
          field: ['count(sentry.transactions.measurements.fcp)'],
          groupBy: ['measurement_rating'],
          interval: '1h',
          project: [-42],
          query: 'transaction:/bar/:ordId/',
          statsPeriod: '7d',
        }),
      })
    );
  });

  it('Worst FID widget', async function () {
    const data = initializeData();

    wrapper = mountWithTheme(
      <WrappedComponent
        data={data}
        defaultChartSetting={PerformanceWidgetSetting.WORST_FID_VITALS}
      />,
      data.routerContext
    );
    await tick();
    wrapper.update();

    expect(wrapper.find('div[data-test-id="performance-widget-title"]').text()).toEqual(
      'Worst FID Web Vitals'
    );
    expect(wrapper.find('a[data-test-id="view-all-button"]').text()).toEqual('View All');
    expect(eventsV2Mock).toHaveBeenCalledTimes(1);
    expect(eventsV2Mock).toHaveBeenNthCalledWith(
      1,
      expect.anything(),
      expect.objectContaining({
        query: expect.objectContaining({
          environment: ['prod'],
          field: [
            'transaction',
            'title',
            'project.id',
            'count_if(measurements.fid,greaterOrEquals,300)',
            'count_if(measurements.fid,greaterOrEquals,100)',
            'count_if(measurements.fid,greaterOrEquals,0)',
            'equation|count_if(measurements.fid,greaterOrEquals,100) - count_if(measurements.fid,greaterOrEquals,300)',
            'equation|count_if(measurements.fid,greaterOrEquals,0) - count_if(measurements.fid,greaterOrEquals,100)',
          ],
          per_page: 3,
          project: ['-42'],
          query: 'transaction.op:pageload',
          sort: '-count_if(measurements.fid,greaterOrEquals,300)',
          statsPeriod: '7d',
        }),
      })
    );
  });

  it('Worst FID widget - metrics based', async function () {
    metricsMock = MockApiClient.addMockResponse({
      method: 'GET',
      url: `/organizations/org-slug/metrics/data/`,
      body: TestStubs.MetricsFieldByTransactionAndRating({
        field: 'count(measurements.fid)',
      }),
      match: [(...args) => !issuesPredicate(...args)],
    });
    const data = initializeData();

    wrapper = mountWithTheme(
      <WrappedComponent
        data={data}
        defaultChartSetting={PerformanceWidgetSetting.WORST_FID_VITALS}
        isMetricsData
      />,
      data.routerContext
    );
    await tick();
    wrapper.update();

    expect(wrapper.find('div[data-test-id="performance-widget-title"]').text()).toEqual(
      'Worst FID Web Vitals'
    );

    expect(wrapper.find('a[data-test-id="view-all-button"]').text()).toEqual('View All');
    expect(metricsMock).toHaveBeenCalledTimes(2);
    expect(metricsMock).toHaveBeenNthCalledWith(
      1,
      expect.anything(),
      expect.objectContaining({
        query: expect.objectContaining({
          environment: ['prod'],
          field: ['count(sentry.transactions.measurements.fid)'],
          groupBy: ['transaction', 'measurement_rating'],
          interval: '1h',
          limit: 3,
          orderBy: 'count(sentry.transactions.measurements.fid)',
          project: [-42],
          statsPeriod: '7d',
        }),
      })
    );
    expect(metricsMock).toHaveBeenNthCalledWith(
      2,
      expect.anything(),
      expect.objectContaining({
        query: expect.objectContaining({
          environment: ['prod'],
          field: ['count(sentry.transactions.measurements.fid)'],
          groupBy: ['measurement_rating'],
          interval: '1h',
          project: [-42],
          query: 'transaction:/bar/:ordId/',
          statsPeriod: '7d',
        }),
      })
    );
  });

  it('LCP Histogram Widget', async function () {
    const data = initializeData();

    wrapper = mountWithTheme(
      <WrappedComponent
        data={data}
        defaultChartSetting={PerformanceWidgetSetting.LCP_HISTOGRAM}
      />,
      data.routerContext
    );
    await tick();
    wrapper.update();

    expect(wrapper.find('div[data-test-id="performance-widget-title"]').text()).toEqual(
      'LCP Distribution'
    );

    // TODO(k-fish): Add histogram mock
  });

  it('FCP Histogram Widget', async function () {
    const data = initializeData();

    wrapper = mountWithTheme(
      <WrappedComponent
        data={data}
        defaultChartSetting={PerformanceWidgetSetting.FCP_HISTOGRAM}
      />,
      data.routerContext
    );
    await tick();
    wrapper.update();

    expect(wrapper.find('div[data-test-id="performance-widget-title"]').text()).toEqual(
      'FCP Distribution'
    );

    // TODO(k-fish): Add histogram mock
  });

  describe('Single Area Widget - metrics based', function () {
    const data = initializeData();

    it('P50 Duration', async function () {
      const field = 'p50(sentry.sessions.transaction.duration)';

      metricsMock = MockApiClient.addMockResponse({
        method: 'GET',
        url: `/organizations/org-slug/metrics/data/`,
<<<<<<< HEAD
        body: TestStubs.SingleFieldArea({field}),
=======
        body: TestStubs.MetricsField({field: 'p50(transaction.duration)'}),
>>>>>>> 0e966c06
        match: [(...args) => !issuesPredicate(...args)],
      });

      const metricsMockPreviousData = MockApiClient.addMockResponse({
        method: 'GET',
        url: `/organizations/org-slug/metrics/data/`,
<<<<<<< HEAD
        body: TestStubs.SingleFieldArea({
          field,
          previousData: true,
=======
        body: TestStubs.MetricsField({
          field: 'p50(transaction.duration)',
>>>>>>> 0e966c06
        }),
        match: [
          (...args) => {
            return (
              !issuesPredicate(...args) &&
              args[1].query.statsPeriodStart &&
              args[1].query.statsPeriodEnd
            );
          },
        ],
      });

      wrapper = mountWithTheme(
        <WrappedComponent
          data={data}
          defaultChartSetting={PerformanceWidgetSetting.P50_DURATION_AREA}
          isMetricsData
        />,
        data.routerContext
      );
      await tick();
      wrapper.update();

      expect(wrapper.find('div[data-test-id="performance-widget-title"]').text()).toEqual(
        'p50 Duration'
      );

      // expect(wrapper.find('HighlightNumber').text()).toEqual('51s');
      expect(metricsMock).toHaveBeenCalledTimes(1);
      expect(metricsMockPreviousData).toHaveBeenCalledTimes(1);

      expect(metricsMock).toHaveBeenCalledWith(
        expect.anything(),
        expect.objectContaining({
          query: expect.objectContaining({
            project: [-42],
            environment: ['prod'],
            field: [field],
            query: undefined,
            groupBy: undefined,
            orderBy: undefined,
            limit: undefined,
            interval: '1h',
            statsPeriod: '7d',
            start: undefined,
            end: undefined,
          }),
        })
      );
      expect(metricsMockPreviousData).toHaveBeenCalledWith(
        expect.anything(),
        expect.objectContaining({
          query: expect.objectContaining({
            project: [-42],
            environment: ['prod'],
            field: [field],
            query: undefined,
            groupBy: undefined,
            orderBy: undefined,
            limit: undefined,
            interval: '1h',
            statsPeriodStart: '14d',
            statsPeriodEnd: '7d',
          }),
        })
      );
    });

    it('P75 Duration', async function () {
      const field = 'p75(sentry.sessions.transaction.duration)';

      metricsMock = MockApiClient.addMockResponse({
        method: 'GET',
        url: `/organizations/org-slug/metrics/data/`,
<<<<<<< HEAD
        body: TestStubs.SingleFieldArea({field}),
=======
        body: TestStubs.MetricsField({field: 'p75(transaction.duration)'}),
>>>>>>> 0e966c06
        match: [(...args) => !issuesPredicate(...args)],
      });

      const metricsMockPreviousData = MockApiClient.addMockResponse({
        method: 'GET',
        url: `/organizations/org-slug/metrics/data/`,
<<<<<<< HEAD
        body: TestStubs.SingleFieldArea({
          field,
          previousData: true,
=======
        body: TestStubs.MetricsField({
          field: 'p75(transaction.duration)',
>>>>>>> 0e966c06
        }),
        match: [
          (...args) => {
            return (
              !issuesPredicate(...args) &&
              args[1].query.statsPeriodStart &&
              args[1].query.statsPeriodEnd
            );
          },
        ],
      });

      wrapper = mountWithTheme(
        <WrappedComponent
          data={data}
          defaultChartSetting={PerformanceWidgetSetting.P75_DURATION_AREA}
          isMetricsData
        />,
        data.routerContext
      );
      await tick();
      wrapper.update();

      expect(wrapper.find('div[data-test-id="performance-widget-title"]').text()).toEqual(
        'p75 Duration'
      );

      // expect(wrapper.find('HighlightNumber').text()).toEqual('51s');
      expect(metricsMock).toHaveBeenCalledTimes(1);
      expect(metricsMockPreviousData).toHaveBeenCalledTimes(1);

      expect(metricsMock).toHaveBeenCalledWith(
        expect.anything(),
        expect.objectContaining({
          query: expect.objectContaining({
            project: [-42],
            environment: ['prod'],
            field: [field],
            query: undefined,
            groupBy: undefined,
            orderBy: undefined,
            limit: undefined,
            interval: '1h',
            statsPeriod: '7d',
            start: undefined,
            end: undefined,
          }),
        })
      );
      expect(metricsMockPreviousData).toHaveBeenCalledWith(
        expect.anything(),
        expect.objectContaining({
          query: expect.objectContaining({
            project: [-42],
            environment: ['prod'],
            field: [field],
            query: undefined,
            groupBy: undefined,
            orderBy: undefined,
            limit: undefined,
            interval: '1h',
            statsPeriodStart: '14d',
            statsPeriodEnd: '7d',
          }),
        })
      );
    });

    it('P95 Duration', async function () {
      const field = 'p95(sentry.sessions.transaction.duration)';

      metricsMock = MockApiClient.addMockResponse({
        method: 'GET',
        url: `/organizations/org-slug/metrics/data/`,
<<<<<<< HEAD
        body: TestStubs.SingleFieldArea({field}),
=======
        body: TestStubs.MetricsField({field: 'p95(transaction.duration)'}),
>>>>>>> 0e966c06
        match: [(...args) => !issuesPredicate(...args)],
      });

      const metricsMockPreviousData = MockApiClient.addMockResponse({
        method: 'GET',
        url: `/organizations/org-slug/metrics/data/`,
<<<<<<< HEAD
        body: TestStubs.SingleFieldArea({
          field,
          previousData: true,
=======
        body: TestStubs.MetricsField({
          field: 'p95(transaction.duration)',
>>>>>>> 0e966c06
        }),
        match: [
          (...args) => {
            return (
              !issuesPredicate(...args) &&
              args[1].query.statsPeriodStart &&
              args[1].query.statsPeriodEnd
            );
          },
        ],
      });

      wrapper = mountWithTheme(
        <WrappedComponent
          data={data}
          defaultChartSetting={PerformanceWidgetSetting.P95_DURATION_AREA}
          isMetricsData
        />,
        data.routerContext
      );
      await tick();
      wrapper.update();

      expect(wrapper.find('div[data-test-id="performance-widget-title"]').text()).toEqual(
        'p95 Duration'
      );

      // expect(wrapper.find('HighlightNumber').text()).toEqual('51s');
      expect(metricsMock).toHaveBeenCalledTimes(1);
      expect(metricsMockPreviousData).toHaveBeenCalledTimes(1);

      expect(metricsMock).toHaveBeenCalledWith(
        expect.anything(),
        expect.objectContaining({
          query: expect.objectContaining({
            project: [-42],
            environment: ['prod'],
            field: [field],
            query: undefined,
            groupBy: undefined,
            orderBy: undefined,
            limit: undefined,
            interval: '1h',
            statsPeriod: '7d',
            start: undefined,
            end: undefined,
          }),
        })
      );
      expect(metricsMockPreviousData).toHaveBeenCalledWith(
        expect.anything(),
        expect.objectContaining({
          query: expect.objectContaining({
            project: [-42],
            environment: ['prod'],
            field: [field],
            query: undefined,
            groupBy: undefined,
            orderBy: undefined,
            limit: undefined,
            interval: '1h',
            statsPeriodStart: '14d',
            statsPeriodEnd: '7d',
          }),
        })
      );
    });

    it('P99 Duration', async function () {
      const field = 'p99(sentry.sessions.transaction.duration)';

      metricsMock = MockApiClient.addMockResponse({
        method: 'GET',
        url: `/organizations/org-slug/metrics/data/`,
<<<<<<< HEAD
        body: TestStubs.SingleFieldArea({field}),
=======
        body: TestStubs.MetricsField({field: 'p99(transaction.duration)'}),
>>>>>>> 0e966c06
        match: [(...args) => !issuesPredicate(...args)],
      });

      const metricsMockPreviousData = MockApiClient.addMockResponse({
        method: 'GET',
        url: `/organizations/org-slug/metrics/data/`,
<<<<<<< HEAD
        body: TestStubs.SingleFieldArea({
          field: 'p99(sentry.sessions.transaction.duration)',
          previousData: true,
=======
        body: TestStubs.MetricsField({
          field: 'p99(transaction.duration)',
>>>>>>> 0e966c06
        }),
        match: [
          (...args) => {
            return (
              !issuesPredicate(...args) &&
              args[1].query.statsPeriodStart &&
              args[1].query.statsPeriodEnd
            );
          },
        ],
      });

      wrapper = mountWithTheme(
        <WrappedComponent
          data={data}
          defaultChartSetting={PerformanceWidgetSetting.P99_DURATION_AREA}
          isMetricsData
        />,
        data.routerContext
      );
      await tick();
      wrapper.update();

      expect(wrapper.find('div[data-test-id="performance-widget-title"]').text()).toEqual(
        'p99 Duration'
      );

      // expect(wrapper.find('HighlightNumber').text()).toEqual('51s');
      expect(metricsMock).toHaveBeenCalledTimes(1);
      expect(metricsMockPreviousData).toHaveBeenCalledTimes(1);

      expect(metricsMock).toHaveBeenCalledWith(
        expect.anything(),
        expect.objectContaining({
          query: expect.objectContaining({
            project: [-42],
            environment: ['prod'],
            field: [field],
            query: undefined,
            groupBy: undefined,
            orderBy: undefined,
            limit: undefined,
            interval: '1h',
            statsPeriod: '7d',
            start: undefined,
            end: undefined,
          }),
        })
      );
      expect(metricsMockPreviousData).toHaveBeenCalledWith(
        expect.anything(),
        expect.objectContaining({
          query: expect.objectContaining({
            project: [-42],
            environment: ['prod'],
            field: [field],
            query: undefined,
            groupBy: undefined,
            orderBy: undefined,
            limit: undefined,
            interval: '1h',
            statsPeriodStart: '14d',
            statsPeriodEnd: '7d',
          }),
        })
      );
    });

    it('P75 LCP', async function () {
      const field = 'p75(sentry.transactions.measurements.lcp)';

      metricsMock = MockApiClient.addMockResponse({
        method: 'GET',
        url: `/organizations/org-slug/metrics/data/`,
<<<<<<< HEAD
        body: TestStubs.SingleFieldArea({field}),
=======
        body: TestStubs.MetricsField({field: 'p75(measurements.lcp)'}),
>>>>>>> 0e966c06
        match: [(...args) => !issuesPredicate(...args)],
      });

      const metricsMockPreviousData = MockApiClient.addMockResponse({
        method: 'GET',
        url: `/organizations/org-slug/metrics/data/`,
<<<<<<< HEAD
        body: TestStubs.SingleFieldArea({
          field,
          previousData: true,
=======
        body: TestStubs.MetricsField({
          field: 'p75(measurements.lcp)',
>>>>>>> 0e966c06
        }),
        match: [
          (...args) => {
            return (
              !issuesPredicate(...args) &&
              args[1].query.statsPeriodStart &&
              args[1].query.statsPeriodEnd
            );
          },
        ],
      });

      wrapper = mountWithTheme(
        <WrappedComponent
          data={data}
          defaultChartSetting={PerformanceWidgetSetting.P75_LCP_AREA}
          isMetricsData
        />,
        data.routerContext
      );
      await tick();
      wrapper.update();

      expect(wrapper.find('div[data-test-id="performance-widget-title"]').text()).toEqual(
        'p75 LCP'
      );

      // expect(wrapper.find('HighlightNumber').text()).toEqual('51s');
      expect(metricsMock).toHaveBeenCalledTimes(1);
      expect(metricsMockPreviousData).toHaveBeenCalledTimes(1);

      expect(metricsMock).toHaveBeenCalledWith(
        expect.anything(),
        expect.objectContaining({
          query: expect.objectContaining({
            project: [-42],
            environment: ['prod'],
            field: [field],
            query: undefined,
            groupBy: undefined,
            orderBy: undefined,
            limit: undefined,
            interval: '1h',
            statsPeriod: '7d',
            start: undefined,
            end: undefined,
          }),
        })
      );
      expect(metricsMockPreviousData).toHaveBeenCalledWith(
        expect.anything(),
        expect.objectContaining({
          query: expect.objectContaining({
            project: [-42],
            environment: ['prod'],
            field: [field],
            query: undefined,
            groupBy: undefined,
            orderBy: undefined,
            limit: undefined,
            interval: '1h',
            statsPeriodStart: '14d',
            statsPeriodEnd: '7d',
          }),
        })
      );
    });

    it('TPM', async function () {
      const field = 'count(sentry.sessions.transaction.duration)';

      metricsMock = MockApiClient.addMockResponse({
        method: 'GET',
        url: `/organizations/org-slug/metrics/data/`,
<<<<<<< HEAD
        body: TestStubs.SingleFieldArea({field}),
=======
        body: TestStubs.MetricsField({field: 'count(transaction.duration)'}),
>>>>>>> 0e966c06
        match: [(...args) => !issuesPredicate(...args)],
      });

      const metricsMockPreviousData = MockApiClient.addMockResponse({
        method: 'GET',
        url: `/organizations/org-slug/metrics/data/`,
<<<<<<< HEAD
        body: TestStubs.SingleFieldArea({
          field,
          previousData: true,
=======
        body: TestStubs.MetricsField({
          field: 'count(transaction.duration)',
>>>>>>> 0e966c06
        }),
        match: [
          (...args) => {
            return (
              !issuesPredicate(...args) &&
              args[1].query.statsPeriodStart &&
              args[1].query.statsPeriodEnd
            );
          },
        ],
      });

      wrapper = mountWithTheme(
        <WrappedComponent
          data={data}
          defaultChartSetting={PerformanceWidgetSetting.TPM_AREA}
          isMetricsData
        />,
        data.routerContext
      );
      await tick();
      wrapper.update();

      expect(wrapper.find('div[data-test-id="performance-widget-title"]').text()).toEqual(
        'Transactions Per Minute'
      );

      // expect(wrapper.find('HighlightNumber').text()).toEqual('51,292.954');
      expect(metricsMock).toHaveBeenCalledTimes(1);
      expect(metricsMockPreviousData).toHaveBeenCalledTimes(1);

      expect(metricsMock).toHaveBeenCalledWith(
        expect.anything(),
        expect.objectContaining({
          query: expect.objectContaining({
            project: [-42],
            environment: ['prod'],
            field: [field],
            query: undefined,
            groupBy: undefined,
            orderBy: undefined,
            limit: undefined,
            interval: '1h',
            statsPeriod: '7d',
            start: undefined,
            end: undefined,
          }),
        })
      );
      expect(metricsMockPreviousData).toHaveBeenCalledWith(
        expect.anything(),
        expect.objectContaining({
          query: expect.objectContaining({
            project: [-42],
            environment: ['prod'],
            field: [field],
            query: undefined,
            groupBy: undefined,
            orderBy: undefined,
            limit: undefined,
            interval: '1h',
            statsPeriodStart: '14d',
            statsPeriodEnd: '7d',
          }),
        })
      );
    });

    it('Failure Rate', async function () {
      const field = 'count(sentry.sessions.transaction.duration)';

      metricsMock = MockApiClient.addMockResponse({
        method: 'GET',
        url: `/organizations/org-slug/metrics/data/`,
        body: TestStubs.MetricsFieldByTransactionStatus({
          field: 'count(transaction.duration)',
        }),
        match: [(...args) => !issuesPredicate(...args)],
      });

      const metricsMockPreviousData = MockApiClient.addMockResponse({
        method: 'GET',
        url: `/organizations/org-slug/metrics/data/`,
        body: TestStubs.MetricsFieldByTransactionStatus({
          field: 'count(transaction.duration)',
        }),
        match: [
          (...args) => {
            return (
              !issuesPredicate(...args) &&
              args[1].query.statsPeriodStart &&
              args[1].query.statsPeriodEnd
            );
          },
        ],
      });

      wrapper = mountWithTheme(
        <WrappedComponent
          data={data}
          defaultChartSetting={PerformanceWidgetSetting.FAILURE_RATE_AREA}
          isMetricsData
        />,
        data.routerContext
      );
      await tick();
      wrapper.update();

      expect(wrapper.find('div[data-test-id="performance-widget-title"]').text()).toEqual(
        'Failure Rate'
      );

      expect(wrapper.find('HighlightNumber').text()).toEqual('39%');
      expect(metricsMock).toHaveBeenCalledTimes(1);
      expect(metricsMockPreviousData).toHaveBeenCalledTimes(1);

      expect(metricsMock).toHaveBeenCalledWith(
        expect.anything(),
        expect.objectContaining({
          query: expect.objectContaining({
            project: [-42],
            environment: ['prod'],
            field: [field],
            query: undefined,
            groupBy: ['transaction.status'],
            orderBy: undefined,
            limit: undefined,
            interval: '1h',
            statsPeriod: '7d',
            start: undefined,
            end: undefined,
          }),
        })
      );
      expect(metricsMockPreviousData).toHaveBeenCalledWith(
        expect.anything(),
        expect.objectContaining({
          query: expect.objectContaining({
            project: [-42],
            environment: ['prod'],
            field: [field],
            query: undefined,
            groupBy: ['transaction.status'],
            orderBy: undefined,
            limit: undefined,
            interval: '1h',
            statsPeriodStart: '14d',
            statsPeriodEnd: '7d',
          }),
        })
      );
    });
  });

  it('Most errors widget', async function () {
    const data = initializeData();

    wrapper = mountWithTheme(
      <WrappedComponent
        data={data}
        defaultChartSetting={PerformanceWidgetSetting.MOST_RELATED_ERRORS}
      />,
      data.routerContext
    );
    await tick();
    wrapper.update();

    expect(wrapper.find('div[data-test-id="performance-widget-title"]').text()).toEqual(
      'Most Related Errors'
    );
    expect(eventsV2Mock).toHaveBeenCalledTimes(1);
    expect(eventsV2Mock).toHaveBeenNthCalledWith(
      1,
      expect.anything(),
      expect.objectContaining({
        query: expect.objectContaining({
          environment: ['prod'],
          field: ['transaction', 'project.id', 'failure_count()'],
          per_page: 3,
          project: ['-42'],
          query: 'transaction.op:pageload failure_count():>0',
          sort: '-failure_count()',
          statsPeriod: '7d',
        }),
      })
    );
  });

  it('Most related issues widget', async function () {
    const data = initializeData();

    wrapper = mountWithTheme(
      <WrappedComponent
        data={data}
        defaultChartSetting={PerformanceWidgetSetting.MOST_RELATED_ISSUES}
      />,
      data.routerContext
    );
    await tick();
    wrapper.update();

    expect(wrapper.find('div[data-test-id="performance-widget-title"]').text()).toEqual(
      'Most Related Issues'
    );
    expect(issuesListMock).toHaveBeenCalledTimes(1);
    expect(issuesListMock).toHaveBeenNthCalledWith(
      1,
      expect.anything(),
      expect.objectContaining({
        query: expect.objectContaining({
          environment: ['prod'],
          field: ['issue', 'transaction', 'title', 'project.id', 'count()'],
          per_page: 3,
          project: ['-42'],
          query: 'event.type:error !tags[transaction]:"" count():>0',
          sort: '-count()',
          statsPeriod: '7d',
        }),
      })
    );
  });

  it('Switching from issues to errors widget', async function () {
    const data = initializeData();

    wrapper = mountWithTheme(
      <WrappedComponent
        data={data}
        defaultChartSetting={PerformanceWidgetSetting.MOST_RELATED_ISSUES}
      />,
      data.routerContext
    );
    await tick();
    wrapper.update();

    expect(wrapper.find('div[data-test-id="performance-widget-title"]').text()).toEqual(
      'Most Related Issues'
    );
    expect(issuesListMock).toHaveBeenCalledTimes(1);

    wrapper.setProps({
      defaultChartSetting: PerformanceWidgetSetting.MOST_RELATED_ERRORS,
    });

    await tick();
    wrapper.update();

    expect(wrapper.find('div[data-test-id="performance-widget-title"]').text()).toEqual(
      'Most Related Errors'
    );
    expect(eventsV2Mock).toHaveBeenCalledTimes(1);
    expect(eventStatsMock).toHaveBeenCalledTimes(1);
  });

  it('Most improved trends widget', async function () {
    const data = initializeData();

    wrapper = mountWithTheme(
      <WrappedComponent
        data={data}
        defaultChartSetting={PerformanceWidgetSetting.MOST_IMPROVED}
      />,
      data.routerContext
    );
    await tick();
    wrapper.update();

    expect(wrapper.find('div[data-test-id="performance-widget-title"]').text()).toEqual(
      'Most Improved'
    );
    expect(eventsTrendsStats).toHaveBeenCalledTimes(1);
    expect(eventsTrendsStats).toHaveBeenNthCalledWith(
      1,
      expect.anything(),
      expect.objectContaining({
        query: expect.objectContaining({
          environment: ['prod'],
          field: ['transaction', 'project'],
          interval: undefined,
          middle: undefined,
          per_page: 3,
          project: ['-42'],
          query:
            'transaction.op:pageload tpm():>0.01 count_percentage():>0.25 count_percentage():<4 trend_percentage():>0% confidence():>6',
          sort: 'trend_percentage()',
          statsPeriod: '7d',
          trendFunction: 'avg(transaction.duration)',
          trendType: 'improved',
        }),
      })
    );
  });

  it('Most regressed trends widget', async function () {
    const data = initializeData();

    wrapper = mountWithTheme(
      <WrappedComponent
        data={data}
        defaultChartSetting={PerformanceWidgetSetting.MOST_REGRESSED}
      />,
      data.routerContext
    );
    await tick();
    wrapper.update();

    expect(wrapper.find('div[data-test-id="performance-widget-title"]').text()).toEqual(
      'Most Regressed'
    );
    expect(eventsTrendsStats).toHaveBeenCalledTimes(1);
    expect(eventsTrendsStats).toHaveBeenNthCalledWith(
      1,
      expect.anything(),
      expect.objectContaining({
        query: expect.objectContaining({
          environment: ['prod'],
          field: ['transaction', 'project'],
          interval: undefined,
          middle: undefined,
          per_page: 3,
          project: ['-42'],
          query:
            'transaction.op:pageload tpm():>0.01 count_percentage():>0.25 count_percentage():<4 trend_percentage():>0% confidence():>6',
          sort: '-trend_percentage()',
          statsPeriod: '7d',
          trendFunction: 'avg(transaction.duration)',
          trendType: 'regression',
        }),
      })
    );
  });

  it('Most slow frames widget', async function () {
    const data = initializeData();

    wrapper = mountWithTheme(
      <WrappedComponent
        data={data}
        defaultChartSetting={PerformanceWidgetSetting.MOST_SLOW_FRAMES}
      />,
      data.routerContext
    );
    await tick();
    wrapper.update();

    expect(wrapper.find('div[data-test-id="performance-widget-title"]').text()).toEqual(
      'Most Slow Frames'
    );

    expect(eventsV2Mock).toHaveBeenCalledTimes(1);
    expect(eventsV2Mock).toHaveBeenNthCalledWith(
      1,
      expect.anything(),
      expect.objectContaining({
        query: expect.objectContaining({
          cursor: '0:0:1',
          environment: ['prod'],
          field: ['transaction', 'project.id', 'epm()', 'avg(measurements.frames_slow)'],
          noPagination: true,
          per_page: 3,
          project: ['-42'],
          query: 'transaction.op:pageload epm():>0.01 avg(measurements.frames_slow):>0',
          sort: '-avg(measurements.frames_slow)',
          statsPeriod: '7d',
        }),
      })
    );

    expect(wrapper.find('div[data-test-id="empty-message"]').exists()).toBe(true);
  });

  it('Most slow frames widget - metrics based', async function () {
    const field = 'avg(sentry.transactions.measurements.frames_slow)';
    metricsMock = MockApiClient.addMockResponse({
      method: 'GET',
      url: `/organizations/org-slug/metrics/data/`,
      body: TestStubs.MetricsFieldByTransaction({field}),
      match: [(...args) => !issuesPredicate(...args)],
    });

    const previousMetricsMock = MockApiClient.addMockResponse({
      method: 'GET',
      url: `/organizations/org-slug/metrics/data/`,
      body: TestStubs.MetricsFieldByTransaction({field}),
      match: [
        (...args) => {
          return (
            !issuesPredicate(...args) &&
            args[1].query.statsPeriodStart &&
            args[1].query.statsPeriodEnd
          );
        },
      ],
    });
    const data = initializeData();

    wrapper = mountWithTheme(
      <WrappedComponent
        data={data}
        defaultChartSetting={PerformanceWidgetSetting.MOST_SLOW_FRAMES}
        isMetricsData
      />,
      data.routerContext
    );
    await tick();
    wrapper.update();

    expect(wrapper.find('div[data-test-id="performance-widget-title"]').text()).toEqual(
      'Most Slow Frames'
    );

    expect(metricsMock).toHaveBeenCalledTimes(2);
    expect(previousMetricsMock).toHaveBeenCalledTimes(1);
    expect(metricsMock).toHaveBeenNthCalledWith(
      1,
      expect.anything(),
      expect.objectContaining({
        query: expect.objectContaining({
          environment: ['prod'],
          field: [field],
          groupBy: ['transaction'],
          interval: '1h',
          limit: 3,
          orderBy: field,
          project: [-42],
          statsPeriod: '7d',
        }),
      })
    );
    expect(metricsMock).toHaveBeenNthCalledWith(
      2,
      expect.anything(),
      expect.objectContaining({
        query: expect.objectContaining({
          environment: ['prod'],
          field: [field],
          interval: '1h',
          project: [-42],
          query: 'transaction:/bar/:ordId/',
          statsPeriod: '7d',
        }),
      })
    );
    expect(previousMetricsMock).toHaveBeenNthCalledWith(
      1,
      expect.anything(),
      expect.objectContaining({
        query: expect.objectContaining({
          environment: ['prod'],
          field: [field],
          interval: '1h',
          project: [-42],
          query: 'transaction:/bar/:ordId/',
          statsPeriodEnd: '7d',
          statsPeriodStart: '14d',
        }),
      })
    );
  });

  it('Most frozen frames widget', async function () {
    const data = initializeData();

    wrapper = mountWithTheme(
      <WrappedComponent
        data={data}
        defaultChartSetting={PerformanceWidgetSetting.MOST_FROZEN_FRAMES}
      />,
      data.routerContext
    );
    await tick();
    wrapper.update();

    expect(wrapper.find('div[data-test-id="performance-widget-title"]').text()).toEqual(
      'Most Frozen Frames'
    );

    expect(eventsV2Mock).toHaveBeenCalledTimes(1);
    expect(eventsV2Mock).toHaveBeenNthCalledWith(
      1,
      expect.anything(),
      expect.objectContaining({
        query: expect.objectContaining({
          cursor: '0:0:1',
          environment: ['prod'],
          field: [
            'transaction',
            'project.id',
            'epm()',
            'avg(measurements.frames_frozen)',
          ],
          noPagination: true,
          per_page: 3,
          project: ['-42'],
          query: 'transaction.op:pageload epm():>0.01 avg(measurements.frames_frozen):>0',
          sort: '-avg(measurements.frames_frozen)',
          statsPeriod: '7d',
        }),
      })
    );

    expect(wrapper.find('div[data-test-id="empty-message"]').exists()).toBe(true);
  });

  it('Most frozen frames widget - metrics based', async function () {
    const field = 'avg(sentry.transactions.measurements.frames_frozen)';
    metricsMock = MockApiClient.addMockResponse({
      method: 'GET',
      url: `/organizations/org-slug/metrics/data/`,
      body: TestStubs.MetricsFieldByTransaction({field}),
      match: [(...args) => !issuesPredicate(...args)],
    });

    const previousMetricsMock = MockApiClient.addMockResponse({
      method: 'GET',
      url: `/organizations/org-slug/metrics/data/`,
      body: TestStubs.MetricsFieldByTransaction({field}),
      match: [
        (...args) => {
          return (
            !issuesPredicate(...args) &&
            args[1].query.statsPeriodStart &&
            args[1].query.statsPeriodEnd
          );
        },
      ],
    });
    const data = initializeData();

    wrapper = mountWithTheme(
      <WrappedComponent
        data={data}
        defaultChartSetting={PerformanceWidgetSetting.MOST_FROZEN_FRAMES}
        isMetricsData
      />,
      data.routerContext
    );
    await tick();
    wrapper.update();

    expect(wrapper.find('div[data-test-id="performance-widget-title"]').text()).toEqual(
      'Most Frozen Frames'
    );

    expect(metricsMock).toHaveBeenCalledTimes(2);
    expect(previousMetricsMock).toHaveBeenCalledTimes(1);
    expect(metricsMock).toHaveBeenNthCalledWith(
      1,
      expect.anything(),
      expect.objectContaining({
        query: expect.objectContaining({
          environment: ['prod'],
          field: [field],
          groupBy: ['transaction'],
          interval: '1h',
          limit: 3,
          orderBy: field,
          project: [-42],
          statsPeriod: '7d',
        }),
      })
    );
    expect(metricsMock).toHaveBeenNthCalledWith(
      2,
      expect.anything(),
      expect.objectContaining({
        query: expect.objectContaining({
          environment: ['prod'],
          field: [field],
          interval: '1h',
          project: [-42],
          query: 'transaction:/bar/:ordId/',
          statsPeriod: '7d',
        }),
      })
    );
    expect(previousMetricsMock).toHaveBeenNthCalledWith(
      1,
      expect.anything(),
      expect.objectContaining({
        query: expect.objectContaining({
          environment: ['prod'],
          field: [field],
          interval: '1h',
          project: [-42],
          query: 'transaction:/bar/:ordId/',
          statsPeriodEnd: '7d',
          statsPeriodStart: '14d',
        }),
      })
    );
  });

  it('Able to change widget type from menu', async function () {
    const data = initializeData();

    const setRowChartSettings = jest.fn(() => {});

    wrapper = mountWithTheme(
      <WrappedComponent
        data={data}
        defaultChartSetting={PerformanceWidgetSetting.FAILURE_RATE_AREA}
        setRowChartSettings={setRowChartSettings}
      />,
      data.routerContext
    );
    await tick();
    wrapper.update();

    expect(wrapper.find('div[data-test-id="performance-widget-title"]').text()).toEqual(
      'Failure Rate'
    );
    expect(eventStatsMock).toHaveBeenCalledTimes(1);
    expect(setRowChartSettings).toHaveBeenCalledTimes(0);

    wrapper.find('IconEllipsis[data-test-id="context-menu"]').simulate('click');

    await tick();
    wrapper.update();

    expect(wrapper.find('MenuItem').at(2).text()).toEqual('User Misery');

    wrapper.find('MenuItem').at(2).simulate('click');

    await tick();
    wrapper.update();

    expect(wrapper.find('div[data-test-id="performance-widget-title"]').text()).toEqual(
      'User Misery'
    );
    expect(eventStatsMock).toHaveBeenCalledTimes(2);
    expect(setRowChartSettings).toHaveBeenCalledTimes(1);
  });

  it('Chart settings passed from the row are disabled in the menu', async function () {
    const data = initializeData();

    const setRowChartSettings = jest.fn(() => {});

    wrapper = mountWithTheme(
      <WrappedComponent
        data={data}
        defaultChartSetting={PerformanceWidgetSetting.FAILURE_RATE_AREA}
        setRowChartSettings={setRowChartSettings}
        rowChartSettings={[
          PerformanceWidgetSetting.FAILURE_RATE_AREA,
          PerformanceWidgetSetting.USER_MISERY_AREA,
        ]}
      />,
      data.routerContext
    );
    await tick();
    wrapper.update();

    expect(wrapper.find('div[data-test-id="performance-widget-title"]').text()).toEqual(
      'Failure Rate'
    );

    wrapper.find('IconEllipsis[data-test-id="context-menu"]').simulate('click');

    await tick();
    wrapper.update();

    expect(wrapper.find('MenuItem').at(1).text()).toEqual('Failure Rate');
    expect(wrapper.find('MenuItem').at(1).props().isActive).toBe(true);
    expect(wrapper.find('MenuItem').at(1).props().disabled).toBe(false);

    expect(wrapper.find('MenuItem').at(2).text()).toEqual('User Misery');
    expect(wrapper.find('MenuItem').at(2).props().disabled).toBe(true);
  });
});<|MERGE_RESOLUTION|>--- conflicted
+++ resolved
@@ -676,25 +676,15 @@
       metricsMock = MockApiClient.addMockResponse({
         method: 'GET',
         url: `/organizations/org-slug/metrics/data/`,
-<<<<<<< HEAD
-        body: TestStubs.SingleFieldArea({field}),
-=======
         body: TestStubs.MetricsField({field: 'p50(transaction.duration)'}),
->>>>>>> 0e966c06
         match: [(...args) => !issuesPredicate(...args)],
       });
 
       const metricsMockPreviousData = MockApiClient.addMockResponse({
         method: 'GET',
         url: `/organizations/org-slug/metrics/data/`,
-<<<<<<< HEAD
-        body: TestStubs.SingleFieldArea({
-          field,
-          previousData: true,
-=======
         body: TestStubs.MetricsField({
           field: 'p50(transaction.duration)',
->>>>>>> 0e966c06
         }),
         match: [
           (...args) => {
@@ -769,25 +759,15 @@
       metricsMock = MockApiClient.addMockResponse({
         method: 'GET',
         url: `/organizations/org-slug/metrics/data/`,
-<<<<<<< HEAD
-        body: TestStubs.SingleFieldArea({field}),
-=======
         body: TestStubs.MetricsField({field: 'p75(transaction.duration)'}),
->>>>>>> 0e966c06
         match: [(...args) => !issuesPredicate(...args)],
       });
 
       const metricsMockPreviousData = MockApiClient.addMockResponse({
         method: 'GET',
         url: `/organizations/org-slug/metrics/data/`,
-<<<<<<< HEAD
-        body: TestStubs.SingleFieldArea({
-          field,
-          previousData: true,
-=======
         body: TestStubs.MetricsField({
           field: 'p75(transaction.duration)',
->>>>>>> 0e966c06
         }),
         match: [
           (...args) => {
@@ -862,25 +842,15 @@
       metricsMock = MockApiClient.addMockResponse({
         method: 'GET',
         url: `/organizations/org-slug/metrics/data/`,
-<<<<<<< HEAD
-        body: TestStubs.SingleFieldArea({field}),
-=======
         body: TestStubs.MetricsField({field: 'p95(transaction.duration)'}),
->>>>>>> 0e966c06
         match: [(...args) => !issuesPredicate(...args)],
       });
 
       const metricsMockPreviousData = MockApiClient.addMockResponse({
         method: 'GET',
         url: `/organizations/org-slug/metrics/data/`,
-<<<<<<< HEAD
-        body: TestStubs.SingleFieldArea({
-          field,
-          previousData: true,
-=======
         body: TestStubs.MetricsField({
           field: 'p95(transaction.duration)',
->>>>>>> 0e966c06
         }),
         match: [
           (...args) => {
@@ -955,25 +925,15 @@
       metricsMock = MockApiClient.addMockResponse({
         method: 'GET',
         url: `/organizations/org-slug/metrics/data/`,
-<<<<<<< HEAD
-        body: TestStubs.SingleFieldArea({field}),
-=======
         body: TestStubs.MetricsField({field: 'p99(transaction.duration)'}),
->>>>>>> 0e966c06
         match: [(...args) => !issuesPredicate(...args)],
       });
 
       const metricsMockPreviousData = MockApiClient.addMockResponse({
         method: 'GET',
         url: `/organizations/org-slug/metrics/data/`,
-<<<<<<< HEAD
-        body: TestStubs.SingleFieldArea({
-          field: 'p99(sentry.sessions.transaction.duration)',
-          previousData: true,
-=======
         body: TestStubs.MetricsField({
           field: 'p99(transaction.duration)',
->>>>>>> 0e966c06
         }),
         match: [
           (...args) => {
@@ -1048,25 +1008,15 @@
       metricsMock = MockApiClient.addMockResponse({
         method: 'GET',
         url: `/organizations/org-slug/metrics/data/`,
-<<<<<<< HEAD
-        body: TestStubs.SingleFieldArea({field}),
-=======
         body: TestStubs.MetricsField({field: 'p75(measurements.lcp)'}),
->>>>>>> 0e966c06
         match: [(...args) => !issuesPredicate(...args)],
       });
 
       const metricsMockPreviousData = MockApiClient.addMockResponse({
         method: 'GET',
         url: `/organizations/org-slug/metrics/data/`,
-<<<<<<< HEAD
-        body: TestStubs.SingleFieldArea({
-          field,
-          previousData: true,
-=======
         body: TestStubs.MetricsField({
           field: 'p75(measurements.lcp)',
->>>>>>> 0e966c06
         }),
         match: [
           (...args) => {
@@ -1141,25 +1091,15 @@
       metricsMock = MockApiClient.addMockResponse({
         method: 'GET',
         url: `/organizations/org-slug/metrics/data/`,
-<<<<<<< HEAD
-        body: TestStubs.SingleFieldArea({field}),
-=======
         body: TestStubs.MetricsField({field: 'count(transaction.duration)'}),
->>>>>>> 0e966c06
         match: [(...args) => !issuesPredicate(...args)],
       });
 
       const metricsMockPreviousData = MockApiClient.addMockResponse({
         method: 'GET',
         url: `/organizations/org-slug/metrics/data/`,
-<<<<<<< HEAD
-        body: TestStubs.SingleFieldArea({
-          field,
-          previousData: true,
-=======
         body: TestStubs.MetricsField({
           field: 'count(transaction.duration)',
->>>>>>> 0e966c06
         }),
         match: [
           (...args) => {
