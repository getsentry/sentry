import {mountWithTheme} from 'sentry-test/enzyme';
import {initializeData as _initializeData} from 'sentry-test/performance/initializePerformanceData';

import {TransactionMetric} from 'sentry/utils/metrics/fields';
import {PerformanceDisplayProvider} from 'sentry/utils/performance/contexts/performanceDisplayContext';
import {OrganizationContext} from 'sentry/views/organizationContext';
import WidgetContainer from 'sentry/views/performance/landing/widgets/components/widgetContainer';
import {PerformanceWidgetSetting} from 'sentry/views/performance/landing/widgets/widgetDefinitions';
import {MetricsSwitchContext} from 'sentry/views/performance/metricsSwitch';
import {PROJECT_PERFORMANCE_TYPE} from 'sentry/views/performance/utils';

const initializeData = (query = {}) => {
  const data = _initializeData({
    query: {statsPeriod: '7d', environment: ['prod'], project: [-42], ...query},
  });

  data.eventView.additionalConditions.addFilterValues('transaction.op', ['pageload']);

  return data;
};

const WrappedComponent = ({data, isMetricsData = false, ...rest}) => {
  return (
    <MetricsSwitchContext.Provider value={{isMetricsData}}>
      <PerformanceDisplayProvider value={{performanceType: PROJECT_PERFORMANCE_TYPE.ANY}}>
        <OrganizationContext.Provider value={data.organization}>
          <WidgetContainer
            allowedCharts={[
              PerformanceWidgetSetting.TPM_AREA,
              PerformanceWidgetSetting.FAILURE_RATE_AREA,
              PerformanceWidgetSetting.USER_MISERY_AREA,
              PerformanceWidgetSetting.DURATION_HISTOGRAM,
            ]}
            rowChartSettings={[]}
            forceDefaultChartSetting
            {...data}
            {...rest}
          />
        </OrganizationContext.Provider>
      </PerformanceDisplayProvider>
    </MetricsSwitchContext.Provider>
  );
};

const issuesPredicate = (url, options) =>
  url.includes('eventsv2') && options.query?.query.includes('error');

describe('Performance > Widgets > WidgetContainer', function () {
  let wrapper;

  let eventStatsMock;
  let eventsV2Mock;
  let metricsMock;
  let eventsTrendsStats;

  let issuesListMock;

  beforeEach(function () {
    eventStatsMock = MockApiClient.addMockResponse({
      method: 'GET',
      url: `/organizations/org-slug/events-stats/`,
      body: [],
    });
    eventsV2Mock = MockApiClient.addMockResponse({
      method: 'GET',
      url: `/organizations/org-slug/eventsv2/`,
      body: [],
      match: [(...args) => !issuesPredicate(...args)],
    });
    issuesListMock = MockApiClient.addMockResponse({
      method: 'GET',
      url: `/organizations/org-slug/eventsv2/`,
      body: {
        data: [
          {
            'issue.id': 123,
            transaction: '/issue/:id/',
            title: 'Error: Something is broken.',
            'project.id': 1,
            count: 3100,
            issue: 'JAVASCRIPT-ABCD',
          },
        ],
      },
      match: [(...args) => issuesPredicate(...args)],
    });

    eventsTrendsStats = MockApiClient.addMockResponse({
      method: 'GET',
      url: '/organizations/org-slug/events-trends-stats/',
      body: [],
    });
  });

  afterEach(function () {
    if (wrapper) {
      wrapper.unmount();
      wrapper = undefined;
    }
  });

  it('Check requests when changing widget props', async function () {
    const data = initializeData();

    wrapper = mountWithTheme(
      <WrappedComponent
        data={data}
        defaultChartSetting={PerformanceWidgetSetting.TPM_AREA}
      />,
      data.routerContext
    );
    await tick();
    wrapper.update();

    expect(eventStatsMock).toHaveBeenCalledTimes(1);

    // Change eventView reference
    wrapper.setProps({
      eventView: data.eventView.clone(),
    });

    await tick();
    wrapper.update();

    expect(eventStatsMock).toHaveBeenCalledTimes(1);

    const modifiedData = initializeData({
      statsPeriod: '14d',
    });

    // Change eventView statsperiod
    wrapper.setProps({
      eventView: modifiedData.eventView,
    });

    await tick();
    wrapper.update();

    expect(eventStatsMock).toHaveBeenCalledTimes(2);

    expect(eventStatsMock).toHaveBeenNthCalledWith(
      2,
      expect.anything(),
      expect.objectContaining({
        query: expect.objectContaining({
          interval: '1h',
          partial: '1',
          query: 'transaction.op:pageload',
          statsPeriod: '28d',
          yAxis: 'tpm()',
        }),
      })
    );
  });

  it('Check requests when changing widget props for GenericDiscoverQuery based widget', async function () {
    const data = initializeData();

    wrapper = mountWithTheme(
      <WrappedComponent
        data={data}
        defaultChartSetting={PerformanceWidgetSetting.MOST_IMPROVED}
      />,
      data.routerContext
    );
    await tick();
    wrapper.update();

    expect(eventsTrendsStats).toHaveBeenCalledTimes(1);

    // Change eventView reference
    wrapper.setProps({
      eventView: data.eventView.clone(),
    });

    await tick();
    wrapper.update();

    expect(eventsTrendsStats).toHaveBeenCalledTimes(1);

    const modifiedData = initializeData({
      statsPeriod: '14d',
    });

    // Change eventView statsperiod
    wrapper.setProps({
      eventView: modifiedData.eventView,
    });

    await tick();
    wrapper.update();

    expect(eventsTrendsStats).toHaveBeenCalledTimes(2);

    expect(eventsTrendsStats).toHaveBeenNthCalledWith(
      2,
      expect.anything(),
      expect.objectContaining({
        query: expect.objectContaining({
          cursor: '0:0:1',
          environment: ['prod'],
          field: ['transaction', 'project'],
          interval: undefined,
          middle: undefined,
          noPagination: true,
          per_page: 3,
          project: ['-42'],
          query:
            'transaction.op:pageload tpm():>0.01 count_percentage():>0.25 count_percentage():<4 trend_percentage():>0% confidence():>6',
          sort: 'trend_percentage()',
          statsPeriod: '14d',
          trendFunction: 'avg(transaction.duration)',
          trendType: 'improved',
        }),
      })
    );
  });

  it('TPM Widget', async function () {
    const data = initializeData();

    wrapper = mountWithTheme(
      <WrappedComponent
        data={data}
        defaultChartSetting={PerformanceWidgetSetting.TPM_AREA}
      />,
      data.routerContext
    );
    await tick();
    wrapper.update();

    expect(wrapper.find('div[data-test-id="performance-widget-title"]').text()).toEqual(
      'Transactions Per Minute'
    );
    expect(eventStatsMock).toHaveBeenCalledTimes(1);
    expect(eventStatsMock).toHaveBeenNthCalledWith(
      1,
      expect.anything(),
      expect.objectContaining({
        query: expect.objectContaining({
          interval: '1h',
          partial: '1',
          query: 'transaction.op:pageload',
          statsPeriod: '14d',
          yAxis: 'tpm()',
        }),
      })
    );
  });

  it('Failure Rate Widget', async function () {
    const data = initializeData();

    wrapper = mountWithTheme(
      <WrappedComponent
        data={data}
        defaultChartSetting={PerformanceWidgetSetting.FAILURE_RATE_AREA}
      />,
      data.routerContext
    );
    await tick();
    wrapper.update();

    expect(wrapper.find('div[data-test-id="performance-widget-title"]').text()).toEqual(
      'Failure Rate'
    );
    expect(eventStatsMock).toHaveBeenCalledTimes(1);
    expect(eventStatsMock).toHaveBeenNthCalledWith(
      1,
      expect.anything(),
      expect.objectContaining({
        query: expect.objectContaining({
          interval: '1h',
          partial: '1',
          query: 'transaction.op:pageload',
          statsPeriod: '14d',
          yAxis: 'failure_rate()',
        }),
      })
    );
  });

  it('User misery Widget', async function () {
    const data = initializeData();

    wrapper = mountWithTheme(
      <WrappedComponent
        data={data}
        defaultChartSetting={PerformanceWidgetSetting.USER_MISERY_AREA}
      />,
      data.routerContext
    );
    await tick();
    wrapper.update();

    expect(wrapper.find('div[data-test-id="performance-widget-title"]').text()).toEqual(
      'User Misery'
    );
    expect(eventStatsMock).toHaveBeenCalledTimes(1);
    expect(eventStatsMock).toHaveBeenNthCalledWith(
      1,
      expect.anything(),
      expect.objectContaining({
        query: expect.objectContaining({
          interval: '1h',
          partial: '1',
          query: 'transaction.op:pageload',
          statsPeriod: '14d',
          yAxis: 'user_misery()',
        }),
      })
    );
  });

  it('Worst LCP widget', async function () {
    const data = initializeData();

    wrapper = mountWithTheme(
      <WrappedComponent
        data={data}
        defaultChartSetting={PerformanceWidgetSetting.WORST_LCP_VITALS}
      />,
      data.routerContext
    );
    await tick();
    wrapper.update();

    expect(wrapper.find('div[data-test-id="performance-widget-title"]').text()).toEqual(
      'Worst LCP Web Vitals'
    );

    expect(wrapper.find('a[data-test-id="view-all-button"]').text()).toEqual('View All');
    expect(eventsV2Mock).toHaveBeenCalledTimes(1);
    expect(eventsV2Mock).toHaveBeenNthCalledWith(
      1,
      expect.anything(),
      expect.objectContaining({
        query: expect.objectContaining({
          environment: ['prod'],
          field: [
            'transaction',
            'title',
            'project.id',
            'count_if(measurements.lcp,greaterOrEquals,4000)',
            'count_if(measurements.lcp,greaterOrEquals,2500)',
            'count_if(measurements.lcp,greaterOrEquals,0)',
            'equation|count_if(measurements.lcp,greaterOrEquals,2500) - count_if(measurements.lcp,greaterOrEquals,4000)',
            'equation|count_if(measurements.lcp,greaterOrEquals,0) - count_if(measurements.lcp,greaterOrEquals,2500)',
          ],
          per_page: 3,
          project: ['-42'],
          query: 'transaction.op:pageload',
          sort: '-count_if(measurements.lcp,greaterOrEquals,4000)',
          statsPeriod: '7d',
        }),
      })
    );
  });

  it('Worst LCP widget - metrics based', async function () {
    const field = `count(${TransactionMetric.SENTRY_TRANSACTIONS_MEASUREMENTS_LCP})`;

    metricsMock = MockApiClient.addMockResponse({
      method: 'GET',
      url: `/organizations/org-slug/metrics/data/`,
<<<<<<< HEAD
      body: TestStubs.MetricsFieldByTransactionAndRating({
        field,
=======
      body: TestStubs.MetricsFieldByTransaction({
        field: 'count(measurements.lcp)',
>>>>>>> 96666c97
      }),
      match: [(...args) => !issuesPredicate(...args)],
    });
    const data = initializeData();

    wrapper = mountWithTheme(
      <WrappedComponent
        data={data}
        defaultChartSetting={PerformanceWidgetSetting.WORST_LCP_VITALS}
        isMetricsData
      />,
      data.routerContext
    );
    await tick();
    wrapper.update();

    expect(wrapper.find('div[data-test-id="performance-widget-title"]').text()).toEqual(
      'Worst LCP Web Vitals'
    );

    expect(wrapper.find('a[data-test-id="view-all-button"]').text()).toEqual('View All');
    expect(metricsMock).toHaveBeenCalledTimes(2);
    expect(metricsMock).toHaveBeenNthCalledWith(
      1,
      expect.anything(),
      expect.objectContaining({
        query: expect.objectContaining({
          environment: ['prod'],
<<<<<<< HEAD
          field: [field],
          groupBy: ['transaction', 'measurement_rating'],
          interval: '1h',
          limit: 3,
          orderBy: field,
=======
          field: ['count(measurements.lcp)'],
          groupBy: ['transaction'],
          interval: '1h',
          limit: 3,
          orderBy: '-count(measurements.lcp)',
          query: 'measurement_rating:poor',
>>>>>>> 96666c97
          project: [-42],
          statsPeriod: '7d',
        }),
      })
    );
    expect(metricsMock).toHaveBeenNthCalledWith(
      2,
      expect.anything(),
      expect.objectContaining({
        query: expect.objectContaining({
          environment: ['prod'],
<<<<<<< HEAD
          field: [field],
          groupBy: ['measurement_rating'],
=======
          field: ['count(measurements.lcp)'],
          groupBy: ['transaction', 'measurement_rating'],
>>>>>>> 96666c97
          interval: '1h',
          project: [-42],
          query: 'transaction:[/bar/:ordId/,/foo/:ordId/]',
          statsPeriod: '7d',
        }),
      })
    );
  });

  it('Worst FCP widget', async function () {
    const data = initializeData();

    wrapper = mountWithTheme(
      <WrappedComponent
        data={data}
        defaultChartSetting={PerformanceWidgetSetting.WORST_FCP_VITALS}
      />,
      data.routerContext
    );
    await tick();
    wrapper.update();

    expect(wrapper.find('div[data-test-id="performance-widget-title"]').text()).toEqual(
      'Worst FCP Web Vitals'
    );
    expect(wrapper.find('a[data-test-id="view-all-button"]').text()).toEqual('View All');
    expect(eventsV2Mock).toHaveBeenCalledTimes(1);
    expect(eventsV2Mock).toHaveBeenNthCalledWith(
      1,
      expect.anything(),
      expect.objectContaining({
        query: expect.objectContaining({
          environment: ['prod'],
          field: [
            'transaction',
            'title',
            'project.id',
            'count_if(measurements.fcp,greaterOrEquals,3000)',
            'count_if(measurements.fcp,greaterOrEquals,1000)',
            'count_if(measurements.fcp,greaterOrEquals,0)',
            'equation|count_if(measurements.fcp,greaterOrEquals,1000) - count_if(measurements.fcp,greaterOrEquals,3000)',
            'equation|count_if(measurements.fcp,greaterOrEquals,0) - count_if(measurements.fcp,greaterOrEquals,1000)',
          ],
          per_page: 3,
          project: ['-42'],
          query: 'transaction.op:pageload',
          sort: '-count_if(measurements.fcp,greaterOrEquals,3000)',
          statsPeriod: '7d',
        }),
      })
    );
  });

  it('Worst FCP widget - metrics based', async function () {
    const field = `count(${TransactionMetric.SENTRY_TRANSACTIONS_MEASUREMENTS_FCP})`;

    metricsMock = MockApiClient.addMockResponse({
      method: 'GET',
      url: `/organizations/org-slug/metrics/data/`,
<<<<<<< HEAD
      body: TestStubs.MetricsFieldByTransactionAndRating({
        field,
=======
      body: TestStubs.MetricsFieldByTransaction({
        field: 'count(measurements.fcp)',
>>>>>>> 96666c97
      }),
      match: [(...args) => !issuesPredicate(...args)],
    });
    const data = initializeData();

    wrapper = mountWithTheme(
      <WrappedComponent
        data={data}
        defaultChartSetting={PerformanceWidgetSetting.WORST_FCP_VITALS}
        isMetricsData
      />,
      data.routerContext
    );
    await tick();
    wrapper.update();

    expect(wrapper.find('div[data-test-id="performance-widget-title"]').text()).toEqual(
      'Worst FCP Web Vitals'
    );

    expect(wrapper.find('a[data-test-id="view-all-button"]').text()).toEqual('View All');
    expect(metricsMock).toHaveBeenCalledTimes(2);
    expect(metricsMock).toHaveBeenNthCalledWith(
      1,
      expect.anything(),
      expect.objectContaining({
        query: expect.objectContaining({
          environment: ['prod'],
<<<<<<< HEAD
          field: [field],
          groupBy: ['transaction', 'measurement_rating'],
          interval: '1h',
          limit: 3,
          orderBy: field,
=======
          field: ['count(measurements.fcp)'],
          groupBy: ['transaction'],
          interval: '1h',
          limit: 3,
          orderBy: '-count(measurements.fcp)',
          query: 'measurement_rating:poor',
>>>>>>> 96666c97
          project: [-42],
          statsPeriod: '7d',
        }),
      })
    );
    expect(metricsMock).toHaveBeenNthCalledWith(
      2,
      expect.anything(),
      expect.objectContaining({
        query: expect.objectContaining({
          environment: ['prod'],
<<<<<<< HEAD
          field: [field],
          groupBy: ['measurement_rating'],
=======
          field: ['count(measurements.fcp)'],
          groupBy: ['transaction', 'measurement_rating'],
>>>>>>> 96666c97
          interval: '1h',
          project: [-42],
          query: 'transaction:[/bar/:ordId/,/foo/:ordId/]',
          statsPeriod: '7d',
        }),
      })
    );
  });

  it('Worst FID widget', async function () {
    const data = initializeData();

    wrapper = mountWithTheme(
      <WrappedComponent
        data={data}
        defaultChartSetting={PerformanceWidgetSetting.WORST_FID_VITALS}
      />,
      data.routerContext
    );
    await tick();
    wrapper.update();

    expect(wrapper.find('div[data-test-id="performance-widget-title"]').text()).toEqual(
      'Worst FID Web Vitals'
    );
    expect(wrapper.find('a[data-test-id="view-all-button"]').text()).toEqual('View All');
    expect(eventsV2Mock).toHaveBeenCalledTimes(1);
    expect(eventsV2Mock).toHaveBeenNthCalledWith(
      1,
      expect.anything(),
      expect.objectContaining({
        query: expect.objectContaining({
          environment: ['prod'],
          field: [
            'transaction',
            'title',
            'project.id',
            'count_if(measurements.fid,greaterOrEquals,300)',
            'count_if(measurements.fid,greaterOrEquals,100)',
            'count_if(measurements.fid,greaterOrEquals,0)',
            'equation|count_if(measurements.fid,greaterOrEquals,100) - count_if(measurements.fid,greaterOrEquals,300)',
            'equation|count_if(measurements.fid,greaterOrEquals,0) - count_if(measurements.fid,greaterOrEquals,100)',
          ],
          per_page: 3,
          project: ['-42'],
          query: 'transaction.op:pageload',
          sort: '-count_if(measurements.fid,greaterOrEquals,300)',
          statsPeriod: '7d',
        }),
      })
    );
  });

  it('Worst FID widget - metrics based', async function () {
    const field = `count(${TransactionMetric.SENTRY_TRANSACTIONS_MEASUREMENTS_FID})`;

    metricsMock = MockApiClient.addMockResponse({
      method: 'GET',
      url: `/organizations/org-slug/metrics/data/`,
<<<<<<< HEAD
      body: TestStubs.MetricsFieldByTransactionAndRating({
        field,
=======
      body: TestStubs.MetricsFieldByTransaction({
        field: 'count(measurements.fid)',
>>>>>>> 96666c97
      }),
      match: [(...args) => !issuesPredicate(...args)],
    });
    const data = initializeData();

    wrapper = mountWithTheme(
      <WrappedComponent
        data={data}
        defaultChartSetting={PerformanceWidgetSetting.WORST_FID_VITALS}
        isMetricsData
      />,
      data.routerContext
    );
    await tick();
    wrapper.update();

    expect(wrapper.find('div[data-test-id="performance-widget-title"]').text()).toEqual(
      'Worst FID Web Vitals'
    );

    expect(wrapper.find('a[data-test-id="view-all-button"]').text()).toEqual('View All');
    expect(metricsMock).toHaveBeenCalledTimes(2);
    expect(metricsMock).toHaveBeenNthCalledWith(
      1,
      expect.anything(),
      expect.objectContaining({
        query: expect.objectContaining({
          environment: ['prod'],
<<<<<<< HEAD
          field: [field],
          groupBy: ['transaction', 'measurement_rating'],
          interval: '1h',
          limit: 3,
          orderBy: field,
=======
          field: ['count(measurements.fid)'],
          groupBy: ['transaction'],
          interval: '1h',
          limit: 3,
          orderBy: '-count(measurements.fid)',
          query: 'measurement_rating:poor',
>>>>>>> 96666c97
          project: [-42],
          statsPeriod: '7d',
        }),
      })
    );
    expect(metricsMock).toHaveBeenNthCalledWith(
      2,
      expect.anything(),
      expect.objectContaining({
        query: expect.objectContaining({
          environment: ['prod'],
<<<<<<< HEAD
          field: [field],
          groupBy: ['measurement_rating'],
=======
          field: ['count(measurements.fid)'],
          groupBy: ['transaction', 'measurement_rating'],
>>>>>>> 96666c97
          interval: '1h',
          project: [-42],
          query: 'transaction:[/bar/:ordId/,/foo/:ordId/]',
          statsPeriod: '7d',
        }),
      })
    );
  });

  it('LCP Histogram Widget', async function () {
    const data = initializeData();

    wrapper = mountWithTheme(
      <WrappedComponent
        data={data}
        defaultChartSetting={PerformanceWidgetSetting.LCP_HISTOGRAM}
      />,
      data.routerContext
    );
    await tick();
    wrapper.update();

    expect(wrapper.find('div[data-test-id="performance-widget-title"]').text()).toEqual(
      'LCP Distribution'
    );

    // TODO(k-fish): Add histogram mock
  });

  it('FCP Histogram Widget', async function () {
    const data = initializeData();

    wrapper = mountWithTheme(
      <WrappedComponent
        data={data}
        defaultChartSetting={PerformanceWidgetSetting.FCP_HISTOGRAM}
      />,
      data.routerContext
    );
    await tick();
    wrapper.update();

    expect(wrapper.find('div[data-test-id="performance-widget-title"]').text()).toEqual(
      'FCP Distribution'
    );

    // TODO(k-fish): Add histogram mock
  });

  describe('Single Area Widget - metrics based', function () {
    const data = initializeData();

    it('P50 Duration', async function () {
      const field = `p50(${TransactionMetric.SENTRY_TRANSACTIONS_TRANSACTION_DURATION})`;

      metricsMock = MockApiClient.addMockResponse({
        method: 'GET',
        url: `/organizations/org-slug/metrics/data/`,
        body: TestStubs.MetricsField({field}),
        match: [(...args) => !issuesPredicate(...args)],
      });

      const metricsMockPreviousData = MockApiClient.addMockResponse({
        method: 'GET',
        url: `/organizations/org-slug/metrics/data/`,
        body: TestStubs.MetricsField({field}),
        match: [
          (...args) => {
            return (
              !issuesPredicate(...args) &&
              args[1].query.statsPeriodStart &&
              args[1].query.statsPeriodEnd
            );
          },
        ],
      });

      wrapper = mountWithTheme(
        <WrappedComponent
          data={data}
          defaultChartSetting={PerformanceWidgetSetting.P50_DURATION_AREA}
          isMetricsData
        />,
        data.routerContext
      );
      await tick();
      wrapper.update();

      expect(wrapper.find('div[data-test-id="performance-widget-title"]').text()).toEqual(
        'p50 Duration'
      );

      expect(wrapper.find('HighlightNumber').text()).toEqual('534ms');
      expect(metricsMock).toHaveBeenCalledTimes(1);
      expect(metricsMockPreviousData).toHaveBeenCalledTimes(1);

      expect(metricsMock).toHaveBeenCalledWith(
        expect.anything(),
        expect.objectContaining({
          query: expect.objectContaining({
            project: [-42],
            environment: ['prod'],
            field: [field],
            query: undefined,
            groupBy: undefined,
            orderBy: undefined,
            limit: undefined,
            interval: '1h',
            statsPeriod: '7d',
            start: undefined,
            end: undefined,
          }),
        })
      );
      expect(metricsMockPreviousData).toHaveBeenCalledWith(
        expect.anything(),
        expect.objectContaining({
          query: expect.objectContaining({
            project: [-42],
            environment: ['prod'],
            field: [field],
            query: undefined,
            groupBy: undefined,
            orderBy: undefined,
            limit: undefined,
            interval: '1h',
            statsPeriodStart: '14d',
            statsPeriodEnd: '7d',
          }),
        })
      );
    });

    it('P75 Duration', async function () {
      const field = `p75(${TransactionMetric.SENTRY_TRANSACTIONS_TRANSACTION_DURATION})`;

      metricsMock = MockApiClient.addMockResponse({
        method: 'GET',
        url: `/organizations/org-slug/metrics/data/`,
        body: TestStubs.MetricsField({field}),
        match: [(...args) => !issuesPredicate(...args)],
      });

      const metricsMockPreviousData = MockApiClient.addMockResponse({
        method: 'GET',
        url: `/organizations/org-slug/metrics/data/`,
        body: TestStubs.MetricsField({field}),
        match: [
          (...args) => {
            return (
              !issuesPredicate(...args) &&
              args[1].query.statsPeriodStart &&
              args[1].query.statsPeriodEnd
            );
          },
        ],
      });

      wrapper = mountWithTheme(
        <WrappedComponent
          data={data}
          defaultChartSetting={PerformanceWidgetSetting.P75_DURATION_AREA}
          isMetricsData
        />,
        data.routerContext
      );
      await tick();
      wrapper.update();

      expect(wrapper.find('div[data-test-id="performance-widget-title"]').text()).toEqual(
        'p75 Duration'
      );

      expect(wrapper.find('HighlightNumber').text()).toEqual('534ms');
      expect(metricsMock).toHaveBeenCalledTimes(1);
      expect(metricsMockPreviousData).toHaveBeenCalledTimes(1);

      expect(metricsMock).toHaveBeenCalledWith(
        expect.anything(),
        expect.objectContaining({
          query: expect.objectContaining({
            project: [-42],
            environment: ['prod'],
            field: [field],
            query: undefined,
            groupBy: undefined,
            orderBy: undefined,
            limit: undefined,
            interval: '1h',
            statsPeriod: '7d',
            start: undefined,
            end: undefined,
          }),
        })
      );
      expect(metricsMockPreviousData).toHaveBeenCalledWith(
        expect.anything(),
        expect.objectContaining({
          query: expect.objectContaining({
            project: [-42],
            environment: ['prod'],
            field: [field],
            query: undefined,
            groupBy: undefined,
            orderBy: undefined,
            limit: undefined,
            interval: '1h',
            statsPeriodStart: '14d',
            statsPeriodEnd: '7d',
          }),
        })
      );
    });

    it('P95 Duration', async function () {
      const field = `p95(${TransactionMetric.SENTRY_TRANSACTIONS_TRANSACTION_DURATION})`;

      metricsMock = MockApiClient.addMockResponse({
        method: 'GET',
        url: `/organizations/org-slug/metrics/data/`,
        body: TestStubs.MetricsField({field}),
        match: [(...args) => !issuesPredicate(...args)],
      });

      const metricsMockPreviousData = MockApiClient.addMockResponse({
        method: 'GET',
        url: `/organizations/org-slug/metrics/data/`,
        body: TestStubs.MetricsField({field}),
        match: [
          (...args) => {
            return (
              !issuesPredicate(...args) &&
              args[1].query.statsPeriodStart &&
              args[1].query.statsPeriodEnd
            );
          },
        ],
      });

      wrapper = mountWithTheme(
        <WrappedComponent
          data={data}
          defaultChartSetting={PerformanceWidgetSetting.P95_DURATION_AREA}
          isMetricsData
        />,
        data.routerContext
      );
      await tick();
      wrapper.update();

      expect(wrapper.find('div[data-test-id="performance-widget-title"]').text()).toEqual(
        'p95 Duration'
      );

      expect(wrapper.find('HighlightNumber').text()).toEqual('534ms');
      expect(metricsMock).toHaveBeenCalledTimes(1);
      expect(metricsMockPreviousData).toHaveBeenCalledTimes(1);

      expect(metricsMock).toHaveBeenCalledWith(
        expect.anything(),
        expect.objectContaining({
          query: expect.objectContaining({
            project: [-42],
            environment: ['prod'],
            field: [field],
            query: undefined,
            groupBy: undefined,
            orderBy: undefined,
            limit: undefined,
            interval: '1h',
            statsPeriod: '7d',
            start: undefined,
            end: undefined,
          }),
        })
      );
      expect(metricsMockPreviousData).toHaveBeenCalledWith(
        expect.anything(),
        expect.objectContaining({
          query: expect.objectContaining({
            project: [-42],
            environment: ['prod'],
            field: [field],
            query: undefined,
            groupBy: undefined,
            orderBy: undefined,
            limit: undefined,
            interval: '1h',
            statsPeriodStart: '14d',
            statsPeriodEnd: '7d',
          }),
        })
      );
    });

    it('P99 Duration', async function () {
      const field = `p99(${TransactionMetric.SENTRY_TRANSACTIONS_TRANSACTION_DURATION})`;

      metricsMock = MockApiClient.addMockResponse({
        method: 'GET',
        url: `/organizations/org-slug/metrics/data/`,
        body: TestStubs.MetricsField({field}),
        match: [(...args) => !issuesPredicate(...args)],
      });

      const metricsMockPreviousData = MockApiClient.addMockResponse({
        method: 'GET',
        url: `/organizations/org-slug/metrics/data/`,
        body: TestStubs.MetricsField({field}),
        match: [
          (...args) => {
            return (
              !issuesPredicate(...args) &&
              args[1].query.statsPeriodStart &&
              args[1].query.statsPeriodEnd
            );
          },
        ],
      });

      wrapper = mountWithTheme(
        <WrappedComponent
          data={data}
          defaultChartSetting={PerformanceWidgetSetting.P99_DURATION_AREA}
          isMetricsData
        />,
        data.routerContext
      );
      await tick();
      wrapper.update();

      expect(wrapper.find('div[data-test-id="performance-widget-title"]').text()).toEqual(
        'p99 Duration'
      );

      expect(wrapper.find('HighlightNumber').text()).toEqual('534ms');
      expect(metricsMock).toHaveBeenCalledTimes(1);
      expect(metricsMockPreviousData).toHaveBeenCalledTimes(1);

      expect(metricsMock).toHaveBeenCalledWith(
        expect.anything(),
        expect.objectContaining({
          query: expect.objectContaining({
            project: [-42],
            environment: ['prod'],
            field: [field],
            query: undefined,
            groupBy: undefined,
            orderBy: undefined,
            limit: undefined,
            interval: '1h',
            statsPeriod: '7d',
            start: undefined,
            end: undefined,
          }),
        })
      );
      expect(metricsMockPreviousData).toHaveBeenCalledWith(
        expect.anything(),
        expect.objectContaining({
          query: expect.objectContaining({
            project: [-42],
            environment: ['prod'],
            field: [field],
            query: undefined,
            groupBy: undefined,
            orderBy: undefined,
            limit: undefined,
            interval: '1h',
            statsPeriodStart: '14d',
            statsPeriodEnd: '7d',
          }),
        })
      );
    });

    it('P75 LCP', async function () {
      const field = `p75(${TransactionMetric.SENTRY_TRANSACTIONS_MEASUREMENTS_LCP})`;

      metricsMock = MockApiClient.addMockResponse({
        method: 'GET',
        url: `/organizations/org-slug/metrics/data/`,
        body: TestStubs.MetricsField({field}),
        match: [(...args) => !issuesPredicate(...args)],
      });

      const metricsMockPreviousData = MockApiClient.addMockResponse({
        method: 'GET',
        url: `/organizations/org-slug/metrics/data/`,
        body: TestStubs.MetricsField({field}),
        match: [
          (...args) => {
            return (
              !issuesPredicate(...args) &&
              args[1].query.statsPeriodStart &&
              args[1].query.statsPeriodEnd
            );
          },
        ],
      });

      wrapper = mountWithTheme(
        <WrappedComponent
          data={data}
          defaultChartSetting={PerformanceWidgetSetting.P75_LCP_AREA}
          isMetricsData
        />,
        data.routerContext
      );
      await tick();
      wrapper.update();

      expect(wrapper.find('div[data-test-id="performance-widget-title"]').text()).toEqual(
        'p75 LCP'
      );

      expect(wrapper.find('HighlightNumber').text()).toEqual('534ms');
      expect(metricsMock).toHaveBeenCalledTimes(1);
      expect(metricsMockPreviousData).toHaveBeenCalledTimes(1);

      expect(metricsMock).toHaveBeenCalledWith(
        expect.anything(),
        expect.objectContaining({
          query: expect.objectContaining({
            project: [-42],
            environment: ['prod'],
            field: [field],
            query: undefined,
            groupBy: undefined,
            orderBy: undefined,
            limit: undefined,
            interval: '1h',
            statsPeriod: '7d',
            start: undefined,
            end: undefined,
          }),
        })
      );
      expect(metricsMockPreviousData).toHaveBeenCalledWith(
        expect.anything(),
        expect.objectContaining({
          query: expect.objectContaining({
            project: [-42],
            environment: ['prod'],
            field: [field],
            query: undefined,
            groupBy: undefined,
            orderBy: undefined,
            limit: undefined,
            interval: '1h',
            statsPeriodStart: '14d',
            statsPeriodEnd: '7d',
          }),
        })
      );
    });

    it('TPM', async function () {
      const field = `count(${TransactionMetric.SENTRY_TRANSACTIONS_TRANSACTION_DURATION})`;

      metricsMock = MockApiClient.addMockResponse({
        method: 'GET',
        url: `/organizations/org-slug/metrics/data/`,
        body: TestStubs.MetricsField({field}),
        match: [(...args) => !issuesPredicate(...args)],
      });

      const metricsMockPreviousData = MockApiClient.addMockResponse({
        method: 'GET',
        url: `/organizations/org-slug/metrics/data/`,
        body: TestStubs.MetricsField({field}),
        match: [
          (...args) => {
            return (
              !issuesPredicate(...args) &&
              args[1].query.statsPeriodStart &&
              args[1].query.statsPeriodEnd
            );
          },
        ],
      });

      wrapper = mountWithTheme(
        <WrappedComponent
          data={data}
          defaultChartSetting={PerformanceWidgetSetting.TPM_AREA}
          isMetricsData
        />,
        data.routerContext
      );
      await tick();
      wrapper.update();

      expect(wrapper.find('div[data-test-id="performance-widget-title"]').text()).toEqual(
        'Transactions Per Minute'
      );

      expect(wrapper.find('HighlightNumber').text()).toEqual('534.302');
      expect(metricsMock).toHaveBeenCalledTimes(1);
      expect(metricsMockPreviousData).toHaveBeenCalledTimes(1);

      expect(metricsMock).toHaveBeenCalledWith(
        expect.anything(),
        expect.objectContaining({
          query: expect.objectContaining({
            project: [-42],
            environment: ['prod'],
            field: [field],
            query: undefined,
            groupBy: undefined,
            orderBy: undefined,
            limit: undefined,
            interval: '1h',
            statsPeriod: '7d',
            start: undefined,
            end: undefined,
          }),
        })
      );
      expect(metricsMockPreviousData).toHaveBeenCalledWith(
        expect.anything(),
        expect.objectContaining({
          query: expect.objectContaining({
            project: [-42],
            environment: ['prod'],
            field: [field],
            query: undefined,
            groupBy: undefined,
            orderBy: undefined,
            limit: undefined,
            interval: '1h',
            statsPeriodStart: '14d',
            statsPeriodEnd: '7d',
          }),
        })
      );
    });

    it('Failure Rate', async function () {
      const field = `count(${TransactionMetric.SENTRY_TRANSACTIONS_TRANSACTION_DURATION})`;

      metricsMock = MockApiClient.addMockResponse({
        method: 'GET',
        url: `/organizations/org-slug/metrics/data/`,
        body: TestStubs.MetricsFieldByTransactionStatus({field}),
        match: [(...args) => !issuesPredicate(...args)],
      });

      const metricsMockPreviousData = MockApiClient.addMockResponse({
        method: 'GET',
        url: `/organizations/org-slug/metrics/data/`,
        body: TestStubs.MetricsFieldByTransactionStatus({field}),
        match: [
          (...args) => {
            return (
              !issuesPredicate(...args) &&
              args[1].query.statsPeriodStart &&
              args[1].query.statsPeriodEnd
            );
          },
        ],
      });

      wrapper = mountWithTheme(
        <WrappedComponent
          data={data}
          defaultChartSetting={PerformanceWidgetSetting.FAILURE_RATE_AREA}
          isMetricsData
        />,
        data.routerContext
      );
      await tick();
      wrapper.update();

      expect(wrapper.find('div[data-test-id="performance-widget-title"]').text()).toEqual(
        'Failure Rate'
      );

      expect(wrapper.find('HighlightNumber').text()).toEqual('39%');
      expect(metricsMock).toHaveBeenCalledTimes(1);
      expect(metricsMockPreviousData).toHaveBeenCalledTimes(1);

      expect(metricsMock).toHaveBeenCalledWith(
        expect.anything(),
        expect.objectContaining({
          query: expect.objectContaining({
            project: [-42],
            environment: ['prod'],
            field: [field],
            query: undefined,
            groupBy: ['transaction.status'],
            orderBy: undefined,
            limit: undefined,
            interval: '1h',
            statsPeriod: '7d',
            start: undefined,
            end: undefined,
          }),
        })
      );
      expect(metricsMockPreviousData).toHaveBeenCalledWith(
        expect.anything(),
        expect.objectContaining({
          query: expect.objectContaining({
            project: [-42],
            environment: ['prod'],
            field: [field],
            query: undefined,
            groupBy: ['transaction.status'],
            orderBy: undefined,
            limit: undefined,
            interval: '1h',
            statsPeriodStart: '14d',
            statsPeriodEnd: '7d',
          }),
        })
      );
    });
  });

  it('Most errors widget', async function () {
    const data = initializeData();

    wrapper = mountWithTheme(
      <WrappedComponent
        data={data}
        defaultChartSetting={PerformanceWidgetSetting.MOST_RELATED_ERRORS}
      />,
      data.routerContext
    );
    await tick();
    wrapper.update();

    expect(wrapper.find('div[data-test-id="performance-widget-title"]').text()).toEqual(
      'Most Related Errors'
    );
    expect(eventsV2Mock).toHaveBeenCalledTimes(1);
    expect(eventsV2Mock).toHaveBeenNthCalledWith(
      1,
      expect.anything(),
      expect.objectContaining({
        query: expect.objectContaining({
          environment: ['prod'],
          field: ['transaction', 'project.id', 'failure_count()'],
          per_page: 3,
          project: ['-42'],
          query: 'transaction.op:pageload failure_count():>0',
          sort: '-failure_count()',
          statsPeriod: '7d',
        }),
      })
    );
  });

  it('Most related issues widget', async function () {
    const data = initializeData();

    wrapper = mountWithTheme(
      <WrappedComponent
        data={data}
        defaultChartSetting={PerformanceWidgetSetting.MOST_RELATED_ISSUES}
      />,
      data.routerContext
    );
    await tick();
    wrapper.update();

    expect(wrapper.find('div[data-test-id="performance-widget-title"]').text()).toEqual(
      'Most Related Issues'
    );
    expect(issuesListMock).toHaveBeenCalledTimes(1);
    expect(issuesListMock).toHaveBeenNthCalledWith(
      1,
      expect.anything(),
      expect.objectContaining({
        query: expect.objectContaining({
          environment: ['prod'],
          field: ['issue', 'transaction', 'title', 'project.id', 'count()'],
          per_page: 3,
          project: ['-42'],
          query: 'event.type:error !tags[transaction]:"" count():>0',
          sort: '-count()',
          statsPeriod: '7d',
        }),
      })
    );
  });

  it('Switching from issues to errors widget', async function () {
    const data = initializeData();

    wrapper = mountWithTheme(
      <WrappedComponent
        data={data}
        defaultChartSetting={PerformanceWidgetSetting.MOST_RELATED_ISSUES}
      />,
      data.routerContext
    );
    await tick();
    wrapper.update();

    expect(wrapper.find('div[data-test-id="performance-widget-title"]').text()).toEqual(
      'Most Related Issues'
    );
    expect(issuesListMock).toHaveBeenCalledTimes(1);

    wrapper.setProps({
      defaultChartSetting: PerformanceWidgetSetting.MOST_RELATED_ERRORS,
    });

    await tick();
    wrapper.update();

    expect(wrapper.find('div[data-test-id="performance-widget-title"]').text()).toEqual(
      'Most Related Errors'
    );
    expect(eventsV2Mock).toHaveBeenCalledTimes(1);
    expect(eventStatsMock).toHaveBeenCalledTimes(1);
  });

  it('Most improved trends widget', async function () {
    const data = initializeData();

    wrapper = mountWithTheme(
      <WrappedComponent
        data={data}
        defaultChartSetting={PerformanceWidgetSetting.MOST_IMPROVED}
      />,
      data.routerContext
    );
    await tick();
    wrapper.update();

    expect(wrapper.find('div[data-test-id="performance-widget-title"]').text()).toEqual(
      'Most Improved'
    );
    expect(eventsTrendsStats).toHaveBeenCalledTimes(1);
    expect(eventsTrendsStats).toHaveBeenNthCalledWith(
      1,
      expect.anything(),
      expect.objectContaining({
        query: expect.objectContaining({
          environment: ['prod'],
          field: ['transaction', 'project'],
          interval: undefined,
          middle: undefined,
          per_page: 3,
          project: ['-42'],
          query:
            'transaction.op:pageload tpm():>0.01 count_percentage():>0.25 count_percentage():<4 trend_percentage():>0% confidence():>6',
          sort: 'trend_percentage()',
          statsPeriod: '7d',
          trendFunction: 'avg(transaction.duration)',
          trendType: 'improved',
        }),
      })
    );
  });

  it('Most regressed trends widget', async function () {
    const data = initializeData();

    wrapper = mountWithTheme(
      <WrappedComponent
        data={data}
        defaultChartSetting={PerformanceWidgetSetting.MOST_REGRESSED}
      />,
      data.routerContext
    );
    await tick();
    wrapper.update();

    expect(wrapper.find('div[data-test-id="performance-widget-title"]').text()).toEqual(
      'Most Regressed'
    );
    expect(eventsTrendsStats).toHaveBeenCalledTimes(1);
    expect(eventsTrendsStats).toHaveBeenNthCalledWith(
      1,
      expect.anything(),
      expect.objectContaining({
        query: expect.objectContaining({
          environment: ['prod'],
          field: ['transaction', 'project'],
          interval: undefined,
          middle: undefined,
          per_page: 3,
          project: ['-42'],
          query:
            'transaction.op:pageload tpm():>0.01 count_percentage():>0.25 count_percentage():<4 trend_percentage():>0% confidence():>6',
          sort: '-trend_percentage()',
          statsPeriod: '7d',
          trendFunction: 'avg(transaction.duration)',
          trendType: 'regression',
        }),
      })
    );
  });

  it('Most slow frames widget', async function () {
    const data = initializeData();

    wrapper = mountWithTheme(
      <WrappedComponent
        data={data}
        defaultChartSetting={PerformanceWidgetSetting.MOST_SLOW_FRAMES}
      />,
      data.routerContext
    );
    await tick();
    wrapper.update();

    expect(wrapper.find('div[data-test-id="performance-widget-title"]').text()).toEqual(
      'Most Slow Frames'
    );

    expect(eventsV2Mock).toHaveBeenCalledTimes(1);
    expect(eventsV2Mock).toHaveBeenNthCalledWith(
      1,
      expect.anything(),
      expect.objectContaining({
        query: expect.objectContaining({
          cursor: '0:0:1',
          environment: ['prod'],
          field: ['transaction', 'project.id', 'epm()', 'avg(measurements.frames_slow)'],
          noPagination: true,
          per_page: 3,
          project: ['-42'],
          query: 'transaction.op:pageload epm():>0.01 avg(measurements.frames_slow):>0',
          sort: '-avg(measurements.frames_slow)',
          statsPeriod: '7d',
        }),
      })
    );

    expect(wrapper.find('div[data-test-id="empty-message"]').exists()).toBe(true);
  });

  it('Most slow frames widget - metrics based', async function () {
    const field = `avg(${TransactionMetric.SENTRY_TRANSACTIONS_MEASUREMENTS_FRAMES_SLOW})`;

    metricsMock = MockApiClient.addMockResponse({
      method: 'GET',
      url: `/organizations/org-slug/metrics/data/`,
      body: TestStubs.MetricsFieldByTransaction({field}),
      match: [(...args) => !issuesPredicate(...args)],
    });

    const previousMetricsMock = MockApiClient.addMockResponse({
      method: 'GET',
      url: `/organizations/org-slug/metrics/data/`,
      body: TestStubs.MetricsFieldByTransaction({field}),
      match: [
        (...args) => {
          return (
            !issuesPredicate(...args) &&
            args[1].query.statsPeriodStart &&
            args[1].query.statsPeriodEnd
          );
        },
      ],
    });
    const data = initializeData();

    wrapper = mountWithTheme(
      <WrappedComponent
        data={data}
        defaultChartSetting={PerformanceWidgetSetting.MOST_SLOW_FRAMES}
        isMetricsData
      />,
      data.routerContext
    );
    await tick();
    wrapper.update();

    expect(wrapper.find('div[data-test-id="performance-widget-title"]').text()).toEqual(
      'Most Slow Frames'
    );

    expect(metricsMock).toHaveBeenCalledTimes(2);
    expect(previousMetricsMock).toHaveBeenCalledTimes(1);
    expect(metricsMock).toHaveBeenNthCalledWith(
      1,
      expect.anything(),
      expect.objectContaining({
        query: expect.objectContaining({
          environment: ['prod'],
          field: [field],
          groupBy: ['transaction'],
          interval: '1h',
          limit: 3,
          orderBy: `-${field}`,
          project: [-42],
          statsPeriod: '7d',
        }),
      })
    );
    expect(metricsMock).toHaveBeenNthCalledWith(
      2,
      expect.anything(),
      expect.objectContaining({
        query: expect.objectContaining({
          environment: ['prod'],
          field: [field],
          interval: '1h',
          project: [-42],
          query: 'transaction:/bar/:ordId/',
          statsPeriod: '7d',
        }),
      })
    );
    expect(previousMetricsMock).toHaveBeenNthCalledWith(
      1,
      expect.anything(),
      expect.objectContaining({
        query: expect.objectContaining({
          environment: ['prod'],
          field: [field],
          interval: '1h',
          project: [-42],
          query: 'transaction:/bar/:ordId/',
          statsPeriodEnd: '7d',
          statsPeriodStart: '14d',
        }),
      })
    );
  });

  it('Most frozen frames widget', async function () {
    const data = initializeData();

    wrapper = mountWithTheme(
      <WrappedComponent
        data={data}
        defaultChartSetting={PerformanceWidgetSetting.MOST_FROZEN_FRAMES}
      />,
      data.routerContext
    );
    await tick();
    wrapper.update();

    expect(wrapper.find('div[data-test-id="performance-widget-title"]').text()).toEqual(
      'Most Frozen Frames'
    );

    expect(eventsV2Mock).toHaveBeenCalledTimes(1);
    expect(eventsV2Mock).toHaveBeenNthCalledWith(
      1,
      expect.anything(),
      expect.objectContaining({
        query: expect.objectContaining({
          cursor: '0:0:1',
          environment: ['prod'],
          field: [
            'transaction',
            'project.id',
            'epm()',
            'avg(measurements.frames_frozen)',
          ],
          noPagination: true,
          per_page: 3,
          project: ['-42'],
          query: 'transaction.op:pageload epm():>0.01 avg(measurements.frames_frozen):>0',
          sort: '-avg(measurements.frames_frozen)',
          statsPeriod: '7d',
        }),
      })
    );

    expect(wrapper.find('div[data-test-id="empty-message"]').exists()).toBe(true);
  });

  it('Most frozen frames widget - metrics based', async function () {
    const field = `avg(${TransactionMetric.SENTRY_TRANSACTIONS_MEASUREMENTS_FRAMES_FROZEN})`;

    metricsMock = MockApiClient.addMockResponse({
      method: 'GET',
      url: `/organizations/org-slug/metrics/data/`,
      body: TestStubs.MetricsFieldByTransaction({field}),
      match: [(...args) => !issuesPredicate(...args)],
    });

    const previousMetricsMock = MockApiClient.addMockResponse({
      method: 'GET',
      url: `/organizations/org-slug/metrics/data/`,
      body: TestStubs.MetricsFieldByTransaction({field}),
      match: [
        (...args) => {
          return (
            !issuesPredicate(...args) &&
            args[1].query.statsPeriodStart &&
            args[1].query.statsPeriodEnd
          );
        },
      ],
    });
    const data = initializeData();

    wrapper = mountWithTheme(
      <WrappedComponent
        data={data}
        defaultChartSetting={PerformanceWidgetSetting.MOST_FROZEN_FRAMES}
        isMetricsData
      />,
      data.routerContext
    );
    await tick();
    wrapper.update();

    expect(wrapper.find('div[data-test-id="performance-widget-title"]').text()).toEqual(
      'Most Frozen Frames'
    );

    expect(metricsMock).toHaveBeenCalledTimes(2);
    expect(previousMetricsMock).toHaveBeenCalledTimes(1);
    expect(metricsMock).toHaveBeenNthCalledWith(
      1,
      expect.anything(),
      expect.objectContaining({
        query: expect.objectContaining({
          environment: ['prod'],
          field: [field],
          groupBy: ['transaction'],
          interval: '1h',
          limit: 3,
          orderBy: `-${field}`,
          project: [-42],
          statsPeriod: '7d',
        }),
      })
    );
    expect(metricsMock).toHaveBeenNthCalledWith(
      2,
      expect.anything(),
      expect.objectContaining({
        query: expect.objectContaining({
          environment: ['prod'],
          field: [field],
          interval: '1h',
          project: [-42],
          query: 'transaction:/bar/:ordId/',
          statsPeriod: '7d',
        }),
      })
    );
    expect(previousMetricsMock).toHaveBeenNthCalledWith(
      1,
      expect.anything(),
      expect.objectContaining({
        query: expect.objectContaining({
          environment: ['prod'],
          field: [field],
          interval: '1h',
          project: [-42],
          query: 'transaction:/bar/:ordId/',
          statsPeriodEnd: '7d',
          statsPeriodStart: '14d',
        }),
      })
    );
  });

  it('Able to change widget type from menu', async function () {
    const data = initializeData();

    const setRowChartSettings = jest.fn(() => {});

    wrapper = mountWithTheme(
      <WrappedComponent
        data={data}
        defaultChartSetting={PerformanceWidgetSetting.FAILURE_RATE_AREA}
        setRowChartSettings={setRowChartSettings}
      />,
      data.routerContext
    );
    await tick();
    wrapper.update();

    expect(wrapper.find('div[data-test-id="performance-widget-title"]').text()).toEqual(
      'Failure Rate'
    );
    expect(eventStatsMock).toHaveBeenCalledTimes(1);
    expect(setRowChartSettings).toHaveBeenCalledTimes(0);

    wrapper.find('IconEllipsis[data-test-id="context-menu"]').simulate('click');

    await tick();
    wrapper.update();

    expect(wrapper.find('MenuItem').at(2).text()).toEqual('User Misery');

    wrapper.find('MenuItem').at(2).simulate('click');

    await tick();
    wrapper.update();

    expect(wrapper.find('div[data-test-id="performance-widget-title"]').text()).toEqual(
      'User Misery'
    );
    expect(eventStatsMock).toHaveBeenCalledTimes(2);
    expect(setRowChartSettings).toHaveBeenCalledTimes(1);
  });

  it('Chart settings passed from the row are disabled in the menu', async function () {
    const data = initializeData();

    const setRowChartSettings = jest.fn(() => {});

    wrapper = mountWithTheme(
      <WrappedComponent
        data={data}
        defaultChartSetting={PerformanceWidgetSetting.FAILURE_RATE_AREA}
        setRowChartSettings={setRowChartSettings}
        rowChartSettings={[
          PerformanceWidgetSetting.FAILURE_RATE_AREA,
          PerformanceWidgetSetting.USER_MISERY_AREA,
        ]}
      />,
      data.routerContext
    );
    await tick();
    wrapper.update();

    expect(wrapper.find('div[data-test-id="performance-widget-title"]').text()).toEqual(
      'Failure Rate'
    );

    wrapper.find('IconEllipsis[data-test-id="context-menu"]').simulate('click');

    await tick();
    wrapper.update();

    expect(wrapper.find('MenuItem').at(1).text()).toEqual('Failure Rate');
    expect(wrapper.find('MenuItem').at(1).props().isActive).toBe(true);
    expect(wrapper.find('MenuItem').at(1).props().disabled).toBe(false);

    expect(wrapper.find('MenuItem').at(2).text()).toEqual('User Misery');
    expect(wrapper.find('MenuItem').at(2).props().disabled).toBe(true);
  });
});<|MERGE_RESOLUTION|>--- conflicted
+++ resolved
@@ -363,13 +363,8 @@
     metricsMock = MockApiClient.addMockResponse({
       method: 'GET',
       url: `/organizations/org-slug/metrics/data/`,
-<<<<<<< HEAD
       body: TestStubs.MetricsFieldByTransactionAndRating({
         field,
-=======
-      body: TestStubs.MetricsFieldByTransaction({
-        field: 'count(measurements.lcp)',
->>>>>>> 96666c97
       }),
       match: [(...args) => !issuesPredicate(...args)],
     });
@@ -398,20 +393,12 @@
       expect.objectContaining({
         query: expect.objectContaining({
           environment: ['prod'],
-<<<<<<< HEAD
           field: [field],
-          groupBy: ['transaction', 'measurement_rating'],
-          interval: '1h',
-          limit: 3,
-          orderBy: field,
-=======
-          field: ['count(measurements.lcp)'],
           groupBy: ['transaction'],
           interval: '1h',
           limit: 3,
-          orderBy: '-count(measurements.lcp)',
+          orderBy: `-${field}`,
           query: 'measurement_rating:poor',
->>>>>>> 96666c97
           project: [-42],
           statsPeriod: '7d',
         }),
@@ -423,13 +410,8 @@
       expect.objectContaining({
         query: expect.objectContaining({
           environment: ['prod'],
-<<<<<<< HEAD
           field: [field],
-          groupBy: ['measurement_rating'],
-=======
-          field: ['count(measurements.lcp)'],
           groupBy: ['transaction', 'measurement_rating'],
->>>>>>> 96666c97
           interval: '1h',
           project: [-42],
           query: 'transaction:[/bar/:ordId/,/foo/:ordId/]',
@@ -489,13 +471,8 @@
     metricsMock = MockApiClient.addMockResponse({
       method: 'GET',
       url: `/organizations/org-slug/metrics/data/`,
-<<<<<<< HEAD
       body: TestStubs.MetricsFieldByTransactionAndRating({
         field,
-=======
-      body: TestStubs.MetricsFieldByTransaction({
-        field: 'count(measurements.fcp)',
->>>>>>> 96666c97
       }),
       match: [(...args) => !issuesPredicate(...args)],
     });
@@ -524,20 +501,13 @@
       expect.objectContaining({
         query: expect.objectContaining({
           environment: ['prod'],
-<<<<<<< HEAD
+
           field: [field],
-          groupBy: ['transaction', 'measurement_rating'],
-          interval: '1h',
-          limit: 3,
-          orderBy: field,
-=======
-          field: ['count(measurements.fcp)'],
           groupBy: ['transaction'],
           interval: '1h',
           limit: 3,
-          orderBy: '-count(measurements.fcp)',
+          orderBy: `-${field}`,
           query: 'measurement_rating:poor',
->>>>>>> 96666c97
           project: [-42],
           statsPeriod: '7d',
         }),
@@ -549,13 +519,8 @@
       expect.objectContaining({
         query: expect.objectContaining({
           environment: ['prod'],
-<<<<<<< HEAD
           field: [field],
-          groupBy: ['measurement_rating'],
-=======
-          field: ['count(measurements.fcp)'],
           groupBy: ['transaction', 'measurement_rating'],
->>>>>>> 96666c97
           interval: '1h',
           project: [-42],
           query: 'transaction:[/bar/:ordId/,/foo/:ordId/]',
@@ -615,13 +580,8 @@
     metricsMock = MockApiClient.addMockResponse({
       method: 'GET',
       url: `/organizations/org-slug/metrics/data/`,
-<<<<<<< HEAD
       body: TestStubs.MetricsFieldByTransactionAndRating({
         field,
-=======
-      body: TestStubs.MetricsFieldByTransaction({
-        field: 'count(measurements.fid)',
->>>>>>> 96666c97
       }),
       match: [(...args) => !issuesPredicate(...args)],
     });
@@ -650,20 +610,12 @@
       expect.objectContaining({
         query: expect.objectContaining({
           environment: ['prod'],
-<<<<<<< HEAD
           field: [field],
-          groupBy: ['transaction', 'measurement_rating'],
-          interval: '1h',
-          limit: 3,
-          orderBy: field,
-=======
-          field: ['count(measurements.fid)'],
           groupBy: ['transaction'],
           interval: '1h',
           limit: 3,
-          orderBy: '-count(measurements.fid)',
+          orderBy: `-${field}`,
           query: 'measurement_rating:poor',
->>>>>>> 96666c97
           project: [-42],
           statsPeriod: '7d',
         }),
@@ -675,13 +627,8 @@
       expect.objectContaining({
         query: expect.objectContaining({
           environment: ['prod'],
-<<<<<<< HEAD
           field: [field],
-          groupBy: ['measurement_rating'],
-=======
-          field: ['count(measurements.fid)'],
           groupBy: ['transaction', 'measurement_rating'],
->>>>>>> 96666c97
           interval: '1h',
           project: [-42],
           query: 'transaction:[/bar/:ordId/,/foo/:ordId/]',
