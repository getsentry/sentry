--- conflicted
+++ resolved
@@ -416,15 +416,9 @@
         })
       );
 
-<<<<<<< HEAD
       // Improved transactions call
       expect(trendsStatsMock).toHaveBeenNthCalledWith(
         1,
-=======
-      // Regression projects call
-      expect(trendsMock).toHaveBeenNthCalledWith(
-        2,
->>>>>>> 418b39ff
         expect.anything(),
         expect.objectContaining({
           query: expect.objectContaining({
