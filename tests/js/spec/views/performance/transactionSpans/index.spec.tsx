import {initializeOrg} from 'sentry-test/initializeOrg';
import {act, mountWithTheme, screen, within} from 'sentry-test/reactTestingLibrary';

import ProjectsStore from 'app/stores/projectsStore';
import {getShortEventId} from 'app/utils/events';
import {
  ExampleSpan,
  ExampleTransaction,
  SuspectSpan,
} from 'app/utils/performance/suspectSpans/types';
import TransactionSpans from 'app/views/performance/transactionSummary/transactionSpans';
import {
  SpanSortOthers,
  SpanSortPercentiles,
} from 'app/views/performance/transactionSummary/transactionSpans/types';

function initializeData({query} = {query: {}}) {
  const features = ['performance-view', 'performance-suspect-spans-view'];
  // @ts-expect-error
  const organization = TestStubs.Organization({
    features,
    // @ts-expect-error
    projects: [TestStubs.Project()],
  });
  const initialData = initializeOrg({
    organization,
    router: {
      location: {
        query: {
          transaction: 'Test Transaction',
          project: '1',
          ...query,
        },
      },
    },
  });
  act(() => void ProjectsStore.loadInitialData(initialData.organization.projects));
  return initialData;
}

type SpanOpt = {
  id: string;
};

type ExampleOpt = {
  id: string;
  description: string;
  spans: SpanOpt[];
};

type SuspectOpt = {
  op: string;
  group: string;
  examples: ExampleOpt[];
};

function makeSpan(opt: SpanOpt): ExampleSpan {
  const {id} = opt;
  return {
    id,
    startTimestamp: 10100,
    finishTimestamp: 10200,
    exclusiveTime: 100,
  };
}

function makeExample(opt: ExampleOpt): ExampleTransaction {
  const {id, description, spans} = opt;
  return {
    id,
    description,
    startTimestamp: 10000,
    finishTimestamp: 12000,
    nonOverlappingExclusiveTime: 2000,
    spans: spans.map(makeSpan),
  };
}

export function makeSuspectSpan(opt: SuspectOpt): SuspectSpan {
  const {op, group, examples} = opt;
  return {
    projectId: 1,
    project: 'bar',
    transaction: 'transaction-1',
    op,
    group,
    frequency: 1,
    count: 1,
    sumExclusiveTime: 1,
    p50ExclusiveTime: 1,
    p75ExclusiveTime: 1,
    p95ExclusiveTime: 1,
    p99ExclusiveTime: 1,
    examples: examples.map(makeExample),
  };
}

const spans = [
  {
    op: 'op1',
    group: 'aaaaaaaaaaaaaaaa',
    examples: [
      {
        id: 'abababababababab',
        description: 'span-1',
        spans: [{id: 'ababab11'}, {id: 'ababab22'}],
      },
      {
        id: 'acacacacacacacac',
        description: 'span-2',
        spans: [{id: 'acacac11'}, {id: 'acacac22'}],
      },
    ],
  },
  {
    op: 'op2',
    group: 'bbbbbbbbbbbbbbbb',
    examples: [
      {
        id: 'bcbcbcbcbcbcbcbc',
        description: 'span-3',
        spans: [{id: 'bcbcbc11'}, {id: 'bcbcbc11'}],
      },
      {
        id: 'bdbdbdbdbdbdbdbd',
        description: 'span-4',
        spans: [{id: 'bdbdbd11'}, {id: 'bdbdbd22'}],
      },
    ],
  },
];

describe('Performance > Transaction Spans', function () {
  let eventsMetaMock;
  let eventsSpansPerformanceMock;
  beforeEach(function () {
    // @ts-expect-error
    MockApiClient.addMockResponse({
      url: '/organizations/org-slug/projects/',
      body: [],
    });
    // @ts-expect-error
    MockApiClient.addMockResponse({
      url: '/prompts-activity/',
      body: {},
    });
    // @ts-expect-error
    MockApiClient.addMockResponse({
      url: '/organizations/org-slug/sdk-updates/',
      body: [],
    });
    // @ts-expect-error
    MockApiClient.addMockResponse({
      url: '/organizations/org-slug/events-has-measurements/',
      body: {measurements: false},
    });
    // @ts-expect-error
    eventsMetaMock = MockApiClient.addMockResponse({
      url: '/organizations/org-slug/events-meta/',
      body: 100,
    });
    // @ts-expect-error
<<<<<<< HEAD
    MockApiClient.addMockResponse({
      url: '/organizations/org-slug/events-span-ops/',
      body: [],
    });
    // @ts-expect-error
    MockApiClient.addMockResponse({
=======
    eventsSpansPerformanceMock = MockApiClient.addMockResponse({
>>>>>>> dbb65cd5
      url: '/organizations/org-slug/events-spans-performance/',
      body: spans.map(makeSuspectSpan),
    });
  });

  afterEach(function () {
    // @ts-expect-error
    MockApiClient.clearMockResponses();
    ProjectsStore.reset();
  });

  it('renders basic UI elements', async function () {
    const initialData = initializeData({
      query: {sort: SpanSortOthers.SUM_EXCLUSIVE_TIME},
    });
    mountWithTheme(
      <TransactionSpans
        organization={initialData.organization}
        location={initialData.router.location}
      />,
      {context: initialData.routerContext}
    );

    const cards = await screen.findAllByTestId('suspect-card');
    expect(cards).toHaveLength(2);
    for (let i = 0; i < cards.length; i++) {
      const card = cards[i];

      // these headers should be present by default
      expect(await within(card).findByText('Span Operation')).toBeInTheDocument();
      expect(await within(card).findByText('p75 Duration')).toBeInTheDocument();
      expect(await within(card).findByText('Frequency')).toBeInTheDocument();
      expect(
        await within(card).findByText('Total Cumulative Duration')
      ).toBeInTheDocument();

      for (const example of spans[i].examples) {
        expect(
          await within(card).findByText(getShortEventId(example.id))
        ).toBeInTheDocument();
      }
    }

    expect(eventsMetaMock).toHaveBeenCalledTimes(1);
    expect(eventsSpansPerformanceMock).toHaveBeenCalledTimes(1);
  });

  [
    {sort: SpanSortPercentiles.P50_EXCLUSIVE_TIME, label: 'p50 Duration'},
    {sort: SpanSortPercentiles.P75_EXCLUSIVE_TIME, label: 'p75 Duration'},
    {sort: SpanSortPercentiles.P95_EXCLUSIVE_TIME, label: 'p95 Duration'},
    {sort: SpanSortPercentiles.P99_EXCLUSIVE_TIME, label: 'p99 Duration'},
  ].forEach(({sort, label}) => {
    it('renders the right percentile header', async function () {
      const initialData = initializeData({query: {sort}});
      mountWithTheme(
        <TransactionSpans
          organization={initialData.organization}
          location={initialData.router.location}
        />,
        {context: initialData.routerContext}
      );

      const cards = await screen.findAllByTestId('suspect-card');
      expect(cards).toHaveLength(2);
      for (let i = 0; i < cards.length; i++) {
        const card = cards[i];

        // these headers should be present by default
        expect(await within(card).findByText('Span Operation')).toBeInTheDocument();
        expect(await within(card).findByText(label)).toBeInTheDocument();
        expect(await within(card).findByText('Frequency')).toBeInTheDocument();
        expect(
          await within(card).findByText('Total Cumulative Duration')
        ).toBeInTheDocument();
      }
    });
  });

  it('renders the right count header', async function () {
    const initialData = initializeData({query: {sort: SpanSortOthers.COUNT}});
    mountWithTheme(
      <TransactionSpans
        organization={initialData.organization}
        location={initialData.router.location}
      />,
      {context: initialData.routerContext}
    );

    const cards = await screen.findAllByTestId('suspect-card');
    expect(cards).toHaveLength(2);
    for (let i = 0; i < cards.length; i++) {
      const card = cards[i];

      // these headers should be present by default
      expect(await within(card).findByText('Span Operation')).toBeInTheDocument();
      expect(await within(card).findByText('p75 Duration')).toBeInTheDocument();
      expect(await within(card).findByText('Occurrences')).toBeInTheDocument();
      expect(
        await within(card).findByText('Total Cumulative Duration')
      ).toBeInTheDocument();
    }
  });
});<|MERGE_RESOLUTION|>--- conflicted
+++ resolved
@@ -132,6 +132,7 @@
 
 describe('Performance > Transaction Spans', function () {
   let eventsMetaMock;
+  let eventsSpanOpsMock;
   let eventsSpansPerformanceMock;
   beforeEach(function () {
     // @ts-expect-error
@@ -160,16 +161,12 @@
       body: 100,
     });
     // @ts-expect-error
-<<<<<<< HEAD
-    MockApiClient.addMockResponse({
+    eventsSpanOpsMock = MockApiClient.addMockResponse({
       url: '/organizations/org-slug/events-span-ops/',
       body: [],
     });
     // @ts-expect-error
-    MockApiClient.addMockResponse({
-=======
     eventsSpansPerformanceMock = MockApiClient.addMockResponse({
->>>>>>> dbb65cd5
       url: '/organizations/org-slug/events-spans-performance/',
       body: spans.map(makeSuspectSpan),
     });
@@ -214,6 +211,7 @@
     }
 
     expect(eventsMetaMock).toHaveBeenCalledTimes(1);
+    expect(eventsSpanOpsMock).toHaveBeenCalledTimes(1);
     expect(eventsSpansPerformanceMock).toHaveBeenCalledTimes(1);
   });
 
