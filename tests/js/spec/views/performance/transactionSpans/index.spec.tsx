import {initializeOrg} from 'sentry-test/initializeOrg';
import {act, mountWithTheme, screen, within} from 'sentry-test/reactTestingLibrary';

import ProjectsStore from 'app/stores/projectsStore';
import {getShortEventId} from 'app/utils/events';
import {
  ExampleSpan,
  ExampleTransaction,
  SuspectSpan,
} from 'app/utils/performance/suspectSpans/types';
import TransactionSpans from 'app/views/performance/transactionSummary/transactionSpans';
import {
  SpanSortOthers,
  SpanSortPercentiles,
} from 'app/views/performance/transactionSummary/transactionSpans/types';

function initializeData({query} = {query: {}}) {
  const features = ['performance-view', 'performance-suspect-spans-view'];
  // @ts-expect-error
  const organization = TestStubs.Organization({
    features,
    // @ts-expect-error
    projects: [TestStubs.Project()],
  });
  const initialData = initializeOrg({
    organization,
    router: {
      location: {
        query: {
          transaction: 'Test Transaction',
          project: '1',
          ...query,
        },
      },
    },
  });
  act(() => void ProjectsStore.loadInitialData(initialData.organization.projects));
  return initialData;
}

type SpanOpt = {
  id: string;
};

type ExampleOpt = {
  id: string;
  description: string;
  spans: SpanOpt[];
};

type SuspectOpt = {
  op: string;
  group: string;
  examples: ExampleOpt[];
};

function makeSpan(opt: SpanOpt): ExampleSpan {
  const {id} = opt;
  return {
    id,
    startTimestamp: 10100,
    finishTimestamp: 10200,
    exclusiveTime: 100,
  };
}

function makeExample(opt: ExampleOpt): ExampleTransaction {
  const {id, description, spans} = opt;
  return {
    id,
    description,
    startTimestamp: 10000,
    finishTimestamp: 12000,
    nonOverlappingExclusiveTime: 2000,
    spans: spans.map(makeSpan),
  };
}

export function makeSuspectSpan(opt: SuspectOpt): SuspectSpan {
  const {op, group, examples} = opt;
  return {
    projectId: 1,
    project: 'bar',
    transaction: 'transaction-1',
    op,
    group,
    frequency: 1,
    count: 1,
    sumExclusiveTime: 1,
    p50ExclusiveTime: 1,
    p75ExclusiveTime: 1,
    p95ExclusiveTime: 1,
    p99ExclusiveTime: 1,
    examples: examples.map(makeExample),
  };
}

const spans = [
  {
    op: 'op1',
    group: 'aaaaaaaaaaaaaaaa',
    examples: [
      {
        id: 'abababababababab',
        description: 'span-1',
        spans: [{id: 'ababab11'}, {id: 'ababab22'}],
      },
      {
        id: 'acacacacacacacac',
        description: 'span-2',
        spans: [{id: 'acacac11'}, {id: 'acacac22'}],
      },
    ],
  },
  {
    op: 'op2',
    group: 'bbbbbbbbbbbbbbbb',
    examples: [
      {
        id: 'bcbcbcbcbcbcbcbc',
        description: 'span-3',
        spans: [{id: 'bcbcbc11'}, {id: 'bcbcbc11'}],
      },
      {
        id: 'bdbdbdbdbdbdbdbd',
        description: 'span-4',
        spans: [{id: 'bdbdbd11'}, {id: 'bdbdbd22'}],
      },
    ],
  },
];

describe('Performance > Transaction Spans', function () {
<<<<<<< HEAD
  let eventsV2Mock;
=======
  let eventsMetaMock;
  let eventsSpanOpsMock;
>>>>>>> 6776229f
  let eventsSpansPerformanceMock;
  beforeEach(function () {
    // @ts-expect-error
    MockApiClient.addMockResponse({
      url: '/organizations/org-slug/projects/',
      body: [],
    });
    // @ts-expect-error
    MockApiClient.addMockResponse({
      url: '/prompts-activity/',
      body: {},
    });
    // @ts-expect-error
    MockApiClient.addMockResponse({
      url: '/organizations/org-slug/sdk-updates/',
      body: [],
    });
    // @ts-expect-error
    MockApiClient.addMockResponse({
      url: '/organizations/org-slug/events-has-measurements/',
      body: {measurements: false},
    });
    // @ts-expect-error
    eventsV2Mock = MockApiClient.addMockResponse({
      url: '/organizations/org-slug/eventsv2/',
      body: 100,
    });
    // @ts-expect-error
    eventsSpanOpsMock = MockApiClient.addMockResponse({
      url: '/organizations/org-slug/events-span-ops/',
      body: [],
    });
    // @ts-expect-error
    eventsSpansPerformanceMock = MockApiClient.addMockResponse({
      url: '/organizations/org-slug/events-spans-performance/',
      body: spans.map(makeSuspectSpan),
    });
  });

  afterEach(function () {
    // @ts-expect-error
    MockApiClient.clearMockResponses();
    ProjectsStore.reset();
  });

  it('renders basic UI elements', async function () {
    const initialData = initializeData({
      query: {sort: SpanSortOthers.SUM_EXCLUSIVE_TIME},
    });
    mountWithTheme(
      <TransactionSpans
        organization={initialData.organization}
        location={initialData.router.location}
      />,
      {context: initialData.routerContext}
    );

    const cards = await screen.findAllByTestId('suspect-card');
    expect(cards).toHaveLength(2);
    for (let i = 0; i < cards.length; i++) {
      const card = cards[i];

      // these headers should be present by default
      expect(await within(card).findByText('Span Operation')).toBeInTheDocument();
      expect(await within(card).findByText('p75 Duration')).toBeInTheDocument();
      expect(await within(card).findByText('Frequency')).toBeInTheDocument();
      expect(
        await within(card).findByText('Total Cumulative Duration')
      ).toBeInTheDocument();

      for (const example of spans[i].examples) {
        expect(
          await within(card).findByText(getShortEventId(example.id))
        ).toBeInTheDocument();
      }
    }

<<<<<<< HEAD
    expect(eventsV2Mock).toHaveBeenCalledTimes(1);
=======
    expect(eventsMetaMock).toHaveBeenCalledTimes(1);
    expect(eventsSpanOpsMock).toHaveBeenCalledTimes(1);
>>>>>>> 6776229f
    expect(eventsSpansPerformanceMock).toHaveBeenCalledTimes(1);
  });

  [
    {sort: SpanSortPercentiles.P50_EXCLUSIVE_TIME, label: 'p50 Duration'},
    {sort: SpanSortPercentiles.P75_EXCLUSIVE_TIME, label: 'p75 Duration'},
    {sort: SpanSortPercentiles.P95_EXCLUSIVE_TIME, label: 'p95 Duration'},
    {sort: SpanSortPercentiles.P99_EXCLUSIVE_TIME, label: 'p99 Duration'},
  ].forEach(({sort, label}) => {
    it('renders the right percentile header', async function () {
      const initialData = initializeData({query: {sort}});
      mountWithTheme(
        <TransactionSpans
          organization={initialData.organization}
          location={initialData.router.location}
        />,
        {context: initialData.routerContext}
      );

      const cards = await screen.findAllByTestId('suspect-card');
      expect(cards).toHaveLength(2);
      for (let i = 0; i < cards.length; i++) {
        const card = cards[i];

        // these headers should be present by default
        expect(await within(card).findByText('Span Operation')).toBeInTheDocument();
        expect(await within(card).findByText(label)).toBeInTheDocument();
        expect(await within(card).findByText('Frequency')).toBeInTheDocument();
        expect(
          await within(card).findByText('Total Cumulative Duration')
        ).toBeInTheDocument();

        const arrow = await within(card).findByTestId('span-sort-arrow');
        expect(arrow).toBeInTheDocument();
        expect(await within(arrow.closest('div')!).findByText(label)).toBeInTheDocument();
      }
    });
  });

  it('renders the right count header', async function () {
    const initialData = initializeData({query: {sort: SpanSortOthers.COUNT}});
    mountWithTheme(
      <TransactionSpans
        organization={initialData.organization}
        location={initialData.router.location}
      />,
      {context: initialData.routerContext}
    );

    const cards = await screen.findAllByTestId('suspect-card');
    expect(cards).toHaveLength(2);
    for (let i = 0; i < cards.length; i++) {
      const card = cards[i];

      // these headers should be present by default
      expect(await within(card).findByText('Span Operation')).toBeInTheDocument();
      expect(await within(card).findByText('p75 Duration')).toBeInTheDocument();
      expect(await within(card).findByText('Occurrences')).toBeInTheDocument();
      expect(
        await within(card).findByText('Total Cumulative Duration')
      ).toBeInTheDocument();

      const arrow = await within(card).findByTestId('span-sort-arrow');
      expect(arrow).toBeInTheDocument();
      expect(
        await within(arrow.closest('div')!).findByText('Occurrences')
      ).toBeInTheDocument();
    }
  });
});<|MERGE_RESOLUTION|>--- conflicted
+++ resolved
@@ -131,12 +131,8 @@
 ];
 
 describe('Performance > Transaction Spans', function () {
-<<<<<<< HEAD
   let eventsV2Mock;
-=======
-  let eventsMetaMock;
   let eventsSpanOpsMock;
->>>>>>> 6776229f
   let eventsSpansPerformanceMock;
   beforeEach(function () {
     // @ts-expect-error
@@ -214,12 +210,8 @@
       }
     }
 
-<<<<<<< HEAD
     expect(eventsV2Mock).toHaveBeenCalledTimes(1);
-=======
-    expect(eventsMetaMock).toHaveBeenCalledTimes(1);
     expect(eventsSpanOpsMock).toHaveBeenCalledTimes(1);
->>>>>>> 6776229f
     expect(eventsSpansPerformanceMock).toHaveBeenCalledTimes(1);
   });
 
