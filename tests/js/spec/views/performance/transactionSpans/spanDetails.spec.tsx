--- conflicted
+++ resolved
@@ -553,11 +553,7 @@
         expect(nodes[0]).toBeInTheDocument();
       });
 
-<<<<<<< HEAD
-      it('sends min and max to suspect spans query', function () {
-=======
-      it('sends min and max to span example query', async function () {
->>>>>>> bdf47921
+      it('sends min and max to span example query', function () {
         const mock = MockApiClient.addMockResponse({
           url: '/organizations/org-slug/events-spans/',
           body: {},
@@ -573,11 +569,33 @@
         });
 
         expect(mock).toHaveBeenLastCalledWith(
-<<<<<<< HEAD
+          '/organizations/org-slug/events-spans/',
+          expect.objectContaining({
+            query: expect.objectContaining({
+              min_exclusive_time: '10',
+              max_exclusive_time: '120',
+            }),
+          })
+        );
+      });
+
+      it('sends min and max to suspect spans query', function () {
+        const mock = MockApiClient.addMockResponse({
+          url: '/organizations/org-slug/events-spans/',
+          body: {},
+        });
+        const data = initializeData({
+          features: FEATURES,
+          query: {project: '1', transaction: 'transaction', min: '10', max: '120'},
+        });
+
+        render(<SpanDetails params={{spanSlug: 'op:aaaaaaaa'}} {...data} />, {
+          context: data.routerContext,
+          organization: data.organization,
+        });
+
+        expect(mock).toHaveBeenLastCalledWith(
           '/organizations/org-slug/events-spans-performance/',
-=======
-          '/organizations/org-slug/events-spans/',
->>>>>>> bdf47921
           expect.objectContaining({
             query: expect.objectContaining({
               min_exclusive_time: '10',
