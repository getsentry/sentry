--- conflicted
+++ resolved
@@ -16,19 +16,12 @@
       title="Sentry"
     >
       <SettingsPageHeading
-<<<<<<< HEAD
-=======
         noTitleStyles={false}
->>>>>>> 31a48d59
         title="Tags"
       >
         <Wrapper>
           <div
-<<<<<<< HEAD
-            className="css-1pnrn3o-Wrapper e1kblvez1"
-=======
             className="css-1r5ylk7-Wrapper e1kblvez2"
->>>>>>> 31a48d59
           >
             <Flex
               align="center"
@@ -41,17 +34,6 @@
                   className="css-5ipae5"
                   is={null}
                 >
-<<<<<<< HEAD
-                  <Title>
-                    <Base
-                      className="css-1mqcea-Title e1kblvez0"
-                    >
-                      <div
-                        className="css-1mqcea-Title e1kblvez0"
-                        is={null}
-                      >
-                        Tags
-=======
                   <Title
                     styled={false}
                   >
@@ -69,7 +51,6 @@
                             Tags
                           </h4>
                         </HeaderTitle>
->>>>>>> 31a48d59
                       </div>
                     </Base>
                   </Title>
