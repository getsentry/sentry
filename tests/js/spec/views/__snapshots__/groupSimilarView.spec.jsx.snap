// Jest Snapshot v1, https://goo.gl/fbAQLP

exports[`Issues Similar View renders initially with loading component 1`] = `
<div>
  <div
    className="alert alert-block alert-warning"
  >
    <strong>
      Warning
      :
    </strong>
     
    This is an experimental feature. Data may not be immediately available while we process merges.
  </div>
  <LoadingIndicator />
</div>
`;

exports[`Issues Similar View renders with mocked data 1`] = `
.glamor-0 {
  overflow: hidden;
  max-width: 100%;
  text-overflow: ellipsis;
  white-space: nowrap;
  margin: 0 0 5px;
}

.glamor-0 em {
  font-size: 14px;
  font-style: normal;
  font-weight: 300;
}

.glamor-2 {
  overflow: hidden;
  max-width: 100%;
  text-overflow: ellipsis;
  white-space: nowrap;
  font-size: 14px;
  margin: 0 0 5px;
}

.glamor-6 {
  box-sizing: border-box;
  display: -webkit-box;
  display: -webkit-flex;
  display: -ms-flexbox;
  display: flex;
  font-size: 12px;
}

.glamor-4 {
  box-sizing: border-box;
}

<GroupGroupingView
  location={Object {}}
  params={
    Object {
      "groupId": "groupId",
      "orgId": "orgId",
      "projectId": "projectId",
    }
  }
>
  <div>
    <div
      className="alert alert-block alert-warning"
    >
      <strong>
        Warning
        :
      </strong>
       
      This is an experimental feature. Data may not be immediately available while we process merges.
    </div>
    <SimilarList
      filteredItems={
        Array [
          Object {
            "aggregate": Object {
              "exception": 0.375,
            },
            "isBelowThreshold": true,
            "issue": Object {
              "annotations": Array [],
              "assignedTo": null,
              "count": "2",
              "culprit": "Constructor.onSimilarUpdate(app/views/groupSimilar/groupingMergedList)",
              "firstSeen": "2017-07-25T02:21:52Z",
              "hasSeen": false,
              "id": "274",
              "isBookmarked": false,
              "isPublic": false,
              "isSubscribed": true,
              "lastSeen": "2017-07-25T02:22:19Z",
              "level": "error",
              "logger": "javascript",
              "metadata": Object {
                "type": "ReferenceError",
                "value": "unmergedList is not defined",
              },
              "numComments": 0,
              "permalink": "http://localhost:8000/sentry/internal/issues/274/",
              "project": Object {
                "name": "Internal",
                "slug": "internal",
              },
              "shareId": "312e323734",
              "shortId": "INTERNAL-4K",
              "status": "unresolved",
              "statusDetails": Object {},
              "subscriptionDetails": null,
              "title": "ReferenceError: unmergedList is not defined",
              "type": "error",
              "userCount": 1,
            },
            "score": Object {
              "exception:stacktrace:pairs": 0.375,
            },
            "scoresByInterface": Object {
              "exception": Array [
                Array [
                  "exception:stacktrace:pairs",
                  0.375,
                ],
              ],
            },
          },
          Object {
            "aggregate": Object {
              "exception": 0.01264,
            },
            "isBelowThreshold": true,
            "issue": Object {
              "annotations": Array [],
              "assignedTo": null,
              "count": "1",
              "culprit": "size(app/views/groupSimilar/groupingMergedList)",
              "firstSeen": "2017-07-25T02:20:35Z",
              "hasSeen": true,
              "id": "275",
              "isBookmarked": false,
              "isPublic": false,
              "isSubscribed": true,
              "lastSeen": "2017-07-25T02:20:35Z",
              "level": "error",
              "logger": "javascript",
              "metadata": Object {
                "type": "TypeError",
                "value": "Cannot read property 'size' of undefined",
              },
              "numComments": 0,
              "permalink": "http://localhost:8000/sentry/internal/issues/275/",
              "project": Object {
                "name": "Internal",
                "slug": "internal",
              },
              "shareId": "312e323735",
              "shortId": "INTERNAL-4M",
              "status": "unresolved",
              "statusDetails": Object {},
              "subscriptionDetails": null,
              "title": "TypeError: Cannot read property 'size' of undefined",
              "type": "error",
              "userCount": 1,
            },
            "score": Object {
              "exception:stacktrace:pairs": 0.01264,
            },
            "scoresByInterface": Object {
              "exception": Array [
                Array [
                  "exception:stacktrace:pairs",
                  0.01264,
                ],
              ],
            },
          },
          Object {
            "aggregate": Object {
              "exception": 0.0008615,
            },
            "isBelowThreshold": true,
            "issue": Object {
              "annotations": Array [],
              "assignedTo": Object {
                "avatar": Object {
                  "avatarType": "letter_avatar",
                  "avatarUuid": null,
                },
                "avatarUrl": "https://secure.gravatar.com/avatar/7b544e8eb9d08ed777be5aa82121155a?s=32&d=mm",
                "dateJoined": "2017-06-26T21:02:13.264Z",
                "email": "billy@sentry.io",
                "emails": Array [
                  Object {
                    "email": "billy@sentry.io",
                    "id": "1",
                    "is_verified": false,
                  },
                ],
                "has2fa": false,
                "id": "1",
                "identities": Array [],
                "isActive": true,
                "isManaged": false,
                "lastActive": "2017-07-26T18:28:19.391Z",
                "lastLogin": "2017-07-25T01:00:50.473Z",
                "name": "billy@sentry.io",
                "username": "billy@sentry.io",
              },
              "count": "15",
              "culprit": "stale(app/views/groupDetails)",
              "firstSeen": "2017-07-25T02:20:35Z",
              "hasSeen": true,
              "id": "216",
              "isBookmarked": false,
              "isPublic": false,
              "isSubscribed": true,
              "lastSeen": "2017-07-25T23:21:19Z",
              "level": "error",
              "logger": "javascript",
              "metadata": Object {
                "type": "TypeError",
                "value": "Cannot read property 'stale' of undefined",
              },
              "numComments": 0,
              "permalink": "http://localhost:8000/sentry/internal/issues/216/",
              "project": Object {
                "name": "Internal",
                "slug": "internal",
              },
              "shareId": "312e323136",
              "shortId": "INTERNAL-2S",
              "status": "unresolved",
              "statusDetails": Object {},
              "subscriptionDetails": Object {
                "reason": "changed_status",
              },
              "title": "TypeError: Cannot read property 'stale' of undefined",
              "type": "error",
              "userCount": 1,
            },
            "score": Object {
              "exception:stacktrace:application-chunks": 0.000235,
              "exception:stacktrace:pairs": 0.001488,
            },
            "scoresByInterface": Object {
              "exception": Array [
                Array [
                  "exception:stacktrace:application-chunks",
                  0.000235,
                ],
                Array [
                  "exception:stacktrace:pairs",
                  0.001488,
                ],
              ],
            },
          },
        ]
      }
      groupId="groupId"
      items={
        Array [
          Object {
            "aggregate": Object {
              "exception": 0.875,
            },
            "isBelowThreshold": false,
            "issue": Object {
              "annotations": Array [],
              "assignedTo": null,
              "count": "90",
              "culprit": "length(app/views/groupSimilar/groupSimilarView)",
              "firstSeen": "2017-07-10T18:32:43Z",
              "hasSeen": false,
              "id": "271",
              "isBookmarked": false,
              "isPublic": false,
              "isSubscribed": true,
              "lastSeen": "2017-07-24T23:41:44Z",
              "level": "error",
              "logger": "javascript",
              "metadata": Object {
                "type": "TypeError",
                "value": "Cannot read property 'length' of undefined",
              },
              "numComments": 0,
              "permalink": "http://localhost:8000/sentry/internal/issues/271/",
              "project": Object {
                "name": "Internal",
                "slug": "internal",
              },
              "shareId": "312e323731",
              "shortId": "INTERNAL-4G",
              "status": "resolved",
              "statusDetails": Object {},
              "subscriptionDetails": null,
              "title": "TypeError: Cannot read property 'length' of undefined",
              "type": "error",
              "userCount": 3,
            },
            "score": Object {
              "exception:stacktrace:pairs": 0.875,
            },
            "scoresByInterface": Object {
              "exception": Array [
                Array [
                  "exception:stacktrace:pairs",
                  0.875,
                ],
              ],
            },
          },
        ]
      }
      onMerge={[Function]}
      orgId="orgId"
      projectId="projectId"
    >
      <div
        className="similar-list-container"
      >
        <SpreadLayout
          center={true}
          className="similar-list-header"
          responsive={false}
        >
          <div
            className="spread-layout similar-list-header center"
          >
            <h2>
              <span>
                Similar Issues
              </span>
              <QueryCount
                count={4}
                hideIfEmpty={true}
                inline={true}
              >
                <div
                  className="query-count inline"
                >
                  <span>
                    (
                  </span>
                  <span
                    className="query-count-value"
                  >
                    4
                  </span>
                  <span>
                    )
                  </span>
                </div>
              </QueryCount>
            </h2>
            <SimilarSpectrum>
              <div
                className="similar-spectrum"
              >
                <span>
                  Similar
                </span>
                <span
                  className="similar-spectrum-box high"
                />
                <span
                  className="similar-spectrum-box med-high"
                />
                <span
                  className="similar-spectrum-box med"
                />
                <span
                  className="similar-spectrum-box low-med"
                />
                <span
                  className="similar-spectrum-box low"
                />
                <span>
                  Not Similar
                </span>
              </div>
            </SimilarSpectrum>
          </div>
        </SpreadLayout>
        <SimilarToolbar
          onMerge={[Function]}
        >
          <Toolbar
            className="similar-toolbar"
          >
            <div
              className="toolbar similar-toolbar"
            >
              <SpreadLayout
                center={true}
                responsive={true}
              >
                <div
                  className="spread-layout center allow-responsive"
                >
                  <FlowLayout
                    style={
                      Object {
                        "flex": 1,
                      }
                    }
                    truncate={true}
                  >
                    <div
                      className="flow-layout is-truncated"
                      style={
                        Object {
                          "flex": 1,
                        }
                      }
                    >
                      <FlowLayout
                        truncate={true}
                      >
                        <div
                          className="flow-layout is-truncated"
                        >
                          <div
                            className="similar-toolbar-actions"
                          >
                            <LinkWithConfirmation
                              className="btn btn-sm btn-default"
                              disabled={true}
                              message="Are you sure you want to merge these issues?"
                              onConfirm={[Function]}
                              title="Merging 0 issues"
                            >
                              <Confirm
                                cancelText="Cancel"
                                confirmText="Confirm"
                                disabled={true}
                                message="Are you sure you want to merge these issues?"
                                onConfirm={[Function]}
                                priority="primary"
                              >
                                <a
                                  className="btn btn-sm btn-default disabled"
                                  disabled={true}
                                  onClick={[Function]}
                                  title="Merging 0 issues"
                                >
                                  Merge
                                   (
                                  0
                                  )
                                </a>
                                <Modal
                                  animation={false}
                                  autoFocus={true}
                                  backdrop={true}
                                  bsClass="modal"
                                  dialogComponentClass={[Function]}
                                  enforceFocus={true}
                                  keyboard={true}
                                  manager={
                                    ModalManager {
                                      "add": [Function],
                                      "containers": Array [],
                                      "data": Array [],
                                      "handleContainerOverflow": true,
                                      "hideSiblingNodes": true,
                                      "isTopModal": [Function],
                                      "modals": Array [],
                                      "remove": [Function],
                                    }
                                  }
                                  onHide={[Function]}
                                  renderBackdrop={[Function]}
                                  restoreFocus={true}
                                  show={false}
                                >
                                  <Modal
                                    autoFocus={true}
                                    backdrop={true}
                                    backdropClassName="modal-backdrop"
                                    containerClassName="modal-open"
                                    enforceFocus={true}
                                    keyboard={true}
                                    manager={
                                      ModalManager {
                                        "add": [Function],
                                        "containers": Array [],
                                        "data": Array [],
                                        "handleContainerOverflow": true,
                                        "hideSiblingNodes": true,
                                        "isTopModal": [Function],
                                        "modals": Array [],
                                        "remove": [Function],
                                      }
                                    }
                                    onEntering={[Function]}
                                    onExited={[Function]}
                                    onHide={[Function]}
                                    renderBackdrop={[Function]}
                                    restoreFocus={true}
                                    show={false}
                                  />
                                </Modal>
                              </Confirm>
                            </LinkWithConfirmation>
                          </div>
                        </div>
                      </FlowLayout>
                    </div>
                  </FlowLayout>
                  <div
                    className="similar-score-columns"
                  >
                    <ToolbarHeader
                      className="similar-score-column event-count-header"
                    >
                      <div
                        className="toolbar-header similar-score-column event-count-header"
                      >
                        Events
                      </div>
                    </ToolbarHeader>
                    <ToolbarHeader
                      className="similar-score-column event-similar-header"
                    >
                      <div
                        className="toolbar-header similar-score-column event-similar-header"
                      >
                        Exception
                      </div>
                    </ToolbarHeader>
                    <ToolbarHeader
                      className="similar-score-column event-similar-header"
                    >
                      <div
                        className="toolbar-header similar-score-column event-similar-header"
                      >
                        Message
                      </div>
                    </ToolbarHeader>
                  </div>
                </div>
              </SpreadLayout>
            </div>
          </Toolbar>
        </SimilarToolbar>
        <div
          className="similar-list"
        >
          <SimilarIssueItem
            aggregate={
              Object {
                "exception": 0.875,
              }
            }
            groupId="groupId"
            isBelowThreshold={false}
            issue={
              Object {
                "annotations": Array [],
                "assignedTo": null,
                "count": "90",
                "culprit": "length(app/views/groupSimilar/groupSimilarView)",
                "firstSeen": "2017-07-10T18:32:43Z",
                "hasSeen": false,
                "id": "271",
                "isBookmarked": false,
                "isPublic": false,
                "isSubscribed": true,
                "lastSeen": "2017-07-24T23:41:44Z",
                "level": "error",
                "logger": "javascript",
                "metadata": Object {
                  "type": "TypeError",
                  "value": "Cannot read property 'length' of undefined",
                },
                "numComments": 0,
                "permalink": "http://localhost:8000/sentry/internal/issues/271/",
                "project": Object {
                  "name": "Internal",
                  "slug": "internal",
                },
                "shareId": "312e323731",
                "shortId": "INTERNAL-4G",
                "status": "resolved",
                "statusDetails": Object {},
                "subscriptionDetails": null,
                "title": "TypeError: Cannot read property 'length' of undefined",
                "type": "error",
                "userCount": 3,
              }
            }
            key="271"
            orgId="orgId"
            projectId="projectId"
            score={
              Object {
                "exception:stacktrace:pairs": 0.875,
              }
            }
            scoresByInterface={
              Object {
                "exception": Array [
                  Array [
                    "exception:stacktrace:pairs",
                    0.875,
                  ],
                ],
              }
            }
          >
            <SpreadLayout
              center={true}
              className="group similar-issue isResolved"
              onClick={[Function]}
              responsive={true}
            >
              <div
                className="spread-layout group similar-issue isResolved center allow-responsive"
                onClick={[Function]}
              >
                <FlowLayout
                  truncate={true}
                >
                  <div
                    className="flow-layout is-truncated"
                  >
                    <FlowLayout
                      truncate={true}
                    >
                      <div
                        className="flow-layout is-truncated"
                      >
                        <div
                          className="action-column"
                        >
                          <Checkbox
                            checked={false}
                            id="271"
                            value="271"
                          >
                            <input
                              checked={false}
                              className="chk-select"
                              id="271"
                              type="checkbox"
                              value="271"
                            />
                          </Checkbox>
                        </div>
                        <div
                          className="event-details level-error"
                          style={
                            Object {
                              "flex": 1,
                            }
                          }
                        >
                          <EventOrIssueHeader
                            data={
                              Object {
                                "annotations": Array [],
                                "assignedTo": null,
                                "count": "90",
                                "culprit": "length(app/views/groupSimilar/groupSimilarView)",
                                "firstSeen": "2017-07-10T18:32:43Z",
                                "hasSeen": false,
                                "id": "271",
                                "isBookmarked": false,
                                "isPublic": false,
                                "isSubscribed": true,
                                "lastSeen": "2017-07-24T23:41:44Z",
                                "level": "error",
                                "logger": "javascript",
                                "metadata": Object {
                                  "type": "TypeError",
                                  "value": "Cannot read property 'length' of undefined",
                                },
                                "numComments": 0,
                                "permalink": "http://localhost:8000/sentry/internal/issues/271/",
                                "project": Object {
                                  "name": "Internal",
                                  "slug": "internal",
                                },
                                "shareId": "312e323731",
                                "shortId": "INTERNAL-4G",
                                "status": "resolved",
                                "statusDetails": Object {},
                                "subscriptionDetails": null,
                                "title": "TypeError: Cannot read property 'length' of undefined",
                                "type": "error",
                                "userCount": 3,
                              }
                            }
                            includeLink={true}
                            orgId="orgId"
                            projectId="projectId"
                          >
                            <div
                              className="event-issue-header"
                            >
<<<<<<< HEAD
                              <Title>
                                <div
                                  className="glamor-0 glamor-1"
=======
                              <h3
                                className="truncate"
                              >
                                <Link
                                  onlyActiveOnIndex={false}
                                  style={Object {}}
                                  to={
                                    Object {
                                      "pathname": "/orgId/projectId/issues/271/",
                                      "search": "",
                                    }
                                  }
>>>>>>> 5e2331a9
                                >
                                  <Link
                                    onlyActiveOnIndex={false}
                                    style={Object {}}
                                    to="/orgId/projectId/issues/271/"
                                  >
                                    <a
                                      onClick={[Function]}
                                      style={Object {}}
                                    >
                                      <EventOrGroupTitle
                                        data={
                                          Object {
                                            "annotations": Array [],
                                            "assignedTo": null,
                                            "count": "90",
                                            "culprit": "length(app/views/groupSimilar/groupSimilarView)",
                                            "firstSeen": "2017-07-10T18:32:43Z",
                                            "hasSeen": false,
                                            "id": "271",
                                            "isBookmarked": false,
                                            "isPublic": false,
                                            "isSubscribed": true,
                                            "lastSeen": "2017-07-24T23:41:44Z",
                                            "level": "error",
                                            "logger": "javascript",
                                            "metadata": Object {
                                              "type": "TypeError",
                                              "value": "Cannot read property 'length' of undefined",
                                            },
                                            "numComments": 0,
                                            "permalink": "http://localhost:8000/sentry/internal/issues/271/",
                                            "project": Object {
                                              "name": "Internal",
                                              "slug": "internal",
                                            },
                                            "shareId": "312e323731",
                                            "shortId": "INTERNAL-4G",
                                            "status": "resolved",
                                            "statusDetails": Object {},
                                            "subscriptionDetails": null,
                                            "title": "TypeError: Cannot read property 'length' of undefined",
                                            "type": "error",
                                            "userCount": 3,
                                          }
                                        }
                                        includeLink={true}
                                        orgId="orgId"
                                        projectId="projectId"
                                      >
                                        <span>
                                          <span
                                            style={
                                              Object {
                                                "marginRight": 10,
                                              }
                                            }
                                          >
                                            TypeError
                                          </span>
                                          <em>
                                            length(app/views/groupSimilar/groupSimilarView)
                                          </em>
                                          <br />
                                        </span>
                                      </EventOrGroupTitle>
                                    </a>
                                  </Link>
                                </div>
                              </Title>
                              <Message>
                                <div
                                  className="glamor-2 glamor-3"
                                >
                                  <span>
                                    Cannot read property 'length' of undefined
                                  </span>
                                </div>
                              </Message>
                            </div>
                          </EventOrIssueHeader>
                          <EventOrIssueExtraDetails
                            annotations={Array []}
                            assignedTo={null}
                            count="90"
                            culprit="length(app/views/groupSimilar/groupSimilarView)"
                            firstSeen="2017-07-10T18:32:43Z"
                            group={true}
                            groupId="271"
                            hasSeen={false}
                            id="271"
                            isBookmarked={false}
                            isPublic={false}
                            isSubscribed={true}
                            lastSeen={null}
                            level="error"
                            logger="javascript"
                            metadata={
                              Object {
                                "type": "TypeError",
                                "value": "Cannot read property 'length' of undefined",
                              }
                            }
                            numComments={0}
                            orgId="orgId"
                            permalink="http://localhost:8000/sentry/internal/issues/271/"
                            project={
                              Object {
                                "name": "Internal",
                                "slug": "internal",
                              }
                            }
                            projectId="projectId"
                            shareId="312e323731"
                            shortId="INTERNAL-4G"
                            showAssignee={true}
                            showStatus={true}
                            status="resolved"
                            statusDetails={Object {}}
                            subscriptionDetails={null}
                            title="TypeError: Cannot read property 'length' of undefined"
                            type="error"
                            userCount={3}
                          >
                            <GroupExtra>
                              <Base
                                className="glamor-6 glamor-7"
                              >
                                <div
                                  className="glamor-6 glamor-7"
                                  is={null}
                                >
                                  <Box
                                    className="event-annotation"
                                  >
                                    <Base
                                      className="event-annotation glamor-4"
                                    >
                                      <div
                                        className="event-annotation glamor-4"
                                        is={null}
                                      >
                                        <Link
                                          onlyActiveOnIndex={false}
                                          style={Object {}}
                                          to={
                                            Object {
                                              "pathname": "/orgId/projectId/",
                                              "query": Object {
                                                "query": "logger:javascript",
                                              },
                                            }
                                          }
                                        >
                                          <a
                                            onClick={[Function]}
                                            style={Object {}}
                                          >
                                            javascript
                                          </a>
                                        </Link>
                                      </div>
                                    </Base>
                                  </Box>
                                </div>
                              </Base>
                            </GroupExtra>
                          </EventOrIssueExtraDetails>
                        </div>
                      </div>
                    </FlowLayout>
                    <button
                      className="btn btn-default btn-xs"
                      onClick={[Function]}
                      style={
                        Object {
                          "marginRight": 2,
                        }
                      }
                    >
                      Diff
                    </button>
                  </div>
                </FlowLayout>
                <div
                  className="similar-score-columns"
                >
                  <count
                    className="similar-score-column"
                    value="90"
                  >
                    <span
                      className="similar-score-column"
                    >
                      90
                    </span>
                  </count>
                  <div
                    className="similar-score-column"
                    key="exception"
                  >
                    <Hovercard
                      body={
                        <SimilarScoreCard
                          scoreList={
                            Array [
                              Array [
                                "exception:stacktrace:pairs",
                                0.875,
                              ],
                            ]
                          }
                        />
                      }
                    >
                      <span
                        className="hovercard-container"
                        onMouseEnter={[Function]}
                        onMouseLeave={[Function]}
                      >
                        <ScoreBar
                          palette={Array []}
                          paletteClassNames={
                            Array [
                              "low",
                              "low-med",
                              "med",
                              "med-high",
                              "high",
                            ]
                          }
                          score={4}
                          vertical={true}
                        >
                          <div
                            className="score-bar vertical"
                          >
                            <div
                              className="score-bar-bar med-high"
                              key="0"
                              style={
                                Object {
                                  "height": undefined,
                                  "width": undefined,
                                }
                              }
                            />
                            <div
                              className="score-bar-bar med-high"
                              key="1"
                              style={
                                Object {
                                  "height": undefined,
                                  "width": undefined,
                                }
                              }
                            />
                            <div
                              className="score-bar-bar med-high"
                              key="2"
                              style={
                                Object {
                                  "height": undefined,
                                  "width": undefined,
                                }
                              }
                            />
                            <div
                              className="score-bar-bar med-high"
                              key="3"
                              style={
                                Object {
                                  "height": undefined,
                                  "width": undefined,
                                }
                              }
                            />
                            <div
                              className="score-bar-bar empty"
                              key="empty-0"
                              style={
                                Object {
                                  "height": undefined,
                                  "width": undefined,
                                }
                              }
                            />
                          </div>
                        </ScoreBar>
                      </span>
                    </Hovercard>
                  </div>
                  <div
                    className="similar-score-column"
                    key="message"
                  >
                    <Hovercard
                      body={0}
                    >
                      <span
                        className="hovercard-container"
                        onMouseEnter={[Function]}
                        onMouseLeave={[Function]}
                      >
                        <ScoreBar
                          palette={Array []}
                          paletteClassNames={
                            Array [
                              "low",
                              "low-med",
                              "med",
                              "med-high",
                              "high",
                            ]
                          }
                          score={0}
                          vertical={true}
                        >
                          <div
                            className="score-bar vertical"
                          >
                            <div
                              className="score-bar-bar empty"
                              key="empty-0"
                              style={
                                Object {
                                  "height": undefined,
                                  "width": undefined,
                                }
                              }
                            />
                            <div
                              className="score-bar-bar empty"
                              key="empty-1"
                              style={
                                Object {
                                  "height": undefined,
                                  "width": undefined,
                                }
                              }
                            />
                            <div
                              className="score-bar-bar empty"
                              key="empty-2"
                              style={
                                Object {
                                  "height": undefined,
                                  "width": undefined,
                                }
                              }
                            />
                            <div
                              className="score-bar-bar empty"
                              key="empty-3"
                              style={
                                Object {
                                  "height": undefined,
                                  "width": undefined,
                                }
                              }
                            />
                            <div
                              className="score-bar-bar empty"
                              key="empty-4"
                              style={
                                Object {
                                  "height": undefined,
                                  "width": undefined,
                                }
                              }
                            />
                          </div>
                        </ScoreBar>
                      </span>
                    </Hovercard>
                  </div>
                </div>
              </div>
            </SpreadLayout>
          </SimilarIssueItem>
          <div
            className="similar-items-footer"
          >
            <button
              className="btn btn-default btn-xl"
              onClick={[Function]}
            >
              Show 
              3
               issues below threshold
            </button>
          </div>
        </div>
        <Pagination
          onCursor={[Function]}
        />
      </div>
    </SimilarList>
  </div>
</GroupGroupingView>
`;

exports[`Issues Similar View renders with mocked data 2`] = `
.glamor-0 {
  overflow: hidden;
  max-width: 100%;
  text-overflow: ellipsis;
  white-space: nowrap;
  margin: 0 0 5px;
}

.glamor-0 em {
  font-size: 14px;
  font-style: normal;
  font-weight: 300;
}

.glamor-2 {
  overflow: hidden;
  max-width: 100%;
  text-overflow: ellipsis;
  white-space: nowrap;
  font-size: 14px;
  margin: 0 0 5px;
}

.glamor-6 {
  box-sizing: border-box;
  display: -webkit-box;
  display: -webkit-flex;
  display: -ms-flexbox;
  display: flex;
  font-size: 12px;
}

.glamor-4 {
  box-sizing: border-box;
}

<GroupGroupingView
  location={Object {}}
  params={
    Object {
      "groupId": "groupId",
      "orgId": "orgId",
      "projectId": "projectId",
    }
  }
>
  <div>
    <div
      className="alert alert-block alert-warning"
    >
      <strong>
        Warning
        :
      </strong>
       
      This is an experimental feature. Data may not be immediately available while we process merges.
    </div>
    <SimilarList
      filteredItems={
        Array [
          Object {
            "aggregate": Object {
              "exception": 0.375,
            },
            "isBelowThreshold": true,
            "issue": Object {
              "annotations": Array [],
              "assignedTo": null,
              "count": "2",
              "culprit": "Constructor.onSimilarUpdate(app/views/groupSimilar/groupingMergedList)",
              "firstSeen": "2017-07-25T02:21:52Z",
              "hasSeen": false,
              "id": "274",
              "isBookmarked": false,
              "isPublic": false,
              "isSubscribed": true,
              "lastSeen": "2017-07-25T02:22:19Z",
              "level": "error",
              "logger": "javascript",
              "metadata": Object {
                "type": "ReferenceError",
                "value": "unmergedList is not defined",
              },
              "numComments": 0,
              "permalink": "http://localhost:8000/sentry/internal/issues/274/",
              "project": Object {
                "name": "Internal",
                "slug": "internal",
              },
              "shareId": "312e323734",
              "shortId": "INTERNAL-4K",
              "status": "unresolved",
              "statusDetails": Object {},
              "subscriptionDetails": null,
              "title": "ReferenceError: unmergedList is not defined",
              "type": "error",
              "userCount": 1,
            },
            "score": Object {
              "exception:stacktrace:pairs": 0.375,
            },
            "scoresByInterface": Object {
              "exception": Array [
                Array [
                  "exception:stacktrace:pairs",
                  0.375,
                ],
              ],
            },
          },
          Object {
            "aggregate": Object {
              "exception": 0.01264,
            },
            "isBelowThreshold": true,
            "issue": Object {
              "annotations": Array [],
              "assignedTo": null,
              "count": "1",
              "culprit": "size(app/views/groupSimilar/groupingMergedList)",
              "firstSeen": "2017-07-25T02:20:35Z",
              "hasSeen": true,
              "id": "275",
              "isBookmarked": false,
              "isPublic": false,
              "isSubscribed": true,
              "lastSeen": "2017-07-25T02:20:35Z",
              "level": "error",
              "logger": "javascript",
              "metadata": Object {
                "type": "TypeError",
                "value": "Cannot read property 'size' of undefined",
              },
              "numComments": 0,
              "permalink": "http://localhost:8000/sentry/internal/issues/275/",
              "project": Object {
                "name": "Internal",
                "slug": "internal",
              },
              "shareId": "312e323735",
              "shortId": "INTERNAL-4M",
              "status": "unresolved",
              "statusDetails": Object {},
              "subscriptionDetails": null,
              "title": "TypeError: Cannot read property 'size' of undefined",
              "type": "error",
              "userCount": 1,
            },
            "score": Object {
              "exception:stacktrace:pairs": 0.01264,
            },
            "scoresByInterface": Object {
              "exception": Array [
                Array [
                  "exception:stacktrace:pairs",
                  0.01264,
                ],
              ],
            },
          },
          Object {
            "aggregate": Object {
              "exception": 0.0008615,
            },
            "isBelowThreshold": true,
            "issue": Object {
              "annotations": Array [],
              "assignedTo": Object {
                "avatar": Object {
                  "avatarType": "letter_avatar",
                  "avatarUuid": null,
                },
                "avatarUrl": "https://secure.gravatar.com/avatar/7b544e8eb9d08ed777be5aa82121155a?s=32&d=mm",
                "dateJoined": "2017-06-26T21:02:13.264Z",
                "email": "billy@sentry.io",
                "emails": Array [
                  Object {
                    "email": "billy@sentry.io",
                    "id": "1",
                    "is_verified": false,
                  },
                ],
                "has2fa": false,
                "id": "1",
                "identities": Array [],
                "isActive": true,
                "isManaged": false,
                "lastActive": "2017-07-26T18:28:19.391Z",
                "lastLogin": "2017-07-25T01:00:50.473Z",
                "name": "billy@sentry.io",
                "username": "billy@sentry.io",
              },
              "count": "15",
              "culprit": "stale(app/views/groupDetails)",
              "firstSeen": "2017-07-25T02:20:35Z",
              "hasSeen": true,
              "id": "216",
              "isBookmarked": false,
              "isPublic": false,
              "isSubscribed": true,
              "lastSeen": "2017-07-25T23:21:19Z",
              "level": "error",
              "logger": "javascript",
              "metadata": Object {
                "type": "TypeError",
                "value": "Cannot read property 'stale' of undefined",
              },
              "numComments": 0,
              "permalink": "http://localhost:8000/sentry/internal/issues/216/",
              "project": Object {
                "name": "Internal",
                "slug": "internal",
              },
              "shareId": "312e323136",
              "shortId": "INTERNAL-2S",
              "status": "unresolved",
              "statusDetails": Object {},
              "subscriptionDetails": Object {
                "reason": "changed_status",
              },
              "title": "TypeError: Cannot read property 'stale' of undefined",
              "type": "error",
              "userCount": 1,
            },
            "score": Object {
              "exception:stacktrace:application-chunks": 0.000235,
              "exception:stacktrace:pairs": 0.001488,
            },
            "scoresByInterface": Object {
              "exception": Array [
                Array [
                  "exception:stacktrace:application-chunks",
                  0.000235,
                ],
                Array [
                  "exception:stacktrace:pairs",
                  0.001488,
                ],
              ],
            },
          },
        ]
      }
      groupId="groupId"
      items={
        Array [
          Object {
            "aggregate": Object {
              "exception": 0.875,
            },
            "isBelowThreshold": false,
            "issue": Object {
              "annotations": Array [],
              "assignedTo": null,
              "count": "90",
              "culprit": "length(app/views/groupSimilar/groupSimilarView)",
              "firstSeen": "2017-07-10T18:32:43Z",
              "hasSeen": false,
              "id": "271",
              "isBookmarked": false,
              "isPublic": false,
              "isSubscribed": true,
              "lastSeen": "2017-07-24T23:41:44Z",
              "level": "error",
              "logger": "javascript",
              "metadata": Object {
                "type": "TypeError",
                "value": "Cannot read property 'length' of undefined",
              },
              "numComments": 0,
              "permalink": "http://localhost:8000/sentry/internal/issues/271/",
              "project": Object {
                "name": "Internal",
                "slug": "internal",
              },
              "shareId": "312e323731",
              "shortId": "INTERNAL-4G",
              "status": "resolved",
              "statusDetails": Object {},
              "subscriptionDetails": null,
              "title": "TypeError: Cannot read property 'length' of undefined",
              "type": "error",
              "userCount": 3,
            },
            "score": Object {
              "exception:stacktrace:pairs": 0.875,
            },
            "scoresByInterface": Object {
              "exception": Array [
                Array [
                  "exception:stacktrace:pairs",
                  0.875,
                ],
              ],
            },
          },
        ]
      }
      onMerge={[Function]}
      orgId="orgId"
      projectId="projectId"
    >
      <div
        className="similar-list-container"
      >
        <SpreadLayout
          center={true}
          className="similar-list-header"
          responsive={false}
        >
          <div
            className="spread-layout similar-list-header center"
          >
            <h2>
              <span>
                Similar Issues
              </span>
              <QueryCount
                count={4}
                hideIfEmpty={true}
                inline={true}
              >
                <div
                  className="query-count inline"
                >
                  <span>
                    (
                  </span>
                  <span
                    className="query-count-value"
                  >
                    4
                  </span>
                  <span>
                    )
                  </span>
                </div>
              </QueryCount>
            </h2>
            <SimilarSpectrum>
              <div
                className="similar-spectrum"
              >
                <span>
                  Similar
                </span>
                <span
                  className="similar-spectrum-box high"
                />
                <span
                  className="similar-spectrum-box med-high"
                />
                <span
                  className="similar-spectrum-box med"
                />
                <span
                  className="similar-spectrum-box low-med"
                />
                <span
                  className="similar-spectrum-box low"
                />
                <span>
                  Not Similar
                </span>
              </div>
            </SimilarSpectrum>
          </div>
        </SpreadLayout>
        <SimilarToolbar
          onMerge={[Function]}
        >
          <Toolbar
            className="similar-toolbar"
          >
            <div
              className="toolbar similar-toolbar"
            >
              <SpreadLayout
                center={true}
                responsive={true}
              >
                <div
                  className="spread-layout center allow-responsive"
                >
                  <FlowLayout
                    style={
                      Object {
                        "flex": 1,
                      }
                    }
                    truncate={true}
                  >
                    <div
                      className="flow-layout is-truncated"
                      style={
                        Object {
                          "flex": 1,
                        }
                      }
                    >
                      <FlowLayout
                        truncate={true}
                      >
                        <div
                          className="flow-layout is-truncated"
                        >
                          <div
                            className="similar-toolbar-actions"
                          >
                            <LinkWithConfirmation
                              className="btn btn-sm btn-default"
                              disabled={true}
                              message="Are you sure you want to merge these issues?"
                              onConfirm={[Function]}
                              title="Merging 0 issues"
                            >
                              <Confirm
                                cancelText="Cancel"
                                confirmText="Confirm"
                                disabled={true}
                                message="Are you sure you want to merge these issues?"
                                onConfirm={[Function]}
                                priority="primary"
                              >
                                <a
                                  className="btn btn-sm btn-default disabled"
                                  disabled={true}
                                  onClick={[Function]}
                                  title="Merging 0 issues"
                                >
                                  Merge
                                   (
                                  0
                                  )
                                </a>
                                <Modal
                                  animation={false}
                                  autoFocus={true}
                                  backdrop={true}
                                  bsClass="modal"
                                  dialogComponentClass={[Function]}
                                  enforceFocus={true}
                                  keyboard={true}
                                  manager={
                                    ModalManager {
                                      "add": [Function],
                                      "containers": Array [],
                                      "data": Array [],
                                      "handleContainerOverflow": true,
                                      "hideSiblingNodes": true,
                                      "isTopModal": [Function],
                                      "modals": Array [],
                                      "remove": [Function],
                                    }
                                  }
                                  onHide={[Function]}
                                  renderBackdrop={[Function]}
                                  restoreFocus={true}
                                  show={false}
                                >
                                  <Modal
                                    autoFocus={true}
                                    backdrop={true}
                                    backdropClassName="modal-backdrop"
                                    containerClassName="modal-open"
                                    enforceFocus={true}
                                    keyboard={true}
                                    manager={
                                      ModalManager {
                                        "add": [Function],
                                        "containers": Array [],
                                        "data": Array [],
                                        "handleContainerOverflow": true,
                                        "hideSiblingNodes": true,
                                        "isTopModal": [Function],
                                        "modals": Array [],
                                        "remove": [Function],
                                      }
                                    }
                                    onEntering={[Function]}
                                    onExited={[Function]}
                                    onHide={[Function]}
                                    renderBackdrop={[Function]}
                                    restoreFocus={true}
                                    show={false}
                                  />
                                </Modal>
                              </Confirm>
                            </LinkWithConfirmation>
                          </div>
                        </div>
                      </FlowLayout>
                    </div>
                  </FlowLayout>
                  <div
                    className="similar-score-columns"
                  >
                    <ToolbarHeader
                      className="similar-score-column event-count-header"
                    >
                      <div
                        className="toolbar-header similar-score-column event-count-header"
                      >
                        Events
                      </div>
                    </ToolbarHeader>
                    <ToolbarHeader
                      className="similar-score-column event-similar-header"
                    >
                      <div
                        className="toolbar-header similar-score-column event-similar-header"
                      >
                        Exception
                      </div>
                    </ToolbarHeader>
                    <ToolbarHeader
                      className="similar-score-column event-similar-header"
                    >
                      <div
                        className="toolbar-header similar-score-column event-similar-header"
                      >
                        Message
                      </div>
                    </ToolbarHeader>
                  </div>
                </div>
              </SpreadLayout>
            </div>
          </Toolbar>
        </SimilarToolbar>
        <div
          className="similar-list"
        >
          <SimilarIssueItem
            aggregate={
              Object {
                "exception": 0.875,
              }
            }
            groupId="groupId"
            isBelowThreshold={false}
            issue={
              Object {
                "annotations": Array [],
                "assignedTo": null,
                "count": "90",
                "culprit": "length(app/views/groupSimilar/groupSimilarView)",
                "firstSeen": "2017-07-10T18:32:43Z",
                "hasSeen": false,
                "id": "271",
                "isBookmarked": false,
                "isPublic": false,
                "isSubscribed": true,
                "lastSeen": "2017-07-24T23:41:44Z",
                "level": "error",
                "logger": "javascript",
                "metadata": Object {
                  "type": "TypeError",
                  "value": "Cannot read property 'length' of undefined",
                },
                "numComments": 0,
                "permalink": "http://localhost:8000/sentry/internal/issues/271/",
                "project": Object {
                  "name": "Internal",
                  "slug": "internal",
                },
                "shareId": "312e323731",
                "shortId": "INTERNAL-4G",
                "status": "resolved",
                "statusDetails": Object {},
                "subscriptionDetails": null,
                "title": "TypeError: Cannot read property 'length' of undefined",
                "type": "error",
                "userCount": 3,
              }
            }
            key="271"
            orgId="orgId"
            projectId="projectId"
            score={
              Object {
                "exception:stacktrace:pairs": 0.875,
              }
            }
            scoresByInterface={
              Object {
                "exception": Array [
                  Array [
                    "exception:stacktrace:pairs",
                    0.875,
                  ],
                ],
              }
            }
          >
            <SpreadLayout
              center={true}
              className="group similar-issue isResolved"
              onClick={[Function]}
              responsive={true}
            >
              <div
                className="spread-layout group similar-issue isResolved center allow-responsive"
                onClick={[Function]}
              >
                <FlowLayout
                  truncate={true}
                >
                  <div
                    className="flow-layout is-truncated"
                  >
                    <FlowLayout
                      truncate={true}
                    >
                      <div
                        className="flow-layout is-truncated"
                      >
                        <div
                          className="action-column"
                        >
                          <Checkbox
                            checked={false}
                            id="271"
                            value="271"
                          >
                            <input
                              checked={false}
                              className="chk-select"
                              id="271"
                              type="checkbox"
                              value="271"
                            />
                          </Checkbox>
                        </div>
                        <div
                          className="event-details level-error"
                          style={
                            Object {
                              "flex": 1,
                            }
                          }
                        >
                          <EventOrIssueHeader
                            data={
                              Object {
                                "annotations": Array [],
                                "assignedTo": null,
                                "count": "90",
                                "culprit": "length(app/views/groupSimilar/groupSimilarView)",
                                "firstSeen": "2017-07-10T18:32:43Z",
                                "hasSeen": false,
                                "id": "271",
                                "isBookmarked": false,
                                "isPublic": false,
                                "isSubscribed": true,
                                "lastSeen": "2017-07-24T23:41:44Z",
                                "level": "error",
                                "logger": "javascript",
                                "metadata": Object {
                                  "type": "TypeError",
                                  "value": "Cannot read property 'length' of undefined",
                                },
                                "numComments": 0,
                                "permalink": "http://localhost:8000/sentry/internal/issues/271/",
                                "project": Object {
                                  "name": "Internal",
                                  "slug": "internal",
                                },
                                "shareId": "312e323731",
                                "shortId": "INTERNAL-4G",
                                "status": "resolved",
                                "statusDetails": Object {},
                                "subscriptionDetails": null,
                                "title": "TypeError: Cannot read property 'length' of undefined",
                                "type": "error",
                                "userCount": 3,
                              }
                            }
                            includeLink={true}
                            orgId="orgId"
                            projectId="projectId"
                          >
                            <div
                              className="event-issue-header"
                            >
<<<<<<< HEAD
                              <Title>
                                <div
                                  className="glamor-0 glamor-1"
=======
                              <h3
                                className="truncate"
                              >
                                <Link
                                  onlyActiveOnIndex={false}
                                  style={Object {}}
                                  to={
                                    Object {
                                      "pathname": "/orgId/projectId/issues/271/",
                                      "search": "",
                                    }
                                  }
>>>>>>> 5e2331a9
                                >
                                  <Link
                                    onlyActiveOnIndex={false}
                                    style={Object {}}
                                    to="/orgId/projectId/issues/271/"
                                  >
                                    <a
                                      onClick={[Function]}
                                      style={Object {}}
                                    >
                                      <EventOrGroupTitle
                                        data={
                                          Object {
                                            "annotations": Array [],
                                            "assignedTo": null,
                                            "count": "90",
                                            "culprit": "length(app/views/groupSimilar/groupSimilarView)",
                                            "firstSeen": "2017-07-10T18:32:43Z",
                                            "hasSeen": false,
                                            "id": "271",
                                            "isBookmarked": false,
                                            "isPublic": false,
                                            "isSubscribed": true,
                                            "lastSeen": "2017-07-24T23:41:44Z",
                                            "level": "error",
                                            "logger": "javascript",
                                            "metadata": Object {
                                              "type": "TypeError",
                                              "value": "Cannot read property 'length' of undefined",
                                            },
                                            "numComments": 0,
                                            "permalink": "http://localhost:8000/sentry/internal/issues/271/",
                                            "project": Object {
                                              "name": "Internal",
                                              "slug": "internal",
                                            },
                                            "shareId": "312e323731",
                                            "shortId": "INTERNAL-4G",
                                            "status": "resolved",
                                            "statusDetails": Object {},
                                            "subscriptionDetails": null,
                                            "title": "TypeError: Cannot read property 'length' of undefined",
                                            "type": "error",
                                            "userCount": 3,
                                          }
                                        }
                                        includeLink={true}
                                        orgId="orgId"
                                        projectId="projectId"
                                      >
                                        <span>
                                          <span
                                            style={
                                              Object {
                                                "marginRight": 10,
                                              }
                                            }
                                          >
                                            TypeError
                                          </span>
                                          <em>
                                            length(app/views/groupSimilar/groupSimilarView)
                                          </em>
                                          <br />
                                        </span>
                                      </EventOrGroupTitle>
                                    </a>
                                  </Link>
                                </div>
                              </Title>
                              <Message>
                                <div
                                  className="glamor-2 glamor-3"
                                >
                                  <span>
                                    Cannot read property 'length' of undefined
                                  </span>
                                </div>
                              </Message>
                            </div>
                          </EventOrIssueHeader>
                          <EventOrIssueExtraDetails
                            annotations={Array []}
                            assignedTo={null}
                            count="90"
                            culprit="length(app/views/groupSimilar/groupSimilarView)"
                            firstSeen="2017-07-10T18:32:43Z"
                            group={true}
                            groupId="271"
                            hasSeen={false}
                            id="271"
                            isBookmarked={false}
                            isPublic={false}
                            isSubscribed={true}
                            lastSeen={null}
                            level="error"
                            logger="javascript"
                            metadata={
                              Object {
                                "type": "TypeError",
                                "value": "Cannot read property 'length' of undefined",
                              }
                            }
                            numComments={0}
                            orgId="orgId"
                            permalink="http://localhost:8000/sentry/internal/issues/271/"
                            project={
                              Object {
                                "name": "Internal",
                                "slug": "internal",
                              }
                            }
                            projectId="projectId"
                            shareId="312e323731"
                            shortId="INTERNAL-4G"
                            showAssignee={true}
                            showStatus={true}
                            status="resolved"
                            statusDetails={Object {}}
                            subscriptionDetails={null}
                            title="TypeError: Cannot read property 'length' of undefined"
                            type="error"
                            userCount={3}
                          >
                            <GroupExtra>
                              <Base
                                className="glamor-6 glamor-7"
                              >
                                <div
                                  className="glamor-6 glamor-7"
                                  is={null}
                                >
                                  <Box
                                    className="event-annotation"
                                  >
                                    <Base
                                      className="event-annotation glamor-4"
                                    >
                                      <div
                                        className="event-annotation glamor-4"
                                        is={null}
                                      >
                                        <Link
                                          onlyActiveOnIndex={false}
                                          style={Object {}}
                                          to={
                                            Object {
                                              "pathname": "/orgId/projectId/",
                                              "query": Object {
                                                "query": "logger:javascript",
                                              },
                                            }
                                          }
                                        >
                                          <a
                                            onClick={[Function]}
                                            style={Object {}}
                                          >
                                            javascript
                                          </a>
                                        </Link>
                                      </div>
                                    </Base>
                                  </Box>
                                </div>
                              </Base>
                            </GroupExtra>
                          </EventOrIssueExtraDetails>
                        </div>
                      </div>
                    </FlowLayout>
                    <button
                      className="btn btn-default btn-xs"
                      onClick={[Function]}
                      style={
                        Object {
                          "marginRight": 2,
                        }
                      }
                    >
                      Diff
                    </button>
                  </div>
                </FlowLayout>
                <div
                  className="similar-score-columns"
                >
                  <count
                    className="similar-score-column"
                    value="90"
                  >
                    <span
                      className="similar-score-column"
                    >
                      90
                    </span>
                  </count>
                  <div
                    className="similar-score-column"
                    key="exception"
                  >
                    <Hovercard
                      body={
                        <SimilarScoreCard
                          scoreList={
                            Array [
                              Array [
                                "exception:stacktrace:pairs",
                                0.875,
                              ],
                            ]
                          }
                        />
                      }
                    >
                      <span
                        className="hovercard-container"
                        onMouseEnter={[Function]}
                        onMouseLeave={[Function]}
                      >
                        <ScoreBar
                          palette={Array []}
                          paletteClassNames={
                            Array [
                              "low",
                              "low-med",
                              "med",
                              "med-high",
                              "high",
                            ]
                          }
                          score={4}
                          vertical={true}
                        >
                          <div
                            className="score-bar vertical"
                          >
                            <div
                              className="score-bar-bar med-high"
                              key="0"
                              style={
                                Object {
                                  "height": undefined,
                                  "width": undefined,
                                }
                              }
                            />
                            <div
                              className="score-bar-bar med-high"
                              key="1"
                              style={
                                Object {
                                  "height": undefined,
                                  "width": undefined,
                                }
                              }
                            />
                            <div
                              className="score-bar-bar med-high"
                              key="2"
                              style={
                                Object {
                                  "height": undefined,
                                  "width": undefined,
                                }
                              }
                            />
                            <div
                              className="score-bar-bar med-high"
                              key="3"
                              style={
                                Object {
                                  "height": undefined,
                                  "width": undefined,
                                }
                              }
                            />
                            <div
                              className="score-bar-bar empty"
                              key="empty-0"
                              style={
                                Object {
                                  "height": undefined,
                                  "width": undefined,
                                }
                              }
                            />
                          </div>
                        </ScoreBar>
                      </span>
                    </Hovercard>
                  </div>
                  <div
                    className="similar-score-column"
                    key="message"
                  >
                    <Hovercard
                      body={0}
                    >
                      <span
                        className="hovercard-container"
                        onMouseEnter={[Function]}
                        onMouseLeave={[Function]}
                      >
                        <ScoreBar
                          palette={Array []}
                          paletteClassNames={
                            Array [
                              "low",
                              "low-med",
                              "med",
                              "med-high",
                              "high",
                            ]
                          }
                          score={0}
                          vertical={true}
                        >
                          <div
                            className="score-bar vertical"
                          >
                            <div
                              className="score-bar-bar empty"
                              key="empty-0"
                              style={
                                Object {
                                  "height": undefined,
                                  "width": undefined,
                                }
                              }
                            />
                            <div
                              className="score-bar-bar empty"
                              key="empty-1"
                              style={
                                Object {
                                  "height": undefined,
                                  "width": undefined,
                                }
                              }
                            />
                            <div
                              className="score-bar-bar empty"
                              key="empty-2"
                              style={
                                Object {
                                  "height": undefined,
                                  "width": undefined,
                                }
                              }
                            />
                            <div
                              className="score-bar-bar empty"
                              key="empty-3"
                              style={
                                Object {
                                  "height": undefined,
                                  "width": undefined,
                                }
                              }
                            />
                            <div
                              className="score-bar-bar empty"
                              key="empty-4"
                              style={
                                Object {
                                  "height": undefined,
                                  "width": undefined,
                                }
                              }
                            />
                          </div>
                        </ScoreBar>
                      </span>
                    </Hovercard>
                  </div>
                </div>
              </div>
            </SpreadLayout>
          </SimilarIssueItem>
          <div
            className="similar-items-footer"
          >
            <button
              className="btn btn-default btn-xl"
              onClick={[Function]}
            >
              Show 
              3
               issues below threshold
            </button>
          </div>
        </div>
        <Pagination
          onCursor={[Function]}
        />
      </div>
    </SimilarList>
  </div>
</GroupGroupingView>
`;<|MERGE_RESOLUTION|>--- conflicted
+++ resolved
@@ -702,29 +702,19 @@
                             <div
                               className="event-issue-header"
                             >
-<<<<<<< HEAD
                               <Title>
                                 <div
                                   className="glamor-0 glamor-1"
-=======
-                              <h3
-                                className="truncate"
-                              >
-                                <Link
-                                  onlyActiveOnIndex={false}
-                                  style={Object {}}
-                                  to={
-                                    Object {
-                                      "pathname": "/orgId/projectId/issues/271/",
-                                      "search": "",
-                                    }
-                                  }
->>>>>>> 5e2331a9
                                 >
                                   <Link
                                     onlyActiveOnIndex={false}
                                     style={Object {}}
-                                    to="/orgId/projectId/issues/271/"
+                                    to={
+                                      Object {
+                                        "pathname": "/orgId/projectId/issues/271/",
+                                        "search": "",
+                                      }
+                                    }
                                   >
                                     <a
                                       onClick={[Function]}
@@ -1808,29 +1798,19 @@
                             <div
                               className="event-issue-header"
                             >
-<<<<<<< HEAD
                               <Title>
                                 <div
                                   className="glamor-0 glamor-1"
-=======
-                              <h3
-                                className="truncate"
-                              >
-                                <Link
-                                  onlyActiveOnIndex={false}
-                                  style={Object {}}
-                                  to={
-                                    Object {
-                                      "pathname": "/orgId/projectId/issues/271/",
-                                      "search": "",
-                                    }
-                                  }
->>>>>>> 5e2331a9
                                 >
                                   <Link
                                     onlyActiveOnIndex={false}
                                     style={Object {}}
-                                    to="/orgId/projectId/issues/271/"
+                                    to={
+                                      Object {
+                                        "pathname": "/orgId/projectId/issues/271/",
+                                        "search": "",
+                                      }
+                                    }
                                   >
                                     <a
                                       onClick={[Function]}
