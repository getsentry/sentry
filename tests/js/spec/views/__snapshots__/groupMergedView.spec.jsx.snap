--- conflicted
+++ resolved
@@ -804,29 +804,19 @@
                           <div
                             className="event-issue-header"
                           >
-<<<<<<< HEAD
                             <Title>
                               <div
                                 className="glamor-4 glamor-5"
-=======
-                            <h3
-                              className="truncate"
-                            >
-                              <Link
-                                onlyActiveOnIndex={false}
-                                style={Object {}}
-                                to={
-                                  Object {
-                                    "pathname": "/orgId/projectId/issues/268/events/904/",
-                                    "search": "",
-                                  }
-                                }
->>>>>>> 5e2331a9
                               >
                                 <Link
                                   onlyActiveOnIndex={false}
                                   style={Object {}}
-                                  to="/orgId/projectId/issues/268/events/904/"
+                                  to={
+                                    Object {
+                                      "pathname": "/orgId/projectId/issues/268/events/904/",
+                                      "search": "",
+                                    }
+                                  }
                                 >
                                   <a
                                     onClick={[Function]}
@@ -1250,29 +1240,19 @@
                           <div
                             className="event-issue-header"
                           >
-<<<<<<< HEAD
                             <Title>
                               <div
                                 className="glamor-4 glamor-5"
-=======
-                            <h3
-                              className="truncate"
-                            >
-                              <Link
-                                onlyActiveOnIndex={false}
-                                style={Object {}}
-                                to={
-                                  Object {
-                                    "pathname": "/orgId/projectId/issues/268/events/904/",
-                                    "search": "",
-                                  }
-                                }
->>>>>>> 5e2331a9
                               >
                                 <Link
                                   onlyActiveOnIndex={false}
                                   style={Object {}}
-                                  to="/orgId/projectId/issues/268/events/904/"
+                                  to={
+                                    Object {
+                                      "pathname": "/orgId/projectId/issues/268/events/904/",
+                                      "search": "",
+                                    }
+                                  }
                                 >
                                   <a
                                     onClick={[Function]}
@@ -2206,29 +2186,19 @@
                           <div
                             className="event-issue-header"
                           >
-<<<<<<< HEAD
                             <Title>
                               <div
                                 className="glamor-4 glamor-5"
-=======
-                            <h3
-                              className="truncate"
-                            >
-                              <Link
-                                onlyActiveOnIndex={false}
-                                style={Object {}}
-                                to={
-                                  Object {
-                                    "pathname": "/orgId/projectId/issues/268/events/904/",
-                                    "search": "",
-                                  }
-                                }
->>>>>>> 5e2331a9
                               >
                                 <Link
                                   onlyActiveOnIndex={false}
                                   style={Object {}}
-                                  to="/orgId/projectId/issues/268/events/904/"
+                                  to={
+                                    Object {
+                                      "pathname": "/orgId/projectId/issues/268/events/904/",
+                                      "search": "",
+                                    }
+                                  }
                                 >
                                   <a
                                     onClick={[Function]}
@@ -2652,29 +2622,19 @@
                           <div
                             className="event-issue-header"
                           >
-<<<<<<< HEAD
                             <Title>
                               <div
                                 className="glamor-4 glamor-5"
-=======
-                            <h3
-                              className="truncate"
-                            >
-                              <Link
-                                onlyActiveOnIndex={false}
-                                style={Object {}}
-                                to={
-                                  Object {
-                                    "pathname": "/orgId/projectId/issues/268/events/904/",
-                                    "search": "",
-                                  }
-                                }
->>>>>>> 5e2331a9
                               >
                                 <Link
                                   onlyActiveOnIndex={false}
                                   style={Object {}}
-                                  to="/orgId/projectId/issues/268/events/904/"
+                                  to={
+                                    Object {
+                                      "pathname": "/orgId/projectId/issues/268/events/904/",
+                                      "search": "",
+                                    }
+                                  }
                                 >
                                   <a
                                     onClick={[Function]}
