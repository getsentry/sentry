--- conflicted
+++ resolved
@@ -406,33 +406,21 @@
                         wrap="wrap"
                       >
                         <Flex
-<<<<<<< HEAD
-                          className="css-ftvdwr-textStyles"
-=======
-                          className="css-huk7j-textStyles"
->>>>>>> 9ad11f56
+                          className="css-fa2ytw-textStyles"
                           direction="column"
                           pt={2}
                           px={2}
                           wrap="wrap"
                         >
                           <Base
-<<<<<<< HEAD
-                            className="css-1sp3vnn"
-=======
-                            className="css-1thepd8"
->>>>>>> 9ad11f56
+                            className="css-1j574ql"
                             direction="column"
                             pt={2}
                             px={2}
                             wrap="wrap"
                           >
                             <div
-<<<<<<< HEAD
-                              className="css-1sp3vnn"
-=======
-                              className="css-1thepd8"
->>>>>>> 9ad11f56
+                              className="css-1j574ql"
                               is={null}
                             >
                               <div
