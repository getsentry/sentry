// Jest Snapshot v1, https://goo.gl/fbAQLP

exports[`ApiNewToken render() renders 1`] = `
<SideEffect(DocumentTitle)
  title="Create API Token - Sentry"
>
  <div>
    <StyledSettingsPageHeading
      noTitleStyles={false}
      title="Create New Token"
    />
    <TextBlock>
      Authentication tokens allow you to perform actions against the Sentry API on behalf of your account. They're the easiest way to get started using the API.
    </TextBlock>
    <TextBlock>
      <span
        key="5"
      >
        <span
          key="0"
        >
          For more information on how to use the web API, see our 
        </span>
        <a
          href="https://docs.sentry.io/hosted/api/"
          key="2"
        >
          <span
            key="1"
          >
            documentation
          </span>
        </a>
        <span
          key="3"
        >
          .
        </span>
      </span>
    </TextBlock>
    <Panel>
      <PanelHeader>
        Create New Token
      </PanelHeader>
      <ApiForm
        apiEndpoint="/api-tokens/"
        apiMethod="POST"
        footerStyle={
          Object {
            "marginTop": 0,
            "paddingRight": 20,
          }
        }
        initialData={
          Object {
            "scopes": Array [
              "event:admin",
              "event:read",
              "member:read",
              "org:read",
              "project:read",
              "project:releases",
              "team:read",
            ],
<<<<<<< HEAD
            Array [
              "event:write",
              "event:write",
            ],
            Array [
              "event:admin",
              "event:admin",
            ],
            Array [
              "org:read",
              "org:read",
            ],
            Array [
              "org:write",
              "org:write",
            ],
            Array [
              "org:admin",
              "org:admin",
            ],
            Array [
              "member:read",
              "member:read",
            ],
            Array [
              "member:write",
              "member:write",
            ],
            Array [
              "member:admin",
              "member:admin",
            ],
          ]
=======
          }
>>>>>>> b9e27ad0
        }
        onCancel={[Function]}
        onSubmitSuccess={[Function]}
        submitLabel="Create Token"
      >
        <PanelBody
          direction="column"
          disablePadding={true}
          flex={false}
        >
          <FormField
            choices={
              Array [
                Array [
                  "project:read",
                  "project:read",
                ],
                Array [
                  "project:write",
                  "project:write",
                ],
                Array [
                  "project:admin",
                  "project:admin",
                ],
                Array [
                  "project:releases",
                  "project:releases",
                ],
                Array [
                  "team:read",
                  "team:read",
                ],
                Array [
                  "team:write",
                  "team:write",
                ],
                Array [
                  "team:admin",
                  "team:admin",
                ],
                Array [
                  "event:read",
                  "event:read",
                ],
                Array [
                  "event:admin",
                  "event:admin",
                ],
                Array [
                  "org:read",
                  "org:read",
                ],
                Array [
                  "org:write",
                  "org:write",
                ],
                Array [
                  "org:admin",
                  "org:admin",
                ],
                Array [
                  "member:read",
                  "member:read",
                ],
                Array [
                  "member:admin",
                  "member:admin",
                ],
              ]
            }
            flexibleControlStateSize={false}
            hideErrorMessage={false}
            inline={false}
            label="Scopes"
            name="scopes"
            required={true}
          >
            <Component />
          </FormField>
        </PanelBody>
      </ApiForm>
    </Panel>
  </div>
</SideEffect(DocumentTitle)>
`;<|MERGE_RESOLUTION|>--- conflicted
+++ resolved
@@ -62,43 +62,7 @@
               "project:releases",
               "team:read",
             ],
-<<<<<<< HEAD
-            Array [
-              "event:write",
-              "event:write",
-            ],
-            Array [
-              "event:admin",
-              "event:admin",
-            ],
-            Array [
-              "org:read",
-              "org:read",
-            ],
-            Array [
-              "org:write",
-              "org:write",
-            ],
-            Array [
-              "org:admin",
-              "org:admin",
-            ],
-            Array [
-              "member:read",
-              "member:read",
-            ],
-            Array [
-              "member:write",
-              "member:write",
-            ],
-            Array [
-              "member:admin",
-              "member:admin",
-            ],
-          ]
-=======
           }
->>>>>>> b9e27ad0
         }
         onCancel={[Function]}
         onSubmitSuccess={[Function]}
@@ -145,6 +109,10 @@
                   "event:read",
                 ],
                 Array [
+                  "event:write",
+                  "event:write",
+                ],
+                Array [
                   "event:admin",
                   "event:admin",
                 ],
@@ -163,6 +131,10 @@
                 Array [
                   "member:read",
                   "member:read",
+                ],
+                Array [
+                  "member:write",
+                  "member:write",
                 ],
                 Array [
                   "member:admin",
