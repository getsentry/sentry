// Jest Snapshot v1, https://goo.gl/fbAQLP

exports[`OrganizationTeamProjects Should render 1`] = `
<TeamProjects
  api={
    Client {
      "_chain": [Function],
      "_wrapRequest": [Function],
      "bulkUpdate": [Function],
      "handleRequestError": [Function],
      "hasProjectBeenRenamed": [Function],
    }
  }
  location={
    Object {
      "query": Object {},
    }
  }
  organization={
    Object {
      "access": Array [
        "org:read",
        "org:write",
        "org:admin",
        "org:integrations",
        "project:read",
        "project:write",
        "project:admin",
        "team:read",
        "team:write",
        "team:admin",
      ],
      "features": Array [],
      "id": "3",
      "name": "Organization Name",
      "onboardingTasks": Array [],
      "projects": Array [],
      "scrapeJavaScript": true,
      "slug": "org-slug",
      "status": Object {
        "id": "active",
        "name": "active",
      },
      "teams": Array [],
    }
  }
  params={
    Object {
      "orgId": "org-slug",
      "teamId": "team-slug",
    }
  }
>
  <Panel>
    <Component
      className="css-15hwgrz-Panel e119nu470"
    >
      <div
        className="css-15hwgrz-Panel e119nu470"
      >
        <PanelHeader
          hasButtons={true}
        >
          <div
            className="css-yhsu7n-PanelHeader en8g1d30"
          >
            <div>
              Projects
            </div>
            <div
              style={
                Object {
                  "textTransform": "none",
                }
              }
            >
              <DropdownAutoComplete
                alignMenu="right"
                emptyMessage="No projects"
                items={
                  Array [
                    Object {
                      "label": <ForwardRef(render)>
                        project-slug
                      </ForwardRef(render)>,
                      "searchKey": "project-slug",
                      "value": "2",
                    },
                    Object {
                      "label": <ForwardRef(render)>
                        project-slug-2
                      </ForwardRef(render)>,
                      "searchKey": "project-slug-2",
                      "value": "3",
                    },
                  ]
                }
                onChange={[Function]}
                onSelect={[Function]}
              >
                <DropdownAutoCompleteMenu
                  alignMenu="right"
                  blendCorner={true}
                  emptyMessage="No projects"
                  items={
                    Array [
                      Object {
                        "label": <ForwardRef(render)>
                          project-slug
                        </ForwardRef(render)>,
                        "searchKey": "project-slug",
                        "value": "2",
                      },
                      Object {
                        "label": <ForwardRef(render)>
                          project-slug-2
                        </ForwardRef(render)>,
                        "searchKey": "project-slug-2",
                        "value": "3",
                      },
                    ]
                  }
                  maxHeight={300}
                  onChange={[Function]}
                  onSelect={[Function]}
                  searchPlaceholder="Filter search"
                >
                  <AutoComplete
                    closeOnSelect={true}
                    disabled={false}
                    inputIsActor={false}
                    itemToString={[Function]}
                    onSelect={[Function]}
                    resetInputOnClose={true}
                    shouldSelectWithEnter={true}
                    shouldSelectWithTab={false}
                  >
                    <DropdownMenu
                      closeOnEscape={true}
                      isOpen={false}
                      keepMenuOpen={false}
                      onClickOutside={[Function]}
                    >
                      <AutoCompleteRoot>
                        <Component
                          className="css-j1qymt-AutoCompleteRoot ejumqxq0"
                        >
                          <div
                            className="css-j1qymt-AutoCompleteRoot ejumqxq0"
                          >
                            <Actor
                              isOpen={false}
                              isStyled={true}
                              onClick={[Function]}
                              onKeyDown={[Function]}
                              onMouseEnter={[Function]}
                              onMouseLeave={[Function]}
                              role="button"
                              style={
                                Object {
                                  "outline": "none",
                                }
                              }
                              tabIndex="0"
                            >
                              <div
                                className="css-1vv9ctx-Actor e53us8t0"
                                onClick={[Function]}
                                onKeyDown={[Function]}
                                onMouseEnter={[Function]}
                                onMouseLeave={[Function]}
                                role="button"
                                style={
                                  Object {
                                    "outline": "none",
                                  }
                                }
                                tabIndex="0"
                              >
                                <DropdownButton
                                  isOpen={false}
                                  showChevron={true}
                                  size="xsmall"
                                >
                                  <StyledButton
                                    isOpen={false}
                                    size="xsmall"
                                    type="button"
                                  >
                                    <ForwardRef
                                      className="css-1k1xa0j-StyledButton e1yghndz1"
                                      isOpen={false}
                                      size="xsmall"
                                      type="button"
                                    >
                                      <Button
                                        align="center"
                                        className="css-1k1xa0j-StyledButton e1yghndz1"
                                        disabled={false}
                                        size="xsmall"
                                        type="button"
                                      >
                                        <StyledButton
                                          aria-disabled={false}
                                          className="css-1k1xa0j-StyledButton e1yghndz1"
                                          disabled={false}
                                          onClick={[Function]}
                                          role="button"
                                          size="xsmall"
                                          type="button"
                                        >
                                          <ForwardRef
                                            aria-disabled={false}
                                            className="e1yghndz1 css-ssbzqs-StyledButton-StyledButton edwq9my0"
                                            disabled={false}
                                            onClick={[Function]}
                                            role="button"
                                            size="xsmall"
                                            type="button"
                                          >
                                            <button
                                              aria-disabled={false}
                                              className="e1yghndz1 css-ssbzqs-StyledButton-StyledButton edwq9my0"
                                              onClick={[Function]}
                                              role="button"
                                              size="xsmall"
                                              type="button"
                                            >
                                              <ButtonLabel
                                                align="center"
                                                size="xsmall"
                                              >
                                                <Component
                                                  align="center"
                                                  className="css-cmi7y3-ButtonLabel edwq9my1"
                                                  size="xsmall"
                                                >
                                                  <span
                                                    className="css-cmi7y3-ButtonLabel edwq9my1"
                                                  >
                                                    Add Project
                                                    <StyledChevronDown>
                                                      <Component
                                                        className="css-1jdzfs8-StyledChevronDown e1yghndz0"
                                                      >
                                                        <InlineSvg
                                                          className="css-1jdzfs8-StyledChevronDown e1yghndz0"
                                                          src="icon-chevron-down"
                                                        >
                                                          <ForwardRef
                                                            className="e1yghndz0 css-eqsg9h-InlineSvg-StyledChevronDown enyz4ql0"
                                                            src="icon-chevron-down"
                                                          >
                                                            <svg
                                                              className="e1yghndz0 css-eqsg9h-InlineSvg-StyledChevronDown enyz4ql0"
                                                              height="1em"
                                                              viewBox={Object {}}
                                                              width="1em"
                                                            >
                                                              <use
                                                                href="#test"
                                                                xlinkHref="#test"
                                                              />
                                                            </svg>
                                                          </ForwardRef>
                                                        </InlineSvg>
                                                      </Component>
                                                    </StyledChevronDown>
                                                  </span>
                                                </Component>
                                              </ButtonLabel>
                                            </button>
                                          </ForwardRef>
                                        </StyledButton>
                                      </Button>
                                    </ForwardRef>
                                  </StyledButton>
                                </DropdownButton>
                              </div>
                            </Actor>
                          </div>
                        </Component>
                      </AutoCompleteRoot>
                    </DropdownMenu>
                  </AutoComplete>
                </DropdownAutoCompleteMenu>
              </DropdownAutoComplete>
            </div>
          </div>
        </PanelHeader>
        <PanelBody
          direction="column"
          disablePadding={true}
          flex={false}
        >
          <EmotionCssPropInternal
            __EMOTION_LABEL_PLEASE_DO_NOT_USE__="PanelBody"
            __EMOTION_TYPE_PLEASE_DO_NOT_USE__="div"
            css={
              Object {
                "map": undefined,
                "name": "b1rh9y-PanelBody",
                "next": undefined,
                "styles": "h1,h2,h3,h4,h5,h6,p,ul,ol,table,dl,blockquote,form,pre,.auto-select-text,.section,[class^='highlight-']{margin-bottom:20px;&:last-child{margin-bottom:0;}}h1,h2,h3,h4,h5,h6{line-height:1.2;}p,ul,ol,blockquote{line-height:1.5;}h1{font-size:2em;}h2{font-size:1.75em;}h3{font-size:1.5em;}h4{font-size:1.25em;}h5{font-size:1em;}pre{word-break:break-all;white-space:pre-wrap;};;label:PanelBody;",
                "toString": [Function],
              }
            }
          >
            <div
              className="css-b1rh9y-PanelBody"
            >
              <StyledPanelItem
                key="2"
                p={2}
              >
                <div
                  className="css-1les87u-PanelItem-StyledPanelItem eqsa6vb1"
                >
                  <ProjectItem
                    organization={
                      Object {
                        "access": Array [
                          "org:read",
                          "org:write",
                          "org:admin",
                          "org:integrations",
                          "project:read",
                          "project:write",
                          "project:admin",
                          "team:read",
                          "team:write",
                          "team:admin",
                        ],
                        "features": Array [],
                        "id": "3",
                        "name": "Organization Name",
                        "onboardingTasks": Array [],
                        "projects": Array [],
                        "scrapeJavaScript": true,
                        "slug": "org-slug",
                        "status": Object {
                          "id": "active",
                          "name": "active",
                        },
                        "teams": Array [],
                      }
                    }
                    project={
                      Object {
                        "environments": Array [],
                        "hasAccess": true,
                        "id": "2",
                        "isBookmarked": false,
                        "isMember": true,
                        "name": "Project Name",
                        "slug": "project-slug",
                        "teams": Array [
                          undefined,
                        ],
                      }
                    }
                  >
                    <Container
                      key="2"
                    >
                      <div
                        className="css-vtga8x-Container enngb6z0"
                      >
                        <BookmarkLink
                          isBookmarked={false}
                          onToggle={[Function]}
                          organization={
                            Object {
                              "access": Array [
                                "org:read",
                                "org:write",
                                "org:admin",
                                "org:integrations",
                                "project:read",
                                "project:write",
                                "project:admin",
                                "team:read",
                                "team:write",
                                "team:admin",
                              ],
                              "features": Array [],
                              "id": "3",
                              "name": "Organization Name",
                              "onboardingTasks": Array [],
                              "projects": Array [],
                              "scrapeJavaScript": true,
                              "slug": "org-slug",
                              "status": Object {
                                "id": "active",
                                "name": "active",
                              },
                              "teams": Array [],
                            }
                          }
                          project={
                            Object {
                              "environments": Array [],
                              "hasAccess": true,
                              "id": "2",
                              "isBookmarked": false,
                              "isMember": true,
                              "name": "Project Name",
                              "slug": "project-slug",
                              "teams": Array [
                                undefined,
                              ],
                            }
                          }
                        >
                          <withApi(BookmarkStar)
                            className="css-1qavcxg-BookmarkLink enngb6z1"
                            isBookmarked={false}
                            onToggle={[Function]}
                            organization={
                              Object {
                                "access": Array [
                                  "org:read",
                                  "org:write",
                                  "org:admin",
                                  "org:integrations",
                                  "project:read",
                                  "project:write",
                                  "project:admin",
                                  "team:read",
                                  "team:write",
                                  "team:admin",
                                ],
                                "features": Array [],
                                "id": "3",
                                "name": "Organization Name",
                                "onboardingTasks": Array [],
                                "projects": Array [],
                                "scrapeJavaScript": true,
                                "slug": "org-slug",
                                "status": Object {
                                  "id": "active",
                                  "name": "active",
                                },
                                "teams": Array [],
                              }
                            }
                            project={
                              Object {
                                "environments": Array [],
                                "hasAccess": true,
                                "id": "2",
                                "isBookmarked": false,
                                "isMember": true,
                                "name": "Project Name",
                                "slug": "project-slug",
                                "teams": Array [
                                  undefined,
                                ],
                              }
                            }
                          >
                            <BookmarkStar
                              api={
                                Client {
                                  "_chain": [Function],
                                  "_wrapRequest": [Function],
                                  "bulkUpdate": [Function],
                                  "handleRequestError": [Function],
                                  "hasProjectBeenRenamed": [Function],
                                }
                              }
                              className="css-1qavcxg-BookmarkLink enngb6z1"
                              isBookmarked={false}
                              onToggle={[Function]}
                              organization={
                                Object {
                                  "access": Array [
                                    "org:read",
                                    "org:write",
                                    "org:admin",
                                    "org:integrations",
                                    "project:read",
                                    "project:write",
                                    "project:admin",
                                    "team:read",
                                    "team:write",
                                    "team:admin",
                                  ],
                                  "features": Array [],
                                  "id": "3",
                                  "name": "Organization Name",
                                  "onboardingTasks": Array [],
                                  "projects": Array [],
                                  "scrapeJavaScript": true,
                                  "slug": "org-slug",
                                  "status": Object {
                                    "id": "active",
                                    "name": "active",
                                  },
                                  "teams": Array [],
                                }
                              }
                              project={
                                Object {
                                  "environments": Array [],
                                  "hasAccess": true,
                                  "id": "2",
                                  "isBookmarked": false,
                                  "isMember": true,
                                  "name": "Project Name",
                                  "slug": "project-slug",
                                  "teams": Array [
                                    undefined,
                                  ],
                                }
                              }
                            >
                              <Star
                                className="css-1qavcxg-BookmarkLink enngb6z1"
                                isBookmarked={false}
                                onClick={[Function]}
                                src="icon-star-small-filled"
                              >
                                <ForwardRef
<<<<<<< HEAD
                                  className="enngb6z1 css-judnc9-InlineSvg-Star-BookmarkLink ez1a7zv0"
=======
                                  className="enngb6z1 css-lulb5m-InlineSvg-Star-BookmarkLink e5ekdrk0"
>>>>>>> 7d720674
                                  isBookmarked={false}
                                  onClick={[Function]}
                                  src="icon-star-small-filled"
                                >
                                  <svg
<<<<<<< HEAD
                                    className="enngb6z1 css-judnc9-InlineSvg-Star-BookmarkLink ez1a7zv0"
=======
                                    className="enngb6z1 css-lulb5m-InlineSvg-Star-BookmarkLink e5ekdrk0"
>>>>>>> 7d720674
                                    height="1em"
                                    onClick={[Function]}
                                    viewBox={Object {}}
                                    width="1em"
                                  >
                                    <use
                                      href="#test"
                                      xlinkHref="#test"
                                    />
                                  </svg>
                                </ForwardRef>
                              </Star>
                            </BookmarkStar>
                          </withApi(BookmarkStar)>
                        </BookmarkLink>
                        <Link
                          to="/settings/org-slug/projects/project-slug/"
                        >
                          <Link
                            onlyActiveOnIndex={false}
                            style={Object {}}
                            to="/settings/org-slug/projects/project-slug/"
                          >
                            <a
                              onClick={[Function]}
                              style={Object {}}
                            >
                              <ProjectLabel
                                project={
                                  Object {
                                    "environments": Array [],
                                    "hasAccess": true,
                                    "id": "2",
                                    "isBookmarked": false,
                                    "isMember": true,
                                    "name": "Project Name",
                                    "slug": "project-slug",
                                    "teams": Array [
                                      undefined,
                                    ],
                                  }
                                }
                              >
                                <span
                                  className="project-label"
                                >
                                  <span
                                    className="project-name"
                                  >
                                    project-slug
                                  </span>
                                </span>
                              </ProjectLabel>
                            </a>
                          </Link>
                        </Link>
                      </div>
                    </Container>
                  </ProjectItem>
                  <Tooltip
                    containerDisplayMode="inline-block"
                    disabled={true}
                    position="top"
                    title="You do not have enough permission to change project association."
                  >
                    <Button
                      align="center"
                      disabled={false}
                      onClick={[Function]}
                      size="small"
                    >
                      <StyledButton
                        aria-disabled={false}
                        disabled={false}
                        onClick={[Function]}
                        role="button"
                        size="small"
                      >
                        <ForwardRef
                          aria-disabled={false}
                          className="css-12ogwys-StyledButton edwq9my0"
                          disabled={false}
                          onClick={[Function]}
                          role="button"
                          size="small"
                        >
                          <button
                            aria-disabled={false}
                            className="css-12ogwys-StyledButton edwq9my0"
                            onClick={[Function]}
                            role="button"
                            size="small"
                          >
                            <ButtonLabel
                              align="center"
                              size="small"
                            >
                              <Component
                                align="center"
                                className="css-19gcr2f-ButtonLabel edwq9my1"
                                size="small"
                              >
                                <span
                                  className="css-19gcr2f-ButtonLabel edwq9my1"
                                >
                                  <RemoveIcon>
                                    <Component
                                      className="css-1d2szfl-RemoveIcon eqsa6vb0"
                                    >
                                      <InlineSvg
                                        className="css-1d2szfl-RemoveIcon eqsa6vb0"
                                        src="icon-circle-subtract"
                                      >
                                        <ForwardRef
                                          className="eqsa6vb0 css-hoycps-InlineSvg-RemoveIcon enyz4ql0"
                                          src="icon-circle-subtract"
                                        >
                                          <svg
                                            className="eqsa6vb0 css-hoycps-InlineSvg-RemoveIcon enyz4ql0"
                                            height="1em"
                                            viewBox={Object {}}
                                            width="1em"
                                          >
                                            <use
                                              href="#test"
                                              xlinkHref="#test"
                                            />
                                          </svg>
                                        </ForwardRef>
                                      </InlineSvg>
                                    </Component>
                                  </RemoveIcon>
                                   
                                  Remove
                                </span>
                              </Component>
                            </ButtonLabel>
                          </button>
                        </ForwardRef>
                      </StyledButton>
                    </Button>
                  </Tooltip>
                </div>
              </StyledPanelItem>
              <StyledPanelItem
                key="3"
                p={2}
              >
                <div
                  className="css-1les87u-PanelItem-StyledPanelItem eqsa6vb1"
                >
                  <ProjectItem
                    organization={
                      Object {
                        "access": Array [
                          "org:read",
                          "org:write",
                          "org:admin",
                          "org:integrations",
                          "project:read",
                          "project:write",
                          "project:admin",
                          "team:read",
                          "team:write",
                          "team:admin",
                        ],
                        "features": Array [],
                        "id": "3",
                        "name": "Organization Name",
                        "onboardingTasks": Array [],
                        "projects": Array [],
                        "scrapeJavaScript": true,
                        "slug": "org-slug",
                        "status": Object {
                          "id": "active",
                          "name": "active",
                        },
                        "teams": Array [],
                      }
                    }
                    project={
                      Object {
                        "environments": Array [],
                        "hasAccess": true,
                        "id": "3",
                        "isBookmarked": false,
                        "isMember": true,
                        "name": "Project Name 2",
                        "slug": "project-slug-2",
                        "teams": Array [],
                      }
                    }
                  >
                    <Container
                      key="3"
                    >
                      <div
                        className="css-vtga8x-Container enngb6z0"
                      >
                        <BookmarkLink
                          isBookmarked={false}
                          onToggle={[Function]}
                          organization={
                            Object {
                              "access": Array [
                                "org:read",
                                "org:write",
                                "org:admin",
                                "org:integrations",
                                "project:read",
                                "project:write",
                                "project:admin",
                                "team:read",
                                "team:write",
                                "team:admin",
                              ],
                              "features": Array [],
                              "id": "3",
                              "name": "Organization Name",
                              "onboardingTasks": Array [],
                              "projects": Array [],
                              "scrapeJavaScript": true,
                              "slug": "org-slug",
                              "status": Object {
                                "id": "active",
                                "name": "active",
                              },
                              "teams": Array [],
                            }
                          }
                          project={
                            Object {
                              "environments": Array [],
                              "hasAccess": true,
                              "id": "3",
                              "isBookmarked": false,
                              "isMember": true,
                              "name": "Project Name 2",
                              "slug": "project-slug-2",
                              "teams": Array [],
                            }
                          }
                        >
                          <withApi(BookmarkStar)
                            className="css-1qavcxg-BookmarkLink enngb6z1"
                            isBookmarked={false}
                            onToggle={[Function]}
                            organization={
                              Object {
                                "access": Array [
                                  "org:read",
                                  "org:write",
                                  "org:admin",
                                  "org:integrations",
                                  "project:read",
                                  "project:write",
                                  "project:admin",
                                  "team:read",
                                  "team:write",
                                  "team:admin",
                                ],
                                "features": Array [],
                                "id": "3",
                                "name": "Organization Name",
                                "onboardingTasks": Array [],
                                "projects": Array [],
                                "scrapeJavaScript": true,
                                "slug": "org-slug",
                                "status": Object {
                                  "id": "active",
                                  "name": "active",
                                },
                                "teams": Array [],
                              }
                            }
                            project={
                              Object {
                                "environments": Array [],
                                "hasAccess": true,
                                "id": "3",
                                "isBookmarked": false,
                                "isMember": true,
                                "name": "Project Name 2",
                                "slug": "project-slug-2",
                                "teams": Array [],
                              }
                            }
                          >
                            <BookmarkStar
                              api={
                                Client {
                                  "_chain": [Function],
                                  "_wrapRequest": [Function],
                                  "bulkUpdate": [Function],
                                  "handleRequestError": [Function],
                                  "hasProjectBeenRenamed": [Function],
                                }
                              }
                              className="css-1qavcxg-BookmarkLink enngb6z1"
                              isBookmarked={false}
                              onToggle={[Function]}
                              organization={
                                Object {
                                  "access": Array [
                                    "org:read",
                                    "org:write",
                                    "org:admin",
                                    "org:integrations",
                                    "project:read",
                                    "project:write",
                                    "project:admin",
                                    "team:read",
                                    "team:write",
                                    "team:admin",
                                  ],
                                  "features": Array [],
                                  "id": "3",
                                  "name": "Organization Name",
                                  "onboardingTasks": Array [],
                                  "projects": Array [],
                                  "scrapeJavaScript": true,
                                  "slug": "org-slug",
                                  "status": Object {
                                    "id": "active",
                                    "name": "active",
                                  },
                                  "teams": Array [],
                                }
                              }
                              project={
                                Object {
                                  "environments": Array [],
                                  "hasAccess": true,
                                  "id": "3",
                                  "isBookmarked": false,
                                  "isMember": true,
                                  "name": "Project Name 2",
                                  "slug": "project-slug-2",
                                  "teams": Array [],
                                }
                              }
                            >
                              <Star
                                className="css-1qavcxg-BookmarkLink enngb6z1"
                                isBookmarked={false}
                                onClick={[Function]}
                                src="icon-star-small-filled"
                              >
                                <ForwardRef
<<<<<<< HEAD
                                  className="enngb6z1 css-judnc9-InlineSvg-Star-BookmarkLink ez1a7zv0"
=======
                                  className="enngb6z1 css-lulb5m-InlineSvg-Star-BookmarkLink e5ekdrk0"
>>>>>>> 7d720674
                                  isBookmarked={false}
                                  onClick={[Function]}
                                  src="icon-star-small-filled"
                                >
                                  <svg
<<<<<<< HEAD
                                    className="enngb6z1 css-judnc9-InlineSvg-Star-BookmarkLink ez1a7zv0"
=======
                                    className="enngb6z1 css-lulb5m-InlineSvg-Star-BookmarkLink e5ekdrk0"
>>>>>>> 7d720674
                                    height="1em"
                                    onClick={[Function]}
                                    viewBox={Object {}}
                                    width="1em"
                                  >
                                    <use
                                      href="#test"
                                      xlinkHref="#test"
                                    />
                                  </svg>
                                </ForwardRef>
                              </Star>
                            </BookmarkStar>
                          </withApi(BookmarkStar)>
                        </BookmarkLink>
                        <Link
                          to="/settings/org-slug/projects/project-slug-2/"
                        >
                          <Link
                            onlyActiveOnIndex={false}
                            style={Object {}}
                            to="/settings/org-slug/projects/project-slug-2/"
                          >
                            <a
                              onClick={[Function]}
                              style={Object {}}
                            >
                              <ProjectLabel
                                project={
                                  Object {
                                    "environments": Array [],
                                    "hasAccess": true,
                                    "id": "3",
                                    "isBookmarked": false,
                                    "isMember": true,
                                    "name": "Project Name 2",
                                    "slug": "project-slug-2",
                                    "teams": Array [],
                                  }
                                }
                              >
                                <span
                                  className="project-label"
                                >
                                  <span
                                    className="project-name"
                                  >
                                    project-slug-2
                                  </span>
                                </span>
                              </ProjectLabel>
                            </a>
                          </Link>
                        </Link>
                      </div>
                    </Container>
                  </ProjectItem>
                  <Tooltip
                    containerDisplayMode="inline-block"
                    disabled={true}
                    position="top"
                    title="You do not have enough permission to change project association."
                  >
                    <Button
                      align="center"
                      disabled={false}
                      onClick={[Function]}
                      size="small"
                    >
                      <StyledButton
                        aria-disabled={false}
                        disabled={false}
                        onClick={[Function]}
                        role="button"
                        size="small"
                      >
                        <ForwardRef
                          aria-disabled={false}
                          className="css-12ogwys-StyledButton edwq9my0"
                          disabled={false}
                          onClick={[Function]}
                          role="button"
                          size="small"
                        >
                          <button
                            aria-disabled={false}
                            className="css-12ogwys-StyledButton edwq9my0"
                            onClick={[Function]}
                            role="button"
                            size="small"
                          >
                            <ButtonLabel
                              align="center"
                              size="small"
                            >
                              <Component
                                align="center"
                                className="css-19gcr2f-ButtonLabel edwq9my1"
                                size="small"
                              >
                                <span
                                  className="css-19gcr2f-ButtonLabel edwq9my1"
                                >
                                  <RemoveIcon>
                                    <Component
                                      className="css-1d2szfl-RemoveIcon eqsa6vb0"
                                    >
                                      <InlineSvg
                                        className="css-1d2szfl-RemoveIcon eqsa6vb0"
                                        src="icon-circle-subtract"
                                      >
                                        <ForwardRef
                                          className="eqsa6vb0 css-hoycps-InlineSvg-RemoveIcon enyz4ql0"
                                          src="icon-circle-subtract"
                                        >
                                          <svg
                                            className="eqsa6vb0 css-hoycps-InlineSvg-RemoveIcon enyz4ql0"
                                            height="1em"
                                            viewBox={Object {}}
                                            width="1em"
                                          >
                                            <use
                                              href="#test"
                                              xlinkHref="#test"
                                            />
                                          </svg>
                                        </ForwardRef>
                                      </InlineSvg>
                                    </Component>
                                  </RemoveIcon>
                                   
                                  Remove
                                </span>
                              </Component>
                            </ButtonLabel>
                          </button>
                        </ForwardRef>
                      </StyledButton>
                    </Button>
                  </Tooltip>
                </div>
              </StyledPanelItem>
            </div>
          </EmotionCssPropInternal>
        </PanelBody>
      </div>
    </Component>
  </Panel>
  <Styled(Pagination)
    api={
      Client {
        "_chain": [Function],
        "_wrapRequest": [Function],
        "bulkUpdate": [Function],
        "handleRequestError": [Function],
        "hasProjectBeenRenamed": [Function],
      }
    }
    location={
      Object {
        "query": Object {},
      }
    }
    onCursor={[Function]}
    organization={
      Object {
        "access": Array [
          "org:read",
          "org:write",
          "org:admin",
          "org:integrations",
          "project:read",
          "project:write",
          "project:admin",
          "team:read",
          "team:write",
          "team:admin",
        ],
        "features": Array [],
        "id": "3",
        "name": "Organization Name",
        "onboardingTasks": Array [],
        "projects": Array [],
        "scrapeJavaScript": true,
        "slug": "org-slug",
        "status": Object {
          "id": "active",
          "name": "active",
        },
        "teams": Array [],
      }
    }
    params={
      Object {
        "orgId": "org-slug",
        "teamId": "team-slug",
      }
    }
  >
    <Pagination
      api={
        Client {
          "_chain": [Function],
          "_wrapRequest": [Function],
          "bulkUpdate": [Function],
          "handleRequestError": [Function],
          "hasProjectBeenRenamed": [Function],
        }
      }
      className="css-yneqnx e1vkspke0"
      location={
        Object {
          "query": Object {},
        }
      }
      onCursor={[Function]}
      organization={
        Object {
          "access": Array [
            "org:read",
            "org:write",
            "org:admin",
            "org:integrations",
            "project:read",
            "project:write",
            "project:admin",
            "team:read",
            "team:write",
            "team:admin",
          ],
          "features": Array [],
          "id": "3",
          "name": "Organization Name",
          "onboardingTasks": Array [],
          "projects": Array [],
          "scrapeJavaScript": true,
          "slug": "org-slug",
          "status": Object {
            "id": "active",
            "name": "active",
          },
          "teams": Array [],
        }
      }
      params={
        Object {
          "orgId": "org-slug",
          "teamId": "team-slug",
        }
      }
    />
  </Styled(Pagination)>
</TeamProjects>
`;<|MERGE_RESOLUTION|>--- conflicted
+++ resolved
@@ -522,21 +522,13 @@
                                 src="icon-star-small-filled"
                               >
                                 <ForwardRef
-<<<<<<< HEAD
-                                  className="enngb6z1 css-judnc9-InlineSvg-Star-BookmarkLink ez1a7zv0"
-=======
-                                  className="enngb6z1 css-lulb5m-InlineSvg-Star-BookmarkLink e5ekdrk0"
->>>>>>> 7d720674
+                                  className="enngb6z1 css-lulb5m-InlineSvg-Star-BookmarkLink ez1a7zv0"
                                   isBookmarked={false}
                                   onClick={[Function]}
                                   src="icon-star-small-filled"
                                 >
                                   <svg
-<<<<<<< HEAD
-                                    className="enngb6z1 css-judnc9-InlineSvg-Star-BookmarkLink ez1a7zv0"
-=======
-                                    className="enngb6z1 css-lulb5m-InlineSvg-Star-BookmarkLink e5ekdrk0"
->>>>>>> 7d720674
+                                    className="enngb6z1 css-lulb5m-InlineSvg-Star-BookmarkLink ez1a7zv0"
                                     height="1em"
                                     onClick={[Function]}
                                     viewBox={Object {}}
@@ -886,21 +878,13 @@
                                 src="icon-star-small-filled"
                               >
                                 <ForwardRef
-<<<<<<< HEAD
-                                  className="enngb6z1 css-judnc9-InlineSvg-Star-BookmarkLink ez1a7zv0"
-=======
-                                  className="enngb6z1 css-lulb5m-InlineSvg-Star-BookmarkLink e5ekdrk0"
->>>>>>> 7d720674
+                                  className="enngb6z1 css-lulb5m-InlineSvg-Star-BookmarkLink ez1a7zv0"
                                   isBookmarked={false}
                                   onClick={[Function]}
                                   src="icon-star-small-filled"
                                 >
                                   <svg
-<<<<<<< HEAD
-                                    className="enngb6z1 css-judnc9-InlineSvg-Star-BookmarkLink ez1a7zv0"
-=======
-                                    className="enngb6z1 css-lulb5m-InlineSvg-Star-BookmarkLink e5ekdrk0"
->>>>>>> 7d720674
+                                    className="enngb6z1 css-lulb5m-InlineSvg-Star-BookmarkLink ez1a7zv0"
                                     height="1em"
                                     onClick={[Function]}
                                     viewBox={Object {}}
