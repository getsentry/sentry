import {mountWithTheme} from 'sentry-test/enzyme';
import {initializeOrg} from 'sentry-test/initializeOrg';

import ProjectsStore from 'app/stores/projectsStore';
import TeamStore from 'app/stores/teamStore';
import IncidentsList from 'app/views/alerts/list';

describe('IncidentsList', function () {
  let routerContext;
  let router;
  let organization;
  let projectMock;
  let wrapper;
  let projects;
  const projects1 = ['a', 'b', 'c'];
  const projects2 = ['c', 'd'];

  const createWrapper = async (props = {}) => {
    wrapper = mountWithTheme(
      <IncidentsList
        params={{orgId: organization.slug}}
        location={{query: {}, search: ''}}
        router={router}
        {...props}
      />,
      routerContext
    );
    await tick();
    wrapper.update();
    return wrapper;
  };

  beforeEach(function () {
    const context = initializeOrg({
      organization: {
        features: ['incidents'],
      },
    });
    routerContext = context.routerContext;
    router = context.router;
    organization = context.organization;

    MockApiClient.addMockResponse({
      url: '/organizations/org-slug/incidents/',
      body: [
        TestStubs.Incident({
          id: '123',
          identifier: '1',
          title: 'First incident',
          projects: projects1,
        }),
        TestStubs.Incident({
          id: '342',
          identifier: '2',
          title: 'Second incident',
          projects: projects2,
        }),
      ],
    });

    MockApiClient.addMockResponse({
      url: '/organizations/org-slug/incidents/2/stats/',
      body: TestStubs.IncidentStats({
        totalEvents: 1000,
        uniqueUsers: 32,
        eventStats: {
          data: [[1591390293327, [{count: 42}]]],
        },
      }),
    });

    projects = [
      TestStubs.Project({slug: 'a', platform: 'javascript'}),
      TestStubs.Project({slug: 'b'}),
      TestStubs.Project({slug: 'c'}),
      TestStubs.Project({slug: 'd'}),
    ];

    projectMock = MockApiClient.addMockResponse({
      url: '/organizations/org-slug/projects/',
      body: projects,
    });
  });

  afterEach(function () {
    wrapper.unmount();
    ProjectsStore.reset();
    MockApiClient.clearMockResponses();
  });

  it('displays list', async function () {
    ProjectsStore.loadInitialData(projects);
    wrapper = await createWrapper();
    await tick();
    await tick();
    await tick();
    wrapper.update();

    const items = wrapper.find('AlertListRow');

    expect(items).toHaveLength(2);
    expect(items.at(0).text()).toContain('First incident');
    expect(items.at(1).text()).toContain('Second incident');

    // GlobalSelectionHeader loads projects + the Projects render-prop
    // component to load projects for all rows.
    expect(projectMock).toHaveBeenCalledTimes(2);

    expect(projectMock).toHaveBeenLastCalledWith(
      expect.anything(),
      expect.objectContaining({
        query: expect.objectContaining({query: 'slug:a slug:b slug:c'}),
      })
    );
    expect(items.at(0).find('IdBadge').prop('project')).toMatchObject({
      slug: 'a',
    });
  });

  it('displays empty state (first time experience)', async function () {
    MockApiClient.addMockResponse({
      url: '/organizations/org-slug/incidents/',
      body: [],
    });
    const rulesMock = MockApiClient.addMockResponse({
      url: '/organizations/org-slug/alert-rules/',
      body: [],
    });
    const promptsMock = MockApiClient.addMockResponse({
      url: '/prompts-activity/',
      body: {data: {dismissed_ts: null}},
    });
    const promptsUpdateMock = MockApiClient.addMockResponse({
      url: '/prompts-activity/',
      method: 'PUT',
    });

    wrapper = await createWrapper();

    expect(rulesMock).toHaveBeenCalledTimes(1);
    expect(promptsMock).toHaveBeenCalledTimes(1);
    expect(promptsUpdateMock).toHaveBeenCalledTimes(1);

    await tick();
    wrapper.update();

    expect(wrapper.find('PanelItem')).toHaveLength(0);
    expect(wrapper.find('Onboarding').text()).toContain('More signal, less noise');
  });

  it('displays empty state (rules not yet created)', async function () {
    MockApiClient.addMockResponse({
      url: '/organizations/org-slug/incidents/',
      body: [],
    });
    const rulesMock = MockApiClient.addMockResponse({
      url: '/organizations/org-slug/alert-rules/',
      body: [],
    });
    const promptsMock = MockApiClient.addMockResponse({
      url: '/prompts-activity/',
      body: {data: {dismissed_ts: Math.floor(Date.now() / 1000)}},
    });

    wrapper = await createWrapper();

    expect(rulesMock).toHaveBeenCalledTimes(1);
    expect(promptsMock).toHaveBeenCalledTimes(1);

    await tick();
    wrapper.update();

    expect(wrapper.find('PanelItem')).toHaveLength(0);
    expect(wrapper.text()).toContain('No incidents exist for the current query');
  });

  it('displays empty state (rules created)', async function () {
    MockApiClient.addMockResponse({
      url: '/organizations/org-slug/incidents/',
      body: [],
    });
    const rulesMock = MockApiClient.addMockResponse({
      url: '/organizations/org-slug/alert-rules/',
      body: [{id: 1}],
    });
    const promptsMock = MockApiClient.addMockResponse({
      url: '/prompts-activity/',
      body: {data: {dismissed_ts: Math.floor(Date.now() / 1000)}},
    });

    wrapper = await createWrapper();

    expect(rulesMock).toHaveBeenCalledTimes(1);
    expect(promptsMock).toHaveBeenCalledTimes(0);

    await tick();
    wrapper.update();

    expect(wrapper.find('PanelItem')).toHaveLength(0);
    expect(wrapper.text()).toContain('No incidents exist for the current query.');
  });

  it('filters by opened issues', async function () {
    ProjectsStore.loadInitialData(projects);
    wrapper = await createWrapper();

<<<<<<< HEAD
    expect(wrapper.find('StyledButtonBar').find('Button').at(0).prop('priority')).toBe(
      'primary'
    );

    expect(wrapper.find('AlertListRow').at(0).find('Duration').exists()).toBeFalsy();

    expect(wrapper.find('AlertListRow').at(0).find('TimeSince')).toHaveLength(1);

    expect(incidentsMock).toHaveBeenCalledTimes(1);

    expect(incidentsMock).toHaveBeenCalledWith(
      '/organizations/org-slug/incidents/',
      expect.objectContaining({query: {status: ['open']}})
=======
    wrapper.find('[data-test-id="filter-button"]').at(1).simulate('click');

    const resolved = wrapper.find('Filter').find('ListItem').at(1);
    expect(resolved.text()).toBe('Resolved');
    expect(resolved.find('[data-test-id="checkbox-fancy"]').props()['aria-checked']).toBe(
      false
>>>>>>> cfefcf44
    );

    wrapper.setProps({
      location: {query: {status: ['closed']}, search: '?status=closed`'},
    });

<<<<<<< HEAD
    expect(wrapper.find('StyledButtonBar').find('Button').at(1).prop('priority')).toBe(
      'primary'
    );

    expect(wrapper.find('AlertListRow').at(0).text()).toContain('Still Active');

    expect(wrapper.find('AlertListRow').at(0).find('TimeSince')).toHaveLength(1);

    expect(incidentsMock).toHaveBeenCalledTimes(2);

    expect(incidentsMock).toHaveBeenCalledWith(
      '/organizations/org-slug/incidents/',
      expect.objectContaining({query: expect.objectContaining({status: ['closed']})})
    );
=======
    expect(
      wrapper
        .find('Filter')
        .find('ListItem')
        .at(1)
        .find('[data-test-id="checkbox-fancy"]')
        .props()['aria-checked']
    ).toBe(true);
>>>>>>> cfefcf44
  });

  it('disables the new alert button for those without alert:write', async function () {
    const noAccessOrg = {
      ...organization,
      access: [],
    };

    wrapper = await createWrapper({organization: noAccessOrg});

    const addButton = wrapper.find('button[aria-label="Create Alert Rule"]');
    expect(addButton.props()['aria-disabled']).toBe(true);

    // Enabled with access
    wrapper.unmount();
    wrapper = await createWrapper();

    const addLink = wrapper.find('button[aria-label="Create Alert Rule"]');
    expect(addLink.props()['aria-disabled']).toBe(false);
  });

  it('searches by name', async () => {
    wrapper = await createWrapper();
    expect(wrapper.find('StyledSearchBar').exists()).toBe(true);

    const testQuery = 'test name';
    wrapper
      .find('StyledSearchBar')
      .find('input')
      .simulate('change', {target: {value: testQuery}})
      .simulate('submit', {preventDefault() {}});

    expect(router.push).toHaveBeenCalledWith(
      expect.objectContaining({
        query: {
          title: testQuery,
          team: ['myteams', 'unassigned'],
        },
      })
    );
  });

  it('displays owner from alert rule', async () => {
    const team = TestStubs.Team();
    incidentsMock = MockApiClient.addMockResponse({
      url: '/organizations/org-slug/incidents/',
      body: [
        TestStubs.Incident({
          id: '123',
          identifier: '1',
          title: 'First incident',
          projects: projects1,
          alertRule: TestStubs.IncidentRule({owner: `team:${team.id}`}),
        }),
      ],
    });
    TeamStore.getById = jest.fn().mockReturnValue(team);
    const org = {
      ...organization,
      features: ['incidents', 'team-alerts-ownership'],
    };

    wrapper = await createWrapper({organization: org});
    expect(wrapper.find('TeamWrapper').text()).toBe(team.name);
    expect(wrapper).toSnapshot();
  });
});<|MERGE_RESOLUTION|>--- conflicted
+++ resolved
@@ -204,50 +204,18 @@
     ProjectsStore.loadInitialData(projects);
     wrapper = await createWrapper();
 
-<<<<<<< HEAD
-    expect(wrapper.find('StyledButtonBar').find('Button').at(0).prop('priority')).toBe(
-      'primary'
-    );
-
-    expect(wrapper.find('AlertListRow').at(0).find('Duration').exists()).toBeFalsy();
-
-    expect(wrapper.find('AlertListRow').at(0).find('TimeSince')).toHaveLength(1);
-
-    expect(incidentsMock).toHaveBeenCalledTimes(1);
-
-    expect(incidentsMock).toHaveBeenCalledWith(
-      '/organizations/org-slug/incidents/',
-      expect.objectContaining({query: {status: ['open']}})
-=======
     wrapper.find('[data-test-id="filter-button"]').at(1).simulate('click');
 
     const resolved = wrapper.find('Filter').find('ListItem').at(1);
     expect(resolved.text()).toBe('Resolved');
     expect(resolved.find('[data-test-id="checkbox-fancy"]').props()['aria-checked']).toBe(
       false
->>>>>>> cfefcf44
     );
 
     wrapper.setProps({
       location: {query: {status: ['closed']}, search: '?status=closed`'},
     });
 
-<<<<<<< HEAD
-    expect(wrapper.find('StyledButtonBar').find('Button').at(1).prop('priority')).toBe(
-      'primary'
-    );
-
-    expect(wrapper.find('AlertListRow').at(0).text()).toContain('Still Active');
-
-    expect(wrapper.find('AlertListRow').at(0).find('TimeSince')).toHaveLength(1);
-
-    expect(incidentsMock).toHaveBeenCalledTimes(2);
-
-    expect(incidentsMock).toHaveBeenCalledWith(
-      '/organizations/org-slug/incidents/',
-      expect.objectContaining({query: expect.objectContaining({status: ['closed']})})
-    );
-=======
     expect(
       wrapper
         .find('Filter')
@@ -256,7 +224,6 @@
         .find('[data-test-id="checkbox-fancy"]')
         .props()['aria-checked']
     ).toBe(true);
->>>>>>> cfefcf44
   });
 
   it('disables the new alert button for those without alert:write', async function () {
@@ -301,7 +268,7 @@
 
   it('displays owner from alert rule', async () => {
     const team = TestStubs.Team();
-    incidentsMock = MockApiClient.addMockResponse({
+    MockApiClient.addMockResponse({
       url: '/organizations/org-slug/incidents/',
       body: [
         TestStubs.Incident({
