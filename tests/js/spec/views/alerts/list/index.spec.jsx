import {mountWithTheme} from 'sentry-test/enzyme';
import {initializeOrg} from 'sentry-test/initializeOrg';

import ProjectsStore from 'app/stores/projectsStore';
import IncidentsList from 'app/views/alerts/list';

describe('IncidentsList', function () {
  let routerContext;
  let router;
  let organization;
  let projectMock;
  let wrapper;
  let projects;
  const projects1 = ['a', 'b', 'c'];
  const projects2 = ['c', 'd'];

  const createWrapper = async (props = {}) => {
    wrapper = mountWithTheme(
      <IncidentsList
        params={{orgId: organization.slug}}
        location={{query: {}, search: ''}}
        router={router}
        {...props}
      />,
      routerContext
    );
    await tick();
    wrapper.update();
    return wrapper;
  };

  beforeEach(function () {
    const context = initializeOrg({
      organization: {
        features: ['incidents'],
      },
    });
    routerContext = context.routerContext;
    router = context.router;
    organization = context.organization;

    MockApiClient.addMockResponse({
      url: '/organizations/org-slug/incidents/',
      body: [
        TestStubs.Incident({
          id: '123',
          identifier: '1',
          title: 'First incident',
          projects: projects1,
        }),
        TestStubs.Incident({
          id: '342',
          identifier: '2',
          title: 'Second incident',
          projects: projects2,
        }),
      ],
    });

    MockApiClient.addMockResponse({
      url: '/organizations/org-slug/incidents/2/stats/',
      body: TestStubs.IncidentStats({
        totalEvents: 1000,
        uniqueUsers: 32,
        eventStats: {
          data: [[1591390293327, [{count: 42}]]],
        },
      }),
    });

    projects = [
      TestStubs.Project({slug: 'a', platform: 'javascript'}),
      TestStubs.Project({slug: 'b'}),
      TestStubs.Project({slug: 'c'}),
      TestStubs.Project({slug: 'd'}),
    ];

    projectMock = MockApiClient.addMockResponse({
      url: '/organizations/org-slug/projects/',
      body: projects,
    });
  });

  afterEach(function () {
    wrapper.unmount();
    ProjectsStore.reset();
    MockApiClient.clearMockResponses();
  });

  it('displays list', async function () {
    ProjectsStore.loadInitialData(projects);
    wrapper = await createWrapper();
    await tick();
    await tick();
    await tick();
    wrapper.update();

    const items = wrapper.find('IncidentPanelItem');

    expect(items).toHaveLength(2);
    expect(items.at(0).text()).toContain('First incident');
    expect(items.at(1).text()).toContain('Second incident');

    // GlobalSelectionHeader loads projects + the Projects render-prop
    // component to load projects for all rows.
    expect(projectMock).toHaveBeenCalledTimes(2);

    expect(projectMock).toHaveBeenLastCalledWith(
      expect.anything(),
      expect.objectContaining({
        query: expect.objectContaining({query: 'slug:a slug:b slug:c'}),
      })
    );
    expect(items.at(0).find('IdBadge').prop('project')).toMatchObject({
      slug: 'a',
    });
  });

  it('displays empty state (first time experience)', async function () {
    MockApiClient.addMockResponse({
      url: '/organizations/org-slug/incidents/',
      body: [],
    });
    const rulesMock = MockApiClient.addMockResponse({
      url: '/organizations/org-slug/alert-rules/',
      body: [],
    });
    const promptsMock = MockApiClient.addMockResponse({
      url: '/prompts-activity/',
      body: {data: {dismissed_ts: null}},
    });
    const promptsUpdateMock = MockApiClient.addMockResponse({
      url: '/prompts-activity/',
      method: 'PUT',
    });

    wrapper = await createWrapper();

    expect(rulesMock).toHaveBeenCalledTimes(1);
    expect(promptsMock).toHaveBeenCalledTimes(1);
    expect(promptsUpdateMock).toHaveBeenCalledTimes(1);

    await tick();
    wrapper.update();

    expect(wrapper.find('PanelItem')).toHaveLength(0);
    expect(wrapper.find('Onboarding').text()).toContain('More signal, less noise');
  });

  it('displays empty state (rules not yet created)', async function () {
    MockApiClient.addMockResponse({
      url: '/organizations/org-slug/incidents/',
      body: [],
    });
    const rulesMock = MockApiClient.addMockResponse({
      url: '/organizations/org-slug/alert-rules/',
      body: [],
    });
    const promptsMock = MockApiClient.addMockResponse({
      url: '/prompts-activity/',
      body: {data: {dismissed_ts: Math.floor(Date.now() / 1000)}},
    });

    wrapper = await createWrapper();

    expect(rulesMock).toHaveBeenCalledTimes(1);
    expect(promptsMock).toHaveBeenCalledTimes(1);

    await tick();
    wrapper.update();

    expect(wrapper.find('PanelItem')).toHaveLength(0);
    expect(wrapper.text()).toContain('No incidents exist for the current query');
  });

  it('displays empty state (rules created)', async function () {
    MockApiClient.addMockResponse({
      url: '/organizations/org-slug/incidents/',
      body: [],
    });
    const rulesMock = MockApiClient.addMockResponse({
      url: '/organizations/org-slug/alert-rules/',
      body: [{id: 1}],
    });
    const promptsMock = MockApiClient.addMockResponse({
      url: '/prompts-activity/',
      body: {data: {dismissed_ts: Math.floor(Date.now() / 1000)}},
    });

    wrapper = await createWrapper();

    expect(rulesMock).toHaveBeenCalledTimes(1);
    expect(promptsMock).toHaveBeenCalledTimes(0);

    await tick();
    wrapper.update();

    expect(wrapper.find('PanelItem')).toHaveLength(0);
    expect(wrapper.text()).toContain('No incidents exist for the current query.');
  });

  it('filters by opened issues', async function () {
    ProjectsStore.loadInitialData(projects);
    wrapper = await createWrapper();

    wrapper.find('[data-test-id="filter-button"]').at(1).simulate('click');

<<<<<<< HEAD
    const resolved = wrapper.find('Filter').find('ListItem').at(1);
    expect(resolved.text()).toBe('Resolved');
    expect(resolved.find('[data-test-id="checkbox-fancy"]').props()['aria-checked']).toBe(
      false
=======
    expect(wrapper.find('IncidentPanelItem').at(0).find('TimeSince')).toHaveLength(1);

    expect(incidentsMock).toHaveBeenCalledTimes(1);

    expect(incidentsMock).toHaveBeenCalledWith(
      '/organizations/org-slug/incidents/',
      expect.objectContaining({
        query: {status: ['open'], team: ['myteams', 'unassigned']},
      })
>>>>>>> c0b55585
    );

    wrapper.setProps({
      location: {query: {status: ['closed']}, search: '?status=closed`'},
    });

    expect(
      wrapper
        .find('Filter')
        .find('ListItem')
        .at(1)
        .find('[data-test-id="checkbox-fancy"]')
        .props()['aria-checked']
    ).toBe(true);
  });

  it('disables the new alert button for those without alert:write', async function () {
    const noAccessOrg = {
      ...organization,
      access: [],
    };

    wrapper = await createWrapper({organization: noAccessOrg});

    const addButton = wrapper.find('button[aria-label="Create Alert Rule"]');
    expect(addButton.props()['aria-disabled']).toBe(true);

    // Enabled with access
    wrapper.unmount();
    wrapper = await createWrapper();

    const addLink = wrapper.find('button[aria-label="Create Alert Rule"]');
    expect(addLink.props()['aria-disabled']).toBe(false);
  });

  it('searches by name', async () => {
    wrapper = await createWrapper();
    expect(wrapper.find('StyledSearchBar').exists()).toBe(true);

    const testQuery = 'test name';
    wrapper
      .find('StyledSearchBar')
      .find('input')
      .simulate('change', {target: {value: testQuery}})
      .simulate('submit', {preventDefault() {}});

    expect(router.push).toHaveBeenCalledWith(
      expect.objectContaining({
        query: {
          title: testQuery,
          team: ['myteams', 'unassigned'],
        },
      })
    );
  });
});<|MERGE_RESOLUTION|>--- conflicted
+++ resolved
@@ -205,22 +205,10 @@
 
     wrapper.find('[data-test-id="filter-button"]').at(1).simulate('click');
 
-<<<<<<< HEAD
     const resolved = wrapper.find('Filter').find('ListItem').at(1);
     expect(resolved.text()).toBe('Resolved');
     expect(resolved.find('[data-test-id="checkbox-fancy"]').props()['aria-checked']).toBe(
       false
-=======
-    expect(wrapper.find('IncidentPanelItem').at(0).find('TimeSince')).toHaveLength(1);
-
-    expect(incidentsMock).toHaveBeenCalledTimes(1);
-
-    expect(incidentsMock).toHaveBeenCalledWith(
-      '/organizations/org-slug/incidents/',
-      expect.objectContaining({
-        query: {status: ['open'], team: ['myteams', 'unassigned']},
-      })
->>>>>>> c0b55585
     );
 
     wrapper.setProps({
