import {initializeOrg} from 'sentry-test/initializeOrg';
import {render, screen, waitFor} from 'sentry-test/reactTestingLibrary';

import {Client} from 'sentry/api';
import {SessionMetric} from 'sentry/utils/metrics/fields';
import {DisplayType, WidgetType} from 'sentry/views/dashboardsV2/types';
import MetricsWidgetQueries from 'sentry/views/dashboardsV2/widgetCard/metricsWidgetQueries';

describe('Dashboards > MetricsWidgetQueries', function () {
  const {organization} = initializeOrg();

  const badMessage = 'Bad request data';

  const multipleQueryWidget = {
    title: 'Sessions vs. Users',
    interval: '5m',
    displayType: DisplayType.LINE,
    queries: [
      {
        conditions: '',
        fields: [`sum(${SessionMetric.SESSION})`],
        aggregates: [`sum(${SessionMetric.SESSION})`],
        columns: [],
        name: 'sessions',
        orderby: '',
      },
      {
        conditions: 'environment:prod',
        fields: [`sum(${SessionMetric.SESSION})`],
        aggregates: [`sum(${SessionMetric.SESSION})`],
        columns: [],
        name: 'users',
        orderby: '',
      },
    ],
    widgetType: WidgetType.METRICS,
  };
  const singleQueryWidget = {
    title: 'Sessions',
    interval: '5m',
    displayType: DisplayType.LINE,
    queries: [
      {
        conditions: '',
        fields: [`count_unique(${SessionMetric.USER})`],
        aggregates: [`count_unique(${SessionMetric.USER})`],
        columns: [],
        name: 'sessions',
        orderby: '',
      },
    ],
    widgetType: WidgetType.METRICS,
  };
  const selection = {
    projects: [1],
    environments: ['prod'],
    datetime: {
      period: '14d',
      start: null,
      end: null,
      utc: null,
    },
  };

  const api = new Client();

  afterEach(function () {
    MockApiClient.clearMockResponses();
  });

  it('can send chart requests', async function () {
    const mock = MockApiClient.addMockResponse({
      url: '/organizations/org-slug/metrics/data/',
      body: TestStubs.MetricsField({
        field: `sum(${SessionMetric.SESSION})`,
      }),
    });
    const children = jest.fn(() => <div />);

    render(
      <MetricsWidgetQueries
        api={api}
        widget={singleQueryWidget}
        organization={organization}
        selection={selection}
      >
        {children}
      </MetricsWidgetQueries>
    );

    expect(mock).toHaveBeenCalledTimes(1);

    await waitFor(() =>
      expect(children).toHaveBeenLastCalledWith(
        expect.objectContaining({
          errorMessage: undefined,
          loading: false,
          tableResults: [],
          timeseriesResults: [
            {
              data: expect.arrayContaining([
                {name: '2021-12-01T16:15:00Z', value: 443.6200417187068},
                {name: '2021-12-01T16:30:00Z', value: 471.7512262596214},
                {name: '2021-12-02T15:45:00Z', value: 485.26355742991586},
                {name: '2021-12-02T16:00:00Z', value: 460.14344601636975},
              ]),
              seriesName: 'sessions: sum(sentry.sessions.session)',
            },
          ],
        })
      )
    );
  });

  it('can send table requests', async function () {
    const mock = MockApiClient.addMockResponse({
      url: '/organizations/org-slug/metrics/data/',
      body: TestStubs.MetricsSessionUserCountByStatusByRelease(),
    });
    const children = jest.fn(() => <div />);

    render(
      <MetricsWidgetQueries
        api={api}
        widget={{...singleQueryWidget, displayType: DisplayType.TABLE}}
        organization={organization}
        selection={selection}
      >
        {children}
      </MetricsWidgetQueries>
    );
    expect(mock).toHaveBeenCalledTimes(1);

    await waitFor(() =>
      expect(children).toHaveBeenLastCalledWith(
        expect.objectContaining({
          errorMessage: undefined,
          loading: false,
          tableResults: [
            {
              data: [
                {
                  'count_unique(sentry.sessions.user)': 1,
                  id: '0',
                  release: '1',
                  'session.status': 'crashed',
                  'sum(sentry.sessions.session)': 34,
                },
                {
                  'count_unique(sentry.sessions.user)': 1,
                  id: '1',
                  release: '1',
                  'session.status': 'abnormal',
                  'sum(sentry.sessions.session)': 1,
                },
                {
                  'count_unique(sentry.sessions.user)': 2,
                  id: '2',
                  release: '1',
                  'session.status': 'errored',
                  'sum(sentry.sessions.session)': 451,
                },
                {
                  'count_unique(sentry.sessions.user)': 3,
                  id: '3',
                  release: '1',
                  'session.status': 'healthy',
                  'sum(sentry.sessions.session)': 5058,
                },
                {
                  'count_unique(sentry.sessions.user)': 2,
                  id: '4',
                  release: '2',
                  'session.status': 'crashed',
                  'sum(sentry.sessions.session)': 35,
                },
                {
                  'count_unique(sentry.sessions.user)': 1,
                  id: '5',
                  release: '2',
                  'session.status': 'abnormal',
                  'sum(sentry.sessions.session)': 1,
                },
                {
                  'count_unique(sentry.sessions.user)': 1,
                  id: '6',
                  release: '2',
                  'session.status': 'errored',
                  'sum(sentry.sessions.session)': 452,
                },
                {
                  'count_unique(sentry.sessions.user)': 10,
                  id: '7',
                  release: '2',
                  'session.status': 'healthy',
                  'sum(sentry.sessions.session)': 5059,
                },
              ],
              meta: {
                'count_unique(sentry.sessions.user)': 'integer',
                release: 'string',
                'session.status': 'string',
                'sum(sentry.sessions.session)': 'integer',
              },
              title: 'sessions',
            },
          ],
          timeseriesResults: [],
        })
      )
    );
  });

  it('can send big number requests', async function () {
    const mock = MockApiClient.addMockResponse({
      url: '/organizations/org-slug/metrics/data/',
      body: TestStubs.MetricsField({
        field: `count_unique(${SessionMetric.USER})`,
      }),
    });
    const children = jest.fn(() => <div />);

    render(
      <MetricsWidgetQueries
        api={api}
        widget={{...singleQueryWidget, displayType: DisplayType.BIG_NUMBER}}
        organization={organization}
        selection={selection}
      >
        {children}
      </MetricsWidgetQueries>
    );

    expect(mock).toHaveBeenCalledTimes(1);
    expect(mock).toHaveBeenCalledWith(
      expect.anything(),
      expect.objectContaining({
        query: expect.objectContaining({
          per_page: 1,
          orderBy: `count_unique(${SessionMetric.USER})`,
        }),
      })
    );

    await waitFor(() =>
      expect(children).toHaveBeenLastCalledWith(
        expect.objectContaining({
          loading: false,
          tableResults: [
            {
              data: [{id: '0', 'count_unique(sentry.sessions.user)': 51292.95404741901}],
              meta: {'count_unique(sentry.sessions.user)': 'integer'},
              title: 'sessions',
            },
          ],
        })
      )
    );
  });

  it('can send multiple API requests', function () {
    const sessionMock = MockApiClient.addMockResponse({
      url: '/organizations/org-slug/metrics/data/',
      body: TestStubs.MetricsField({
        field: `sum(${SessionMetric.SESSION})`,
      }),
      match: [
        MockApiClient.matchQuery({
          field: [`sum(${SessionMetric.SESSION})`],
        }),
      ],
    });
    render(
      <MetricsWidgetQueries
        api={api}
        widget={multipleQueryWidget}
        organization={organization}
        selection={selection}
      >
        {() => <div data-test-id="child" />}
      </MetricsWidgetQueries>
    );
    // Child should be rendered and 2 requests should be sent.
    expect(screen.getByTestId('child')).toBeInTheDocument();
    expect(sessionMock).toHaveBeenCalledTimes(2);
    expect(sessionMock).toHaveBeenNthCalledWith(
      1,
      '/organizations/org-slug/metrics/data/',
      expect.objectContaining({
        query: {
          environment: ['prod'],
          field: ['sum(sentry.sessions.session)'],
          interval: '30m',
          project: [1],
          statsPeriod: '14d',
<<<<<<< HEAD
          groupBy: [],
=======
          per_page: 20,
          orderBy: 'sum(sentry.sessions.session)',
>>>>>>> cdf32e4f
        },
      })
    );
    expect(sessionMock).toHaveBeenNthCalledWith(
      2,
      '/organizations/org-slug/metrics/data/',
      expect.objectContaining({
        query: {
          environment: ['prod'],
          field: ['sum(sentry.sessions.session)'],
          interval: '30m',
          project: [1],
          statsPeriod: '14d',
          query: 'environment:prod',
<<<<<<< HEAD
          groupBy: [],
=======
          per_page: 20,
          orderBy: 'sum(sentry.sessions.session)',
>>>>>>> cdf32e4f
        },
      })
    );
  });

  it('sets errorMessage when the first request fails', async function () {
    const failMock = MockApiClient.addMockResponse({
      url: '/organizations/org-slug/metrics/data/',
      statusCode: 400,
      body: {detail: badMessage},
      match: [
        MockApiClient.matchQuery({
          field: [`sum(${SessionMetric.SESSION})`],
        }),
      ],
    });
    const children = jest.fn(() => <div data-test-id="child" />);

    render(
      <MetricsWidgetQueries
        api={api}
        widget={multipleQueryWidget}
        organization={organization}
        selection={selection}
      >
        {children}
      </MetricsWidgetQueries>
    );

    // Child should be rendered and 2 requests should be sent.
    expect(screen.getByTestId('child')).toBeInTheDocument();
    expect(failMock).toHaveBeenCalledTimes(2);
    await waitFor(() =>
      expect(children).toHaveBeenLastCalledWith(
        expect.objectContaining({errorMessage: badMessage})
      )
    );
  });

  it('adjusts interval based on date window', function () {
    const mock = MockApiClient.addMockResponse({
      url: '/organizations/org-slug/metrics/data/',
      body: TestStubs.MetricsField({
        field: `sum(${SessionMetric.SESSION})`,
      }),
    });

    render(
      <MetricsWidgetQueries
        api={api}
        widget={{...singleQueryWidget, interval: '1m'}}
        organization={organization}
        selection={{...selection, datetime: {...selection.datetime, period: '90d'}}}
      >
        {() => <div data-test-id="child" />}
      </MetricsWidgetQueries>
    );

    expect(screen.getByTestId('child')).toBeInTheDocument();
    expect(mock).toHaveBeenCalledTimes(1);
    expect(mock).toHaveBeenCalledWith(
      expect.anything(),
      expect.objectContaining({
        query: expect.objectContaining({
          interval: '4h',
          statsPeriod: '90d',
          environment: ['prod'],
          project: [1],
        }),
      })
    );
  });

  it('does not re-fetch when renaming legend alias / adding falsy fields', () => {
    const mock = MockApiClient.addMockResponse({
      url: '/organizations/org-slug/metrics/data/',
      body: TestStubs.MetricsField({
        field: `sum(${SessionMetric.SESSION})`,
      }),
    });
    const children = jest.fn(() => <div />);

    const {rerender} = render(
      <MetricsWidgetQueries
        api={api}
        widget={singleQueryWidget}
        organization={organization}
        selection={selection}
      >
        {children}
      </MetricsWidgetQueries>
    );

    expect(mock).toHaveBeenCalledTimes(1);

    rerender(
      <MetricsWidgetQueries
        api={api}
        widget={{
          ...singleQueryWidget,
          queries: [
            {
              ...singleQueryWidget.queries[0],
              name: 'New Legend Alias',
              fields: [...singleQueryWidget.queries[0].fields, ''],
            },
          ],
        }}
        organization={organization}
        selection={selection}
      >
        {children}
      </MetricsWidgetQueries>
    );

    // no additional request has been sent, the total count of requests is still 1
    expect(mock).toHaveBeenCalledTimes(1);
  });
});<|MERGE_RESOLUTION|>--- conflicted
+++ resolved
@@ -293,12 +293,9 @@
           interval: '30m',
           project: [1],
           statsPeriod: '14d',
-<<<<<<< HEAD
           groupBy: [],
-=======
           per_page: 20,
           orderBy: 'sum(sentry.sessions.session)',
->>>>>>> cdf32e4f
         },
       })
     );
@@ -313,12 +310,9 @@
           project: [1],
           statsPeriod: '14d',
           query: 'environment:prod',
-<<<<<<< HEAD
           groupBy: [],
-=======
           per_page: 20,
           orderBy: 'sum(sentry.sessions.session)',
->>>>>>> cdf32e4f
         },
       })
     );
