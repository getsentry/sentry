import React from 'react';
import {browserHistory} from 'react-router';

import {mountWithTheme} from 'sentry-test/enzyme';

import ManageDashboards from 'app/views/dashboardsV2/manage';

const FEATURES = [
  'global-views',
  'dashboards-basic',
  'dashboards-edit',
  'discover-query',
  'dashboards-manage',
];

describe('Dashboards > Detail', function () {
  const mockUnauthorizedOrg = TestStubs.Organization({
    features: ['global-views', 'dashboards-basic', 'dashboards-edit', 'discover-query'],
  });

  const mockAuthorizedOrg = TestStubs.Organization({
    features: FEATURES,
  });
  beforeEach(function () {
    MockApiClient.addMockResponse({
      url: '/organizations/org-slug/projects/',
      body: [],
    });
    MockApiClient.addMockResponse({
      url: '/organizations/org-slug/dashboards/',
      body: [],
    });
    MockApiClient.addMockResponse({
      url: '/organizations/org-slug/dashboards/?sort=name&per_page=9',
      body: [],
    });
  });
  afterEach(function () {
    MockApiClient.clearMockResponses();
  });

  it('denies access on missing feature', function () {
    const wrapper = mountWithTheme(
      <ManageDashboards
        organization={mockUnauthorizedOrg}
        location={{query: {}}}
        router={{}}
      />
    );

    const content = wrapper.find('PageContent');
    expect(content.text()).toContain("You don't have access to this feature");
  });

  it('denies access on no projects', function () {
    const wrapper = mountWithTheme(
      <ManageDashboards
        organization={mockAuthorizedOrg}
        location={{query: {}}}
        router={{}}
      />
    );

    const content = wrapper.find('DocumentTitle');
    expect(content.text()).toContain('You need at least one project to use this view');
  });
<<<<<<< HEAD

  it('creates new dashboard', async function () {
=======
  it('can sort', async function () {
>>>>>>> 39805184
    const org = TestStubs.Organization({
      features: FEATURES,
      projects: [TestStubs.Project()],
    });
    const wrapper = mountWithTheme(
<<<<<<< HEAD
      <ManageDashboards organization={org} location={{query: {}}} router={{}} />
    );
    await tick();

    wrapper.find('Button[data-test-id="dashboard-create"]').simulate('click');
    await tick();

    expect(browserHistory.push).toHaveBeenCalledWith({
      pathname: '/organizations/org-slug/dashboards/new/',
      query: {},
    });
=======
      <ManageDashboards organization={org} location={{query: {}}} router={{}} />,
      TestStubs.routerContext()
    );
    await tick();

    const dropdownItems = wrapper.find('DropdownItem span');

    expect(dropdownItems).toHaveLength(4);
    dropdownItems.at(1).simulate('click');

    await tick();

    expect(browserHistory.push).toHaveBeenCalledWith(
      expect.objectContaining({query: {sort: 'title'}})
    );
>>>>>>> 39805184
  });
});<|MERGE_RESOLUTION|>--- conflicted
+++ resolved
@@ -64,18 +64,13 @@
     const content = wrapper.find('DocumentTitle');
     expect(content.text()).toContain('You need at least one project to use this view');
   });
-<<<<<<< HEAD
 
   it('creates new dashboard', async function () {
-=======
-  it('can sort', async function () {
->>>>>>> 39805184
     const org = TestStubs.Organization({
       features: FEATURES,
       projects: [TestStubs.Project()],
     });
     const wrapper = mountWithTheme(
-<<<<<<< HEAD
       <ManageDashboards organization={org} location={{query: {}}} router={{}} />
     );
     await tick();
@@ -87,7 +82,14 @@
       pathname: '/organizations/org-slug/dashboards/new/',
       query: {},
     });
-=======
+  });
+
+  it('can sort', async function () {
+    const org = TestStubs.Organization({
+      features: FEATURES,
+      projects: [TestStubs.Project()],
+    });
+    const wrapper = mountWithTheme(
       <ManageDashboards organization={org} location={{query: {}}} router={{}} />,
       TestStubs.routerContext()
     );
@@ -103,6 +105,5 @@
     expect(browserHistory.push).toHaveBeenCalledWith(
       expect.objectContaining({query: {sort: 'title'}})
     );
->>>>>>> 39805184
   });
 });