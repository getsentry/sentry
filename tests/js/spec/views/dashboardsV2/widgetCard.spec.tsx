import {initializeOrg} from 'sentry-test/initializeOrg';
import {mountWithTheme, screen, userEvent} from 'sentry-test/reactTestingLibrary';

import * as modal from 'sentry/actionCreators/modal';
import {Client} from 'sentry/api';
import {DisplayType, Widget, WidgetType} from 'sentry/views/dashboardsV2/types';
import WidgetCard from 'sentry/views/dashboardsV2/widgetCard';

describe('Dashboards > WidgetCard', function () {
  const initialData = initializeOrg({
    organization: TestStubs.Organization({
      features: ['connect-discover-and-dashboards', 'dashboards-edit', 'discover-basic'],
      projects: [TestStubs.Project()],
    }),
    router: {orgId: 'orgId'},
  } as Parameters<typeof initializeOrg>[0]);

  const multipleQueryWidget: Widget = {
    title: 'Errors',
    interval: '5m',
    displayType: DisplayType.LINE,
    widgetType: WidgetType.DISCOVER,
    queries: [
      {
        conditions: 'event.type:error',
        fields: ['count()', 'failure_count()'],
        name: 'errors',
        orderby: '',
      },
      {
        conditions: 'event.type:default',
        fields: ['count()', 'failure_count()'],
        name: 'default',
        orderby: '',
      },
    ],
  };
  const selection = {
    projects: [1],
    environments: ['prod'],
    datetime: {
      period: '14d',
      start: null,
      end: null,
      utc: false,
    },
  };

  const api = new Client();

  beforeEach(function () {
    MockApiClient.addMockResponse({
      url: '/organizations/org-slug/events-stats/',
      body: [],
    });
    MockApiClient.addMockResponse({
      url: '/organizations/org-slug/events-geo/',
      body: [],
    });
  });

  afterEach(function () {
    MockApiClient.clearMockResponses();
  });

  it('renders with Open in Discover button and opens the Query Selector Modal when clicked', async function () {
    const spy = jest.spyOn(modal, 'openDashboardWidgetQuerySelectorModal');
    mountWithTheme(
      <WidgetCard
        api={api}
        organization={initialData.organization}
        widget={multipleQueryWidget}
        selection={selection}
        isEditing={false}
        onDelete={() => undefined}
        onEdit={() => undefined}
        onDuplicate={() => undefined}
        renderErrorMessage={() => undefined}
        isSorting={false}
        currentWidgetDragging={false}
        showContextMenu
        widgetLimitReached={false}
      />
    );

    await tick();

    userEvent.click(screen.getByTestId('context-menu'));
    expect(screen.getByText('Open in Discover')).toBeInTheDocument();
    userEvent.click(screen.getByText('Open in Discover'));
    expect(spy).toHaveBeenCalledWith({
      organization: initialData.organization,
      widget: multipleQueryWidget,
    });
  });

  it('renders with Open in Discover button and opens in Discover when clicked', async function () {
    mountWithTheme(
      <WidgetCard
        api={api}
        organization={initialData.organization}
        widget={{...multipleQueryWidget, queries: [multipleQueryWidget.queries[0]]}}
        selection={selection}
        isEditing={false}
        onDelete={() => undefined}
        onEdit={() => undefined}
        onDuplicate={() => undefined}
        renderErrorMessage={() => undefined}
        isSorting={false}
        currentWidgetDragging={false}
        showContextMenu
        widgetLimitReached={false}
      />
    );

    await tick();

    userEvent.click(screen.getByTestId('context-menu'));
    expect(screen.getByText('Open in Discover')).toBeInTheDocument();
    expect(screen.getByText('Open in Discover').closest('a')).toHaveAttribute(
      'href',
      '/organizations/org-slug/discover/results/?environment=prod&field=count%28%29&field=failure_count%28%29&name=Errors&project=1&query=event.type%3Aerror&statsPeriod=14d&yAxis=count%28%29&yAxis=failure_count%28%29'
    );
  });

  it('Opens in Discover with World Map', async function () {
    mountWithTheme(
      <WidgetCard
        api={api}
        organization={initialData.organization}
        widget={{
          ...multipleQueryWidget,
          displayType: DisplayType.WORLD_MAP,
          queries: [{...multipleQueryWidget.queries[0], fields: ['count()']}],
        }}
        selection={selection}
        isEditing={false}
        onDelete={() => undefined}
        onEdit={() => undefined}
        onDuplicate={() => undefined}
        renderErrorMessage={() => undefined}
        isSorting={false}
        currentWidgetDragging={false}
        showContextMenu
        widgetLimitReached={false}
      />
    );

    await tick();

    userEvent.click(screen.getByTestId('context-menu'));
    expect(screen.getByText('Open in Discover')).toBeInTheDocument();
    expect(screen.getByText('Open in Discover').closest('a')).toHaveAttribute(
      'href',
      '/organizations/org-slug/discover/results/?display=worldmap&environment=prod&field=geo.country_code&field=count%28%29&name=Errors&project=1&query=event.type%3Aerror%20has%3Ageo.country_code&statsPeriod=14d&yAxis=count%28%29'
    );
  });

<<<<<<< HEAD
  it('Opens in Discover with prepended fields pulled from equations', async function () {
=======
  it('Opens in Discover with Top N', async function () {
>>>>>>> 975e574f
    mountWithTheme(
      <WidgetCard
        api={api}
        organization={initialData.organization}
        widget={{
          ...multipleQueryWidget,
<<<<<<< HEAD
          queries: [
            {
              ...multipleQueryWidget.queries[0],
              fields: [
                'equation|(count() + failure_count()) / count_if(transaction.duration,equals,300)',
              ],
            },
          ],
=======
          displayType: DisplayType.TOP_N,
          queries: [{...multipleQueryWidget.queries[0], fields: ['count()']}],
>>>>>>> 975e574f
        }}
        selection={selection}
        isEditing={false}
        onDelete={() => undefined}
        onEdit={() => undefined}
        onDuplicate={() => undefined}
        renderErrorMessage={() => undefined}
        isSorting={false}
        currentWidgetDragging={false}
        showContextMenu
        widgetLimitReached={false}
      />
    );

    await tick();

    userEvent.click(screen.getByTestId('context-menu'));
    expect(screen.getByText('Open in Discover')).toBeInTheDocument();
    expect(screen.getByText('Open in Discover').closest('a')).toHaveAttribute(
      'href',
<<<<<<< HEAD
      '/organizations/org-slug/discover/results/?environment=prod&field=count_if%28transaction.duration%2Cequals%2C300%29&field=failure_count%28%29&field=count%28%29&field=equation%7C%28count%28%29%20%2B%20failure_count%28%29%29%20%2F%20count_if%28transaction.duration%2Cequals%2C300%29&name=Errors&project=1&query=event.type%3Aerror&statsPeriod=14d&yAxis=equation%7C%28count%28%29%20%2B%20failure_count%28%29%29%20%2F%20count_if%28transaction.duration%2Cequals%2C300%29'
=======
      '/organizations/org-slug/discover/results/?display=top5&environment=prod&field=count%28%29&name=Errors&project=1&query=event.type%3Aerror&statsPeriod=14d&yAxis=count%28%29'
>>>>>>> 975e574f
    );
  });

  it('calls onDuplicate when Duplicate Widget is clicked', async function () {
    const mock = jest.fn();
    mountWithTheme(
      <WidgetCard
        api={api}
        organization={initialData.organization}
        widget={{
          ...multipleQueryWidget,
          displayType: DisplayType.WORLD_MAP,
          queries: [{...multipleQueryWidget.queries[0], fields: ['count()']}],
        }}
        selection={selection}
        isEditing={false}
        onDelete={() => undefined}
        onEdit={() => undefined}
        onDuplicate={mock}
        renderErrorMessage={() => undefined}
        isSorting={false}
        currentWidgetDragging={false}
        showContextMenu
        widgetLimitReached={false}
      />
    );

    await tick();

    userEvent.click(screen.getByTestId('context-menu'));
    expect(screen.getByText('Duplicate Widget')).toBeInTheDocument();
    userEvent.click(screen.getByText('Duplicate Widget'));
    expect(mock).toHaveBeenCalledTimes(1);
  });

  it('does not add duplicate widgets if max widget is reached', async function () {
    const mock = jest.fn();
    mountWithTheme(
      <WidgetCard
        api={api}
        organization={initialData.organization}
        widget={{
          ...multipleQueryWidget,
          displayType: DisplayType.WORLD_MAP,
          queries: [{...multipleQueryWidget.queries[0], fields: ['count()']}],
        }}
        selection={selection}
        isEditing={false}
        onDelete={() => undefined}
        onEdit={() => undefined}
        onDuplicate={mock}
        renderErrorMessage={() => undefined}
        isSorting={false}
        currentWidgetDragging={false}
        showContextMenu
        widgetLimitReached
      />
    );

    await tick();

    userEvent.click(screen.getByTestId('context-menu'));
    expect(screen.getByText('Duplicate Widget')).toBeInTheDocument();
    userEvent.click(screen.getByText('Duplicate Widget'));
    expect(mock).toHaveBeenCalledTimes(0);
  });

  it('calls onEdit when Edit Widget is clicked', async function () {
    const mock = jest.fn();
    mountWithTheme(
      <WidgetCard
        api={api}
        organization={initialData.organization}
        widget={{
          ...multipleQueryWidget,
          displayType: DisplayType.WORLD_MAP,
          queries: [{...multipleQueryWidget.queries[0], fields: ['count()']}],
        }}
        selection={selection}
        isEditing={false}
        onDelete={() => undefined}
        onEdit={mock}
        onDuplicate={() => undefined}
        renderErrorMessage={() => undefined}
        isSorting={false}
        currentWidgetDragging={false}
        showContextMenu
        widgetLimitReached={false}
      />
    );

    await tick();

    userEvent.click(screen.getByTestId('context-menu'));
    expect(screen.getByText('Edit Widget')).toBeInTheDocument();
    userEvent.click(screen.getByText('Edit Widget'));
    expect(mock).toHaveBeenCalledTimes(1);
  });

  it('renders delete widget option', async function () {
    const mock = jest.fn();
    mountWithTheme(
      <WidgetCard
        api={api}
        organization={initialData.organization}
        widget={{
          ...multipleQueryWidget,
          displayType: DisplayType.WORLD_MAP,
          queries: [{...multipleQueryWidget.queries[0], fields: ['count()']}],
        }}
        selection={selection}
        isEditing={false}
        onDelete={mock}
        onEdit={() => undefined}
        onDuplicate={() => undefined}
        renderErrorMessage={() => undefined}
        isSorting={false}
        currentWidgetDragging={false}
        showContextMenu
        widgetLimitReached={false}
      />
    );

    await tick();

    userEvent.click(screen.getByTestId('context-menu'));
    expect(screen.getByText('Delete Widget')).toBeInTheDocument();
  });
});<|MERGE_RESOLUTION|>--- conflicted
+++ resolved
@@ -156,18 +156,13 @@
     );
   });
 
-<<<<<<< HEAD
   it('Opens in Discover with prepended fields pulled from equations', async function () {
-=======
-  it('Opens in Discover with Top N', async function () {
->>>>>>> 975e574f
-    mountWithTheme(
-      <WidgetCard
-        api={api}
-        organization={initialData.organization}
-        widget={{
-          ...multipleQueryWidget,
-<<<<<<< HEAD
+    mountWithTheme(
+      <WidgetCard
+        api={api}
+        organization={initialData.organization}
+        widget={{
+          ...multipleQueryWidget,
           queries: [
             {
               ...multipleQueryWidget.queries[0],
@@ -176,10 +171,6 @@
               ],
             },
           ],
-=======
-          displayType: DisplayType.TOP_N,
-          queries: [{...multipleQueryWidget.queries[0], fields: ['count()']}],
->>>>>>> 975e574f
         }}
         selection={selection}
         isEditing={false}
@@ -200,11 +191,40 @@
     expect(screen.getByText('Open in Discover')).toBeInTheDocument();
     expect(screen.getByText('Open in Discover').closest('a')).toHaveAttribute(
       'href',
-<<<<<<< HEAD
       '/organizations/org-slug/discover/results/?environment=prod&field=count_if%28transaction.duration%2Cequals%2C300%29&field=failure_count%28%29&field=count%28%29&field=equation%7C%28count%28%29%20%2B%20failure_count%28%29%29%20%2F%20count_if%28transaction.duration%2Cequals%2C300%29&name=Errors&project=1&query=event.type%3Aerror&statsPeriod=14d&yAxis=equation%7C%28count%28%29%20%2B%20failure_count%28%29%29%20%2F%20count_if%28transaction.duration%2Cequals%2C300%29'
-=======
+    );
+  });
+
+  it('Opens in Discover with Top N', async function () {
+    mountWithTheme(
+      <WidgetCard
+        api={api}
+        organization={initialData.organization}
+        widget={{
+          ...multipleQueryWidget,
+          displayType: DisplayType.TOP_N,
+          queries: [{...multipleQueryWidget.queries[0], fields: ['count()']}],
+        }}
+        selection={selection}
+        isEditing={false}
+        onDelete={() => undefined}
+        onEdit={() => undefined}
+        onDuplicate={() => undefined}
+        renderErrorMessage={() => undefined}
+        isSorting={false}
+        currentWidgetDragging={false}
+        showContextMenu
+        widgetLimitReached={false}
+      />
+    );
+
+    await tick();
+
+    userEvent.click(screen.getByTestId('context-menu'));
+    expect(screen.getByText('Open in Discover')).toBeInTheDocument();
+    expect(screen.getByText('Open in Discover').closest('a')).toHaveAttribute(
+      'href',
       '/organizations/org-slug/discover/results/?display=top5&environment=prod&field=count%28%29&name=Errors&project=1&query=event.type%3Aerror&statsPeriod=14d&yAxis=count%28%29'
->>>>>>> 975e574f
     );
   });
 
