--- conflicted
+++ resolved
@@ -97,13 +97,7 @@
       />
     );
 
-<<<<<<< HEAD
-    await tick();
-
-    userEvent.click(screen.getByLabelText('Widget actions'));
-=======
-    userEvent.click(await screen.findByLabelText('Widget actions'));
->>>>>>> 3bff3980
+    userEvent.click(await screen.findByLabelText('Widget actions'));
     expect(screen.getByText('Open in Discover')).toBeInTheDocument();
     userEvent.click(screen.getByText('Open in Discover'));
     expect(spy).toHaveBeenCalledWith({
@@ -132,19 +126,10 @@
       {context: routerContext}
     );
 
-<<<<<<< HEAD
-    await tick();
-
-    userEvent.click(screen.getByLabelText('Widget actions'));
-    expect(screen.getByText('Open in Discover')).toBeInTheDocument();
-    expect(screen.getByRole('menuitemradio', {name: 'Open in Discover'})).toHaveAttribute(
-      'data-test-href',
-=======
     userEvent.click(await screen.findByLabelText('Widget actions'));
     expect(screen.getByText('Open in Discover')).toBeInTheDocument();
     userEvent.click(screen.getByRole('menuitemradio', {name: 'Open in Discover'}));
     expect(router.push).toHaveBeenCalledWith(
->>>>>>> 3bff3980
       '/organizations/org-slug/discover/results/?environment=prod&field=count%28%29&field=failure_count%28%29&name=Errors&project=1&query=event.type%3Aerror&statsPeriod=14d&yAxis=count%28%29&yAxis=failure_count%28%29'
     );
   });
@@ -173,19 +158,10 @@
       {context: routerContext}
     );
 
-<<<<<<< HEAD
-    await tick();
-
-    userEvent.click(screen.getByLabelText('Widget actions'));
-    expect(screen.getByText('Open in Discover')).toBeInTheDocument();
-    expect(screen.getByRole('menuitemradio', {name: 'Open in Discover'})).toHaveAttribute(
-      'data-test-href',
-=======
     userEvent.click(await screen.findByLabelText('Widget actions'));
     expect(screen.getByText('Open in Discover')).toBeInTheDocument();
     userEvent.click(screen.getByRole('menuitemradio', {name: 'Open in Discover'}));
     expect(router.push).toHaveBeenCalledWith(
->>>>>>> 3bff3980
       '/organizations/org-slug/discover/results/?display=worldmap&environment=prod&field=geo.country_code&field=count%28%29&name=Errors&project=1&query=event.type%3Aerror%20has%3Ageo.country_code&statsPeriod=14d&yAxis=count%28%29'
     );
   });
@@ -220,19 +196,10 @@
       {context: routerContext}
     );
 
-<<<<<<< HEAD
-    await tick();
-
-    userEvent.click(screen.getByLabelText('Widget actions'));
-    expect(screen.getByText('Open in Discover')).toBeInTheDocument();
-    expect(screen.getByRole('menuitemradio', {name: 'Open in Discover'})).toHaveAttribute(
-      'data-test-href',
-=======
     userEvent.click(await screen.findByLabelText('Widget actions'));
     expect(screen.getByText('Open in Discover')).toBeInTheDocument();
     userEvent.click(screen.getByRole('menuitemradio', {name: 'Open in Discover'}));
     expect(router.push).toHaveBeenCalledWith(
->>>>>>> 3bff3980
       '/organizations/org-slug/discover/results/?environment=prod&field=count_if%28transaction.duration%2Cequals%2C300%29&field=failure_count%28%29&field=count%28%29&field=equation%7C%28count%28%29%20%2B%20failure_count%28%29%29%20%2F%20count_if%28transaction.duration%2Cequals%2C300%29&name=Errors&project=1&query=event.type%3Aerror&statsPeriod=14d&yAxis=equation%7C%28count%28%29%20%2B%20failure_count%28%29%29%20%2F%20count_if%28transaction.duration%2Cequals%2C300%29'
     );
   });
@@ -263,19 +230,10 @@
       {context: routerContext}
     );
 
-<<<<<<< HEAD
-    await tick();
-
-    userEvent.click(screen.getByLabelText('Widget actions'));
-    expect(screen.getByText('Open in Discover')).toBeInTheDocument();
-    expect(screen.getByRole('menuitemradio', {name: 'Open in Discover'})).toHaveAttribute(
-      'data-test-href',
-=======
     userEvent.click(await screen.findByLabelText('Widget actions'));
     expect(screen.getByText('Open in Discover')).toBeInTheDocument();
     userEvent.click(screen.getByRole('menuitemradio', {name: 'Open in Discover'}));
     expect(router.push).toHaveBeenCalledWith(
->>>>>>> 3bff3980
       '/organizations/org-slug/discover/results/?display=top5&environment=prod&field=transaction&name=Errors&project=1&query=event.type%3Aerror&statsPeriod=14d&yAxis=count%28%29'
     );
   });
@@ -304,13 +262,7 @@
       />
     );
 
-<<<<<<< HEAD
-    await tick();
-
-    userEvent.click(screen.getByLabelText('Widget actions'));
-=======
-    userEvent.click(await screen.findByLabelText('Widget actions'));
->>>>>>> 3bff3980
+    userEvent.click(await screen.findByLabelText('Widget actions'));
     expect(screen.getByText('Duplicate Widget')).toBeInTheDocument();
     userEvent.click(screen.getByText('Duplicate Widget'));
     expect(mock).toHaveBeenCalledTimes(1);
@@ -340,13 +292,7 @@
       />
     );
 
-<<<<<<< HEAD
-    await tick();
-
-    userEvent.click(screen.getByLabelText('Widget actions'));
-=======
-    userEvent.click(await screen.findByLabelText('Widget actions'));
->>>>>>> 3bff3980
+    userEvent.click(await screen.findByLabelText('Widget actions'));
     expect(screen.getByText('Duplicate Widget')).toBeInTheDocument();
     userEvent.click(screen.getByText('Duplicate Widget'));
     expect(mock).toHaveBeenCalledTimes(0);
@@ -376,13 +322,7 @@
       />
     );
 
-<<<<<<< HEAD
-    await tick();
-
-    userEvent.click(screen.getByLabelText('Widget actions'));
-=======
-    userEvent.click(await screen.findByLabelText('Widget actions'));
->>>>>>> 3bff3980
+    userEvent.click(await screen.findByLabelText('Widget actions'));
     expect(screen.getByText('Edit Widget')).toBeInTheDocument();
     userEvent.click(screen.getByText('Edit Widget'));
     expect(mock).toHaveBeenCalledTimes(1);
@@ -412,13 +352,7 @@
       />
     );
 
-<<<<<<< HEAD
-    await tick();
-
-    userEvent.click(screen.getByLabelText('Widget actions'));
-=======
-    userEvent.click(await screen.findByLabelText('Widget actions'));
->>>>>>> 3bff3980
+    userEvent.click(await screen.findByLabelText('Widget actions'));
     expect(screen.getByText('Delete Widget')).toBeInTheDocument();
     userEvent.click(screen.getByText('Delete Widget'));
     // Confirm Modal
