import {DisplayType, WidgetType} from 'sentry/views/dashboardsV2/types';
import {
  constructWidgetFromQuery,
  eventViewFromWidget,
  flattenErrors,
  getFieldsFromEquations,
  getNextEquationIndex,
  getWidgetDiscoverUrl,
  getWidgetIssueUrl,
} from 'sentry/views/dashboardsV2/utils';

describe('Dashboards util', () => {
  const selection = {
    datetime: {
      period: '7d',
      utc: null,
      start: null,
      end: null,
    },
    environments: [],
    projects: [],
  };
  describe('constructWidgetFromQuery', () => {
    let baseQuery;
    beforeEach(() => {
      baseQuery = {
        displayType: 'line',
        interval: '5m',
        queryConditions: ['title:test', 'event.type:test'],
        queryFields: ['count()', 'failure_count()'],
        queryAggregates: ['count()', 'failure_count()'],
        queryColumns: [],
        queryNames: ['1', '2'],
        queryOrderby: '',
        title: 'Widget Title',
      };
    });
    it('returns a widget when given a valid query', () => {
      const widget = constructWidgetFromQuery(baseQuery);
      expect(widget?.displayType).toEqual(DisplayType.LINE);
      expect(widget?.interval).toEqual('5m');
      expect(widget?.title).toEqual('Widget Title');
      expect(widget?.queries).toEqual([
        {
          name: '1',
          fields: ['count()', 'failure_count()'],
          aggregates: ['count()', 'failure_count()'],
          columns: [],
          conditions: 'title:test',
          orderby: '',
        },
        {
          name: '2',
          fields: ['count()', 'failure_count()'],
          aggregates: ['count()', 'failure_count()'],
          columns: [],
          conditions: 'event.type:test',
          orderby: '',
        },
      ]);
      expect(widget?.widgetType).toEqual('discover');
    });
    it('returns undefined if query is missing title', () => {
      baseQuery.title = '';
      const widget = constructWidgetFromQuery(baseQuery);
      expect(widget).toBeUndefined();
    });
    it('returns undefined if query is missing interval', () => {
      baseQuery.interval = '';
      const widget = constructWidgetFromQuery(baseQuery);
      expect(widget).toBeUndefined();
    });
    it('returns undefined if query is missing displayType', () => {
      baseQuery.displayType = '';
      const widget = constructWidgetFromQuery(baseQuery);
      expect(widget).toBeUndefined();
    });
    it('returns a widget when given string fields and conditions', () => {
      baseQuery.queryConditions = 'title:test';
      baseQuery.queryFields = 'count()';
      baseQuery.queryAggregates = 'count()';
      const widget = constructWidgetFromQuery(baseQuery);
      expect(widget?.displayType).toEqual(DisplayType.LINE);
      expect(widget?.interval).toEqual('5m');
      expect(widget?.title).toEqual('Widget Title');
      expect(widget?.queries).toEqual([
        {
          name: '1',
          fields: ['count()'],
          aggregates: ['count()'],
          columns: [],
          conditions: 'title:test',
          orderby: '',
        },
      ]);
    });
  });
  describe('eventViewFromWidget', () => {
    let widget;
    beforeEach(() => {
      widget = {
        title: 'Test Query',
        displayType: DisplayType.WORLD_MAP,
        widgetType: WidgetType.DISCOVER,
        interval: '5m',
        queries: [
          {
            name: '',
            conditions: '',
            fields: ['count()'],
            aggregates: ['count()'],
            columns: [],
            orderby: '',
          },
        ],
      };
    });
    it('attaches a geo.country_code condition and field to a World Map widget if it does not already have one', () => {
      const eventView = eventViewFromWidget(
        widget.title,
        widget.queries[0],
        selection,
        widget.displayType
      );
      expect(eventView.fields[0].field).toEqual('geo.country_code');
      expect(eventView.fields[1].field).toEqual('count()');
      expect(eventView.query).toEqual('has:geo.country_code');
    });
    it('does not attach geo.country_code condition and field to a World Map widget if it already has one', () => {
      widget.queries.fields = ['geo.country_code', 'count()'];
      widget.conditions = 'has:geo.country_code';
      const eventView = eventViewFromWidget(
        widget.title,
        widget.queries[0],
        selection,
        widget.displayType
      );
      expect(eventView.fields[0].field).toEqual('geo.country_code');
      expect(eventView.fields[1].field).toEqual('count()');
      expect(eventView.query).toEqual('has:geo.country_code');
    });
  });

  describe('getFieldsFromEquations', function () {
    it('returns a list of fields that includes individual terms of provided equations', () => {
      const fields = [
        'equation|(count_if(transaction.duration,greater,300) / count()) * 100',
        'equation|(count_if(transaction.duration,lessOrEquals,300) / count()) * 100',
      ];
      expect(getFieldsFromEquations(fields)).toEqual(
        expect.arrayContaining([
          'count_if(transaction.duration,lessOrEquals,300)',
          'count()',
          'count_if(transaction.duration,greater,300)',
        ])
      );
    });
  });

  describe('getWidgetDiscoverUrl', function () {
    let widget;
    beforeEach(() => {
      widget = {
        title: 'Test Query',
        displayType: DisplayType.LINE,
        widgetType: WidgetType.DISCOVER,
        interval: '5m',
        queries: [
          {
            name: '',
            conditions: '',
            fields: ['count()'],
            aggregates: ['count()'],
            columns: [],
            orderby: '',
          },
        ],
      };
    });
    it('returns the discover url of the widget query', () => {
      const url = getWidgetDiscoverUrl(widget, selection, TestStubs.Organization());
      expect(url).toEqual(
        '/organizations/org-slug/discover/results/?field=count%28%29&name=Test%20Query&query=&statsPeriod=7d&yAxis=count%28%29'
      );
    });
    it('returns the discover url of a topn widget query', () => {
      widget = {
        ...widget,
        ...{
          displayType: DisplayType.TOP_N,
          queries: [
            {
              name: '',
              conditions: 'error.unhandled:true',
              fields: ['error.type', 'count()'],
              aggregates: ['count()'],
              columns: ['error.type'],
              orderby: '-count',
            },
          ],
        },
      };
      const url = getWidgetDiscoverUrl(widget, selection, TestStubs.Organization());
      expect(url).toEqual(
        '/organizations/org-slug/discover/results/?display=top5&field=error.type&field=count%28%29&name=Test%20Query&query=error.unhandled%3Atrue&sort=-count&statsPeriod=7d&yAxis=count%28%29'
      );
    });
  });
  describe('getWidgetIssueUrl', function () {
    let widget;
    beforeEach(() => {
      widget = {
        title: 'Test Query',
        displayType: DisplayType.TABLE,
        widgetType: WidgetType.ISSUE,
        interval: '5m',
        queries: [
          {
            name: '',
            conditions: 'is:unresolved',
            fields: ['events'],
            orderby: 'date',
          },
        ],
      };
    });
    it('returns the issue url of the widget query', () => {
      const url = getWidgetIssueUrl(widget, selection, TestStubs.Organization());
      expect(url).toEqual(
        '/organizations/org-slug/issues/?query=is%3Aunresolved&sort=date&statsPeriod=7d'
      );
    });
  });
<<<<<<< HEAD

  describe('getNextEquationIndex', function () {
    it('returns 0 if there are no equations', function () {
      expect(getNextEquationIndex(['count()', 'epm()', 'count_unique(user)'])).toBe(0);
    });

    it('returns the count of equations if there are multiple', function () {
      expect(
        getNextEquationIndex([
          'count()',
          'equation|count_unique(user) * 2',
          'count_unique(user)',
          'equation|count_unique(user) * 3',
        ])
      ).toBe(2);
    });

    it('returns 0 if the possible equations array is empty', function () {
      expect(getNextEquationIndex([])).toBe(0);
=======
  describe('flattenErrors', function () {
    it('flattens nested errors', () => {
      const errorResponse = {
        widgets: [
          {
            title: ['Ensure this field has no more than 3 characters.'],
          },
        ],
      };
      expect(flattenErrors(errorResponse, {})).toEqual({
        title: 'Ensure this field has no more than 3 characters.',
      });
    });
    it('does not spread error strings', () => {
      const errorResponse = 'Dashboard title already taken.';
      expect(flattenErrors(errorResponse, {})).toEqual({
        error: 'Dashboard title already taken.',
      });
>>>>>>> e07694b7
    });
  });
});<|MERGE_RESOLUTION|>--- conflicted
+++ resolved
@@ -231,7 +231,27 @@
       );
     });
   });
-<<<<<<< HEAD
+
+  describe('flattenErrors', function () {
+    it('flattens nested errors', () => {
+      const errorResponse = {
+        widgets: [
+          {
+            title: ['Ensure this field has no more than 3 characters.'],
+          },
+        ],
+      };
+      expect(flattenErrors(errorResponse, {})).toEqual({
+        title: 'Ensure this field has no more than 3 characters.',
+      });
+    });
+    it('does not spread error strings', () => {
+      const errorResponse = 'Dashboard title already taken.';
+      expect(flattenErrors(errorResponse, {})).toEqual({
+        error: 'Dashboard title already taken.',
+      });
+    });
+  });
 
   describe('getNextEquationIndex', function () {
     it('returns 0 if there are no equations', function () {
@@ -251,26 +271,6 @@
 
     it('returns 0 if the possible equations array is empty', function () {
       expect(getNextEquationIndex([])).toBe(0);
-=======
-  describe('flattenErrors', function () {
-    it('flattens nested errors', () => {
-      const errorResponse = {
-        widgets: [
-          {
-            title: ['Ensure this field has no more than 3 characters.'],
-          },
-        ],
-      };
-      expect(flattenErrors(errorResponse, {})).toEqual({
-        title: 'Ensure this field has no more than 3 characters.',
-      });
-    });
-    it('does not spread error strings', () => {
-      const errorResponse = 'Dashboard title already taken.';
-      expect(flattenErrors(errorResponse, {})).toEqual({
-        error: 'Dashboard title already taken.',
-      });
->>>>>>> e07694b7
     });
   });
 });