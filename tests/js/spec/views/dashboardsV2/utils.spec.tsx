import {DisplayType, WidgetType} from 'sentry/views/dashboardsV2/types';
import {
  constructWidgetFromQuery,
  eventViewFromWidget,
  flattenErrors,
  getDashboardsMEPQueryParams,
  getFieldsFromEquations,
  getNextEquationIndex,
  getWidgetDiscoverUrl,
  getWidgetIssueUrl,
} from 'sentry/views/dashboardsV2/utils';

describe('Dashboards util', () => {
  const selection = {
    datetime: {
      period: '7d',
      utc: null,
      start: null,
      end: null,
    },
    environments: [],
    projects: [],
  };
  describe('constructWidgetFromQuery', () => {
    let baseQuery;
    beforeEach(() => {
      baseQuery = {
        displayType: 'line',
        interval: '5m',
        queryConditions: ['title:test', 'event.type:test'],
        queryFields: ['count()', 'failure_count()'],
        queryAggregates: ['count()', 'failure_count()'],
        queryColumns: [],
        queryNames: ['1', '2'],
        queryOrderby: '',
        title: 'Widget Title',
      };
    });
    it('returns a widget when given a valid query', () => {
      const widget = constructWidgetFromQuery(baseQuery);
      expect(widget?.displayType).toEqual(DisplayType.LINE);
      expect(widget?.interval).toEqual('5m');
      expect(widget?.title).toEqual('Widget Title');
      expect(widget?.queries).toEqual([
        {
          name: '1',
          fields: ['count()', 'failure_count()'],
          aggregates: ['count()', 'failure_count()'],
          columns: [],
          conditions: 'title:test',
          orderby: '',
        },
        {
          name: '2',
          fields: ['count()', 'failure_count()'],
          aggregates: ['count()', 'failure_count()'],
          columns: [],
          conditions: 'event.type:test',
          orderby: '',
        },
      ]);
      expect(widget?.widgetType).toEqual('discover');
    });
    it('returns undefined if query is missing title', () => {
      baseQuery.title = '';
      const widget = constructWidgetFromQuery(baseQuery);
      expect(widget).toBeUndefined();
    });
    it('returns undefined if query is missing interval', () => {
      baseQuery.interval = '';
      const widget = constructWidgetFromQuery(baseQuery);
      expect(widget).toBeUndefined();
    });
    it('returns undefined if query is missing displayType', () => {
      baseQuery.displayType = '';
      const widget = constructWidgetFromQuery(baseQuery);
      expect(widget).toBeUndefined();
    });
    it('returns a widget when given string fields and conditions', () => {
      baseQuery.queryConditions = 'title:test';
      baseQuery.queryFields = 'count()';
      baseQuery.queryAggregates = 'count()';
      const widget = constructWidgetFromQuery(baseQuery);
      expect(widget?.displayType).toEqual(DisplayType.LINE);
      expect(widget?.interval).toEqual('5m');
      expect(widget?.title).toEqual('Widget Title');
      expect(widget?.queries).toEqual([
        {
          name: '1',
          fields: ['count()'],
          aggregates: ['count()'],
          columns: [],
          conditions: 'title:test',
          orderby: '',
        },
      ]);
    });
  });
  describe('eventViewFromWidget', () => {
    let widget;
    beforeEach(() => {
      widget = {
        title: 'Test Query',
        displayType: DisplayType.WORLD_MAP,
        widgetType: WidgetType.DISCOVER,
        interval: '5m',
        queries: [
          {
            name: '',
            conditions: '',
            fields: ['count()'],
            aggregates: ['count()'],
            columns: [],
            orderby: '',
          },
        ],
      };
    });
    it('attaches a geo.country_code condition and field to a World Map widget if it does not already have one', () => {
      const eventView = eventViewFromWidget(
        widget.title,
        widget.queries[0],
        selection,
        widget.displayType
      );
      expect(eventView.fields[0].field).toEqual('geo.country_code');
      expect(eventView.fields[1].field).toEqual('count()');
      expect(eventView.query).toEqual('has:geo.country_code');
    });
    it('does not attach geo.country_code condition and field to a World Map widget if it already has one', () => {
      widget.queries.fields = ['geo.country_code', 'count()'];
      widget.conditions = 'has:geo.country_code';
      const eventView = eventViewFromWidget(
        widget.title,
        widget.queries[0],
        selection,
        widget.displayType
      );
      expect(eventView.fields[0].field).toEqual('geo.country_code');
      expect(eventView.fields[1].field).toEqual('count()');
      expect(eventView.query).toEqual('has:geo.country_code');
    });
  });

  describe('getFieldsFromEquations', function () {
    it('returns a list of fields that includes individual terms of provided equations', () => {
      const fields = [
        'equation|(count_if(transaction.duration,greater,300) / count()) * 100',
        'equation|(count_if(transaction.duration,lessOrEquals,300) / count()) * 100',
      ];
      expect(getFieldsFromEquations(fields)).toEqual(
        expect.arrayContaining([
          'count_if(transaction.duration,lessOrEquals,300)',
          'count()',
          'count_if(transaction.duration,greater,300)',
        ])
      );
    });
  });

  describe('getWidgetDiscoverUrl', function () {
    let widget;
    beforeEach(() => {
      widget = {
        title: 'Test Query',
        displayType: DisplayType.LINE,
        widgetType: WidgetType.DISCOVER,
        interval: '5m',
        queries: [
          {
            name: '',
            conditions: '',
            fields: ['count()'],
            aggregates: ['count()'],
            columns: [],
            orderby: '',
          },
        ],
      };
    });
    it('returns the discover url of the widget query', () => {
      const url = getWidgetDiscoverUrl(widget, selection, TestStubs.Organization());
      expect(url).toEqual(
        '/organizations/org-slug/discover/results/?field=count%28%29&name=Test%20Query&query=&statsPeriod=7d&yAxis=count%28%29'
      );
    });
    it('returns the discover url of a topn widget query', () => {
      widget = {
        ...widget,
        ...{
          displayType: DisplayType.TOP_N,
          queries: [
            {
              name: '',
              conditions: 'error.unhandled:true',
              fields: ['error.type', 'count()'],
              aggregates: ['count()'],
              columns: ['error.type'],
              orderby: '-count',
            },
          ],
        },
      };
      const url = getWidgetDiscoverUrl(widget, selection, TestStubs.Organization());
      expect(url).toEqual(
        '/organizations/org-slug/discover/results/?display=top5&field=error.type&field=count%28%29&name=Test%20Query&query=error.unhandled%3Atrue&sort=-count&statsPeriod=7d&yAxis=count%28%29'
      );
    });
  });
  describe('getWidgetIssueUrl', function () {
    let widget;
    beforeEach(() => {
      widget = {
        title: 'Test Query',
        displayType: DisplayType.TABLE,
        widgetType: WidgetType.ISSUE,
        interval: '5m',
        queries: [
          {
            name: '',
            conditions: 'is:unresolved',
            fields: ['events'],
            orderby: 'date',
          },
        ],
      };
    });
    it('returns the issue url of the widget query', () => {
      const url = getWidgetIssueUrl(widget, selection, TestStubs.Organization());
      expect(url).toEqual(
        '/organizations/org-slug/issues/?query=is%3Aunresolved&sort=date&statsPeriod=7d'
      );
    });
  });

  describe('flattenErrors', function () {
    it('flattens nested errors', () => {
      const errorResponse = {
        widgets: [
          {
            title: ['Ensure this field has no more than 3 characters.'],
          },
        ],
      };
      expect(flattenErrors(errorResponse, {})).toEqual({
        title: 'Ensure this field has no more than 3 characters.',
      });
    });
    it('does not spread error strings', () => {
      const errorResponse = 'Dashboard title already taken.';
      expect(flattenErrors(errorResponse, {})).toEqual({
        error: 'Dashboard title already taken.',
      });
    });
  });
<<<<<<< HEAD

  describe('getNextEquationIndex', function () {
    it('returns 0 if there are no equations', function () {
      expect(getNextEquationIndex(['count()', 'epm()', 'count_unique(user)'])).toBe(0);
    });

    it('returns the count of equations if there are multiple', function () {
      expect(
        getNextEquationIndex([
          'count()',
          'equation|count_unique(user) * 2',
          'count_unique(user)',
          'equation|count_unique(user) * 3',
        ])
      ).toBe(2);
    });

    it('returns 0 if the possible equations array is empty', function () {
      expect(getNextEquationIndex([])).toBe(0);
=======
  describe('getDashboardsMEPQueryParams', function () {
    it('returns correct params if enabled', function () {
      expect(getDashboardsMEPQueryParams(true)).toEqual({
        metricsEnhanced: '1',
      });
    });
    it('returns empty object if disabled', function () {
      expect(getDashboardsMEPQueryParams(false)).toEqual({});
>>>>>>> f5a87170
    });
  });
});<|MERGE_RESOLUTION|>--- conflicted
+++ resolved
@@ -253,7 +253,17 @@
       });
     });
   });
-<<<<<<< HEAD
+
+  describe('getDashboardsMEPQueryParams', function () {
+    it('returns correct params if enabled', function () {
+      expect(getDashboardsMEPQueryParams(true)).toEqual({
+        metricsEnhanced: '1',
+      });
+    });
+    it('returns empty object if disabled', function () {
+      expect(getDashboardsMEPQueryParams(false)).toEqual({});
+    });
+  });
 
   describe('getNextEquationIndex', function () {
     it('returns 0 if there are no equations', function () {
@@ -273,16 +283,6 @@
 
     it('returns 0 if the possible equations array is empty', function () {
       expect(getNextEquationIndex([])).toBe(0);
-=======
-  describe('getDashboardsMEPQueryParams', function () {
-    it('returns correct params if enabled', function () {
-      expect(getDashboardsMEPQueryParams(true)).toEqual({
-        metricsEnhanced: '1',
-      });
-    });
-    it('returns empty object if disabled', function () {
-      expect(getDashboardsMEPQueryParams(false)).toEqual({});
->>>>>>> f5a87170
     });
   });
 });