--- conflicted
+++ resolved
@@ -131,15 +131,9 @@
     userEvent.click(await screen.findByLabelText('Widget actions'));
     expect(screen.getByText('Duplicate Widget')).toBeInTheDocument();
 
-<<<<<<< HEAD
-    userEvent.click(screen.getByLabelText('Widget actions'));
-    expect(screen.getByRole('menuitemradio', {name: 'Open in Issues'})).toHaveAttribute(
-      'data-test-href',
-=======
     expect(screen.getByText('Open in Issues')).toBeInTheDocument();
     userEvent.click(screen.getByRole('menuitemradio', {name: 'Open in Issues'}));
     expect(router.push).toHaveBeenCalledWith(
->>>>>>> 3bff3980
       '/organizations/org-slug/issues/?query=event.type%3Adefault&sort=freq&statsPeriod=14d'
     );
   });
@@ -164,13 +158,7 @@
       />
     );
 
-<<<<<<< HEAD
-    await tick();
-
-    userEvent.click(screen.getByLabelText('Widget actions'));
-=======
     userEvent.click(await screen.findByLabelText('Widget actions'));
->>>>>>> 3bff3980
     expect(screen.getByText('Duplicate Widget')).toBeInTheDocument();
     userEvent.click(screen.getByText('Duplicate Widget'));
     expect(mock).toHaveBeenCalledTimes(1);
@@ -196,13 +184,7 @@
       />
     );
 
-<<<<<<< HEAD
-    await tick();
-
-    userEvent.click(screen.getByLabelText('Widget actions'));
-=======
     userEvent.click(await screen.findByLabelText('Widget actions'));
->>>>>>> 3bff3980
     expect(screen.getByText('Duplicate Widget')).toBeInTheDocument();
     userEvent.click(screen.getByText('Duplicate Widget'));
     expect(mock).toHaveBeenCalledTimes(0);
