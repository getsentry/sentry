import {browserHistory} from 'react-router';

import {createListeners} from 'sentry-test/createListeners';
import {enforceActOnUseLegacyStoreHook, mountWithTheme} from 'sentry-test/enzyme';
import {initializeOrg} from 'sentry-test/initializeOrg';
import {mountGlobalModal} from 'sentry-test/modal';
import {act} from 'sentry-test/reactTestingLibrary';

import * as modals from 'sentry/actionCreators/modal';
import ProjectsStore from 'sentry/stores/projectsStore';
import {DashboardState} from 'sentry/views/dashboardsV2/types';
import * as types from 'sentry/views/dashboardsV2/types';
import ViewEditDashboard from 'sentry/views/dashboardsV2/view';

describe('Dashboards > Detail', function () {
  enforceActOnUseLegacyStoreHook();

  const organization = TestStubs.Organization({
    features: ['global-views', 'dashboards-basic', 'dashboards-edit', 'discover-query'],
  });
  const projects = [TestStubs.Project()];

  describe('prebuilt dashboards', function () {
    let wrapper;
    let initialData, mockVisit;

    beforeEach(function () {
      act(() => ProjectsStore.loadInitialData(projects));
      initialData = initializeOrg({organization});

      MockApiClient.addMockResponse({
        url: '/organizations/org-slug/tags/',
        body: [],
      });
      MockApiClient.addMockResponse({
        url: '/organizations/org-slug/projects/',
        body: [TestStubs.Project()],
      });
      MockApiClient.addMockResponse({
        url: '/organizations/org-slug/dashboards/',
        body: [
          TestStubs.Dashboard([], {id: 'default-overview', title: 'Default'}),
          TestStubs.Dashboard([], {id: '1', title: 'Custom Errors'}),
        ],
      });
      MockApiClient.addMockResponse({
        url: '/organizations/org-slug/dashboards/default-overview/',
        body: TestStubs.Dashboard([], {id: 'default-overview', title: 'Default'}),
      });
      mockVisit = MockApiClient.addMockResponse({
        url: '/organizations/org-slug/dashboards/1/visit/',
        method: 'POST',
        body: [],
        statusCode: 200,
      });
    });

    afterEach(function () {
      MockApiClient.clearMockResponses();
      if (wrapper) {
        wrapper.unmount();
      }
    });

    it('can delete', async function () {
      const deleteMock = MockApiClient.addMockResponse({
        url: '/organizations/org-slug/dashboards/default-overview/',
        method: 'DELETE',
      });
      wrapper = mountWithTheme(
        <ViewEditDashboard
          organization={initialData.organization}
          params={{orgId: 'org-slug', dashboardId: 'default-overview'}}
          router={initialData.router}
          location={location}
        />,
        initialData.routerContext
      );
      await tick();
      wrapper.update();

      // Enter edit mode.
      wrapper.find('Controls Button[data-test-id="dashboard-edit"]').simulate('click');

      const modal = await mountGlobalModal();

      // Click delete, confirm will show
      wrapper.find('Controls Button[data-test-id="dashboard-delete"]').simulate('click');
      await tick();

      await modal.update();

      // Click confirm
      modal.find('button[aria-label="Confirm"]').simulate('click');

      expect(deleteMock).toHaveBeenCalled();
    });

    it('can rename and save', async function () {
      const fireEvent = createListeners('window');

      const updateMock = MockApiClient.addMockResponse({
        url: '/organizations/org-slug/dashboards/default-overview/',
        method: 'PUT',
        body: TestStubs.Dashboard([], {id: '8', title: 'Updated prebuilt'}),
      });
      wrapper = mountWithTheme(
        <ViewEditDashboard
          organization={initialData.organization}
          params={{orgId: 'org-slug', dashboardId: 'default-overview'}}
          router={initialData.router}
          location={initialData.router.location}
        />,
        initialData.routerContext
      );
      await tick();
      wrapper.update();

      // Enter edit mode.
      wrapper.find('Controls Button[data-test-id="dashboard-edit"]').simulate('click');

      await tick();
      wrapper.update();

      // Rename
      const dashboardTitle = wrapper.find('DashboardTitle Label');
      dashboardTitle.simulate('click');

      wrapper.find('StyledInput').simulate('change', {
        target: {innerText: 'Updated prebuilt', value: 'Updated prebuilt'},
      });

      act(() => {
        // Press enter
        fireEvent.keyDown('Enter');
      });

      wrapper.find('Controls Button[data-test-id="dashboard-commit"]').simulate('click');
      await tick();
      wrapper.update();

      expect(updateMock).toHaveBeenCalledWith(
        '/organizations/org-slug/dashboards/default-overview/',
        expect.objectContaining({
          data: expect.objectContaining({title: 'Updated prebuilt'}),
        })
      );
      // Should redirect to the new dashboard.
      expect(browserHistory.replace).toHaveBeenCalledWith(
        expect.objectContaining({
          pathname: '/organizations/org-slug/dashboard/8/',
        })
      );
    });

    it('disables buttons based on features', async function () {
      initialData = initializeOrg({
        organization: TestStubs.Organization({
          features: ['global-views', 'dashboards-basic', 'discover-query'],
          projects: [TestStubs.Project()],
        }),
      });

      wrapper = mountWithTheme(
        <ViewEditDashboard
          organization={initialData.organization}
          params={{orgId: 'org-slug', dashboardId: 'default-overview'}}
          router={initialData.router}
          location={initialData.router.location}
        />,
        initialData.routerContext
      );
      await tick();
      wrapper.update();

      // Edit should be disabled
      const editProps = wrapper
        .find('Controls Button[data-test-id="dashboard-edit"]')
        .props();
      expect(editProps.disabled).toBe(true);
      expect(mockVisit).not.toHaveBeenCalled();
    });
  });

  describe('custom dashboards', function () {
    let wrapper, initialData, widgets, mockVisit;

    beforeEach(function () {
      initialData = initializeOrg({organization});
      widgets = [
        TestStubs.Widget(
          [{name: '', conditions: 'event.type:error', fields: ['count()']}],
          {
            title: 'Errors',
            interval: '1d',
            id: '1',
          }
        ),
        TestStubs.Widget(
          [{name: '', conditions: 'event.type:transaction', fields: ['count()']}],
          {
            title: 'Transactions',
            interval: '1d',
            id: '2',
          }
        ),
        TestStubs.Widget(
          [
            {
              name: '',
              conditions: 'event.type:transaction transaction:/api/cats',
              fields: ['p50()'],
            },
          ],
          {
            title: 'p50 of /api/cats',
            interval: '1d',
            id: '3',
          }
        ),
      ];
      mockVisit = MockApiClient.addMockResponse({
        url: '/organizations/org-slug/dashboards/1/visit/',
        method: 'POST',
        body: [],
        statusCode: 200,
      });
      MockApiClient.addMockResponse({
        url: '/organizations/org-slug/tags/',
        body: [],
      });
      MockApiClient.addMockResponse({
        url: '/organizations/org-slug/projects/',
        body: [TestStubs.Project()],
      });
      MockApiClient.addMockResponse({
        url: '/organizations/org-slug/dashboards/',
        body: [
          TestStubs.Dashboard([], {
            id: 'default-overview',
            title: 'Default',
            widgetDisplay: ['area'],
          }),
          TestStubs.Dashboard([], {
            id: '1',
            title: 'Custom Errors',
            widgetDisplay: ['area'],
          }),
        ],
      });
      MockApiClient.addMockResponse({
        method: 'GET',
        url: '/organizations/org-slug/dashboards/1/',
        body: TestStubs.Dashboard(widgets, {id: '1', title: 'Custom Errors'}),
      });
      MockApiClient.addMockResponse({
        url: '/organizations/org-slug/dashboards/1/',
        method: 'PUT',
        body: TestStubs.Dashboard(widgets, {id: '1', title: 'Custom Errors'}),
      });
      MockApiClient.addMockResponse({
        url: '/organizations/org-slug/events-stats/',
        body: {data: []},
      });
      MockApiClient.addMockResponse({
        method: 'POST',
        url: '/organizations/org-slug/dashboards/widgets/',
        body: [],
      });
      MockApiClient.addMockResponse({
        method: 'GET',
        url: '/organizations/org-slug/recent-searches/',
        body: [],
      });
      MockApiClient.addMockResponse({
        method: 'GET',
        url: '/organizations/org-slug/issues/',
        body: [],
      });
    });

    afterEach(function () {
      MockApiClient.clearMockResponses();
      if (wrapper) {
        wrapper.unmount();
      }
    });

    it('can remove widgets', async function () {
      const updateMock = MockApiClient.addMockResponse({
        url: '/organizations/org-slug/dashboards/1/',
        method: 'PUT',
        body: TestStubs.Dashboard([widgets[0]], {id: '1', title: 'Custom Errors'}),
      });
      wrapper = mountWithTheme(
        <ViewEditDashboard
          organization={initialData.organization}
          params={{orgId: 'org-slug', dashboardId: '1'}}
          router={initialData.router}
          location={initialData.router.location}
        />,
        initialData.routerContext
      );
      await tick();
      wrapper.update();

      expect(mockVisit).toHaveBeenCalledTimes(1);

      // Enter edit mode.
      wrapper.find('Controls Button[data-test-id="dashboard-edit"]').simulate('click');

      const card = wrapper.find('WidgetCard').first();
      card.find('StyledPanel').simulate('mouseOver');

      // Remove the second and third widgets
      wrapper
        .find('WidgetCard')
        .at(1)
        .find('IconClick[data-test-id="widget-delete"]')
        .simulate('click');

      wrapper
        .find('WidgetCard')
        .at(1)
        .find('IconClick[data-test-id="widget-delete"]')
        .simulate('click');

      // Save changes
      wrapper.find('Controls Button[data-test-id="dashboard-commit"]').simulate('click');

      // Flakey with 1 tick
      await tick();

      expect(updateMock).toHaveBeenCalled();
      expect(updateMock).toHaveBeenCalledWith(
        '/organizations/org-slug/dashboards/1/',
        expect.objectContaining({
          data: expect.objectContaining({
            title: 'Custom Errors',
            widgets: [widgets[0]],
          }),
        })
      );

      // Visit should not be called again on dashboard update
      expect(mockVisit).toHaveBeenCalledTimes(1);
    });

    it('opens edit modal for widgets', async function () {
      const openEditModal = jest.spyOn(modals, 'openAddDashboardWidgetModal');

      wrapper = mountWithTheme(
        <ViewEditDashboard
          organization={initialData.organization}
          params={{orgId: 'org-slug', dashboardId: '1'}}
          router={initialData.router}
          location={initialData.router.location}
        />,
        initialData.routerContext
      );
      await tick();
      wrapper.update();

      // Enter edit mode.
      wrapper.find('Controls Button[data-test-id="dashboard-edit"]').simulate('click');
      wrapper.update();

      const card = wrapper.find('WidgetCard').first();
      card.find('StyledPanel').simulate('mouseOver');

      // Edit the first widget
      wrapper
        .find('WidgetCard')
        .first()
        .find('IconClick[data-test-id="widget-edit"]')
        .simulate('click');

      expect(openEditModal).toHaveBeenCalledTimes(1);
      expect(openEditModal).toHaveBeenCalledWith(
        expect.objectContaining({
          widget: {
            id: '1',
            interval: '1d',
            queries: [
              {
                conditions: 'event.type:error',
                fields: ['count()'],
                name: '',
              },
            ],
            title: 'Errors',
            type: 'line',
          },
        })
      );
    });

    it('does not update if api update fails', async function () {
      const fireEvent = createListeners('window');

      MockApiClient.addMockResponse({
        url: '/organizations/org-slug/dashboards/1/',
        method: 'PUT',
        statusCode: 400,
      });
      wrapper = mountWithTheme(
        <ViewEditDashboard
          organization={initialData.organization}
          params={{orgId: 'org-slug', dashboardId: '1'}}
          router={initialData.router}
          location={initialData.router.location}
        />,
        initialData.routerContext
      );
      await tick();
      wrapper.update();

      // Enter edit mode.
      wrapper.find('Controls Button[data-test-id="dashboard-edit"]').simulate('click');

      // Rename
      const dashboardTitle = wrapper.find('DashboardTitle Label');
      dashboardTitle.simulate('click');

      wrapper.find('StyledInput').simulate('change', {
        target: {innerText: 'Updated Name', value: 'Updated Name'},
      });

      act(() => {
        // Press enter
        fireEvent.keyDown('Enter');
      });

      wrapper.find('Controls Button[data-test-id="dashboard-commit"]').simulate('click');
      await tick();
      wrapper.update();

      expect(wrapper.find('DashboardTitle EditableText').props().value).toEqual(
        'Updated Name'
      );
      wrapper.find('Controls Button[data-test-id="dashboard-cancel"]').simulate('click');
      expect(wrapper.find('DashboardTitle EditableText').props().value).toEqual(
        'Custom Errors'
      );
    });

    it('shows add wiget option', async function () {
      wrapper = mountWithTheme(
        <ViewEditDashboard
          organization={initialData.organization}
          params={{orgId: 'org-slug', dashboardId: '1'}}
          router={initialData.router}
          location={initialData.router.location}
        />,
        initialData.routerContext
      );
      await tick();
      wrapper.update();

      // Enter edit mode.
      wrapper.find('Controls Button[data-test-id="dashboard-edit"]').simulate('click');
      wrapper.update();
      expect(wrapper.find('AddWidget').exists()).toBe(true);
    });

    it('hides add widget option', async function () {
      types.MAX_WIDGETS = 1;

      wrapper = mountWithTheme(
        <ViewEditDashboard
          organization={initialData.organization}
          params={{orgId: 'org-slug', dashboardId: '1'}}
          router={initialData.router}
          location={initialData.router.location}
        />,
        initialData.routerContext
      );
      await tick();
      wrapper.update();

      // Enter edit mode.
      wrapper.find('Controls Button[data-test-id="dashboard-edit"]').simulate('click');
      wrapper.update();
      expect(wrapper.find('AddWidget').exists()).toBe(false);
    });

    it('hides and shows breadcrumbs based on feature', async function () {
      const newOrg = initializeOrg({
        organization: TestStubs.Organization({
          features: ['global-views', 'dashboards-basic', 'discover-query'],
          projects: [TestStubs.Project()],
        }),
      });

      wrapper = mountWithTheme(
        <ViewEditDashboard
          organization={newOrg.organization}
          params={{orgId: 'org-slug', dashboardId: '1'}}
          router={newOrg.router}
          location={newOrg.router.location}
        />,
        newOrg.routerContext
      );
      await tick();
      wrapper.update();

      expect(wrapper.find('Breadcrumbs').exists()).toBe(false);

      wrapper = mountWithTheme(
        <ViewEditDashboard
          organization={initialData.organization}
          params={{orgId: 'org-slug', dashboardId: '1'}}
          router={initialData.router}
          location={initialData.router.location}
        />,
        initialData.routerContext
      );
      await tick();
      wrapper.update();

      const breadcrumbs = wrapper.find('Breadcrumbs');

      expect(breadcrumbs.exists()).toBe(true);
      expect(breadcrumbs.find('BreadcrumbLink').find('a').text()).toEqual('Dashboards');
      expect(breadcrumbs.find('BreadcrumbItem').last().text()).toEqual('Custom Errors');
    });

    it('enters edit mode when given a new widget in location query', async function () {
      initialData.router.location = {
        query: {
          displayType: 'line',
          interval: '5m',
          queryConditions: ['title:test', 'event.type:test'],
          queryFields: ['count()', 'failure_count()'],
          queryNames: ['1', '2'],
          queryOrderby: '',
          title: 'Widget Title',
        },
      };
      wrapper = mountWithTheme(
        <ViewEditDashboard
          organization={initialData.organization}
          params={{orgId: 'org-slug', dashboardId: '1'}}
          router={initialData.router}
          location={initialData.router.location}
        />,
        initialData.routerContext
      );
      await tick();
      wrapper.update();
      expect(wrapper.find('DashboardDetail').props().initialState).toEqual(
        DashboardState.EDIT
      );
    });

    it('enters view mode when not given a new widget in location query', async function () {
      wrapper = mountWithTheme(
        <ViewEditDashboard
          organization={initialData.organization}
          params={{orgId: 'org-slug', dashboardId: '1'}}
          router={initialData.router}
          location={initialData.router.location}
        />,
        initialData.routerContext
      );
      await tick();
      wrapper.update();
      expect(wrapper.find('DashboardDetail').props().initialState).toEqual(
        DashboardState.VIEW
      );
    });

    it('can add library widgets', async function () {
      const openLibraryModal = jest.spyOn(modals, 'openDashboardWidgetLibraryModal');
      types.MAX_WIDGETS = 10;

      initialData = initializeOrg({
        organization: TestStubs.Organization({
          features: [
            'global-views',
            'dashboards-basic',
            'dashboards-edit',
            'discover-query',
            'widget-library',
          ],
          projects: [TestStubs.Project()],
        }),
      });

      wrapper = mountWithTheme(
        <ViewEditDashboard
          organization={initialData.organization}
          params={{orgId: 'org-slug', dashboardId: '1'}}
          router={initialData.router}
          location={initialData.router.location}
        />,
        initialData.routerContext
      );
      await tick();
      wrapper.update();

      expect(wrapper.find('Controls Tooltip').prop('disabled')).toBe(true);

      // Enter Add Widget mode
      wrapper
        .find('Controls Button[data-test-id="add-widget-library"]')
        .simulate('click');

<<<<<<< HEAD
      const modal = await mountGlobalModal();
      await tick();
      await modal.update();

      modal.find('WidgetLibraryCard').at(1).simulate('click');

      modal.find('Button[data-test-id="confirm-widgets"]').simulate('click');

      await tick();
      wrapper.update();

      expect(wrapper.find('DashboardDetail').state().dashboardState).toEqual(
        DashboardState.VIEW
      );
      expect(mockGet).toHaveBeenCalledTimes(1);
      expect(mockPut).toHaveBeenCalledTimes(1);
      expect(mockPut).toHaveBeenCalledWith(
        '/organizations/org-slug/dashboards/1/',
        expect.objectContaining({
          data: expect.objectContaining({
            title: 'Custom Errors',
            widgets: [
              {
                id: '1',
                interval: '1d',
                queries: [
                  {conditions: 'event.type:error', fields: ['count()'], name: ''},
                ],
                title: 'Errors',
                type: 'line',
              },
              {
                id: '2',
                interval: '1d',
                queries: [
                  {conditions: 'event.type:transaction', fields: ['count()'], name: ''},
                ],
                title: 'Transactions',
                type: 'line',
              },
              {
                id: '3',
                interval: '1d',
                queries: [
                  {
                    conditions: 'event.type:transaction transaction:/api/cats',
                    fields: ['p50()'],
                    name: '',
                  },
                ],
                title: 'p50 of /api/cats',
                type: 'line',
              },
              {
                displayType: 'top_n',
                id: undefined,
                interval: '5m',
                description: 'Top 5 transactions with the largest volume.',
                queries: [
                  {
                    conditions: '!event.type:error',
                    fields: ['transaction', 'count()'],
                    name: '',
                    orderby: '-count',
                  },
                ],
                title: 'High Throughput Transactions',
                widgetType: 'discover',
              },
            ],
          }),
        })
      );
=======
      expect(openLibraryModal).toHaveBeenCalledTimes(1);
>>>>>>> 50f3b968
    });

    it('disables add library widgets when max widgets reached', async function () {
      types.MAX_WIDGETS = 1;

      initialData = initializeOrg({
        organization: TestStubs.Organization({
          features: [
            'global-views',
            'dashboards-basic',
            'dashboards-edit',
            'discover-query',
            'widget-library',
          ],
          projects: [TestStubs.Project()],
        }),
      });

      wrapper = mountWithTheme(
        <ViewEditDashboard
          organization={initialData.organization}
          params={{orgId: 'org-slug', dashboardId: '1'}}
          router={initialData.router}
          location={initialData.router.location}
        />,
        initialData.routerContext
      );
      await tick();
      wrapper.update();

      // Enter Add Widget mode
      expect(
        wrapper.find('Controls Button[data-test-id="add-widget-library"]').props()
          .disabled
      ).toEqual(true);
      expect(wrapper.find('Controls Tooltip').prop('disabled')).toBe(false);
    });

    it('adds an Issue widget to the dashboard', async function () {
      const openIssueWidgetModal = jest.spyOn(modals, 'openAddDashboardIssueWidgetModal');
      initialData = initializeOrg({
        organization: TestStubs.Organization({
          features: [
            'global-views',
            'dashboards-basic',
            'dashboards-edit',
            'discover-query',
            'issues-in-dashboards',
          ],
          projects: [TestStubs.Project()],
        }),
      });

      wrapper = mountWithTheme(
        <ViewEditDashboard
          organization={initialData.organization}
          params={{orgId: 'org-slug', dashboardId: '1'}}
          router={initialData.router}
          location={initialData.router.location}
        />,
        initialData.routerContext
      );
      await tick();
      wrapper.update();

      // Enter Add Issue Widget mode
      wrapper
        .find('Controls Button[data-test-id="dashboard-add-issues-widget"]')
        .simulate('click');

      expect(openIssueWidgetModal).toHaveBeenCalledTimes(1);
    });
  });
});<|MERGE_RESOLUTION|>--- conflicted
+++ resolved
@@ -606,83 +606,7 @@
         .find('Controls Button[data-test-id="add-widget-library"]')
         .simulate('click');
 
-<<<<<<< HEAD
-      const modal = await mountGlobalModal();
-      await tick();
-      await modal.update();
-
-      modal.find('WidgetLibraryCard').at(1).simulate('click');
-
-      modal.find('Button[data-test-id="confirm-widgets"]').simulate('click');
-
-      await tick();
-      wrapper.update();
-
-      expect(wrapper.find('DashboardDetail').state().dashboardState).toEqual(
-        DashboardState.VIEW
-      );
-      expect(mockGet).toHaveBeenCalledTimes(1);
-      expect(mockPut).toHaveBeenCalledTimes(1);
-      expect(mockPut).toHaveBeenCalledWith(
-        '/organizations/org-slug/dashboards/1/',
-        expect.objectContaining({
-          data: expect.objectContaining({
-            title: 'Custom Errors',
-            widgets: [
-              {
-                id: '1',
-                interval: '1d',
-                queries: [
-                  {conditions: 'event.type:error', fields: ['count()'], name: ''},
-                ],
-                title: 'Errors',
-                type: 'line',
-              },
-              {
-                id: '2',
-                interval: '1d',
-                queries: [
-                  {conditions: 'event.type:transaction', fields: ['count()'], name: ''},
-                ],
-                title: 'Transactions',
-                type: 'line',
-              },
-              {
-                id: '3',
-                interval: '1d',
-                queries: [
-                  {
-                    conditions: 'event.type:transaction transaction:/api/cats',
-                    fields: ['p50()'],
-                    name: '',
-                  },
-                ],
-                title: 'p50 of /api/cats',
-                type: 'line',
-              },
-              {
-                displayType: 'top_n',
-                id: undefined,
-                interval: '5m',
-                description: 'Top 5 transactions with the largest volume.',
-                queries: [
-                  {
-                    conditions: '!event.type:error',
-                    fields: ['transaction', 'count()'],
-                    name: '',
-                    orderby: '-count',
-                  },
-                ],
-                title: 'High Throughput Transactions',
-                widgetType: 'discover',
-              },
-            ],
-          }),
-        })
-      );
-=======
       expect(openLibraryModal).toHaveBeenCalledTimes(1);
->>>>>>> 50f3b968
     });
 
     it('disables add library widgets when max widgets reached', async function () {
