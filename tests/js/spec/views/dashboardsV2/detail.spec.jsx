--- conflicted
+++ resolved
@@ -779,42 +779,5 @@
         })
       );
     });
-<<<<<<< HEAD
-
-    it('deletes widget', async function () {
-      wrapper = mountWithTheme(
-        <ViewEditDashboard
-          organization={initialData.organization}
-          params={{orgId: 'org-slug', dashboardId: '1'}}
-          router={initialData.router}
-          location={initialData.router.location}
-        />,
-        initialData.routerContext
-      );
-      await tick();
-      wrapper.update();
-
-      expect(wrapper.find('WidgetCard')).toHaveLength(3);
-
-      const card = wrapper.find('WidgetCard').first();
-      card.find('DropdownMenu MoreOptions svg').simulate('click');
-
-      card.update();
-      wrapper.update();
-
-      wrapper
-        .find(`DropdownMenu StyledMenuItem[data-test-id="delete-widget"]`)
-        .simulate('click');
-
-      const modal = await mountGlobalModal();
-      modal.find(`button[data-test-id="confirm-button"]`).simulate('click');
-
-      await tick();
-      wrapper.update();
-
-      expect(wrapper.find('WidgetCard')).toHaveLength(2);
-    });
-=======
->>>>>>> fadbe322
   });
 });