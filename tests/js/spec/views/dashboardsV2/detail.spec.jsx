--- conflicted
+++ resolved
@@ -186,7 +186,6 @@
     let wrapper, initialData, widgets, mockVisit;
     const openLibraryModal = jest.spyOn(modals, 'openDashboardWidgetLibraryModal');
     const openEditModal = jest.spyOn(modals, 'openAddDashboardWidgetModal');
-    const openIssueWidgetModal = jest.spyOn(modals, 'openAddDashboardIssueWidgetModal');
 
     beforeEach(function () {
       initialData = initializeOrg({organization});
@@ -702,42 +701,5 @@
       ).toEqual(true);
       expect(wrapper.find('Controls Tooltip').prop('disabled')).toBe(false);
     });
-<<<<<<< HEAD
-
-    it('adds an Issue widget to the dashboard', async function () {
-      initialData = initializeOrg({
-        organization: TestStubs.Organization({
-          features: [
-            'global-views',
-            'dashboards-basic',
-            'dashboards-edit',
-            'discover-query',
-            'issues-in-dashboards',
-          ],
-          projects: [TestStubs.Project()],
-        }),
-      });
-
-      wrapper = mountWithTheme(
-        <ViewEditDashboard
-          organization={initialData.organization}
-          params={{orgId: 'org-slug', dashboardId: '1'}}
-          router={initialData.router}
-          location={initialData.router.location}
-        />,
-        initialData.routerContext
-      );
-      await tick();
-      wrapper.update();
-
-      // Enter Add Issue Widget mode
-      wrapper
-        .find('Controls Button[data-test-id="dashboard-add-issues-widget"]')
-        .simulate('click');
-
-      expect(openIssueWidgetModal).toHaveBeenCalledTimes(1);
-    });
-=======
->>>>>>> ecea0d85
   });
 });