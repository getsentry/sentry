import {browserHistory} from 'react-router';

import {createListeners} from 'sentry-test/createListeners';
import {enforceActOnUseLegacyStoreHook, mountWithTheme} from 'sentry-test/enzyme';
import {initializeOrg} from 'sentry-test/initializeOrg';
import {mountGlobalModal} from 'sentry-test/modal';
import {act} from 'sentry-test/reactTestingLibrary';

import ProjectsStore from 'sentry/stores/projectsStore';
import {DashboardState} from 'sentry/views/dashboardsV2/types';
import * as types from 'sentry/views/dashboardsV2/types';
import ViewEditDashboard from 'sentry/views/dashboardsV2/view';

describe('Dashboards > Detail', function () {
  enforceActOnUseLegacyStoreHook();

  const organization = TestStubs.Organization({
    features: ['global-views', 'dashboards-basic', 'dashboards-edit', 'discover-query'],
  });
  const projects = [TestStubs.Project()];

  describe('prebuilt dashboards', function () {
    let wrapper;
    let initialData, mockVisit;

    beforeEach(function () {
      act(() => ProjectsStore.loadInitialData(projects));
      initialData = initializeOrg({organization});

      MockApiClient.addMockResponse({
        url: '/organizations/org-slug/tags/',
        body: [],
      });
      MockApiClient.addMockResponse({
        url: '/organizations/org-slug/projects/',
        body: [TestStubs.Project()],
      });
      MockApiClient.addMockResponse({
        url: '/organizations/org-slug/dashboards/',
        body: [
          TestStubs.Dashboard([], {id: 'default-overview', title: 'Default'}),
          TestStubs.Dashboard([], {id: '1', title: 'Custom Errors'}),
        ],
      });
      MockApiClient.addMockResponse({
        url: '/organizations/org-slug/dashboards/default-overview/',
        body: TestStubs.Dashboard([], {id: 'default-overview', title: 'Default'}),
      });
      mockVisit = MockApiClient.addMockResponse({
        url: '/organizations/org-slug/dashboards/1/visit/',
        method: 'POST',
        body: [],
        statusCode: 200,
      });
    });

    afterEach(function () {
      MockApiClient.clearMockResponses();
      if (wrapper) {
        wrapper.unmount();
      }
    });

    it('can delete', async function () {
      const deleteMock = MockApiClient.addMockResponse({
        url: '/organizations/org-slug/dashboards/default-overview/',
        method: 'DELETE',
      });
      wrapper = mountWithTheme(
        <ViewEditDashboard
          organization={initialData.organization}
          params={{orgId: 'org-slug', dashboardId: 'default-overview'}}
          router={initialData.router}
          location={location}
        />,
        initialData.routerContext
      );
      await tick();
      wrapper.update();

      // Enter edit mode.
      wrapper.find('Controls Button[data-test-id="dashboard-edit"]').simulate('click');

      const modal = await mountGlobalModal();

      // Click delete, confirm will show
      wrapper.find('Controls Button[data-test-id="dashboard-delete"]').simulate('click');
      await tick();

      await modal.update();

      // Click confirm
      modal.find('button[aria-label="Confirm"]').simulate('click');

      expect(deleteMock).toHaveBeenCalled();
    });

    it('can rename and save', async function () {
      const fireEvent = createListeners('window');

      const updateMock = MockApiClient.addMockResponse({
        url: '/organizations/org-slug/dashboards/default-overview/',
        method: 'PUT',
        body: TestStubs.Dashboard([], {id: '8', title: 'Updated prebuilt'}),
      });
      wrapper = mountWithTheme(
        <ViewEditDashboard
          organization={initialData.organization}
          params={{orgId: 'org-slug', dashboardId: 'default-overview'}}
          router={initialData.router}
          location={initialData.router.location}
        />,
        initialData.routerContext
      );
      await tick();
      wrapper.update();

      // Enter edit mode.
      wrapper.find('Controls Button[data-test-id="dashboard-edit"]').simulate('click');

      // Rename
      const dashboardTitle = wrapper.find('DashboardTitle Label');
      dashboardTitle.simulate('click');

      wrapper.find('StyledInput').simulate('change', {
        target: {innerText: 'Updated prebuilt', value: 'Updated prebuilt'},
      });

      act(() => {
        // Press enter
        fireEvent.keyDown('Enter');
      });

      wrapper.find('Controls Button[data-test-id="dashboard-commit"]').simulate('click');
      await tick();

      expect(updateMock).toHaveBeenCalledWith(
        '/organizations/org-slug/dashboards/default-overview/',
        expect.objectContaining({
          data: expect.objectContaining({title: 'Updated prebuilt'}),
        })
      );
      // Should redirect to the new dashboard.
      expect(browserHistory.replace).toHaveBeenCalledWith(
        expect.objectContaining({
          pathname: '/organizations/org-slug/dashboard/8/',
        })
      );
    });

    it('disables buttons based on features', async function () {
      initialData = initializeOrg({
        organization: TestStubs.Organization({
          features: ['global-views', 'dashboards-basic', 'discover-query'],
          projects: [TestStubs.Project()],
        }),
      });

      wrapper = mountWithTheme(
        <ViewEditDashboard
          organization={initialData.organization}
          params={{orgId: 'org-slug', dashboardId: 'default-overview'}}
          router={initialData.router}
          location={initialData.router.location}
        />,
        initialData.routerContext
      );
      await tick();
      wrapper.update();

      // Edit should be disabled
      const editProps = wrapper
        .find('Controls Button[data-test-id="dashboard-edit"]')
        .props();
      expect(editProps.disabled).toBe(true);
      expect(mockVisit).not.toHaveBeenCalled();
    });
  });

  describe('custom dashboards', function () {
    let wrapper, initialData, widgets, mockVisit, mockPut, mockGet;

    beforeEach(function () {
      initialData = initializeOrg({organization});
      widgets = [
        TestStubs.Widget(
          [{name: '', conditions: 'event.type:error', fields: ['count()']}],
          {
            title: 'Errors',
            interval: '1d',
            id: '1',
          }
        ),
        TestStubs.Widget(
          [{name: '', conditions: 'event.type:transaction', fields: ['count()']}],
          {
            title: 'Transactions',
            interval: '1d',
            id: '2',
          }
        ),
        TestStubs.Widget(
          [
            {
              name: '',
              conditions: 'event.type:transaction transaction:/api/cats',
              fields: ['p50()'],
            },
          ],
          {
            title: 'p50 of /api/cats',
            interval: '1d',
            id: '3',
          }
        ),
      ];
      mockVisit = MockApiClient.addMockResponse({
        url: '/organizations/org-slug/dashboards/1/visit/',
        method: 'POST',
        body: [],
        statusCode: 200,
      });
      MockApiClient.addMockResponse({
        url: '/organizations/org-slug/tags/',
        body: [],
      });
      MockApiClient.addMockResponse({
        url: '/organizations/org-slug/projects/',
        body: [TestStubs.Project()],
      });
      MockApiClient.addMockResponse({
        url: '/organizations/org-slug/dashboards/',
        body: [
          TestStubs.Dashboard([], {
            id: 'default-overview',
            title: 'Default',
            widgetDisplay: ['area'],
          }),
          TestStubs.Dashboard([], {
            id: '1',
            title: 'Custom Errors',
            widgetDisplay: ['area'],
          }),
        ],
      });
      mockGet = MockApiClient.addMockResponse({
        method: 'GET',
        url: '/organizations/org-slug/dashboards/1/',
        body: TestStubs.Dashboard(widgets, {id: '1', title: 'Custom Errors'}),
      });
      mockPut = MockApiClient.addMockResponse({
        url: '/organizations/org-slug/dashboards/1/',
        method: 'PUT',
        body: TestStubs.Dashboard(widgets, {id: '1', title: 'Custom Errors'}),
      });
      MockApiClient.addMockResponse({
        url: '/organizations/org-slug/events-stats/',
        body: {data: []},
      });
      MockApiClient.addMockResponse({
        method: 'POST',
        url: '/organizations/org-slug/dashboards/widgets/',
        body: [],
      });
      MockApiClient.addMockResponse({
        method: 'GET',
        url: '/organizations/org-slug/recent-searches/',
        body: [],
      });
      MockApiClient.addMockResponse({
        method: 'GET',
        url: '/organizations/org-slug/issues/',
        body: [],
      });
    });

    afterEach(function () {
      MockApiClient.clearMockResponses();
      if (wrapper) {
        wrapper.unmount();
      }
    });

    it('can remove widgets', async function () {
      const updateMock = MockApiClient.addMockResponse({
        url: '/organizations/org-slug/dashboards/1/',
        method: 'PUT',
        body: TestStubs.Dashboard([widgets[0]], {id: '1', title: 'Custom Errors'}),
      });
      wrapper = mountWithTheme(
        <ViewEditDashboard
          organization={initialData.organization}
          params={{orgId: 'org-slug', dashboardId: '1'}}
          router={initialData.router}
          location={initialData.router.location}
        />,
        initialData.routerContext
      );
      await tick();
      wrapper.update();

      expect(mockVisit).toHaveBeenCalledTimes(1);

      // Enter edit mode.
      wrapper.find('Controls Button[data-test-id="dashboard-edit"]').simulate('click');

      const card = wrapper.find('WidgetCard').first();
      card.find('StyledPanel').simulate('mouseOver');

      // Remove the second and third widgets
      wrapper
        .find('WidgetCard')
        .at(1)
        .find('IconClick[data-test-id="widget-delete"]')
        .simulate('click');

      wrapper
        .find('WidgetCard')
        .at(1)
        .find('IconClick[data-test-id="widget-delete"]')
        .simulate('click');

      // Save changes
      wrapper.find('Controls Button[data-test-id="dashboard-commit"]').simulate('click');
      await tick();
<<<<<<< HEAD
=======
      await tick();
>>>>>>> 2275e1be

      expect(updateMock).toHaveBeenCalled();
      expect(updateMock).toHaveBeenCalledWith(
        '/organizations/org-slug/dashboards/1/',
        expect.objectContaining({
          data: expect.objectContaining({
            title: 'Custom Errors',
            widgets: [widgets[0]],
          }),
        })
      );

      // Visit should not be called again on dashboard update
      expect(mockVisit).toHaveBeenCalledTimes(1);
    });

    it('can enter edit mode for widgets', async function () {
      wrapper = mountWithTheme(
        <ViewEditDashboard
          organization={initialData.organization}
          params={{orgId: 'org-slug', dashboardId: '1'}}
          router={initialData.router}
          location={initialData.router.location}
        />,
        initialData.routerContext
      );
      await tick();
      wrapper.update();

      // Enter edit mode.
      wrapper.find('Controls Button[data-test-id="dashboard-edit"]').simulate('click');

      const card = wrapper.find('WidgetCard').first();
      card.find('StyledPanel').simulate('mouseOver');

      // Edit the first widget
      wrapper
        .find('WidgetCard')
        .first()
        .find('IconClick[data-test-id="widget-edit"]')
        .simulate('click');

      await tick();
      await wrapper.update();
      const modal = await mountGlobalModal();

      expect(modal.find('AddDashboardWidgetModal').props().widget).toEqual(widgets[0]);
    });

    it('does not update if api update fails', async function () {
      const fireEvent = createListeners('window');

      mockPut = MockApiClient.addMockResponse({
        url: '/organizations/org-slug/dashboards/1/',
        method: 'PUT',
        statusCode: 400,
      });
      wrapper = mountWithTheme(
        <ViewEditDashboard
          organization={initialData.organization}
          params={{orgId: 'org-slug', dashboardId: '1'}}
          router={initialData.router}
          location={initialData.router.location}
        />,
        initialData.routerContext
      );
      await tick();
      wrapper.update();

      // Enter edit mode.
      wrapper.find('Controls Button[data-test-id="dashboard-edit"]').simulate('click');

      // Rename
      const dashboardTitle = wrapper.find('DashboardTitle Label');
      dashboardTitle.simulate('click');

      wrapper.find('StyledInput').simulate('change', {
        target: {innerText: 'Updated Name', value: 'Updated Name'},
      });

      act(() => {
        // Press enter
        fireEvent.keyDown('Enter');
      });

      wrapper.find('Controls Button[data-test-id="dashboard-commit"]').simulate('click');
      await tick();
      wrapper.update();

      expect(wrapper.find('DashboardTitle EditableText').props().value).toEqual(
        'Updated Name'
      );
      wrapper.find('Controls Button[data-test-id="dashboard-cancel"]').simulate('click');
      expect(wrapper.find('DashboardTitle EditableText').props().value).toEqual(
        'Custom Errors'
      );
    });

    it('shows add wiget option', async function () {
      wrapper = mountWithTheme(
        <ViewEditDashboard
          organization={initialData.organization}
          params={{orgId: 'org-slug', dashboardId: '1'}}
          router={initialData.router}
          location={initialData.router.location}
        />,
        initialData.routerContext
      );
      await tick();
      wrapper.update();

      // Enter edit mode.
      wrapper.find('Controls Button[data-test-id="dashboard-edit"]').simulate('click');
      wrapper.update();
      expect(wrapper.find('AddWidget').exists()).toBe(true);
    });

    it('hides add widget option', async function () {
      types.MAX_WIDGETS = 1;

      wrapper = mountWithTheme(
        <ViewEditDashboard
          organization={initialData.organization}
          params={{orgId: 'org-slug', dashboardId: '1'}}
          router={initialData.router}
          location={initialData.router.location}
        />,
        initialData.routerContext
      );
      await tick();
      wrapper.update();

      // Enter edit mode.
      wrapper.find('Controls Button[data-test-id="dashboard-edit"]').simulate('click');
      wrapper.update();
      expect(wrapper.find('AddWidget').exists()).toBe(false);
    });

    it('hides and shows breadcrumbs based on feature', async function () {
      const newOrg = initializeOrg({
        organization: TestStubs.Organization({
          features: ['global-views', 'dashboards-basic', 'discover-query'],
          projects: [TestStubs.Project()],
        }),
      });

      wrapper = mountWithTheme(
        <ViewEditDashboard
          organization={newOrg.organization}
          params={{orgId: 'org-slug', dashboardId: '1'}}
          router={newOrg.router}
          location={newOrg.router.location}
        />,
        newOrg.routerContext
      );
      await tick();
      wrapper.update();

      expect(wrapper.find('Breadcrumbs').exists()).toBe(false);

      wrapper = mountWithTheme(
        <ViewEditDashboard
          organization={initialData.organization}
          params={{orgId: 'org-slug', dashboardId: '1'}}
          router={initialData.router}
          location={initialData.router.location}
        />,
        initialData.routerContext
      );
      await tick();
      wrapper.update();

      const breadcrumbs = wrapper.find('Breadcrumbs');

      expect(breadcrumbs.exists()).toBe(true);
      expect(breadcrumbs.find('BreadcrumbLink').find('a').text()).toEqual('Dashboards');
      expect(breadcrumbs.find('BreadcrumbItem').last().text()).toEqual('Custom Errors');
    });

    it('enters edit mode when given a new widget in location query', async function () {
      initialData.router.location = {
        query: {
          displayType: 'line',
          interval: '5m',
          queryConditions: ['title:test', 'event.type:test'],
          queryFields: ['count()', 'failure_count()'],
          queryNames: ['1', '2'],
          queryOrderby: '',
          title: 'Widget Title',
        },
      };
      wrapper = mountWithTheme(
        <ViewEditDashboard
          organization={initialData.organization}
          params={{orgId: 'org-slug', dashboardId: '1'}}
          router={initialData.router}
          location={initialData.router.location}
        />,
        initialData.routerContext
      );
      await tick();
      wrapper.update();
      expect(wrapper.find('DashboardDetail').props().initialState).toEqual(
        DashboardState.EDIT
      );
    });

    it('enters view mode when not given a new widget in location query', async function () {
      wrapper = mountWithTheme(
        <ViewEditDashboard
          organization={initialData.organization}
          params={{orgId: 'org-slug', dashboardId: '1'}}
          router={initialData.router}
          location={initialData.router.location}
        />,
        initialData.routerContext
      );
      await tick();
      wrapper.update();
      expect(wrapper.find('DashboardDetail').props().initialState).toEqual(
        DashboardState.VIEW
      );
    });

    it('can add library widgets', async function () {
      types.MAX_WIDGETS = 10;

      initialData = initializeOrg({
        organization: TestStubs.Organization({
          features: [
            'global-views',
            'dashboards-basic',
            'dashboards-edit',
            'discover-query',
            'widget-library',
          ],
          projects: [TestStubs.Project()],
        }),
      });

      wrapper = mountWithTheme(
        <ViewEditDashboard
          organization={initialData.organization}
          params={{orgId: 'org-slug', dashboardId: '1'}}
          router={initialData.router}
          location={initialData.router.location}
        />,
        initialData.routerContext
      );
      await tick();
      wrapper.update();

      expect(wrapper.find('Controls Tooltip').prop('disabled')).toBe(true);

      // Enter Add Widget mode
      wrapper
        .find('Controls Button[data-test-id="add-widget-library"]')
        .simulate('click');

      const modal = await mountGlobalModal();
      await tick();
      await modal.update();

      modal.find('WidgetLibraryCard').at(1).simulate('click');

      modal.find('Button[data-test-id="confirm-widgets"]').simulate('click');

      await tick();
      wrapper.update();

      expect(wrapper.find('DashboardDetail').state().dashboardState).toEqual(
        DashboardState.VIEW
      );
      expect(mockGet).toHaveBeenCalledTimes(1);
      expect(mockPut).toHaveBeenCalledTimes(1);
      expect(mockPut).toHaveBeenCalledWith(
        '/organizations/org-slug/dashboards/1/',
        expect.objectContaining({
          data: expect.objectContaining({
            title: 'Custom Errors',
            widgets: [
              {
                id: '1',
                interval: '1d',
                queries: [
                  {conditions: 'event.type:error', fields: ['count()'], name: ''},
                ],
                title: 'Errors',
                type: 'line',
              },
              {
                id: '2',
                interval: '1d',
                queries: [
                  {conditions: 'event.type:transaction', fields: ['count()'], name: ''},
                ],
                title: 'Transactions',
                type: 'line',
              },
              {
                id: '3',
                interval: '1d',
                queries: [
                  {
                    conditions: 'event.type:transaction transaction:/api/cats',
                    fields: ['p50()'],
                    name: '',
                  },
                ],
                title: 'p50 of /api/cats',
                type: 'line',
              },
              {
                displayType: 'area',
                id: undefined,
                interval: '5m',
                description: 'Area chart reflecting all error and transaction events.',
                queries: [
                  {
                    conditions: '!event.type:transaction',
                    fields: ['count()'],
                    name: '',
                    orderby: '',
                  },
                ],
                title: 'All Events',
                widgetType: 'discover',
              },
            ],
          }),
        })
      );
    });

    it('disables add library widgets when max widgets reached', async function () {
      types.MAX_WIDGETS = 1;

      initialData = initializeOrg({
        organization: TestStubs.Organization({
          features: [
            'global-views',
            'dashboards-basic',
            'dashboards-edit',
            'discover-query',
            'widget-library',
          ],
          projects: [TestStubs.Project()],
        }),
      });

      wrapper = mountWithTheme(
        <ViewEditDashboard
          organization={initialData.organization}
          params={{orgId: 'org-slug', dashboardId: '1'}}
          router={initialData.router}
          location={initialData.router.location}
        />,
        initialData.routerContext
      );
      await tick();
      wrapper.update();

      // Enter Add Widget mode
      expect(
        wrapper.find('Controls Button[data-test-id="add-widget-library"]').props()
          .disabled
      ).toEqual(true);
      expect(wrapper.find('Controls Tooltip').prop('disabled')).toBe(false);
    });

    it('adds an Issue widget to the dashboard', async function () {
      initialData = initializeOrg({
        organization: TestStubs.Organization({
          features: [
            'global-views',
            'dashboards-basic',
            'dashboards-edit',
            'discover-query',
            'issues-in-dashboards',
          ],
          projects: [TestStubs.Project()],
        }),
      });

      wrapper = mountWithTheme(
        <ViewEditDashboard
          organization={initialData.organization}
          params={{orgId: 'org-slug', dashboardId: '1'}}
          router={initialData.router}
          location={initialData.router.location}
        />,
        initialData.routerContext
      );
      await tick();
      wrapper.update();

      // Enter Add Issue Widget mode
      wrapper
        .find('Controls Button[data-test-id="dashboard-add-issues-widget"]')
        .simulate('click');

      const modal = await mountGlobalModal();
      await tick();
      await modal.update();

      modal.find('ModalBody input').simulate('change', {target: {value: 'Issue Widget'}});
      modal.find('ModalFooter button').simulate('click');

      await tick();
      wrapper.update();

      expect(wrapper.find('DashboardDetail').state().dashboardState).toEqual(
        DashboardState.VIEW
      );
      expect(mockGet).toHaveBeenCalledTimes(1);
      expect(mockPut).toHaveBeenCalledTimes(1);
      expect(mockPut).toHaveBeenCalledWith(
        '/organizations/org-slug/dashboards/1/',
        expect.objectContaining({
          data: expect.objectContaining({
            widgets: expect.arrayContaining([
              {
                displayType: 'table',
                interval: '5m',
                queries: [{conditions: '', fields: [], name: '', orderby: ''}],
                title: 'Issue Widget',
                widgetType: 'issue',
              },
            ]),
          }),
        })
      );
    });
  });
});<|MERGE_RESOLUTION|>--- conflicted
+++ resolved
@@ -323,10 +323,7 @@
       // Save changes
       wrapper.find('Controls Button[data-test-id="dashboard-commit"]').simulate('click');
       await tick();
-<<<<<<< HEAD
-=======
-      await tick();
->>>>>>> 2275e1be
+      await tick();
 
       expect(updateMock).toHaveBeenCalled();
       expect(updateMock).toHaveBeenCalledWith(
