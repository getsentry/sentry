<<<<<<< HEAD
import {
  generateMetricsWidgetFieldOptions,
  SESSION_FIELDS,
} from 'sentry/views/dashboardsV2/widgetBuilder/metricWidget/fields';

describe('generateMetricsWidgetFieldOptions', function () {
  const fields = Object.keys(SESSION_FIELDS).map(key => SESSION_FIELDS[key]);
  const tagKeys = ['release', 'environment'];

  it('generates correct field options', function () {
    expect(generateMetricsWidgetFieldOptions(fields, tagKeys)).toEqual({
      'field:session': {
        label: 'session',
=======
import {generateReleaseWidgetFieldOptions} from 'sentry/views/dashboardsV2/widgetBuilder/releaseWidget/fields';

describe('generateReleaseWidgetFieldOptions', function () {
  const fields = TestStubs.MetricsMeta();
  const tagKeys = ['release', 'environment'];

  it('generates correct field options', function () {
    expect(generateReleaseWidgetFieldOptions(fields, tagKeys)).toEqual({
      'field:sentry.sessions.session': {
        label: 'sentry.sessions.session',
>>>>>>> 3b40f8f2
        value: {
          kind: 'metric',
          meta: {
            dataType: 'integer',
            name: 'session',
          },
        },
      },
      'field:session.duration': {
        label: 'session.duration',
        value: {
          kind: 'metric',
          meta: {
            dataType: 'duration',
            name: 'session.duration',
          },
        },
      },
      'field:user': {
        label: 'user',
        value: {
          kind: 'metric',
          meta: {
            dataType: 'string',
            name: 'user',
          },
        },
      },
      'function:avg': {
        label: 'avg(…)',
        value: {
          kind: 'function',
          meta: {
            name: 'avg',
            parameters: [
              {
                columnTypes: ['duration'],
                defaultValue: 'session.duration',
                kind: 'column',
                required: true,
              },
            ],
          },
        },
      },
      'function:count_unique': {
        label: 'count_unique(…)',
        value: {
          kind: 'function',
          meta: {
            name: 'count_unique',
            parameters: [
              {
                columnTypes: ['string'],
                defaultValue: 'user',
                kind: 'column',
                required: true,
              },
            ],
          },
        },
      },
      'function:max': {
        label: 'max(…)',
        value: {
          kind: 'function',
          meta: {
            name: 'max',
            parameters: [
              {
                columnTypes: ['duration'],
                defaultValue: 'session.duration',
                kind: 'column',
                required: true,
              },
            ],
          },
        },
      },
      'function:p50': {
        label: 'p50(…)',
        value: {
          kind: 'function',
          meta: {
            name: 'p50',
            parameters: [
              {
                columnTypes: ['duration'],
                defaultValue: 'session.duration',
                kind: 'column',
                required: true,
              },
            ],
          },
        },
      },
      'function:p75': {
        label: 'p75(…)',
        value: {
          kind: 'function',
          meta: {
            name: 'p75',
            parameters: [
              {
                columnTypes: ['duration'],
                defaultValue: 'session.duration',
                kind: 'column',
                required: true,
              },
            ],
          },
        },
      },
      'function:p95': {
        label: 'p95(…)',
        value: {
          kind: 'function',
          meta: {
            name: 'p95',
            parameters: [
              {
                columnTypes: ['duration'],
                defaultValue: 'session.duration',
                kind: 'column',
                required: true,
              },
            ],
          },
        },
      },
      'function:p99': {
        label: 'p99(…)',
        value: {
          kind: 'function',
          meta: {
            name: 'p99',
            parameters: [
              {
                columnTypes: ['duration'],
                defaultValue: 'session.duration',
                kind: 'column',
                required: true,
              },
            ],
          },
        },
      },
      'function:sum': {
        label: 'sum(…)',
        value: {
          kind: 'function',
          meta: {
            name: 'sum',
            parameters: [
              {
                columnTypes: ['integer'],
                defaultValue: 'session',
                kind: 'column',
                required: true,
              },
            ],
          },
        },
      },
      'tag:environment': {
        label: 'environment',
        value: {
          kind: 'tag',
          meta: {
            dataType: 'string',
            name: 'environment',
          },
        },
      },
      'tag:release': {
        label: 'release',
        value: {
          kind: 'tag',
          meta: {
            dataType: 'string',
            name: 'release',
          },
        },
      },
    });
  });

  it('ignores tags+aggregates if there are no fields', function () {
    expect(generateReleaseWidgetFieldOptions([], tagKeys)).toEqual({});
  });
});<|MERGE_RESOLUTION|>--- conflicted
+++ resolved
@@ -1,29 +1,16 @@
-<<<<<<< HEAD
 import {
-  generateMetricsWidgetFieldOptions,
+  generateReleaseWidgetFieldOptions,
   SESSION_FIELDS,
-} from 'sentry/views/dashboardsV2/widgetBuilder/metricWidget/fields';
+} from 'sentry/views/dashboardsV2/widgetBuilder/releaseWidget/fields';
 
-describe('generateMetricsWidgetFieldOptions', function () {
+describe('generateReleaseWidgetFieldOptions', function () {
   const fields = Object.keys(SESSION_FIELDS).map(key => SESSION_FIELDS[key]);
   const tagKeys = ['release', 'environment'];
 
   it('generates correct field options', function () {
-    expect(generateMetricsWidgetFieldOptions(fields, tagKeys)).toEqual({
+    expect(generateReleaseWidgetFieldOptions(fields, tagKeys)).toEqual({
       'field:session': {
         label: 'session',
-=======
-import {generateReleaseWidgetFieldOptions} from 'sentry/views/dashboardsV2/widgetBuilder/releaseWidget/fields';
-
-describe('generateReleaseWidgetFieldOptions', function () {
-  const fields = TestStubs.MetricsMeta();
-  const tagKeys = ['release', 'environment'];
-
-  it('generates correct field options', function () {
-    expect(generateReleaseWidgetFieldOptions(fields, tagKeys)).toEqual({
-      'field:sentry.sessions.session': {
-        label: 'sentry.sessions.session',
->>>>>>> 3b40f8f2
         value: {
           kind: 'metric',
           meta: {
