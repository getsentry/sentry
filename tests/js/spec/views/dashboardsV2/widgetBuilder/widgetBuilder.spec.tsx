--- conflicted
+++ resolved
@@ -866,7 +866,6 @@
     });
   });
 
-<<<<<<< HEAD
   it('disables dashboards with max widgets', async function () {
     MockApiClient.addMockResponse({
       url: '/organizations/org-slug/dashboards/',
@@ -1118,7 +1117,8 @@
         );
       });
     });
-=======
+  });
+
   it('renders fields with commas properly', async () => {
     const defaultWidgetQuery = {
       conditions: '',
@@ -1144,7 +1144,6 @@
     expect(
       await screen.findByText('count_if(transaction.duration,equals,300)*2')
     ).toBeInTheDocument();
->>>>>>> f9cda3c2
   });
 
   describe('Widget creation coming from other verticals', function () {
