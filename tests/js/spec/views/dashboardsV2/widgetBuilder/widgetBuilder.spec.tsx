--- conflicted
+++ resolved
@@ -816,7 +816,80 @@
     ).toBeInTheDocument();
   });
 
-<<<<<<< HEAD
+  it('should filter y-axis choices by output type when switching from big number to line chart', async function () {
+    const handleSave = jest.fn();
+    renderTestComponent({onSave: handleSave});
+
+    // No delete button as there is only one field.
+    expect(screen.queryByLabelText('Remove query')).not.toBeInTheDocument();
+
+    // Select Big Number display
+    userEvent.click(await screen.findByText('Table'));
+    userEvent.click(screen.getByText('Big Number'));
+
+    // Choose any()
+    userEvent.click(screen.getByText('count()'));
+    userEvent.type(screen.getAllByText('count()')[0], 'any(…){enter}');
+    userEvent.click(screen.getByText('transaction.duration'));
+    userEvent.type(screen.getAllByText('transaction.duration')[0], 'device.arch{enter}');
+
+    // Select Line chart display
+    userEvent.click(screen.getByText('Big Number'));
+    userEvent.click(screen.getByText('Line Chart'));
+
+    // Expect any(...) field to be converted to count()
+    expect(screen.getByText('count()')).toBeInTheDocument();
+
+    // Save widget
+    userEvent.click(screen.getByLabelText('Add Widget'));
+
+    await waitFor(() => {
+      expect(handleSave).toHaveBeenCalledWith([
+        expect.objectContaining({
+          displayType: 'line',
+          queries: [
+            expect.objectContaining({
+              fields: ['count()'],
+            }),
+          ],
+        }),
+      ]);
+    });
+
+    expect(handleSave).toHaveBeenCalledTimes(1);
+  });
+
+  it('should filter non-legal y-axis choices for timeseries widget charts', async function () {
+    renderTestComponent();
+
+    expect(await screen.findByText('Table')).toBeInTheDocument();
+
+    // Select Line chart display
+    userEvent.click(screen.getByText('Table'));
+    userEvent.click(screen.getByText('Line Chart'));
+
+    // No delete button as there is only one field.
+    expect(screen.queryByLabelText('Remove column')).not.toBeInTheDocument();
+
+    userEvent.click(screen.getByText('count()'));
+    userEvent.type(screen.getAllByText('count()')[0], 'any{enter}');
+
+    // Expect user.display to not be an available parameter option for any()
+    // for line (timeseries) widget charts
+    userEvent.click(screen.getByText('transaction.duration'));
+    userEvent.type(screen.getAllByText('transaction.duration')[0], 'user.display');
+    expect(screen.getByText('No options')).toBeInTheDocument();
+
+    // Be able to choose a numeric-like option for any()
+    userEvent.keyboard('{escape}');
+    userEvent.click(screen.getByText('transaction.duration'));
+    userEvent.type(
+      screen.getAllByText('transaction.duration')[0],
+      'measurements.lcp{enter}'
+    );
+    expect(screen.getByText('measurements.lcp')).toBeInTheDocument();
+  });
+
   it('should filter y-axis choices for world map widget charts', async function () {
     const handleSave = jest.fn();
     renderTestComponent({onSave: handleSave});
@@ -864,42 +937,6 @@
           queries: [
             expect.objectContaining({
               fields: ['count_unique(measurements.lcp)'],
-=======
-  it('should filter y-axis choices by output type when switching from big number to line chart', async function () {
-    const handleSave = jest.fn();
-    renderTestComponent({onSave: handleSave});
-
-    // No delete button as there is only one field.
-    expect(screen.queryByLabelText('Remove query')).not.toBeInTheDocument();
-
-    // Select Big Number display
-    userEvent.click(await screen.findByText('Table'));
-    userEvent.click(screen.getByText('Big Number'));
-
-    // Choose any()
-    userEvent.click(screen.getByText('count()'));
-    userEvent.type(screen.getAllByText('count()')[0], 'any(…){enter}');
-    userEvent.click(screen.getByText('transaction.duration'));
-    userEvent.type(screen.getAllByText('transaction.duration')[0], 'device.arch{enter}');
-
-    // Select Line chart display
-    userEvent.click(screen.getByText('Big Number'));
-    userEvent.click(screen.getByText('Line Chart'));
-
-    // Expect any(...) field to be converted to count()
-    expect(screen.getByText('count()')).toBeInTheDocument();
-
-    // Save widget
-    userEvent.click(screen.getByLabelText('Add Widget'));
-
-    await waitFor(() => {
-      expect(handleSave).toHaveBeenCalledWith([
-        expect.objectContaining({
-          displayType: 'line',
-          queries: [
-            expect.objectContaining({
-              fields: ['count()'],
->>>>>>> 7135c9d8
             }),
           ],
         }),
@@ -909,40 +946,6 @@
     expect(handleSave).toHaveBeenCalledTimes(1);
   });
 
-<<<<<<< HEAD
-=======
-  it('should filter non-legal y-axis choices for timeseries widget charts', async function () {
-    renderTestComponent();
-
-    expect(await screen.findByText('Table')).toBeInTheDocument();
-
-    // Select Line chart display
-    userEvent.click(screen.getByText('Table'));
-    userEvent.click(screen.getByText('Line Chart'));
-
-    // No delete button as there is only one field.
-    expect(screen.queryByLabelText('Remove column')).not.toBeInTheDocument();
-
-    userEvent.click(screen.getByText('count()'));
-    userEvent.type(screen.getAllByText('count()')[0], 'any{enter}');
-
-    // Expect user.display to not be an available parameter option for any()
-    // for line (timeseries) widget charts
-    userEvent.click(screen.getByText('transaction.duration'));
-    userEvent.type(screen.getAllByText('transaction.duration')[0], 'user.display');
-    expect(screen.getByText('No options')).toBeInTheDocument();
-
-    // Be able to choose a numeric-like option for any()
-    userEvent.keyboard('{escape}');
-    userEvent.click(screen.getByText('transaction.duration'));
-    userEvent.type(
-      screen.getAllByText('transaction.duration')[0],
-      'measurements.lcp{enter}'
-    );
-    expect(screen.getByText('measurements.lcp')).toBeInTheDocument();
-  });
-
->>>>>>> 7135c9d8
   describe('Widget creation coming from other verticals', function () {
     it('redirects correctly when creating a new dashboard', async function () {
       const {router} = renderTestComponent({
