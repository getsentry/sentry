import selectEvent from 'react-select-event';
import {urlEncode} from '@sentry/utils';

import {initializeOrg} from 'sentry-test/initializeOrg';
import {mountGlobalModal} from 'sentry-test/modal';
import {act, render, screen, userEvent, waitFor} from 'sentry-test/reactTestingLibrary';
import {textWithMarkupMatcher} from 'sentry-test/utils';

import * as indicators from 'sentry/actionCreators/indicator';
import * as modals from 'sentry/actionCreators/modal';
import {DEFAULT_DEBOUNCE_DURATION} from 'sentry/constants';
import TagStore from 'sentry/stores/tagStore';
import {TOP_N} from 'sentry/utils/discover/types';
import {SessionMetric} from 'sentry/utils/metrics/fields';
import {
  DashboardDetails,
  DashboardWidgetSource,
  DisplayType,
  MAX_WIDGETS,
  Widget,
  WidgetType,
} from 'sentry/views/dashboardsV2/types';
import * as dashboardsTypes from 'sentry/views/dashboardsV2/types';
import WidgetBuilder, {WidgetBuilderProps} from 'sentry/views/dashboardsV2/widgetBuilder';

const defaultOrgFeatures = [
  'new-widget-builder-experience',
  'dashboards-edit',
  'global-views',
];

jest.unmock('lodash/debounce');

// Mocking worldMapChart to avoid act warnings
jest.mock('sentry/components/charts/worldMapChart');

function renderTestComponent({
  dashboard,
  query,
  orgFeatures,
  onSave,
  params,
}: {
  dashboard?: WidgetBuilderProps['dashboard'];
  onSave?: WidgetBuilderProps['onSave'];
  orgFeatures?: string[];
  params?: Partial<WidgetBuilderProps['params']>;
  query?: Record<string, any>;
} = {}) {
  const {organization, router, routerContext} = initializeOrg({
    ...initializeOrg(),
    organization: {
      features: orgFeatures ?? defaultOrgFeatures,
    },
    router: {
      location: {
        query: {
          source: DashboardWidgetSource.DASHBOARDS,
          ...query,
        },
      },
    },
  });

  render(
    <WidgetBuilder
      route={{}}
      router={router}
      routes={router.routes}
      routeParams={router.params}
      location={router.location}
      dashboard={{
        id: 'new',
        title: 'Dashboard',
        createdBy: undefined,
        dateCreated: '2020-01-01T00:00:00.000Z',
        widgets: [],
        ...dashboard,
      }}
      onSave={onSave ?? jest.fn()}
      params={{
        orgId: organization.slug,
        dashboardId: dashboard?.id ?? 'new',
        ...params,
      }}
    />,
    {
      context: routerContext,
      organization,
    }
  );

  return {router};
}

describe('WidgetBuilder', function () {
  const untitledDashboard: DashboardDetails = {
    id: '1',
    title: 'Untitled Dashboard',
    createdBy: undefined,
    dateCreated: '2020-01-01T00:00:00.000Z',
    widgets: [],
  };

  const testDashboard: DashboardDetails = {
    id: '2',
    title: 'Test Dashboard',
    createdBy: undefined,
    dateCreated: '2020-01-01T00:00:00.000Z',
    widgets: [],
  };

  let eventsStatsMock: jest.Mock | undefined;
  let eventsv2Mock: jest.Mock | undefined;
  let issuesMock: jest.Mock | undefined;
  let metricsDataMock: jest.Mock | undefined;
  let tagsMock: jest.Mock | undefined;

  beforeEach(function () {
    MockApiClient.addMockResponse({
      url: '/organizations/org-slug/dashboards/',
      body: [
        {...untitledDashboard, widgetDisplay: [DisplayType.TABLE]},
        {...testDashboard, widgetDisplay: [DisplayType.AREA]},
      ],
    });

    MockApiClient.addMockResponse({
      url: '/organizations/org-slug/dashboards/widgets/',
      method: 'POST',
      statusCode: 200,
      body: [],
    });

    eventsv2Mock = MockApiClient.addMockResponse({
      url: '/organizations/org-slug/eventsv2/',
      method: 'GET',
      statusCode: 200,
      body: {
        meta: {},
        data: [],
      },
    });

    MockApiClient.addMockResponse({
      url: '/organizations/org-slug/projects/',
      method: 'GET',
      body: [],
    });

    MockApiClient.addMockResponse({
      url: '/organizations/org-slug/recent-searches/',
      method: 'GET',
      body: [],
    });

    MockApiClient.addMockResponse({
      url: '/organizations/org-slug/recent-searches/',
      method: 'POST',
      body: [],
    });

    issuesMock = MockApiClient.addMockResponse({
      url: '/organizations/org-slug/issues/',
      method: 'GET',
      body: [],
    });

    eventsStatsMock = MockApiClient.addMockResponse({
      url: '/organizations/org-slug/events-stats/',
      body: [],
    });

    MockApiClient.addMockResponse({
      url: '/organizations/org-slug/tags/event.type/values/',
      body: [{count: 2, name: 'Nvidia 1080ti'}],
    });

    MockApiClient.addMockResponse({
      url: '/organizations/org-slug/events-geo/',
      body: {data: [], meta: {}},
    });

    MockApiClient.addMockResponse({
      url: '/organizations/org-slug/users/',
      body: [],
    });

    MockApiClient.addMockResponse({
      url: `/organizations/org-slug/metrics/tags/`,
      body: [{key: 'environment'}, {key: 'release'}, {key: 'session.status'}],
    });

    MockApiClient.addMockResponse({
      url: `/organizations/org-slug/metrics/tags/session.status/`,
      body: [
        {
          key: 'session.status',
          value: 'crashed',
        },
      ],
    });

    MockApiClient.addMockResponse({
      url: `/organizations/org-slug/metrics/meta/`,
      body: [
        {
          name: SessionMetric.SESSION,
          type: 'counter',
          operations: ['sum'],
          unit: null,
        },
        {
          name: SessionMetric.SESSION_ERROR,
          type: 'set',
          operations: ['count_unique'],
          unit: null,
        },
        {
          name: SessionMetric.USER,
          type: 'set',
          operations: ['count_unique'],
          unit: null,
        },
      ],
    });

    metricsDataMock = MockApiClient.addMockResponse({
      method: 'GET',
      url: `/organizations/org-slug/metrics/data/`,
      body: TestStubs.MetricsField({
        field: `sum(${SessionMetric.SESSION})`,
      }),
    });

    tagsMock = MockApiClient.addMockResponse({
      url: '/organizations/org-slug/tags/',
      method: 'GET',
      body: TestStubs.Tags(),
    });
    TagStore.reset();
  });

  afterEach(function () {
    MockApiClient.clearMockResponses();
    jest.clearAllMocks();
    jest.useRealTimers();
  });

  it('no feature access', function () {
    renderTestComponent({orgFeatures: []});

    expect(screen.getByText("You don't have access to this feature")).toBeInTheDocument();
  });

  it('widget not found', function () {
    const widget: Widget = {
      displayType: DisplayType.AREA,
      interval: '1d',
      queries: [
        {
          name: 'Known Users',
          fields: [],
          columns: [],
          aggregates: [],
          conditions: '',
          orderby: '-time',
        },
        {
          name: 'Anonymous Users',
          fields: [],
          columns: [],
          aggregates: [],
          conditions: '',
          orderby: '-time',
        },
      ],
      title: 'Transactions',
      id: '1',
    };

    const dashboard: DashboardDetails = {
      id: '1',
      title: 'Dashboard',
      createdBy: undefined,
      dateCreated: '2020-01-01T00:00:00.000Z',
      widgets: [widget],
    };

    renderTestComponent({
      dashboard,
      orgFeatures: ['new-widget-builder-experience', 'dashboards-edit'],
      params: {
        widgetIndex: '2', // Out of bounds, only one widget
      },
    });

    expect(
      screen.getByText('The widget you want to edit was not found.')
    ).toBeInTheDocument();
  });

  it('renders a widget not found message if the widget index url is not an integer', async function () {
    const widget: Widget = {
      displayType: DisplayType.AREA,
      interval: '1d',
      queries: [
        {
          name: 'Known Users',
          fields: [],
          columns: [],
          aggregates: [],
          conditions: '',
          orderby: '-time',
        },
      ],
      title: 'Transactions',
      id: '1',
    };

    const dashboard: DashboardDetails = {
      id: '1',
      title: 'Dashboard',
      createdBy: undefined,
      dateCreated: '2020-01-01T00:00:00.000Z',
      widgets: [widget],
    };

    renderTestComponent({
      dashboard,
      orgFeatures: ['new-widget-builder-experience', 'dashboards-edit'],
      params: {
        widgetIndex: '0.5', // Invalid index
      },
    });

    expect(
      screen.getByText('The widget you want to edit was not found.')
    ).toBeInTheDocument();
  });

  it('renders', async function () {
    renderTestComponent();

    // Header - Breadcrumbs
    expect(await screen.findByRole('link', {name: 'Dashboards'})).toHaveAttribute(
      'href',
      '/organizations/org-slug/dashboards/'
    );
    expect(screen.getByRole('link', {name: 'Dashboard'})).toHaveAttribute(
      'href',
      '/organizations/org-slug/dashboards/new/'
    );
    expect(screen.getByText('Widget Builder')).toBeInTheDocument();

    // Header - Widget Title
    expect(screen.getByRole('heading', {name: 'Custom Widget'})).toBeInTheDocument();

    // Footer - Actions
    expect(screen.getByLabelText('Cancel')).toBeInTheDocument();
    expect(screen.getByLabelText('Add Widget')).toBeInTheDocument();

    // Content - Step 1
    expect(
      screen.getByRole('heading', {name: 'Choose your data set'})
    ).toBeInTheDocument();
    expect(screen.getByLabelText('Select Errors and Transactions')).toBeChecked();

    // Content - Step 2
    expect(
      screen.getByRole('heading', {name: 'Choose your visualization'})
    ).toBeInTheDocument();

    // Content - Step 3
    expect(
      screen.getByRole('heading', {name: 'Choose your columns'})
    ).toBeInTheDocument();

    // Content - Step 4
    expect(
      screen.getByRole('heading', {name: 'Filter your results'})
    ).toBeInTheDocument();

    // Content - Step 5
    expect(screen.getByRole('heading', {name: 'Sort by a column'})).toBeInTheDocument();
  });

  it('has links back to the new dashboard if creating', async function () {
    // Dashboard has undefined dashboardId when creating from a new dashboard
    // because of route setup
    renderTestComponent({params: {dashboardId: undefined}});

    expect(await screen.findByRole('link', {name: 'Dashboard'})).toHaveAttribute(
      'href',
      '/organizations/org-slug/dashboards/new/'
    );

    expect(screen.getByLabelText('Cancel')).toHaveAttribute(
      'href',
      '/organizations/org-slug/dashboards/new/'
    );
  });

  it('renders new design', async function () {
    renderTestComponent({
      orgFeatures: [...defaultOrgFeatures, 'new-widget-builder-experience-design'],
    });

    // Switch to line chart for time series
    userEvent.click(await screen.findByText('Table'));
    userEvent.click(screen.getByText('Line Chart'));

    // Header - Breadcrumbs
    expect(await screen.findByRole('link', {name: 'Dashboards'})).toHaveAttribute(
      'href',
      '/organizations/org-slug/dashboards/'
    );

    expect(screen.getByRole('link', {name: 'Dashboard'})).toHaveAttribute(
      'href',
      '/organizations/org-slug/dashboards/new/'
    );

    expect(screen.getByText('Widget Builder')).toBeInTheDocument();

    // Header - Widget Title
    expect(screen.getByRole('heading', {name: 'Custom Widget'})).toBeInTheDocument();

    // Footer - Actions
    expect(screen.getByLabelText('Cancel')).toBeInTheDocument();
    expect(screen.getByLabelText('Add Widget')).toBeInTheDocument();

    // Content - Step 1
    expect(
      screen.getByRole('heading', {name: 'Choose your data set'})
    ).toBeInTheDocument();
    expect(screen.getByLabelText('Select Errors and Transactions')).toBeChecked();

    // Content - Step 2
    expect(
      screen.getByRole('heading', {name: 'Choose your visualization'})
    ).toBeInTheDocument();

    // Content - Step 3
    expect(
      screen.getByRole('heading', {name: 'Choose what to plot in the y-axis'})
    ).toBeInTheDocument();

    // Content - Step 4
    expect(
      screen.getByRole('heading', {name: 'Filter your results'})
    ).toBeInTheDocument();

    // Content - Step 5
    expect(screen.getByRole('heading', {name: 'Group your results'})).toBeInTheDocument();
  });

  it('can update the title', async function () {
    renderTestComponent({
      query: {source: DashboardWidgetSource.DISCOVERV2},
    });

    const customWidgetLabels = await screen.findAllByText('Custom Widget');
    // EditableText and chart title
    expect(customWidgetLabels).toHaveLength(2);

    userEvent.click(customWidgetLabels[0]);
    userEvent.clear(screen.getByRole('textbox', {name: 'Widget title'}));
    userEvent.paste(screen.getByRole('textbox', {name: 'Widget title'}), 'Unique Users');
    userEvent.keyboard('{enter}');

    expect(screen.queryByText('Custom Widget')).not.toBeInTheDocument();

    expect(screen.getAllByText('Unique Users')).toHaveLength(2);
  });

  it('can add query conditions', async function () {
    const {router} = renderTestComponent({
      query: {source: DashboardWidgetSource.DISCOVERV2},
    });

    userEvent.type(
      await screen.findByRole('textbox', {name: 'Search events'}),
      'color:blue{enter}'
    );

    await selectEvent.select(screen.getByText('Select a dashboard'), 'Test Dashboard');

    userEvent.click(screen.getByText('Add Widget'));

    await waitFor(() => {
      expect(router.push).toHaveBeenCalledWith(
        expect.objectContaining({
          pathname: '/organizations/org-slug/dashboard/2/',
          query: {
            displayType: 'table',
            interval: '5m',
            title: 'Custom Widget',
            queryNames: [''],
            queryConditions: ['color:blue'],
            queryFields: ['count()'],
            queryOrderby: '',
            start: null,
            end: null,
            statsPeriod: '24h',
            utc: false,
            project: [],
            environment: [],
          },
        })
      );
    });
  });

  it('can choose a field', async function () {
    const {router} = renderTestComponent({
      query: {source: DashboardWidgetSource.DISCOVERV2},
    });

    expect(await screen.findAllByText('Custom Widget')).toHaveLength(2);

    // No delete button as there is only one query.
    expect(screen.queryByLabelText('Remove query')).not.toBeInTheDocument();

    const countFields = screen.getAllByText('count()');
    expect(countFields).toHaveLength(2);

    await selectEvent.select(countFields[1], ['last_seen()']);
    await selectEvent.select(screen.getByText('Select a dashboard'), 'Test Dashboard');

    userEvent.click(screen.getByText('Add Widget'));

    await waitFor(() => {
      expect(router.push).toHaveBeenCalledWith(
        expect.objectContaining({
          pathname: '/organizations/org-slug/dashboard/2/',
          query: {
            displayType: 'table',
            interval: '5m',
            title: 'Custom Widget',
            queryNames: [''],
            queryConditions: [''],
            queryFields: ['last_seen()'],
            queryOrderby: '',
            start: null,
            end: null,
            statsPeriod: '24h',
            utc: false,
            project: [],
            environment: [],
          },
        })
      );
    });
  });

  it('can add additional fields', async function () {
    const handleSave = jest.fn();

    renderTestComponent({onSave: handleSave});

    userEvent.click(await screen.findByText('Table'));

    // Select line chart display
    userEvent.click(screen.getByText('Line Chart'));

    // Click the add overlay button
    userEvent.click(screen.getByLabelText('Add Overlay'));
    await selectEvent.select(screen.getByText('(Required)'), ['count_unique(…)']);

    userEvent.click(screen.getByLabelText('Add Widget'));

    await waitFor(() => {
      expect(handleSave).toHaveBeenCalledWith([
        expect.objectContaining({
          title: 'Custom Widget',
          displayType: DisplayType.LINE,
          interval: '5m',
          widgetType: WidgetType.DISCOVER,
          queries: [
            {
              conditions: '',
              fields: ['count()', 'count_unique(user)'],
              aggregates: ['count()', 'count_unique(user)'],
              fieldAliases: [],
              columns: [],
              orderby: '',
              name: '',
            },
          ],
        }),
      ]);
    });

    expect(handleSave).toHaveBeenCalledTimes(1);
  });

  it('can add equation fields', async function () {
    const handleSave = jest.fn();

    renderTestComponent({onSave: handleSave});
    userEvent.click(await screen.findByText('Table'));

    // Select line chart display
    userEvent.click(screen.getByText('Line Chart'));

    // Click the add an equation button
    userEvent.click(screen.getByLabelText('Add an Equation'));

    expect(screen.getByPlaceholderText('Equation')).toBeInTheDocument();

    userEvent.paste(screen.getByPlaceholderText('Equation'), 'count() + 100');

    userEvent.click(screen.getByLabelText('Add Widget'));

    await waitFor(() => {
      expect(handleSave).toHaveBeenCalledWith([
        expect.objectContaining({
          title: 'Custom Widget',
          displayType: DisplayType.LINE,
          interval: '5m',
          widgetType: WidgetType.DISCOVER,
          queries: [
            {
              name: '',
              fields: ['count()', 'equation|count() + 100'],
              aggregates: ['count()', 'equation|count() + 100'],
              columns: [],
              fieldAliases: [],
              conditions: '',
              orderby: '',
            },
          ],
        }),
      ]);
    });

    expect(handleSave).toHaveBeenCalledTimes(1);
  });

  it('can respond to validation feedback', async function () {
    jest.spyOn(indicators, 'addErrorMessage');

    renderTestComponent();

    userEvent.click(await screen.findByText('Table'));

    const customWidgetLabels = await screen.findAllByText('Custom Widget');
    // EditableText and chart title
    expect(customWidgetLabels).toHaveLength(2);

    userEvent.click(customWidgetLabels[0]);
    userEvent.clear(screen.getByRole('textbox', {name: 'Widget title'}));

    userEvent.keyboard('{enter}');

    expect(indicators.addErrorMessage).toHaveBeenCalledWith('Widget title is required');
  });

  it('sets up widget data in edit correctly', async function () {
    const widget: Widget = {
      id: '1',
      title: 'Errors over time',
      interval: '5m',
      displayType: DisplayType.LINE,
      queries: [
        {
          name: 'errors',
          conditions: 'event.type:error',
          fields: ['count()', 'count_unique(id)'],
          aggregates: ['count()', 'count_unique(id)'],
          columns: [],
          orderby: '',
        },
        {
          name: 'csp',
          conditions: 'event.type:csp',
          fields: ['count()', 'count_unique(id)'],
          aggregates: ['count()', 'count_unique(id)'],
          columns: [],
          orderby: '',
        },
      ],
    };

    const dashboard: DashboardDetails = {
      id: '1',
      title: 'Dashboard',
      createdBy: undefined,
      dateCreated: '2020-01-01T00:00:00.000Z',
      widgets: [widget],
    };

    renderTestComponent({dashboard, params: {widgetIndex: '0'}});

    await screen.findByText('Line Chart');

    // Should be in edit 'mode'
    expect(await screen.findByText('Update Widget')).toBeInTheDocument();

    // Should set widget data up.
    expect(screen.getByText('Update Widget')).toBeInTheDocument();

    // Filters
    expect(
      screen.getAllByPlaceholderText('Search for events, users, tags, and more')
    ).toHaveLength(2);
    expect(screen.getByText('event.type:csp')).toBeInTheDocument();
    expect(screen.getByText('event.type:error')).toBeInTheDocument();

    // Y-axis
    expect(screen.getAllByRole('button', {name: 'Remove query'})).toHaveLength(2);
    expect(screen.getByText('count()')).toBeInTheDocument();
    expect(screen.getByText('count_unique(…)')).toBeInTheDocument();
    expect(screen.getByText('id')).toBeInTheDocument();

    // Expect events-stats endpoint to be called for each search conditions with
    // the same y-axis parameters
    expect(eventsStatsMock).toHaveBeenNthCalledWith(
      1,
      '/organizations/org-slug/events-stats/',
      expect.objectContaining({
        query: expect.objectContaining({
          query: 'event.type:error',
          yAxis: ['count()', 'count_unique(id)'],
        }),
      })
    );

    expect(eventsStatsMock).toHaveBeenNthCalledWith(
      2,
      '/organizations/org-slug/events-stats/',
      expect.objectContaining({
        query: expect.objectContaining({
          query: 'event.type:csp',
          yAxis: ['count()', 'count_unique(id)'],
        }),
      })
    );
  });

  it('can edit a widget', async function () {
    const widget: Widget = {
      id: '1',
      title: 'Errors over time',
      interval: '5m',
      displayType: DisplayType.LINE,
      queries: [
        {
          name: 'errors',
          conditions: 'event.type:error',
          fields: ['count()', 'count_unique(id)'],
          aggregates: ['count()', 'count_unique(id)'],
          columns: [],
          orderby: '',
        },
        {
          name: 'csp',
          conditions: 'event.type:csp',
          fields: ['count()', 'count_unique(id)'],
          aggregates: ['count()', 'count_unique(id)'],
          columns: [],
          orderby: '',
        },
      ],
    };

    const dashboard: DashboardDetails = {
      id: '1',
      title: 'Dashboard',
      createdBy: undefined,
      dateCreated: '2020-01-01T00:00:00.000Z',
      widgets: [widget],
    };

    const handleSave = jest.fn();

    renderTestComponent({onSave: handleSave, dashboard, params: {widgetIndex: '0'}});

    await screen.findByText('Line Chart');

    // Should be in edit 'mode'
    expect(await screen.findByText('Update Widget')).toBeInTheDocument();

    const customWidgetLabels = await screen.findAllByText(widget.title);
    // EditableText and chart title
    expect(customWidgetLabels).toHaveLength(2);
    userEvent.click(customWidgetLabels[0]);

    userEvent.clear(screen.getByRole('textbox', {name: 'Widget title'}));
    userEvent.paste(screen.getByRole('textbox', {name: 'Widget title'}), 'New Title');

    userEvent.click(screen.getByRole('button', {name: 'Update Widget'}));

    await waitFor(() => {
      expect(handleSave).toHaveBeenCalledWith([
        expect.objectContaining({
          ...widget,
          title: 'New Title',
        }),
      ]);
    });

    expect(handleSave).toHaveBeenCalledTimes(1);
  });

  it('renders column inputs for table widgets', async function () {
    const widget: Widget = {
      id: '0',
      title: 'sdk usage',
      interval: '5m',
      displayType: DisplayType.TABLE,
      queries: [
        {
          name: 'errors',
          conditions: 'event.type:error',
          fields: ['sdk.name', 'count()'],
          columns: ['sdk.name'],
          aggregates: ['count()'],
          orderby: '',
        },
      ],
    };

    const dashboard: DashboardDetails = {
      id: '1',
      title: 'Dashboard',
      createdBy: undefined,
      dateCreated: '2020-01-01T00:00:00.000Z',
      widgets: [widget],
    };

    renderTestComponent({dashboard, params: {widgetIndex: '0'}});

    // Should be in edit 'mode'
    expect(await screen.findByText('Update Widget')).toBeInTheDocument();

    // Should set widget data up.
    expect(screen.getByRole('heading', {name: widget.title})).toBeInTheDocument();
    expect(screen.getByText('Table')).toBeInTheDocument();
    expect(screen.getByLabelText('Search events')).toBeInTheDocument();

    // Should have an orderby select
    expect(screen.getByText('Sort by a column')).toBeInTheDocument();

    // Add a column, and choose a value,
    expect(screen.getByLabelText('Add a Column')).toBeInTheDocument();
  });

  it('can save table widgets', async function () {
    const widget: Widget = {
      id: '0',
      title: 'sdk usage',
      interval: '5m',
      displayType: DisplayType.TABLE,
      queries: [
        {
          name: 'errors',
          conditions: 'event.type:error',
          fields: ['sdk.name', 'count()'],
          columns: ['sdk.name'],
          aggregates: ['count()'],
          orderby: '',
        },
      ],
    };

    const dashboard: DashboardDetails = {
      id: '1',
      title: 'Dashboard',
      createdBy: undefined,
      dateCreated: '2020-01-01T00:00:00.000Z',
      widgets: [widget],
    };

    const handleSave = jest.fn();

    renderTestComponent({dashboard, onSave: handleSave, params: {widgetIndex: '0'}});

    // Should be in edit 'mode'
    expect(await screen.findByText('Update Widget')).toBeInTheDocument();
    // Add a column, and choose a value,
    userEvent.click(screen.getByLabelText('Add a Column'));
    await selectEvent.select(screen.getByText('(Required)'), 'trace');

    // Save widget
    userEvent.click(screen.getByLabelText('Update Widget'));

    await waitFor(() => {
      expect(handleSave).toHaveBeenCalledWith([
        expect.objectContaining({
          title: 'sdk usage',
          displayType: DisplayType.TABLE,
          interval: '5m',
          queries: [
            {
              name: 'errors',
              conditions: 'event.type:error',
              fields: ['sdk.name', 'count()', 'trace'],
              aggregates: ['count()'],
              columns: ['sdk.name', 'trace'],
              orderby: '',
            },
          ],
          widgetType: WidgetType.DISCOVER,
        }),
      ]);
    });

    expect(handleSave).toHaveBeenCalledTimes(1);
  });

  it('should properly query for table fields', async function () {
    const defaultWidgetQuery = {
      name: '',
      fields: ['title', 'count()'],
      columns: ['title'],
      aggregates: ['count()'],
      conditions: '',
      orderby: '',
    };

    const defaultTableColumns = ['title', 'count()', 'count_unique(user)', 'epm()'];

    renderTestComponent({
      query: {
        source: DashboardWidgetSource.DISCOVERV2,
        defaultWidgetQuery: urlEncode(defaultWidgetQuery),
        displayType: DisplayType.LINE,
        defaultTableColumns,
      },
    });

    expect(await screen.findByText('Line Chart')).toBeInTheDocument();
    userEvent.click(screen.getByText('Line Chart'));
    userEvent.click(screen.getByText('Table'));

    await waitFor(() => {
      expect(eventsv2Mock).toHaveBeenLastCalledWith(
        '/organizations/org-slug/eventsv2/',
        expect.objectContaining({
          query: expect.objectContaining({
            field: defaultTableColumns,
          }),
        })
      );
    });
  });

  it('should automatically add columns for top n widget charts according to the URL params', async function () {
    const defaultWidgetQuery = {
      name: '',
      fields: ['title', 'count()', 'count_unique(user)', 'epm()', 'count()'],
      columns: ['title'],
      aggregates: ['count()', 'count_unique(user)', 'epm()', 'count()'],
      conditions: 'tag:value',
      orderby: '',
    };

    renderTestComponent({
      query: {
        source: DashboardWidgetSource.DISCOVERV2,
        defaultWidgetQuery: urlEncode(defaultWidgetQuery),
        displayType: DisplayType.TOP_N,
        defaultTableColumns: ['title', 'count()', 'count_unique(user)', 'epm()'],
      },
    });

    //  Top N display
    expect(await screen.findByText('Top 5 Events')).toBeInTheDocument();

    // No delete button as there is only one field.
    expect(screen.queryByLabelText('Remove query')).not.toBeInTheDocument();

    // Restricting to a single query
    expect(screen.queryByLabelText('Add Query')).not.toBeInTheDocument();

    // Restricting to a single y-axis
    expect(screen.queryByLabelText('Add Overlay')).not.toBeInTheDocument();

    expect(screen.getByText('Choose what to plot in the y-axis')).toBeInTheDocument();

    expect(screen.getByText('Sort by a column')).toBeInTheDocument();

    expect(screen.getByText('title')).toBeInTheDocument();
    expect(screen.getAllByText('count()')).toHaveLength(2);
    expect(screen.getByText('count_unique(…)')).toBeInTheDocument();
    expect(screen.getByText('user')).toBeInTheDocument();
  });

  it('should use defaultWidgetQuery Y-Axis and Conditions if given a defaultWidgetQuery', async function () {
    const defaultWidgetQuery = {
      name: '',
      fields: ['count()', 'failure_count()', 'count_unique(user)'],
      columns: [],
      aggregates: ['count()', 'failure_count()', 'count_unique(user)'],
      conditions: 'tag:value',
      orderby: '',
    };

    renderTestComponent({
      query: {
        source: DashboardWidgetSource.DISCOVERV2,
        defaultWidgetQuery: urlEncode(defaultWidgetQuery),
      },
    });

    expect(await screen.findByText('tag:value')).toBeInTheDocument();

    // Table display and column
    expect(screen.getAllByText('count()')).toHaveLength(2);
    // Table display and column
    expect(screen.getAllByText('failure_count()')).toHaveLength(2);
    // Table display
    expect(screen.getByText('count_unique(user)')).toBeInTheDocument();
    // Column
    expect(screen.getByText('count_unique(…)')).toBeInTheDocument();
    // Column
    expect(screen.getByText('user')).toBeInTheDocument();
  });

  it('uses displayType if given a displayType', async function () {
    renderTestComponent({
      query: {
        displayType: DisplayType.BAR,
      },
    });

    expect(await screen.findByText('Bar Chart')).toBeInTheDocument();
  });

  it('correctly defaults fields and orderby when in Top N display', async function () {
    const defaultWidgetQuery = {
      fields: ['title', 'count()', 'count_unique(user)'],
      columns: ['title'],
      aggregates: ['count()', 'count_unique(user)'],
      orderby: '-count_unique_user',
    };

    renderTestComponent({
      query: {
        source: DashboardWidgetSource.DISCOVERV2,
        defaultWidgetQuery: urlEncode(defaultWidgetQuery),
        displayType: DisplayType.TOP_N,
        defaultTableColumns: ['title', 'count()'],
      },
    });

    userEvent.click(await screen.findByText('Top 5 Events'));

    expect(screen.getByText('count()')).toBeInTheDocument();
    expect(screen.getByText('count_unique(…)')).toBeInTheDocument();
    expect(screen.getByText('user')).toBeInTheDocument();

    // Sort by a column
    expect(screen.getByText('Sort by a column')).toBeInTheDocument();
    expect(screen.getByText('count_unique(user) desc')).toBeInTheDocument();
  });

  it('limits TopN display to one query when switching from another visualization', async () => {
    renderTestComponent();

    userEvent.click(await screen.findByText('Table'));
    userEvent.click(screen.getByText('Bar Chart'));
    userEvent.click(screen.getByLabelText('Add Query'));
    userEvent.click(screen.getByLabelText('Add Query'));
    expect(
      screen.getAllByPlaceholderText('Search for events, users, tags, and more')
    ).toHaveLength(3);
    userEvent.click(screen.getByText('Bar Chart'));
    userEvent.click(await screen.findByText('Top 5 Events'));
    expect(
      screen.getByPlaceholderText('Search for events, users, tags, and more')
    ).toBeInTheDocument();
  });

  it('deletes the widget when the modal is confirmed', async () => {
    const handleSave = jest.fn();
    const widget: Widget = {
      id: '1',
      title: 'Errors over time',
      interval: '5m',
      displayType: DisplayType.LINE,
      queries: [
        {
          name: 'errors',
          conditions: 'event.type:error',
          fields: ['count()', 'count_unique(id)'],
          aggregates: ['count()', 'count_unique(id)'],
          columns: [],
          orderby: '',
        },
        {
          name: 'csp',
          conditions: 'event.type:csp',
          fields: ['count()', 'count_unique(id)'],
          aggregates: ['count()', 'count_unique(id)'],
          columns: [],
          orderby: '',
        },
      ],
    };
    const dashboard: DashboardDetails = {
      id: '1',
      title: 'Dashboard',
      createdBy: undefined,
      dateCreated: '2020-01-01T00:00:00.000Z',
      widgets: [widget],
    };

    renderTestComponent({onSave: handleSave, dashboard, params: {widgetIndex: '0'}});

    userEvent.click(await screen.findByText('Delete'));

    await mountGlobalModal();
    userEvent.click(await screen.findByText('Confirm'));

    await waitFor(() => {
      // The only widget was deleted
      expect(handleSave).toHaveBeenCalledWith([]);
    });

    expect(handleSave).toHaveBeenCalledTimes(1);
  });

  it('persists the global selection header period when updating a widget', async () => {
    const widget: Widget = {
      id: '1',
      title: 'Errors over time',
      interval: '5m',
      displayType: DisplayType.LINE,
      queries: [
        {
          name: 'errors',
          conditions: 'event.type:error',
          fields: ['count()', 'count_unique(id)'],
          aggregates: ['count()', 'count_unique(id)'],
          columns: [],
          orderby: '',
        },
      ],
    };
    const dashboard: DashboardDetails = {
      id: '1',
      title: 'Dashboard',
      createdBy: undefined,
      dateCreated: '2020-01-01T00:00:00.000Z',
      widgets: [widget],
    };

    const {router} = renderTestComponent({
      dashboard,
      params: {orgId: 'org-slug', widgetIndex: '0'},
      query: {statsPeriod: '90d'},
    });

    await screen.findByText('Update Widget');
    await screen.findByText('Last 90 days');

    userEvent.click(screen.getByText('Update Widget'));

    await waitFor(() => {
      expect(router.push).toHaveBeenLastCalledWith(
        expect.objectContaining({
          pathname: '/organizations/org-slug/dashboard/1/',
          query: expect.objectContaining({
            statsPeriod: '90d',
          }),
        })
      );
    });
  });

  it('disables dashboards with max widgets', async function () {
    MockApiClient.addMockResponse({
      url: '/organizations/org-slug/dashboards/',
      body: [
        {...untitledDashboard, widgetDisplay: []},
        {...testDashboard, widgetDisplay: [DisplayType.TABLE]},
      ],
    });

    const maxWidgetsDefaultValue = MAX_WIDGETS;

    Object.defineProperty(dashboardsTypes, 'MAX_WIDGETS', {value: 1});

    renderTestComponent({
      query: {
        source: DashboardWidgetSource.DISCOVERV2,
      },
    });

    userEvent.click(await screen.findByText('Select a dashboard'));
    userEvent.hover(screen.getByText('Test Dashboard'));
    expect(
      await screen.findByText(
        textWithMarkupMatcher('Max widgets (1) per dashboard reached.')
      )
    ).toBeInTheDocument();

    Object.defineProperty(dashboardsTypes, 'MAX_WIDGETS', {
      value: maxWidgetsDefaultValue,
    });
  });

  it('does not error when query conditions field is blurred', async function () {
    jest.useFakeTimers();
    const widget: Widget = {
      id: '0',
      title: 'sdk usage',
      interval: '5m',
      displayType: DisplayType.BAR,
      queries: [
        {
          name: 'filled in',
          conditions: 'event.type:error',
          fields: ['count()', 'count_unique(id)'],
          aggregates: ['count()', 'count_unique(id)'],
          columns: [],
          orderby: '-count',
        },
      ],
    };

    const dashboard: DashboardDetails = {
      id: '1',
      title: 'Dashboard',
      createdBy: undefined,
      dateCreated: '2020-01-01T00:00:00.000Z',
      widgets: [widget],
    };

    const handleSave = jest.fn();

    renderTestComponent({dashboard, onSave: handleSave, params: {widgetIndex: '0'}});

    userEvent.click(await screen.findByLabelText('Add Query'));

    // Triggering the onBlur of the new field should not error
    userEvent.click(
      screen.getAllByPlaceholderText('Search for events, users, tags, and more')[1]
    );
    userEvent.keyboard('{esc}');
    act(() => {
      // Run all timers because the handleBlur contains a setTimeout
      jest.runAllTimers();
    });
  });

  it('does not wipe column changes when filters are modified', async function () {
    jest.useFakeTimers();

    // widgetIndex: undefined means creating a new widget
    renderTestComponent({params: {widgetIndex: undefined}});

    userEvent.click(await screen.findByLabelText('Add a Column'));
    await selectEvent.select(screen.getByText('(Required)'), /project/);

    // Triggering the onBlur of the filter should not error
    userEvent.click(
      screen.getByPlaceholderText('Search for events, users, tags, and more')
    );
    userEvent.keyboard('{enter}');
    act(() => {
      // Run all timers because the handleBlur contains a setTimeout
      jest.runAllTimers();
    });

    expect(await screen.findAllByText('project')).toHaveLength(2);
  });

  it('renders fields with commas properly', async () => {
    const defaultWidgetQuery = {
      conditions: '',
      fields: ['equation|count_if(transaction.duration,equals,300)*2'],
      aggregates: ['equation|count_if(transaction.duration,equals,300)*2'],
      columns: [],
      orderby: '',
      name: '',
    };
    const defaultTableColumns = [
      'count_if(transaction.duration,equals,300)',
      'equation|count_if(transaction.duration,equals,300)*2',
    ];
    renderTestComponent({
      query: {
        source: DashboardWidgetSource.DISCOVERV2,
        defaultWidgetQuery: urlEncode(defaultWidgetQuery),
        defaultTableColumns,
        yAxis: ['equation|count_if(transaction.duration,equals,300)*2'],
      },
    });

    await screen.findByText('Add Widget');

    expect(
      await screen.findByText('count_if(transaction.duration,equals,300)*2')
    ).toBeInTheDocument();
  });

  it('sets the correct fields for a top n widget', async () => {
    renderTestComponent({
      orgFeatures: [...defaultOrgFeatures, 'performance-view'],
      query: {
        displayType: DisplayType.TOP_N,
      },
    });

    await screen.findByText('Add a Column');

    // Add both a field and a f(x)
    userEvent.click(screen.getByText('Add a Column'));
    await selectEvent.select(screen.getByText('(Required)'), /count_unique/);
    userEvent.click(screen.getByText('Add a Column'));
    await selectEvent.select(screen.getByText('(Required)'), /project/);

    // Change the y-axis
    await selectEvent.select(screen.getByText('count()'), 'eps()');

    // Check that no fields were lost
    await waitFor(() => {
      expect(eventsStatsMock).toHaveBeenCalledWith(
        '/organizations/org-slug/events-stats/',
        expect.objectContaining({
          query: expect.objectContaining({
            query: '',
            yAxis: 'eps()',
            field: ['project', 'count_unique(user)', 'eps()'],
            topEvents: TOP_N,
          }),
        })
      );
    });
  });

  it('fetches tags when tag store is empty', function () {
    renderTestComponent();
    expect(tagsMock).toHaveBeenCalled();
  });

  it('does not fetch tags when tag store is not empty', function () {
    TagStore.loadTagsSuccess(TestStubs.Tags());
    renderTestComponent();
    expect(tagsMock).not.toHaveBeenCalled();
  });

  describe('Sort by selectors', function () {
    it('renders', async function () {
      renderTestComponent({
        orgFeatures: [...defaultOrgFeatures, 'new-widget-builder-experience-design'],
      });

      expect(await screen.findByText('Sort by a column')).toBeInTheDocument();
      expect(
        screen.getByText("Choose one of the columns you've created to sort by.")
      ).toBeInTheDocument();

      // Selector "sortDirection"
      expect(screen.getByText('High to low')).toBeInTheDocument();
      // Selector "sortBy"
      expect(screen.getAllByText('count()')).toHaveLength(3);
    });

    it('sortBy defaults to the first field value when changing display type to table', async function () {
      const widget: Widget = {
        id: '1',
        title: 'Errors over time',
        interval: '5m',
        displayType: DisplayType.LINE,
        queries: [
          {
            name: 'errors',
            conditions: 'event.type:error',
            fields: ['count()', 'count_unique(id)'],
            aggregates: ['count()', 'count_unique(id)'],
            columns: [],
            orderby: '',
          },
          {
            name: 'csp',
            conditions: 'event.type:csp',
            fields: ['count()', 'count_unique(id)'],
            aggregates: ['count()', 'count_unique(id)'],
            columns: [],
            orderby: '',
          },
        ],
      };

      const dashboard: DashboardDetails = {
        id: '1',
        title: 'Dashboard',
        createdBy: undefined,
        dateCreated: '2020-01-01T00:00:00.000Z',
        widgets: [widget],
      };

      renderTestComponent({
        orgFeatures: [...defaultOrgFeatures, 'new-widget-builder-experience-design'],
        dashboard,
        params: {
          widgetIndex: '0',
        },
      });

      // Click on the displayType selector
      userEvent.click(await screen.findByText('Line Chart'));

      // Choose the table visualization
      userEvent.click(screen.getByText('Table'));

      expect(await screen.findByText('Sort by a column')).toBeInTheDocument();

      // Selector "sortDirection"
      expect(screen.getByText('High to low')).toBeInTheDocument();

      // Selector "sortBy"
      expect(screen.getAllByText('count()')).toHaveLength(3);
    });

    it('can update selectors values', async function () {
      const handleSave = jest.fn();

      const widget: Widget = {
        id: '1',
        title: 'Errors over time',
        interval: '5m',
        displayType: DisplayType.TABLE,
        queries: [
          {
            name: '',
            conditions: '',
            fields: ['count()', 'count_unique(id)'],
            aggregates: ['count()', 'count_unique(id)'],
            columns: [],
            orderby: '-count',
          },
        ],
      };

      const dashboard: DashboardDetails = {
        id: '1',
        title: 'Dashboard',
        createdBy: undefined,
        dateCreated: '2020-01-01T00:00:00.000Z',
        widgets: [widget],
      };

      renderTestComponent({
        orgFeatures: [...defaultOrgFeatures, 'new-widget-builder-experience-design'],
        dashboard,
        onSave: handleSave,
        params: {
          widgetIndex: '0',
        },
      });

      expect(await screen.findByText('Sort by a column')).toBeInTheDocument();

      // Selector "sortDirection"
      expect(screen.getByText('High to low')).toBeInTheDocument();

      // Selector "sortBy"
      expect(screen.getAllByText('count()')).toHaveLength(3);

      await selectEvent.select(screen.getAllByText('count()')[2], 'count_unique(id)');

      // Wait for the Builder update the widget values
      await waitFor(() => {
        expect(screen.getAllByText('count()')).toHaveLength(2);
      });

      // Now count_unique(id) is selected in the "sortBy" selector
      expect(screen.getAllByText('count_unique(id)')).toHaveLength(2);

      await selectEvent.select(screen.getByText('High to low'), 'Low to high');

      // Saves the widget
      userEvent.click(screen.getByText('Update Widget'));

      await waitFor(() => {
        expect(handleSave).toHaveBeenCalledWith([
          expect.objectContaining({
            queries: [expect.objectContaining({orderby: 'count_unique_id'})],
          }),
        ]);
      });
    });

    it('sortBy defaults to the first field value when coming from discover', async function () {
      const defaultWidgetQuery = {
        name: '',
        fields: ['title', 'count()', 'count_unique(user)', 'epm()', 'count()'],
        columns: ['title'],
        aggregates: ['count()', 'count_unique(user)', 'epm()', 'count()'],
        conditions: 'tag:value',
        orderby: '',
      };

      const {router} = renderTestComponent({
        orgFeatures: [...defaultOrgFeatures, 'new-widget-builder-experience-design'],
        query: {
          source: DashboardWidgetSource.DISCOVERV2,
          defaultWidgetQuery: urlEncode(defaultWidgetQuery),
          displayType: DisplayType.TABLE,
          defaultTableColumns: ['title', 'count()', 'count_unique(user)', 'epm()'],
        },
      });

      expect(await screen.findByText('Sort by a column')).toBeInTheDocument();

      // Selector "sortDirection"
      expect(screen.getByText('Low to high')).toBeInTheDocument();

      // Selector "sortBy"
      expect(screen.getAllByText('title')).toHaveLength(2);

      // Saves the widget
      userEvent.click(screen.getByText('Add Widget'));

      await waitFor(() => {
        expect(router.push).toHaveBeenCalledWith(
          expect.objectContaining({
            query: expect.objectContaining({queryOrderby: 'count'}),
          })
        );
      });
    });
  });

  describe('Widget creation coming from other verticals', function () {
    it('redirects correctly when creating a new dashboard', async function () {
      const {router} = renderTestComponent({
        query: {source: DashboardWidgetSource.DISCOVERV2},
      });

      expect(await screen.findByText('Choose your dashboard')).toBeInTheDocument();
      expect(
        screen.getByText(
          "Choose which dashboard you'd like to add this query to. It will appear as a widget."
        )
      ).toBeInTheDocument();

      await selectEvent.select(
        screen.getByText('Select a dashboard'),
        '+ Create New Dashboard'
      );
      userEvent.click(screen.getByText('Add Widget'));

      await waitFor(() => {
        expect(router.push).toHaveBeenCalledWith(
          expect.objectContaining({
            pathname: '/organizations/org-slug/dashboards/new/',
            query: {
              displayType: 'table',
              interval: '5m',
              title: 'Custom Widget',
              queryNames: [''],
              queryConditions: [''],
              queryFields: ['count()'],
              queryOrderby: '',
              start: null,
              end: null,
              statsPeriod: '24h',
              utc: false,
              project: [],
              environment: [],
            },
          })
        );
      });
    });

    it('redirects correctly when choosing an existing dashboard', async function () {
      const {router} = renderTestComponent({
        query: {source: DashboardWidgetSource.DISCOVERV2},
      });

      userEvent.click(await screen.findByText('Select a dashboard'));
      userEvent.click(screen.getByText('Test Dashboard'));
      userEvent.click(screen.getByText('Add Widget'));

      await waitFor(() => {
        expect(router.push).toHaveBeenCalledWith(
          expect.objectContaining({
            pathname: '/organizations/org-slug/dashboard/2/',
            query: {
              displayType: 'table',
              interval: '5m',
              title: 'Custom Widget',
              queryNames: [''],
              queryConditions: [''],
              queryFields: ['count()'],
              queryOrderby: '',
              start: null,
              end: null,
              statsPeriod: '24h',
              utc: false,
              project: [],
              environment: [],
            },
          })
        );
      });
    });
  });

  // Disabling for CI, but should run locally when making changes
  // eslint-disable-next-line jest/no-disabled-tests
  it.skip('Update table header values (field alias)', async function () {
    jest.useFakeTimers();
    const handleSave = jest.fn();

    renderTestComponent({
      onSave: handleSave,
      orgFeatures: [...defaultOrgFeatures, 'new-widget-builder-experience-design'],
    });

    await screen.findByText('Table');

    userEvent.type(screen.getByPlaceholderText('Alias'), 'First Alias{enter}');
    act(() => {
      jest.advanceTimersByTime(DEFAULT_DEBOUNCE_DURATION + 1);
    });

    userEvent.click(screen.getByLabelText('Add a Column'));

    userEvent.type(screen.getAllByPlaceholderText('Alias')[1], 'Second Alias{enter}');
    act(() => {
      jest.advanceTimersByTime(DEFAULT_DEBOUNCE_DURATION + 1);
    });

    expect(eventsv2Mock).toHaveBeenCalledTimes(3);

    userEvent.click(screen.getByText('Add Widget'));

    await waitFor(() => {
      expect(handleSave).toHaveBeenCalledWith([
        expect.objectContaining({
          queries: [
            expect.objectContaining({fieldAliases: ['First Alias', 'Second Alias']}),
          ],
        }),
      ]);
    });
  });

  describe('Issue Widgets', function () {
    it('sets widgetType to issues', async function () {
      const handleSave = jest.fn();

      renderTestComponent({onSave: handleSave});

      userEvent.click(await screen.findByText('Issues (States, Assignment, Time, etc.)'));
      userEvent.click(screen.getByLabelText('Add Widget'));

      await waitFor(() => {
        expect(handleSave).toHaveBeenCalledWith([
          expect.objectContaining({
            title: 'Custom Widget',
            displayType: DisplayType.TABLE,
            interval: '5m',
            widgetType: WidgetType.ISSUE,
            queries: [
              {
                conditions: '',
                fields: ['issue', 'assignee', 'title'],
                columns: ['issue', 'assignee', 'title'],
                aggregates: [],
                fieldAliases: [],
                name: '',
                orderby: '',
              },
            ],
          }),
        ]);
      });

      expect(handleSave).toHaveBeenCalledTimes(1);
    });

    it('render issues data set disabled when the display type is not set to table', async function () {
      renderTestComponent({
        query: {
          source: DashboardWidgetSource.DISCOVERV2,
        },
      });

      userEvent.click(await screen.findByText('Table'));
      userEvent.click(screen.getByText('Line Chart'));
      expect(
        screen.getByRole('radio', {
          name: 'Select Errors and Transactions',
        })
      ).toBeEnabled();
      expect(
        screen.getByRole('radio', {
          name: 'Select Issues (States, Assignment, Time, etc.)',
        })
      ).toBeDisabled();
    });

    it('disables moving and deleting issue column', async function () {
      renderTestComponent();

      userEvent.click(await screen.findByText('Issues (States, Assignment, Time, etc.)'));
      expect(screen.getByText('issue')).toBeInTheDocument();
      expect(screen.getByText('assignee')).toBeInTheDocument();
      expect(screen.getByText('title')).toBeInTheDocument();
      expect(screen.getAllByLabelText('Remove column')).toHaveLength(2);
      expect(screen.getAllByLabelText('Drag to reorder')).toHaveLength(3);

      userEvent.click(screen.getAllByLabelText('Remove column')[1]);
      userEvent.click(screen.getAllByLabelText('Remove column')[0]);

      expect(screen.getByText('issue')).toBeInTheDocument();
      expect(screen.queryByText('assignee')).not.toBeInTheDocument();
      expect(screen.queryByText('title')).not.toBeInTheDocument();
      expect(screen.queryByLabelText('Remove column')).not.toBeInTheDocument();
      expect(screen.queryByLabelText('Drag to reorder')).not.toBeInTheDocument();
    });

    it('issue query does not work on default search bar', async function () {
      renderTestComponent();
      userEvent.paste(
        await screen.findByPlaceholderText('Search for events, users, tags, and more'),
        'is:',
        {
          clipboardData: {getData: () => ''},
        } as unknown as React.ClipboardEvent<HTMLTextAreaElement>
      );
      expect(await screen.findByText('No items found')).toBeInTheDocument();
    });

    it('renders with an issues search bar when selected in dataset selection', async function () {
      renderTestComponent();
      userEvent.click(screen.getByText('Issues (States, Assignment, Time, etc.)'));
      userEvent.paste(
        screen.getByPlaceholderText('Search for events, users, tags, and more'),
        'is:',
        {
          clipboardData: {getData: () => ''},
        } as unknown as React.ClipboardEvent<HTMLTextAreaElement>
      );
      expect(await screen.findByText('resolved')).toBeInTheDocument();
    });

    // Disabling for CI, but should run locally when making changes
    // eslint-disable-next-line jest/no-disabled-tests
    it.skip('Update table header values (field alias)', async function () {
      jest.useFakeTimers();
      const handleSave = jest.fn();

      renderTestComponent({
        onSave: handleSave,
        orgFeatures: [...defaultOrgFeatures, 'new-widget-builder-experience-design'],
      });

      await screen.findByText('Table');

<<<<<<< HEAD
      expect(eventsv2Mock).toHaveBeenCalledTimes(1);
=======
      userEvent.click(screen.getByText('Issues (States, Assignment, Time, etc.)'));
>>>>>>> 33e20f0f

      userEvent.click(screen.getByText('Issues (Status, assignee, etc.)'));

      userEvent.type(screen.getAllByPlaceholderText('Alias')[0], 'First Alias{enter}');
      act(() => {
        jest.advanceTimersByTime(DEFAULT_DEBOUNCE_DURATION + 1);
      });

      userEvent.type(screen.getAllByPlaceholderText('Alias')[1], 'Second Alias{enter}');
      act(() => {
        jest.advanceTimersByTime(DEFAULT_DEBOUNCE_DURATION + 1);
      });

      userEvent.type(screen.getAllByPlaceholderText('Alias')[2], 'Third Alias{enter}');
      act(() => {
        jest.advanceTimersByTime(DEFAULT_DEBOUNCE_DURATION + 1);
      });

      expect(issuesMock).toHaveBeenCalledTimes(3);

      userEvent.click(screen.getByText('Add Widget'));

      await waitFor(() => {
        expect(handleSave).toHaveBeenCalledWith([
          expect.objectContaining({
            queries: [
              expect.objectContaining({
                fieldAliases: ['First Alias', 'Second Alias', 'Third Alias'],
              }),
            ],
          }),
        ]);
      });
    });
  });

  describe('Release Widgets', function () {
    it('maintains the selected dataset when display type is changed', async function () {
      renderTestComponent({
        orgFeatures: [...defaultOrgFeatures, 'new-widget-builder-experience-design'],
      });

      expect(
        await screen.findByText('Releases (sessions, crash rates)')
      ).toBeInTheDocument();

      expect(screen.getByLabelText(/releases/i)).not.toBeChecked();
      userEvent.click(screen.getByLabelText(/releases/i));
      await waitFor(() => expect(screen.getByLabelText(/releases/i)).toBeChecked());

      userEvent.click(screen.getByText('Table'));
      userEvent.click(screen.getByText('Line Chart'));
      await waitFor(() => expect(screen.getByLabelText(/releases/i)).toBeChecked());
    });

    it('displays metrics tags', async function () {
      renderTestComponent({
        orgFeatures: [...defaultOrgFeatures, 'new-widget-builder-experience-design'],
      });

      expect(
        await screen.findByText('Releases (sessions, crash rates)')
      ).toBeInTheDocument();

      userEvent.click(screen.getByLabelText(/releases/i));

      expect(await screen.findByText('sum(…)')).toBeInTheDocument();
      expect(screen.getByText('sentry.sessions.session')).toBeInTheDocument();

      userEvent.click(screen.getByText('sum(…)'));
      expect(await screen.findByText('count_unique(…)')).toBeInTheDocument();

      expect(screen.getByText('release')).toBeInTheDocument();
      expect(screen.getByText('environment')).toBeInTheDocument();
      expect(screen.getByText('session.status')).toBeInTheDocument();

      userEvent.click(screen.getByText('count_unique(…)'));
      expect(await screen.findByText('sentry.sessions.user')).toBeInTheDocument();
    });

    it('displays no metrics message', async function () {
      // ensure that we have no metrics fields
      MockApiClient.addMockResponse({
        url: `/organizations/org-slug/metrics/meta/`,
        body: [],
      });

      renderTestComponent({
        orgFeatures: [...defaultOrgFeatures, 'new-widget-builder-experience-design'],
      });

      expect(
        await screen.findByText('Releases (sessions, crash rates)')
      ).toBeInTheDocument();

      // change data set to metrics
      userEvent.click(screen.getByLabelText(/releases/i));

      // open visualization select
      userEvent.click(screen.getByText('Table'));
      // choose line chart
      userEvent.click(screen.getByText('Line Chart'));

      // open fields select
      userEvent.click(screen.getByText(/required/i));

      // there's correct empty message
      expect(await screen.findByText(/no metrics/i)).toBeInTheDocument();
    });

    it('makes the appropriate metrics call', async function () {
      renderTestComponent({
        orgFeatures: [...defaultOrgFeatures, 'new-widget-builder-experience-design'],
      });

      expect(
        await screen.findByText('Releases (sessions, crash rates)')
      ).toBeInTheDocument();

      userEvent.click(screen.getByLabelText(/releases/i));

      userEvent.click(screen.getByText('Table'));
      userEvent.click(screen.getByText('Line Chart'));

      await waitFor(() =>
        expect(metricsDataMock).toHaveBeenLastCalledWith(
          `/organizations/org-slug/metrics/data/`,
          expect.objectContaining({
            query: {
              environment: [],
              field: [`sum(${SessionMetric.SESSION})`],
              groupBy: [],
              interval: '5m',
              project: [],
              statsPeriod: '24h',
              per_page: 20,
              orderBy: `-sum(${SessionMetric.SESSION})`,
            },
          })
        )
      );
    });

    it('displays the correct options for area chart', async function () {
      renderTestComponent({
        orgFeatures: [...defaultOrgFeatures, 'new-widget-builder-experience-design'],
      });

      expect(
        await screen.findByText('Releases (sessions, crash rates)')
      ).toBeInTheDocument();

      // change data set to metrics
      userEvent.click(screen.getByLabelText(/releases/i));

      userEvent.click(screen.getByText('Table'));
      userEvent.click(screen.getByText('Line Chart'));

      expect(await screen.findByText('sum(…)')).toBeInTheDocument();
      expect(screen.getByText(`${SessionMetric.SESSION}`)).toBeInTheDocument();

      userEvent.click(screen.getByText('sum(…)'));
      expect(await screen.findByText('count_unique(…)')).toBeInTheDocument();

      userEvent.click(screen.getByText('count_unique(…)'));
      expect(await screen.findByText(`${SessionMetric.USER}`)).toBeInTheDocument();
    });

    it('sets widgetType to release', async function () {
      const handleSave = jest.fn();

      renderTestComponent({
        onSave: handleSave,
        orgFeatures: [...defaultOrgFeatures, 'new-widget-builder-experience-design'],
      });

      userEvent.click(await screen.findByText('Releases (sessions, crash rates)'));
      userEvent.click(screen.getByLabelText('Add Widget'));

      await waitFor(() => {
        expect(handleSave).toHaveBeenCalledWith([
          expect.objectContaining({
            // TODO(adam): Update widget type to be 'release'
            widgetType: WidgetType.METRICS,
            queries: [
              expect.objectContaining({
                aggregates: [`sum(${SessionMetric.SESSION})`],
                fields: [`sum(${SessionMetric.SESSION})`],
                orderby: `-sum(${SessionMetric.SESSION})`,
              }),
            ],
          }),
        ]);
      });

      expect(handleSave).toHaveBeenCalledTimes(1);
    });

    it('does not display "add an equation" button', async function () {
      const widget: Widget = {
        title: 'Metrics Widget',
        displayType: DisplayType.TABLE,
        widgetType: WidgetType.METRICS,
        queries: [
          {
            name: 'errors',
            conditions: 'event.type:error',
            fields: ['sdk.name', 'count()'],
            columns: ['sdk.name'],
            aggregates: ['count()'],
            orderby: '-sdk.name',
          },
        ],
        interval: '1d',
        id: '1',
      };

      const dashboard: DashboardDetails = {
        id: '1',
        title: 'Dashboard',
        createdBy: undefined,
        dateCreated: '2020-01-01T00:00:00.000Z',
        widgets: [widget],
      };

      renderTestComponent({
        orgFeatures: [...defaultOrgFeatures, 'new-widget-builder-experience-design'],
        dashboard,
        params: {
          widgetIndex: '0',
        },
      });

      // Select line chart display
      userEvent.click(await screen.findByText('Table'));
      userEvent.click(screen.getByText('Line Chart'));

      await waitFor(() =>
        expect(screen.queryByLabelText('Add an Equation')).not.toBeInTheDocument()
      );
    });

    it('render release data set disabled when the display type is world map', async function () {
      renderTestComponent({
        query: {
          source: DashboardWidgetSource.DISCOVERV2,
        },
        orgFeatures: [...defaultOrgFeatures, 'new-widget-builder-experience-design'],
      });

      userEvent.click(await screen.findByText('Table'));
      userEvent.click(screen.getByText('World Map'));

      await waitFor(() =>
        expect(
          screen.getByRole('radio', {
            name: 'Select Releases (sessions, crash rates)',
          })
        ).toBeDisabled()
      );

      expect(
        screen.getByRole('radio', {
          name: 'Select Errors and Transactions',
        })
      ).toBeEnabled();
      expect(
        screen.getByRole('radio', {
          name: 'Select Issues (States, Assignment, Time, etc.)',
        })
      ).toBeDisabled();
    });

    // Disabling for CI, but should run locally when making changes
    // eslint-disable-next-line jest/no-disabled-tests
    it.skip('renders with an release search bar', async function () {
      renderTestComponent({
        orgFeatures: [...defaultOrgFeatures, 'new-widget-builder-experience-design'],
      });

      userEvent.type(
        await screen.findByPlaceholderText('Search for events, users, tags, and more'),
        'session.status:'
      );
      expect(await screen.findByText('No items found')).toBeInTheDocument();

      userEvent.click(screen.getByText('Releases (sessions, crash rates)'));
      userEvent.type(
        screen.getByPlaceholderText('Search for events, users, tags, and more'),
        'session.status:'
      );
      expect(await screen.findByText('crashed')).toBeInTheDocument();
    });
  });

  describe('Widget Library', function () {
    it('renders', async function () {
      renderTestComponent();
      expect(await screen.findByText('Widget Library')).toBeInTheDocument();
    });

    it('only opens the modal when the query data is changed', async function () {
      const mockModal = jest.spyOn(modals, 'openWidgetBuilderOverwriteModal');
      renderTestComponent();
      await screen.findByText('Widget Library');

      userEvent.click(screen.getByText('Duration Distribution'));

      // Widget Library, Builder title, and Chart title
      expect(await screen.findAllByText('Duration Distribution')).toHaveLength(3);

      // Confirm modal doesn't open because no changes were made
      expect(mockModal).not.toHaveBeenCalled();

      userEvent.click(screen.getAllByLabelText('Remove this Y-Axis')[0]);
      userEvent.click(screen.getByText('High Throughput Transactions'));

      // Should not have overwritten widget data, and confirm modal should open
      expect(await screen.findAllByText('Duration Distribution')).toHaveLength(3);
      expect(mockModal).toHaveBeenCalled();
    });
  });

  // Disabling for CI, but should run locally when making changes
  // eslint-disable-next-line jest/no-disabled-tests
  describe.skip('group by field', function () {
    it('does not contain functions as options', async function () {
      renderTestComponent({
        query: {displayType: 'line'},
        orgFeatures: [...defaultOrgFeatures, 'new-widget-builder-experience-design'],
      });

      await screen.findByText('Group your results');

      expect(screen.getByText('Select group')).toBeInTheDocument();

      userEvent.click(screen.getByText('Select group'));

      // Only one f(x) field set in the y-axis selector
      expect(screen.getByText('f(x)')).toBeInTheDocument();
    });

    it('adds more fields when Add Group is clicked', async function () {
      renderTestComponent({
        query: {displayType: 'line'},
        orgFeatures: [...defaultOrgFeatures, 'new-widget-builder-experience-design'],
      });

      await screen.findByText('Group your results');
      userEvent.click(screen.getByText('Add Group'));
      expect(await screen.findAllByText('Select group')).toHaveLength(2);
    });

    it('allows adding up to GROUP_BY_LIMIT fields', async function () {
      renderTestComponent({
        query: {displayType: 'line'},
        orgFeatures: [...defaultOrgFeatures, 'new-widget-builder-experience-design'],
      });

      await screen.findByText('Group your results');

      for (let i = 0; i < 19; i++) {
        userEvent.click(screen.getByText('Add Group'));
      }

      expect(await screen.findAllByText('Select group')).toHaveLength(20);
      expect(screen.queryByText('Add Group')).not.toBeInTheDocument();
    });

    it("doesn't reset group by when changing y-axis", async function () {
      renderTestComponent({
        query: {displayType: 'line'},
        orgFeatures: [...defaultOrgFeatures, 'new-widget-builder-experience-design'],
      });

      await selectEvent.select(await screen.findByText('Select group'), 'project');
      userEvent.click(screen.getAllByText('count()')[0], undefined, {skipHover: true});
      userEvent.click(screen.getByText(/count_unique/), undefined, {skipHover: true});

      expect(await screen.findByText('project')).toBeInTheDocument();
    });

    it("doesn't erase the selection when switching to another time series", async function () {
      renderTestComponent({
        query: {displayType: 'line'},
        orgFeatures: [...defaultOrgFeatures, 'new-widget-builder-experience-design'],
      });

      await selectEvent.select(await screen.findByText('Select group'), 'project');

      userEvent.click(screen.getByText('Line Chart'));
      userEvent.click(screen.getByText('Area Chart'));

      expect(await screen.findByText('project')).toBeInTheDocument();
    });

    it('sends a top N request when a grouping is selected', async function () {
      renderTestComponent({
        query: {displayType: 'line'},
        orgFeatures: [...defaultOrgFeatures, 'new-widget-builder-experience-design'],
      });

      userEvent.click(await screen.findByText('Group your results'));
      userEvent.type(screen.getByText('Select group'), 'project{enter}');

      await waitFor(() =>
        expect(eventsStatsMock).toHaveBeenNthCalledWith(
          2,
          '/organizations/org-slug/events-stats/',
          expect.objectContaining({
            query: expect.objectContaining({
              query: '',
              yAxis: ['count()'],
              field: ['project', 'count()'],
              topEvents: TOP_N,
              orderby: '-count',
            }),
          })
        )
      );
    });

    it('allows deleting groups until there is one left', async function () {
      renderTestComponent({
        query: {displayType: 'line'},
        orgFeatures: [...defaultOrgFeatures, 'new-widget-builder-experience-design'],
      });

      await screen.findByText('Group your results');
      userEvent.click(screen.getByText('Add Group'));
      expect(screen.getAllByLabelText('Remove group')).toHaveLength(2);

      userEvent.click(screen.getAllByLabelText('Remove group')[1]);
      await waitFor(() =>
        expect(screen.queryByLabelText('Remove group')).not.toBeInTheDocument()
      );
    });
  });

  describe('limit field', function () {
    it('renders if groupBy value is present', async function () {
      const handleSave = jest.fn();

      renderTestComponent({
        query: {displayType: 'line'},
        orgFeatures: [...defaultOrgFeatures, 'new-widget-builder-experience-design'],
        onSave: handleSave,
      });

      await selectEvent.select(await screen.findByText('Select group'), 'project');

      expect(screen.getByText('Limit to 5 results')).toBeInTheDocument();

      userEvent.click(screen.getByText('Add Widget'));

      await waitFor(() =>
        expect(handleSave).toHaveBeenCalledWith([
          expect.objectContaining({
            limit: 5,
          }),
        ])
      );
    });

    it('update value', async function () {
      renderTestComponent({
        query: {displayType: 'line'},
        orgFeatures: [...defaultOrgFeatures, 'new-widget-builder-experience-design'],
      });

      await selectEvent.select(await screen.findByText('Select group'), 'project');

      userEvent.click(screen.getByText('Limit to 5 results'));
      userEvent.click(screen.getByText('Limit to 2 results'));

      await waitFor(() =>
        expect(eventsStatsMock).toHaveBeenCalledWith(
          '/organizations/org-slug/events-stats/',
          expect.objectContaining({
            query: expect.objectContaining({
              query: '',
              yAxis: ['count()'],
              field: ['project', 'count()'],
              topEvents: 2,
              orderby: '-count',
            }),
          })
        )
      );
    });

    it('gets removed if no groupBy value', async function () {
      renderTestComponent({
        query: {displayType: 'line'},
        orgFeatures: [...defaultOrgFeatures, 'new-widget-builder-experience-design'],
      });

      await selectEvent.select(await screen.findByText('Select group'), 'project');

      expect(screen.getByText('Limit to 5 results')).toBeInTheDocument();

      userEvent.click(screen.getByLabelText('Remove group'));

      await waitFor(() =>
        expect(screen.queryByText('Limit to 5 results')).not.toBeInTheDocument()
      );
    });
  });
});<|MERGE_RESOLUTION|>--- conflicted
+++ resolved
@@ -1758,11 +1758,7 @@
 
       await screen.findByText('Table');
 
-<<<<<<< HEAD
       expect(eventsv2Mock).toHaveBeenCalledTimes(1);
-=======
-      userEvent.click(screen.getByText('Issues (States, Assignment, Time, etc.)'));
->>>>>>> 33e20f0f
 
       userEvent.click(screen.getByText('Issues (Status, assignee, etc.)'));
 
