import React from 'react';
import {urlEncode} from '@sentry/utils';

import {initializeOrg} from 'sentry-test/initializeOrg';
import {
  mountWithTheme,
  screen,
  userEvent,
  waitFor,
} from 'sentry-test/reactTestingLibrary';

import * as indicators from 'sentry/actionCreators/indicator';
import {
  DashboardDetails,
  DashboardWidgetSource,
  DisplayType,
  Widget,
} from 'sentry/views/dashboardsV2/types';
import * as dashboardsTypes from 'sentry/views/dashboardsV2/types';
import WidgetBuilder, {WidgetBuilderProps} from 'sentry/views/dashboardsV2/widgetBuilder';

function renderTestComponent({
  widget,
  dashboard,
  query,
  orgFeatures,
  onSave,
}: {
  dashboard?: WidgetBuilderProps['dashboard'];
  onSave?: WidgetBuilderProps['onSave'];
  orgFeatures?: string[];
  query?: Record<string, any>;
  widget?: WidgetBuilderProps['widget'];
} = {}) {
  const {organization, router, routerContext} = initializeOrg({
    ...initializeOrg(),
    organization: {
      features: orgFeatures ?? [
        'new-widget-builder-experience',
        'dashboards-edit',
        'global-views',
      ],
    },
    router: {
      location: {
        query: {
          source: DashboardWidgetSource.DASHBOARDS,
          ...query,
        },
      },
    },
  });

  mountWithTheme(
    <WidgetBuilder
      route={{}}
      router={router}
      routes={router.routes}
      routeParams={router.params}
      location={router.location}
      dashboard={
        dashboard ?? {
          id: '1',
          title: 'Dashboard',
          createdBy: undefined,
          dateCreated: '2020-01-01T00:00:00.000Z',
          widgets: [],
        }
      }
      onSave={onSave ?? jest.fn()}
      widget={widget}
      params={{
        orgId: organization.slug,
        widgetIndex: widget ? 0 : undefined,
      }}
    />,
    {
      context: routerContext,
      organization,
    }
  );

  return {router};
}

describe('WidgetBuilder', function () {
  const untitledDashboard: DashboardDetails = {
    id: '1',
    title: 'Untitled Dashboard',
    createdBy: undefined,
    dateCreated: '2020-01-01T00:00:00.000Z',
    widgets: [],
  };

  const testDashboard: DashboardDetails = {
    id: '2',
    title: 'Test Dashboard',
    createdBy: undefined,
    dateCreated: '2020-01-01T00:00:00.000Z',
    widgets: [],
  };

  let eventsStatsMock: jest.Mock | undefined;

  beforeEach(function () {
    MockApiClient.addMockResponse({
      url: '/organizations/org-slug/dashboards/',
      body: [
        {...untitledDashboard, widgetDisplay: [DisplayType.TABLE]},
        {...testDashboard, widgetDisplay: [DisplayType.AREA]},
      ],
    });

    MockApiClient.addMockResponse({
      url: '/organizations/org-slug/dashboards/widgets/',
      method: 'POST',
      statusCode: 200,
      body: [],
    });

    MockApiClient.addMockResponse({
      url: '/organizations/org-slug/eventsv2/',
      method: 'GET',
      statusCode: 200,
      body: {
        meta: {},
        data: [],
      },
    });

    MockApiClient.addMockResponse({
      url: '/organizations/org-slug/projects/',
      method: 'GET',
      body: [],
    });

    MockApiClient.addMockResponse({
      url: '/organizations/org-slug/recent-searches/',
      method: 'GET',
      body: [],
    });

    MockApiClient.addMockResponse({
      url: '/organizations/org-slug/recent-searches/',
      method: 'POST',
      body: [],
    });

    MockApiClient.addMockResponse({
      url: '/organizations/org-slug/issues/',
      body: [],
    });

    eventsStatsMock = MockApiClient.addMockResponse({
      url: '/organizations/org-slug/events-stats/',
      body: [],
    });

    MockApiClient.addMockResponse({
      url: '/organizations/org-slug/tags/event.type/values/',
      body: [{count: 2, name: 'Nvidia 1080ti'}],
    });
  });

  afterEach(function () {
    MockApiClient.clearMockResponses();
  });

  it('no feature access', function () {
    renderTestComponent({orgFeatures: []});

    expect(screen.getByText("You don't have access to this feature")).toBeInTheDocument();
  });

  it('widget not found', function () {
    const widget: Widget = {
      displayType: DisplayType.AREA,
      interval: '1d',
      queries: [
        {
          name: 'Known Users',
          fields: [],
          conditions: '',
          orderby: '-time',
        },
        {
          name: 'Anonymous Users',
          fields: [],
          conditions: '',
          orderby: '-time',
        },
      ],
      title: 'Transactions',
      id: '1',
    };

    renderTestComponent({
      widget,
      orgFeatures: ['new-widget-builder-experience', 'dashboards-edit'],
    });

    expect(
      screen.getByText('The widget you want to edit was not found.')
    ).toBeInTheDocument();
  });

  it('renders', async function () {
    renderTestComponent();

    // Header - Breadcrumbs
    expect(await screen.findByRole('link', {name: 'Dashboards'})).toHaveAttribute(
      'href',
      '/organizations/org-slug/dashboards/'
    );
    expect(screen.getByRole('link', {name: 'Dashboard'})).toHaveAttribute(
      'href',
      '/organizations/org-slug/dashboards/new/?source=dashboards'
    );
    expect(screen.getByText('Widget Builder')).toBeInTheDocument();

    // Header - Widget Title
    expect(screen.getByRole('heading', {name: 'Custom Widget'})).toBeInTheDocument();

    // Header - Actions
    expect(screen.getByLabelText('Cancel')).toBeInTheDocument();
    expect(screen.getByLabelText('Add Widget')).toBeInTheDocument();

    // Content - Step 1
    expect(
      screen.getByRole('heading', {name: 'Choose your data set'})
    ).toBeInTheDocument();
    expect(
      screen.getByLabelText('Select All Events (Errors and Transactions)')
    ).toBeChecked();

    // Content - Step 2
    expect(
      screen.getByRole('heading', {name: 'Choose your visualization'})
    ).toBeInTheDocument();

    // Content - Step 3
    expect(screen.getByRole('heading', {name: 'Columns'})).toBeInTheDocument();

    // Content - Step 4
    expect(screen.getByRole('heading', {name: 'Query'})).toBeInTheDocument();

    // Content - Step 5
    expect(screen.getByRole('heading', {name: 'Sort by'})).toBeInTheDocument();
  });

  it('can update the title', async function () {
    renderTestComponent({
      query: {source: DashboardWidgetSource.DISCOVERV2},
    });

    const customWidgetLabels = await screen.findAllByText('Custom Widget');
    // EditableText and chart title
    expect(customWidgetLabels).toHaveLength(2);

    userEvent.click(customWidgetLabels[0]);
    userEvent.clear(screen.getByRole('textbox', {name: 'Widget title'}));
    userEvent.paste(screen.getByRole('textbox', {name: 'Widget title'}), 'Unique Users');
    userEvent.keyboard('{enter}');

    expect(screen.queryByText('Custom Widget')).not.toBeInTheDocument();

    expect(screen.getAllByText('Unique Users')).toHaveLength(2);
  });

  it('can add query conditions', async function () {
    const {router} = renderTestComponent({
      query: {source: DashboardWidgetSource.DISCOVERV2},
    });

    userEvent.type(
      await screen.findByRole('textbox', {name: 'Search events'}),
      'color:blue{enter}'
    );

    userEvent.click(screen.getByText('Select a dashboard'));
    userEvent.click(screen.getByText('Test Dashboard'));
    userEvent.click(screen.getByText('Add Widget'));

    await waitFor(() => {
      expect(router.push).toHaveBeenCalledWith(
        expect.objectContaining({
          pathname: '/organizations/org-slug/dashboard/2/',
          query: {
            displayType: 'table',
            interval: '5m',
            title: 'Custom Widget',
            queryNames: [''],
            queryConditions: ['color:blue'],
            queryFields: ['count()'],
            queryOrderby: '',
            start: null,
            end: null,
            period: '24h',
            utc: false,
            project: [],
            environment: [],
          },
        })
      );
    });
  });

  it('can choose a field', async function () {
    const {router} = renderTestComponent({
      query: {source: DashboardWidgetSource.DISCOVERV2},
    });

    expect(await screen.findAllByText('Custom Widget')).toHaveLength(2);

    // No delete button as there is only one query.
    expect(screen.queryByLabelText('Remove query')).not.toBeInTheDocument();

    const countFields = screen.getAllByText('count()');
    expect(countFields).toHaveLength(2);

    userEvent.click(countFields[1]);
    userEvent.type(countFields[1], 'last');
    userEvent.click(screen.getByText('last_seen()'));

    userEvent.click(screen.getByText('Select a dashboard'));
    userEvent.click(screen.getByText('Test Dashboard'));
    userEvent.click(screen.getByText('Add Widget'));

    await waitFor(() => {
      expect(router.push).toHaveBeenCalledWith(
        expect.objectContaining({
          pathname: '/organizations/org-slug/dashboard/2/',
          query: {
            displayType: 'table',
            interval: '5m',
            title: 'Custom Widget',
            queryNames: [''],
            queryConditions: [''],
            queryFields: ['last_seen()'],
            queryOrderby: '',
            start: null,
            end: null,
            period: '24h',
            utc: false,
            project: [],
            environment: [],
          },
        })
      );
    });
  });

  it('can add additional fields', async function () {
    const handleSave = jest.fn();

    renderTestComponent({onSave: handleSave});

    userEvent.click(await screen.findByText('Table'));

    // Select line chart display
    userEvent.click(screen.getByText('Line Chart'));

    // Click the add overlay button
    userEvent.click(screen.getByLabelText('Add Overlay'));

    // Should be another field input.
    expect(screen.getAllByLabelText('Remove this Y-Axis')).toHaveLength(2);

    userEvent.click(screen.getByText('(Required)'));
    userEvent.type(screen.getByText('(Required)'), 'count_unique(…){enter}');

    userEvent.click(screen.getByLabelText('Add Widget'));

    await waitFor(() => {
      expect(handleSave).toHaveBeenCalledWith([
        expect.objectContaining({
          title: 'Custom Widget',
          displayType: 'line',
          interval: '5m',
          widgetType: 'discover',
          queries: [
            {
              conditions: '',
              fields: ['count()', 'count_unique(user)'],
              orderby: '',
              name: '',
            },
          ],
        }),
      ]);
    });

    expect(handleSave).toHaveBeenCalledTimes(1);
  });

  it('can add equation fields', async function () {
    const handleSave = jest.fn();

    renderTestComponent({onSave: handleSave});

    userEvent.click(await screen.findByText('Table'));

    // Select line chart display
    userEvent.click(screen.getByText('Line Chart'));

    // Click the add an equation button
    userEvent.click(screen.getByLabelText('Add an Equation'));

    // Should be another field input.
    expect(screen.getAllByLabelText('Remove this Y-Axis')).toHaveLength(2);

    expect(screen.getByPlaceholderText('Equation')).toBeInTheDocument();

    userEvent.paste(screen.getByPlaceholderText('Equation'), 'count() + 100');

    userEvent.click(screen.getByLabelText('Add Widget'));

    await waitFor(() => {
      expect(handleSave).toHaveBeenCalledWith([
        expect.objectContaining({
          title: 'Custom Widget',
          displayType: 'line',
          interval: '5m',
          widgetType: 'discover',
          queries: [
            {
              name: '',
              fields: ['count()', 'equation|count() + 100'],
              conditions: '',
              orderby: '',
            },
          ],
        }),
      ]);
    });

    expect(handleSave).toHaveBeenCalledTimes(1);
  });

  it('additional fields get added to new seach filters', async function () {
    const handleSave = jest.fn();

    renderTestComponent({onSave: handleSave});

    userEvent.click(await screen.findByText('Table'));

    // Select line chart display
    userEvent.click(screen.getByText('Line Chart'));

    // Click the add overlay button
    userEvent.click(screen.getByLabelText('Add Overlay'));

    // Should be another field input.
    expect(screen.getAllByLabelText('Remove this Y-Axis')).toHaveLength(2);

    userEvent.click(screen.getByText('(Required)'));
    userEvent.click(screen.getByText('count_unique(…)'));

    // Add another search filter
    userEvent.click(screen.getByLabelText('Add query'));

    // Set second query search conditions
    userEvent.type(
      screen.getAllByPlaceholderText('Search for events, users, tags, and more')[1],
      'event.type:error{enter}'
    );

    // Set second query legend alias
    userEvent.paste(screen.getAllByPlaceholderText('Legend Alias')[1], 'Errors');
    userEvent.keyboard('{enter}');

    // Save widget
    userEvent.click(screen.getByLabelText('Add Widget'));

    await waitFor(() => {
      expect(handleSave).toHaveBeenCalledWith([
        expect.objectContaining({
          title: 'Custom Widget',
          displayType: 'line',
          interval: '5m',
          widgetType: 'discover',
          queries: [
            {
              name: '',
              fields: ['count()', 'count_unique(user)'],
              conditions: '',
              orderby: '',
            },
            {
              name: 'Errors',
              fields: ['count()', 'count_unique(user)'],
              conditions: 'event.type:error',
              orderby: '',
            },
          ],
        }),
      ]);
    });

    expect(handleSave).toHaveBeenCalledTimes(1);
  });

  it('can respond to validation feedback', async function () {
    jest.spyOn(indicators, 'addErrorMessage');

    renderTestComponent();

    userEvent.click(await screen.findByText('Table'));

    const customWidgetLabels = await screen.findAllByText('Custom Widget');
    // EditableText and chart title
    expect(customWidgetLabels).toHaveLength(2);

    userEvent.click(customWidgetLabels[0]);
    userEvent.clear(screen.getByRole('textbox', {name: 'Widget title'}));

    userEvent.keyboard('{enter}');

    expect(indicators.addErrorMessage).toHaveBeenCalledWith('Widget title is required');
  });

  it('can edit a widget', async function () {
    const widget: Widget = {
      id: '1',
      title: 'Errors over time',
      interval: '5m',
      displayType: DisplayType.LINE,
      queries: [
        {
          name: 'errors',
          conditions: 'event.type:error',
          fields: ['count()', 'count_unique(id)'],
          orderby: '',
        },
        {
          name: 'csp',
          conditions: 'event.type:csp',
          fields: ['count()', 'count_unique(id)'],
          orderby: '',
        },
      ],
    };

    const dashboard: DashboardDetails = {
      id: '1',
      title: 'Dashboard',
      createdBy: undefined,
      dateCreated: '2020-01-01T00:00:00.000Z',
      widgets: [widget],
    };

    const handleSave = jest.fn();

    renderTestComponent({onSave: handleSave, dashboard, widget});

    await screen.findByText('Line Chart');

    // Should be in edit 'mode'
    expect(await screen.findByText('Update Widget')).toBeInTheDocument();

    // Should set widget data up.
    expect(screen.getByText('Update Widget')).toBeInTheDocument();

    // Filters
    expect(
      screen.getAllByPlaceholderText('Search for events, users, tags, and more')
    ).toHaveLength(2);
    expect(screen.getByText('event.type:csp')).toBeInTheDocument();
    expect(screen.getByText('event.type:error')).toBeInTheDocument();

    // Y-axis
    expect(screen.getAllByRole('button', {name: 'Remove query'})).toHaveLength(2);
    expect(screen.getByText('count()')).toBeInTheDocument();
    expect(screen.getByText('count_unique(…)')).toBeInTheDocument();
    expect(screen.getByText('id')).toBeInTheDocument();

    // Expect events-stats endpoint to be called for each search conditions with
    // the same y-axis parameters
    expect(eventsStatsMock).toHaveBeenNthCalledWith(
      1,
      '/organizations/org-slug/events-stats/',
      expect.objectContaining({
        query: expect.objectContaining({
          query: 'event.type:error',
          yAxis: ['count()', 'count_unique(id)'],
        }),
      })
    );

    expect(eventsStatsMock).toHaveBeenNthCalledWith(
      2,
      '/organizations/org-slug/events-stats/',
      expect.objectContaining({
        query: expect.objectContaining({
          query: 'event.type:csp',
          yAxis: ['count()', 'count_unique(id)'],
        }),
      })
    );

    const customWidgetLabels = await screen.findAllByText(widget.title);
    // EditableText and chart title
    expect(customWidgetLabels).toHaveLength(2);
    userEvent.click(customWidgetLabels[0]);

    userEvent.clear(screen.getByRole('textbox', {name: 'Widget title'}));
    userEvent.type(
      screen.getByRole('textbox', {name: 'Widget title'}),
      'New Title{enter}'
    );

    userEvent.click(screen.getByRole('button', {name: 'Update Widget'}));

    await waitFor(() => {
      expect(handleSave).toHaveBeenCalledWith([
        expect.objectContaining({
          ...widget,
          title: 'New Title',
        }),
      ]);
    });

    expect(handleSave).toHaveBeenCalledTimes(1);
  });

  it('renders column inputs for table widgets', async function () {
    const widget: Widget = {
      id: '0',
      title: 'sdk usage',
      interval: '5m',
      displayType: DisplayType.TABLE,
      queries: [
        {
          name: 'errors',
          conditions: 'event.type:error',
          fields: ['sdk.name', 'count()'],
          orderby: '',
        },
      ],
    };

    const dashboard: DashboardDetails = {
      id: '1',
      title: 'Dashboard',
      createdBy: undefined,
      dateCreated: '2020-01-01T00:00:00.000Z',
      widgets: [widget],
    };

    const handleSave = jest.fn();

    renderTestComponent({dashboard, widget, onSave: handleSave});

    // Should be in edit 'mode'
    expect(await screen.findByText('Update Widget')).toBeInTheDocument();

    // Should set widget data up.
    expect(screen.getByRole('heading', {name: widget.title})).toBeInTheDocument();
    expect(screen.getByText('Table')).toBeInTheDocument();
    expect(screen.getByLabelText('Search events')).toBeInTheDocument();

    // Should have an orderby select
    expect(screen.getByText('Sort by')).toBeInTheDocument();

    // Add a column, and choose a value,
    userEvent.click(screen.getByLabelText('Add a Column'));
    userEvent.click(screen.getByText('(Required)'));
    userEvent.type(screen.getByText('(Required)'), 'trace{enter}');

    // Save widget
    userEvent.click(screen.getByLabelText('Update Widget'));

    await waitFor(() => {
      expect(handleSave).toHaveBeenCalledWith([
        expect.objectContaining({
          title: 'sdk usage',
          displayType: 'table',
          interval: '5m',
          queries: [
            {
              name: 'errors',
              conditions: 'event.type:error',
              fields: ['sdk.name', 'count()', 'trace'],
              orderby: '',
            },
          ],
          widgetType: 'discover',
        }),
      ]);
    });

    expect(handleSave).toHaveBeenCalledTimes(1);
  });

  it('should automatically add columns for top n widget charts according to the URL params', async function () {
    const defaultWidgetQuery = {
      name: '',
      fields: ['title', 'count()', 'count_unique(user)', 'epm()', 'count()'],
      conditions: 'tag:value',
      orderby: '',
    };

    renderTestComponent({
      query: {
        source: DashboardWidgetSource.DISCOVERV2,
        defaultWidgetQuery: urlEncode(defaultWidgetQuery),
        displayType: DisplayType.TOP_N,
        defaultTableColumns: ['title', 'count()', 'count_unique(user)', 'epm()'],
      },
    });

    //  Top N display
    expect(await screen.findByText('Top 5 Events')).toBeInTheDocument();

    // No delete button as there is only one field.
    expect(screen.queryByLabelText('Remove query')).not.toBeInTheDocument();

    // Restricting to a single query
    expect(screen.queryByLabelText('Add query')).not.toBeInTheDocument();

    // // Restricting to a single y-axis
    expect(screen.queryByLabelText('Add Overlay')).not.toBeInTheDocument();

    expect(screen.getByText('Choose your y-axis')).toBeInTheDocument();

    expect(screen.getByText('Sort by')).toBeInTheDocument();

    expect(screen.getByText('title')).toBeInTheDocument();
    expect(screen.getAllByText('count()')).toHaveLength(2);
    expect(screen.getByText('count_unique(…)')).toBeInTheDocument();
    expect(screen.getByText('user')).toBeInTheDocument();
  });

  it('should use defaultWidgetQuery Y-Axis and Conditions if given a defaultWidgetQuery', async function () {
    const defaultWidgetQuery = {
      name: '',
      fields: ['count()', 'failure_count()', 'count_unique(user)'],
      conditions: 'tag:value',
      orderby: '',
    };

    renderTestComponent({
      query: {
        source: DashboardWidgetSource.DISCOVERV2,
        defaultWidgetQuery: urlEncode(defaultWidgetQuery),
      },
    });

    expect(await screen.findByText('tag:value')).toBeInTheDocument();

    expect(screen.getAllByText('count()')).toHaveLength(2);
    expect(screen.getAllByText('failure_count()')).toHaveLength(2);
    expect(screen.getAllByText(/count_unique/)).toHaveLength(2);
    expect(screen.getByText('count_unique(user)')).toBeInTheDocument();
  });

  it('uses displayType if given a displayType', async function () {
    renderTestComponent({
      query: {
        displayType: DisplayType.BAR,
      },
    });

    expect(await screen.findByText('Bar Chart')).toBeInTheDocument();
  });

  it('correctly defaults fields and orderby when in Top N display', async function () {
    const defaultWidgetQuery = {
      fields: ['title', 'count()', 'count_unique(user)'],
      orderby: '-count_unique_user',
    };

    renderTestComponent({
      query: {
        source: DashboardWidgetSource.DISCOVERV2,
        defaultWidgetQuery: urlEncode(defaultWidgetQuery),
        displayType: DisplayType.TOP_N,
        defaultTableColumns: ['title', 'count()'],
      },
    });

    userEvent.click(await screen.findByText('Top 5 Events'));

    expect(screen.getByText('count()')).toBeInTheDocument();
    expect(screen.getByText('count_unique(…)')).toBeInTheDocument();
    expect(screen.getByText('user')).toBeInTheDocument();

    // Sort by
    expect(screen.getByText('Sort by')).toBeInTheDocument();
    expect(screen.getByText('count_unique(user) desc')).toBeInTheDocument();
  });

  it('limits TopN display to one query when switching from another visualization', async () => {
    renderTestComponent();

    userEvent.click(await screen.findByText('Table'));
    userEvent.click(screen.getByText('Bar Chart'));
    userEvent.click(screen.getByLabelText('Add query'));
    userEvent.click(screen.getByLabelText('Add query'));
    expect(
      screen.getAllByPlaceholderText('Search for events, users, tags, and more')
    ).toHaveLength(3);
    userEvent.click(screen.getByText('Bar Chart'));
    userEvent.click(await screen.findByText('Top 5 Events'));
    expect(
      screen.getByPlaceholderText('Search for events, users, tags, and more')
    ).toBeInTheDocument();
  });

<<<<<<< HEAD
  it('should not filter y-axis choices for big number widget charts', async function () {
    const handleSave = jest.fn();
    renderTestComponent({onSave: handleSave});

    expect(await screen.findByText('Table')).toBeInTheDocument();

    // No delete button as there is only one field.
    expect(screen.queryByLabelText('Remove column')).not.toBeInTheDocument();

    // Select Big number display
    userEvent.click(screen.getByText('Table'));
    userEvent.click(screen.getByText('Big Number'));

    userEvent.click(screen.getByText('count()'));
    userEvent.type(screen.getAllByText('count()')[0], 'count_unique{enter}');

    // Be able to choose a non numeric-like option for count_unique()
    userEvent.click(screen.getByText('user'));
    userEvent.type(screen.getAllByText('user')[0], 'user.display{enter}');
=======
  it('should filter y-axis choices by output type when switching from big number to line chart', async function () {
    const handleSave = jest.fn();
    renderTestComponent({onSave: handleSave});

    // No delete button as there is only one field.
    expect(screen.queryByLabelText('Remove query')).not.toBeInTheDocument();

    // Select Big Number display
    userEvent.click(await screen.findByText('Table'));
    userEvent.click(screen.getByText('Big Number'));

    // Choose any()
    userEvent.click(screen.getByText('count()'));
    userEvent.type(screen.getAllByText('count()')[0], 'any(…){enter}');
    userEvent.click(screen.getByText('transaction.duration'));
    userEvent.type(screen.getAllByText('transaction.duration')[0], 'device.arch{enter}');

    // Select Line chart display
    userEvent.click(screen.getByText('Big Number'));
    userEvent.click(screen.getByText('Line Chart'));

    // Expect any(...) field to be converted to count()
    expect(screen.getByText('count()')).toBeInTheDocument();
>>>>>>> 7135c9d8

    // Save widget
    userEvent.click(screen.getByLabelText('Add Widget'));

    await waitFor(() => {
      expect(handleSave).toHaveBeenCalledWith([
        expect.objectContaining({
<<<<<<< HEAD
          displayType: 'big_number',
          queries: [
            expect.objectContaining({
              fields: ['count_unique(user.display)'],
=======
          displayType: 'line',
          queries: [
            expect.objectContaining({
              fields: ['count()'],
>>>>>>> 7135c9d8
            }),
          ],
        }),
      ]);
    });

    expect(handleSave).toHaveBeenCalledTimes(1);
  });

<<<<<<< HEAD
=======
  it('should filter non-legal y-axis choices for timeseries widget charts', async function () {
    renderTestComponent();

    expect(await screen.findByText('Table')).toBeInTheDocument();

    // Select Line chart display
    userEvent.click(screen.getByText('Table'));
    userEvent.click(screen.getByText('Line Chart'));

    // No delete button as there is only one field.
    expect(screen.queryByLabelText('Remove column')).not.toBeInTheDocument();

    userEvent.click(screen.getByText('count()'));
    userEvent.type(screen.getAllByText('count()')[0], 'any{enter}');

    // Expect user.display to not be an available parameter option for any()
    // for line (timeseries) widget charts
    userEvent.click(screen.getByText('transaction.duration'));
    userEvent.type(screen.getAllByText('transaction.duration')[0], 'user.display');
    expect(screen.getByText('No options')).toBeInTheDocument();

    // Be able to choose a numeric-like option for any()
    userEvent.keyboard('{escape}');
    userEvent.click(screen.getByText('transaction.duration'));
    userEvent.type(
      screen.getAllByText('transaction.duration')[0],
      'measurements.lcp{enter}'
    );
    expect(screen.getByText('measurements.lcp')).toBeInTheDocument();
  });

>>>>>>> 7135c9d8
  describe('Widget creation coming from other verticals', function () {
    it('redirects correctly when creating a new dashboard', async function () {
      const {router} = renderTestComponent({
        query: {source: DashboardWidgetSource.DISCOVERV2},
      });

      expect(await screen.findByText('Choose your dashboard')).toBeInTheDocument();
      expect(
        screen.getByText(
          "Choose which dashboard you'd like to add this query to. It will appear as a widget."
        )
      ).toBeInTheDocument();

      userEvent.click(screen.getByText('Select a dashboard'));
      userEvent.click(screen.getByText('+ Create New Dashboard'));
      userEvent.click(screen.getByText('Add Widget'));

      await waitFor(() => {
        expect(router.push).toHaveBeenCalledWith(
          expect.objectContaining({
            pathname: '/organizations/org-slug/dashboards/new/',
            query: {
              displayType: 'table',
              interval: '5m',
              title: 'Custom Widget',
              queryNames: [''],
              queryConditions: [''],
              queryFields: ['count()'],
              queryOrderby: '',
              start: null,
              end: null,
              period: '24h',
              utc: false,
              project: [],
              environment: [],
            },
          })
        );
      });
    });

    it('redirects correctly when choosing an existing dashboard', async function () {
      const {router} = renderTestComponent({
        query: {source: DashboardWidgetSource.DISCOVERV2},
      });

      userEvent.click(await screen.findByText('Select a dashboard'));
      userEvent.click(screen.getByText('Test Dashboard'));
      userEvent.click(screen.getByText('Add Widget'));

      await waitFor(() => {
        expect(router.push).toHaveBeenCalledWith(
          expect.objectContaining({
            pathname: '/organizations/org-slug/dashboard/2/',
            query: {
              displayType: 'table',
              interval: '5m',
              title: 'Custom Widget',
              queryNames: [''],
              queryConditions: [''],
              queryFields: ['count()'],
              queryOrderby: '',
              start: null,
              end: null,
              period: '24h',
              utc: false,
              project: [],
              environment: [],
            },
          })
        );
      });
    });
  });

  it('disables dashboards with max widgets', async function () {
    MockApiClient.addMockResponse({
      url: '/organizations/org-slug/dashboards/',
      body: [
        {...untitledDashboard, widgetDisplay: []},
        {...testDashboard, widgetDisplay: [DisplayType.TABLE]},
      ],
    });

    Object.defineProperty(dashboardsTypes, 'MAX_WIDGETS', {value: 1});

    renderTestComponent({
      query: {
        source: DashboardWidgetSource.DISCOVERV2,
      },
    });

    userEvent.click(await screen.findByText('Select a dashboard'));
    userEvent.type(screen.getByText('Select a dashboard'), 'Test Dashboard{enter}');

    // Dashboard wasn't selected because it has the max number of widgets
    expect(screen.queryByText('Test Dashboard')).not.toBeInTheDocument();
    expect(screen.getByText('Select a dashboard')).toBeInTheDocument();
  });

  describe('Issue Widgets', function () {
    it('sets widgetType to issues', async function () {
      const handleSave = jest.fn();

      renderTestComponent({onSave: handleSave});

      userEvent.click(await screen.findByText('Issues (States, Assignment, Time, etc.)'));
      userEvent.click(screen.getByLabelText('Add Widget'));

      await waitFor(() => {
        expect(handleSave).toHaveBeenCalledWith([
          expect.objectContaining({
            title: 'Custom Widget',
            displayType: 'table',
            interval: '5m',
            widgetType: 'issue',
            queries: [
              {
                conditions: '',
                fields: ['issue', 'assignee', 'title'],
                name: '',
                orderby: '',
              },
            ],
          }),
        ]);
      });

      expect(handleSave).toHaveBeenCalledTimes(1);
    });

    it('render issues data set disabled when the display type is not set to table', async function () {
      renderTestComponent({
        query: {
          source: DashboardWidgetSource.DISCOVERV2,
        },
      });

      userEvent.click(await screen.findByText('Table'));
      userEvent.click(screen.getByText('Line Chart'));
      expect(
        screen.getByRole('radio', {
          name: 'Select All Events (Errors and Transactions)',
        })
      ).toBeEnabled();
      expect(
        screen.getByRole('radio', {
          name: 'Select Issues (States, Assignment, Time, etc.)',
        })
      ).toBeDisabled();
    });

    it('disables moving and deleting issue column', async function () {
      renderTestComponent();

      userEvent.click(await screen.findByText('Issues (States, Assignment, Time, etc.)'));
      expect(screen.getByText('issue')).toBeInTheDocument();
      expect(screen.getByText('assignee')).toBeInTheDocument();
      expect(screen.getByText('title')).toBeInTheDocument();
      expect(screen.getAllByLabelText('Remove column')).toHaveLength(2);
      expect(screen.getAllByLabelText('Drag to reorder')).toHaveLength(3);

      userEvent.click(screen.getAllByLabelText('Remove column')[1]);
      userEvent.click(screen.getAllByLabelText('Remove column')[0]);

      expect(screen.getByText('issue')).toBeInTheDocument();
      expect(screen.queryByText('assignee')).not.toBeInTheDocument();
      expect(screen.queryByText('title')).not.toBeInTheDocument();
      expect(screen.queryByLabelText('Remove column')).not.toBeInTheDocument();
      expect(screen.queryByLabelText('Drag to reorder')).not.toBeInTheDocument();
    });
  });

  describe('Widget Library', function () {
    it('renders', async function () {
      renderTestComponent();
      expect(await screen.findByText('Widget Library')).toBeInTheDocument();
    });
  });
});<|MERGE_RESOLUTION|>--- conflicted
+++ resolved
@@ -790,7 +790,7 @@
     expect(screen.getByText('count_unique(user) desc')).toBeInTheDocument();
   });
 
-  it('limits TopN display to one query when switching from another visualization', async () => {
+  it('limits TopN display to one query when switching from another visualization', async function () {
     renderTestComponent();
 
     userEvent.click(await screen.findByText('Table'));
@@ -807,7 +807,6 @@
     ).toBeInTheDocument();
   });
 
-<<<<<<< HEAD
   it('should not filter y-axis choices for big number widget charts', async function () {
     const handleSave = jest.fn();
     renderTestComponent({onSave: handleSave});
@@ -827,31 +826,6 @@
     // Be able to choose a non numeric-like option for count_unique()
     userEvent.click(screen.getByText('user'));
     userEvent.type(screen.getAllByText('user')[0], 'user.display{enter}');
-=======
-  it('should filter y-axis choices by output type when switching from big number to line chart', async function () {
-    const handleSave = jest.fn();
-    renderTestComponent({onSave: handleSave});
-
-    // No delete button as there is only one field.
-    expect(screen.queryByLabelText('Remove query')).not.toBeInTheDocument();
-
-    // Select Big Number display
-    userEvent.click(await screen.findByText('Table'));
-    userEvent.click(screen.getByText('Big Number'));
-
-    // Choose any()
-    userEvent.click(screen.getByText('count()'));
-    userEvent.type(screen.getAllByText('count()')[0], 'any(…){enter}');
-    userEvent.click(screen.getByText('transaction.duration'));
-    userEvent.type(screen.getAllByText('transaction.duration')[0], 'device.arch{enter}');
-
-    // Select Line chart display
-    userEvent.click(screen.getByText('Big Number'));
-    userEvent.click(screen.getByText('Line Chart'));
-
-    // Expect any(...) field to be converted to count()
-    expect(screen.getByText('count()')).toBeInTheDocument();
->>>>>>> 7135c9d8
 
     // Save widget
     userEvent.click(screen.getByLabelText('Add Widget'));
@@ -859,17 +833,10 @@
     await waitFor(() => {
       expect(handleSave).toHaveBeenCalledWith([
         expect.objectContaining({
-<<<<<<< HEAD
           displayType: 'big_number',
           queries: [
             expect.objectContaining({
               fields: ['count_unique(user.display)'],
-=======
-          displayType: 'line',
-          queries: [
-            expect.objectContaining({
-              fields: ['count()'],
->>>>>>> 7135c9d8
             }),
           ],
         }),
@@ -879,8 +846,6 @@
     expect(handleSave).toHaveBeenCalledTimes(1);
   });
 
-<<<<<<< HEAD
-=======
   it('should filter non-legal y-axis choices for timeseries widget charts', async function () {
     renderTestComponent();
 
@@ -912,7 +877,6 @@
     expect(screen.getByText('measurements.lcp')).toBeInTheDocument();
   });
 
->>>>>>> 7135c9d8
   describe('Widget creation coming from other verticals', function () {
     it('redirects correctly when creating a new dashboard', async function () {
       const {router} = renderTestComponent({
