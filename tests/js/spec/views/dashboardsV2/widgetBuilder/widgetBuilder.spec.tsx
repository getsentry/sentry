import React from 'react';
import {urlEncode} from '@sentry/utils';

import {initializeOrg} from 'sentry-test/initializeOrg';
import {
  mountWithTheme,
  screen,
  userEvent,
  waitFor,
} from 'sentry-test/reactTestingLibrary';
<<<<<<< HEAD
import {textWithMarkupMatcher} from 'sentry-test/utils';
=======
>>>>>>> 8c90875e

import * as indicators from 'sentry/actionCreators/indicator';
import {
  DashboardDetails,
  DashboardWidgetSource,
  DisplayType,
  Widget,
} from 'sentry/views/dashboardsV2/types';
<<<<<<< HEAD
import * as dashboardsTypes from 'sentry/views/dashboardsV2/types';
=======
>>>>>>> 8c90875e
import WidgetBuilder, {WidgetBuilderProps} from 'sentry/views/dashboardsV2/widgetBuilder';

function renderTestComponent({
  widget,
  dashboard,
  query,
  orgFeatures,
  onSave,
}: {
  dashboard?: WidgetBuilderProps['dashboard'];
  onSave?: WidgetBuilderProps['onSave'];
  orgFeatures?: string[];
  query?: Record<string, any>;
  widget?: WidgetBuilderProps['widget'];
} = {}) {
  const {organization, router, routerContext} = initializeOrg({
    ...initializeOrg(),
    organization: {
      features: orgFeatures ?? [
        'new-widget-builder-experience',
        'dashboards-edit',
        'global-views',
      ],
    },
    router: {
      location: {
        query: {
          source: DashboardWidgetSource.DASHBOARDS,
<<<<<<< HEAD
          ...query,
=======
          ...(query ?? {}),
>>>>>>> 8c90875e
        },
      },
    },
  });

  mountWithTheme(
    <WidgetBuilder
      route={{}}
      router={router}
      routes={router.routes}
      routeParams={router.params}
      location={router.location}
      dashboard={
        dashboard ?? {
          id: '1',
          title: 'Dashboard',
          createdBy: undefined,
          dateCreated: '2020-01-01T00:00:00.000Z',
          widgets: [],
        }
      }
      onSave={onSave ?? jest.fn()}
      widget={widget}
      params={{
        orgId: organization.slug,
<<<<<<< HEAD
        widgetIndex: widget ? 0 : undefined,
=======
        widgetIndex: widget ? Number(widget.id) : undefined,
>>>>>>> 8c90875e
      }}
    />,
    {
      context: routerContext,
      organization,
    }
  );

  return {router};
}

describe('WidgetBuilder', function () {
  const untitledDashboard: DashboardDetails = {
    id: '1',
    title: 'Untitled Dashboard',
    createdBy: undefined,
    dateCreated: '2020-01-01T00:00:00.000Z',
    widgets: [],
  };

  const testDashboard: DashboardDetails = {
    id: '2',
    title: 'Test Dashboard',
    createdBy: undefined,
    dateCreated: '2020-01-01T00:00:00.000Z',
    widgets: [],
  };

<<<<<<< HEAD
  let eventsStatsMock: jest.Mock | undefined;

  beforeEach(function () {
    MockApiClient.addMockResponse({
      url: '/organizations/org-slug/dashboards/',
      body: [
        {...untitledDashboard, widgetDisplay: [DisplayType.TABLE]},
        {...testDashboard, widgetDisplay: [DisplayType.AREA]},
      ],
    });

    MockApiClient.addMockResponse({
      url: '/organizations/org-slug/dashboards/widgets/',
      method: 'POST',
      statusCode: 200,
      body: [],
    });

    MockApiClient.addMockResponse({
=======
  beforeEach(function () {
    MockApiClient.addMockResponse({
      url: '/organizations/org-slug/dashboards/',
      body: [
        {...untitledDashboard, widgetDisplay: [DisplayType.TABLE]},
        {...testDashboard, widgetDisplay: [DisplayType.AREA]},
      ],
    });

    MockApiClient.addMockResponse({
      url: '/organizations/org-slug/dashboards/widgets/',
      method: 'POST',
      statusCode: 200,
      body: [],
    });

    MockApiClient.addMockResponse({
>>>>>>> 8c90875e
      url: '/organizations/org-slug/eventsv2/',
      method: 'GET',
      statusCode: 200,
      body: {
        meta: {},
        data: [],
      },
    });

    MockApiClient.addMockResponse({
      url: '/organizations/org-slug/projects/',
      method: 'GET',
      body: [],
    });

    MockApiClient.addMockResponse({
      url: '/organizations/org-slug/recent-searches/',
      method: 'GET',
      body: [],
    });

    MockApiClient.addMockResponse({
      url: '/organizations/org-slug/recent-searches/',
      method: 'POST',
      body: [],
    });

    MockApiClient.addMockResponse({
      url: '/organizations/org-slug/issues/',
      body: [],
    });

<<<<<<< HEAD
    eventsStatsMock = MockApiClient.addMockResponse({
=======
    MockApiClient.addMockResponse({
>>>>>>> 8c90875e
      url: '/organizations/org-slug/events-stats/',
      body: [],
    });

    MockApiClient.addMockResponse({
      url: '/organizations/org-slug/tags/event.type/values/',
      body: [{count: 2, name: 'Nvidia 1080ti'}],
    });
  });

  afterEach(function () {
    MockApiClient.clearMockResponses();
  });

  it('no feature access', function () {
    renderTestComponent({orgFeatures: []});

    expect(screen.getByText("You don't have access to this feature")).toBeInTheDocument();
  });

  it('widget not found', function () {
    const widget: Widget = {
      displayType: DisplayType.AREA,
      interval: '1d',
      queries: [
        {
          name: 'Known Users',
          fields: [],
          conditions: '',
          orderby: '-time',
        },
        {
          name: 'Anonymous Users',
          fields: [],
          conditions: '',
          orderby: '-time',
        },
      ],
      title: 'Transactions',
      id: '1',
    };

    renderTestComponent({
      widget,
      orgFeatures: ['new-widget-builder-experience', 'dashboards-edit'],
    });

    expect(
      screen.getByText('The widget you want to edit was not found.')
    ).toBeInTheDocument();
  });

  it('renders', async function () {
    renderTestComponent();

    // Header - Breadcrumbs
    expect(await screen.findByRole('link', {name: 'Dashboards'})).toHaveAttribute(
      'href',
      '/organizations/org-slug/dashboards/'
    );
    expect(screen.getByRole('link', {name: 'Dashboard'})).toHaveAttribute(
      'href',
      '/organizations/org-slug/dashboards/new/?source=dashboards'
    );
    expect(screen.getByText('Widget Builder')).toBeInTheDocument();

    // Header - Widget Title
    expect(screen.getByRole('heading', {name: 'Custom Widget'})).toBeInTheDocument();

    // Header - Actions
    expect(screen.getByLabelText('Cancel')).toBeInTheDocument();
    expect(screen.getByLabelText('Add Widget')).toBeInTheDocument();

    // Content - Step 1
    expect(
      screen.getByRole('heading', {name: 'Choose your data set'})
    ).toBeInTheDocument();
    expect(
      screen.getByLabelText('Select All Events (Errors and Transactions)')
    ).toBeChecked();

    // Content - Step 2
    expect(
      screen.getByRole('heading', {name: 'Choose your visualization'})
    ).toBeInTheDocument();

    // Content - Step 3
    expect(screen.getByRole('heading', {name: 'Columns'})).toBeInTheDocument();

    // Content - Step 4
    expect(screen.getByRole('heading', {name: 'Query'})).toBeInTheDocument();

    // Content - Step 5
    expect(screen.getByRole('heading', {name: 'Sort by'})).toBeInTheDocument();
  });

<<<<<<< HEAD
=======
  it('redirects correctly when creating a new dashboard', async function () {
    const {router} = renderTestComponent({
      query: {source: DashboardWidgetSource.DISCOVERV2},
    });

    expect(await screen.findByText('Choose your dashboard')).toBeInTheDocument();
    expect(
      screen.getByText(
        "Choose which dashboard you'd like to add this query to. It will appear as a widget."
      )
    ).toBeInTheDocument();

    userEvent.click(screen.getByText('Select a dashboard'));
    userEvent.click(screen.getByText('+ Create New Dashboard'));
    userEvent.click(screen.getByText('Add Widget'));

    await waitFor(() => {
      expect(router.push).toHaveBeenCalledWith(
        expect.objectContaining({
          pathname: '/organizations/org-slug/dashboards/new/',
          query: {
            displayType: 'table',
            interval: '5m',
            title: 'Custom Widget',
            queryNames: [''],
            queryConditions: [''],
            queryFields: ['count()'],
            queryOrderby: '',
            start: null,
            end: null,
            period: '24h',
            utc: false,
            project: [],
            environment: [],
          },
        })
      );
    });
  });

  it('redirects correctly when choosing an existing dashboard', async function () {
    const {router} = renderTestComponent({
      query: {source: DashboardWidgetSource.DISCOVERV2},
    });

    userEvent.click(await screen.findByText('Select a dashboard'));
    userEvent.click(screen.getByText('Test Dashboard'));
    userEvent.click(screen.getByText('Add Widget'));

    await waitFor(() => {
      expect(router.push).toHaveBeenCalledWith(
        expect.objectContaining({
          pathname: '/organizations/org-slug/dashboard/2/',
          query: {
            displayType: 'table',
            interval: '5m',
            title: 'Custom Widget',
            queryNames: [''],
            queryConditions: [''],
            queryFields: ['count()'],
            queryOrderby: '',
            start: null,
            end: null,
            period: '24h',
            utc: false,
            project: [],
            environment: [],
          },
        })
      );
    });
  });

>>>>>>> 8c90875e
  it('can update the title', async function () {
    renderTestComponent({
      query: {source: DashboardWidgetSource.DISCOVERV2},
    });

    const customWidgetLabels = await screen.findAllByText('Custom Widget');
    // EditableText and chart title
    expect(customWidgetLabels).toHaveLength(2);

    userEvent.click(customWidgetLabels[0]);
    userEvent.clear(screen.getByRole('textbox', {name: 'Widget title'}));
    userEvent.paste(screen.getByRole('textbox', {name: 'Widget title'}), 'Unique Users');
    userEvent.keyboard('{enter}');

    expect(screen.queryByText('Custom Widget')).not.toBeInTheDocument();

    expect(screen.getAllByText('Unique Users')).toHaveLength(2);
  });

  it('can add query conditions', async function () {
    const {router} = renderTestComponent({
      query: {source: DashboardWidgetSource.DISCOVERV2},
    });

    userEvent.type(
      await screen.findByRole('textbox', {name: 'Search events'}),
      'color:blue{enter}'
    );

    userEvent.click(screen.getByText('Select a dashboard'));
    userEvent.click(screen.getByText('Test Dashboard'));
    userEvent.click(screen.getByText('Add Widget'));

    await waitFor(() => {
      expect(router.push).toHaveBeenCalledWith(
        expect.objectContaining({
          pathname: '/organizations/org-slug/dashboard/2/',
          query: {
            displayType: 'table',
            interval: '5m',
            title: 'Custom Widget',
            queryNames: [''],
            queryConditions: ['color:blue'],
            queryFields: ['count()'],
            queryOrderby: '',
            start: null,
            end: null,
            period: '24h',
            utc: false,
            project: [],
            environment: [],
          },
        })
      );
    });
  });

  it('can choose a field', async function () {
    const {router} = renderTestComponent({
      query: {source: DashboardWidgetSource.DISCOVERV2},
    });

    expect(await screen.findAllByText('Custom Widget')).toHaveLength(2);

    // No delete button as there is only one query.
    expect(screen.queryByLabelText('Remove query')).not.toBeInTheDocument();

    const countFields = screen.getAllByText('count()');
    expect(countFields).toHaveLength(2);

    userEvent.click(countFields[1]);
    userEvent.type(countFields[1], 'last');
    userEvent.click(screen.getByText('last_seen()'));

    userEvent.click(screen.getByText('Select a dashboard'));
    userEvent.click(screen.getByText('Test Dashboard'));
    userEvent.click(screen.getByText('Add Widget'));

    await waitFor(() => {
      expect(router.push).toHaveBeenCalledWith(
        expect.objectContaining({
          pathname: '/organizations/org-slug/dashboard/2/',
          query: {
            displayType: 'table',
            interval: '5m',
            title: 'Custom Widget',
            queryNames: [''],
            queryConditions: [''],
            queryFields: ['last_seen()'],
            queryOrderby: '',
            start: null,
            end: null,
            period: '24h',
            utc: false,
            project: [],
            environment: [],
          },
        })
      );
    });
  });

  it('can add additional fields', async function () {
    const handleSave = jest.fn();

    renderTestComponent({onSave: handleSave});

    userEvent.click(await screen.findByText('Table'));

    // Select line chart display
    userEvent.click(screen.getByText('Line Chart'));

    // Click the add overlay button
    userEvent.click(screen.getByLabelText('Add Overlay'));

    // Should be another field input.
    expect(screen.getAllByLabelText('Remove this Y-Axis')).toHaveLength(2);

    userEvent.click(screen.getByText('(Required)'));
    userEvent.type(screen.getByText('(Required)'), 'count_unique(…){enter}');

    userEvent.click(screen.getByLabelText('Add Widget'));

    await waitFor(() => {
      expect(handleSave).toHaveBeenCalledWith([
        expect.objectContaining({
          title: 'Custom Widget',
          displayType: 'line',
          interval: '5m',
          widgetType: 'discover',
          queries: [
            {
              conditions: '',
              fields: ['count()', 'count_unique(user)'],
              orderby: '',
              name: '',
            },
          ],
        }),
      ]);
    });

    expect(handleSave).toHaveBeenCalledTimes(1);
  });

  it('can add equation fields', async function () {
    const handleSave = jest.fn();

    renderTestComponent({onSave: handleSave});

    userEvent.click(await screen.findByText('Table'));

    // Select line chart display
    userEvent.click(screen.getByText('Line Chart'));

    // Click the add an equation button
    userEvent.click(screen.getByLabelText('Add an Equation'));

    // Should be another field input.
    expect(screen.getAllByLabelText('Remove this Y-Axis')).toHaveLength(2);

    expect(screen.getByPlaceholderText('Equation')).toBeInTheDocument();

    userEvent.paste(screen.getByPlaceholderText('Equation'), 'count() + 100');

    userEvent.click(screen.getByLabelText('Add Widget'));

    await waitFor(() => {
      expect(handleSave).toHaveBeenCalledWith([
        expect.objectContaining({
          title: 'Custom Widget',
          displayType: 'line',
          interval: '5m',
          widgetType: 'discover',
          queries: [
            {
              name: '',
              fields: ['count()', 'equation|count() + 100'],
              conditions: '',
              orderby: '',
            },
          ],
        }),
      ]);
    });

    expect(handleSave).toHaveBeenCalledTimes(1);
  });

<<<<<<< HEAD
  it('additional fields get added to new seach filters', async function () {
    const handleSave = jest.fn();

    renderTestComponent({onSave: handleSave});

    userEvent.click(await screen.findByText('Table'));

    // Select line chart display
    userEvent.click(screen.getByText('Line Chart'));

    // Click the add overlay button
    userEvent.click(screen.getByLabelText('Add Overlay'));

    // Should be another field input.
    expect(screen.getAllByLabelText('Remove this Y-Axis')).toHaveLength(2);

    userEvent.click(screen.getByText('(Required)'));
    userEvent.type(screen.getByText('(Required)'), 'count_unique(…){enter}');

    // Add another search filter
    userEvent.click(screen.getByLabelText('Add query'));

    // Set second query search conditions
    userEvent.type(
      screen.getAllByPlaceholderText('Search for events, users, tags, and more')[1],
      'event.type:error{enter}'
    );

    // Set second query legend alias
    userEvent.paste(screen.getAllByPlaceholderText('Legend Alias')[1], 'Errors');

    // Save widget
    userEvent.click(screen.getByLabelText('Add Widget'));

    await waitFor(() => {
      expect(handleSave).toHaveBeenCalledWith([
        expect.objectContaining({
          title: 'Custom Widget',
          displayType: 'line',
          interval: '5m',
          widgetType: 'discover',
          queries: [
            {
              name: '',
              fields: ['count()', 'count_unique(user)'],
              conditions: '',
              orderby: '',
            },
            {
              name: 'Errors',
              fields: ['count()', 'count_unique(user)'],
              conditions: 'event.type:error',
              orderby: '',
            },
          ],
        }),
      ]);
    });

    expect(handleSave).toHaveBeenCalledTimes(1);
  });

  it('can add and delete additional queries', async function () {
    const handleSave = jest.fn();

    renderTestComponent({onSave: handleSave});

    userEvent.click(await screen.findByText('Table'));

    // Select line chart display
    userEvent.click(screen.getByText('Line Chart'));

    // Set first query search conditions
    userEvent.type(
      screen.getByPlaceholderText('Search for events, users, tags, and more'),
      'event.type:transaction{enter}'
    );

    // Set first query legend alias
    userEvent.type(screen.getByPlaceholderText('Legend Alias'), 'Transactions{enter}');

    // Click the "Add Query" button twice
    userEvent.click(screen.getByLabelText('Add query'));
    userEvent.click(screen.getByLabelText('Add query'));

    // Expect "Add Query" button to be hidden since we're limited to at most 3 search conditions
    expect(screen.queryByLabelText('Add query')).not.toBeInTheDocument();

    // Delete second query
    userEvent.click(screen.getAllByLabelText('Remove query')[1]);

    // Expect "Add Query" button to be shown again
    expect(screen.getByLabelText('Add query')).toBeInTheDocument();

    // Set second query search conditions
    userEvent.type(
      screen.getAllByPlaceholderText('Search for events, users, tags, and more')[1],
      'event.type:error{enter}'
    );

    // Set second query legend alias
    userEvent.type(screen.getAllByPlaceholderText('Legend Alias')[1], 'Errors{enter}');

    // Save widget
    userEvent.click(screen.getByLabelText('Add Widget'));

    await waitFor(() => {
      expect(handleSave).toHaveBeenCalledWith([
        expect.objectContaining({
          title: 'Custom Widget',
          displayType: 'line',
          interval: '5m',
          widgetType: 'discover',
          queries: [
            {
              fields: ['count()'],
              conditions: 'event.type:transaction',
              name: 'Transactions',
              orderby: '',
            },
            {
              fields: ['count()'],
              conditions: 'event.type:error',
              name: 'Errors',
              orderby: '',
            },
          ],
        }),
      ]);
    });

    expect(handleSave).toHaveBeenCalledTimes(1);
  });

  it('can respond to validation feedback', async function () {
    jest.spyOn(indicators, 'addErrorMessage');

    renderTestComponent();

    userEvent.click(await screen.findByText('Table'));

    const customWidgetLabels = await screen.findAllByText('Custom Widget');
    // EditableText and chart title
    expect(customWidgetLabels).toHaveLength(2);

    userEvent.click(customWidgetLabels[0]);
    userEvent.clear(screen.getByRole('textbox', {name: 'Widget title'}));

    userEvent.keyboard('{enter}');

    expect(indicators.addErrorMessage).toHaveBeenCalledWith('Widget title is required');
  });

  it('can edit a widget', async function () {
    const widget: Widget = {
      id: '1',
      title: 'Errors over time',
      interval: '5m',
      displayType: DisplayType.LINE,
      queries: [
        {
          name: 'errors',
          conditions: 'event.type:error',
          fields: ['count()', 'count_unique(id)'],
          orderby: '',
        },
        {
          name: 'csp',
          conditions: 'event.type:csp',
          fields: ['count()', 'count_unique(id)'],
          orderby: '',
        },
      ],
    };

    const dashboard: DashboardDetails = {
      id: '1',
      title: 'Dashboard',
      createdBy: undefined,
      dateCreated: '2020-01-01T00:00:00.000Z',
      widgets: [widget],
    };

    const handleSave = jest.fn();

    renderTestComponent({onSave: handleSave, dashboard, widget});

    await screen.findByText('Line Chart');

    // Should be in edit 'mode'
    expect(await screen.findByText('Update Widget')).toBeInTheDocument();

    // Should set widget data up.
    expect(screen.getByText('Update Widget')).toBeInTheDocument();

    // Filters
    expect(
      screen.getAllByPlaceholderText('Search for events, users, tags, and more')
    ).toHaveLength(2);
    expect(screen.getByText('event.type:csp')).toBeInTheDocument();
    expect(screen.getByText('event.type:error')).toBeInTheDocument();

    // Y-axis
    expect(screen.getAllByRole('button', {name: 'Remove query'})).toHaveLength(2);
    expect(screen.getByText('count()')).toBeInTheDocument();
    expect(screen.getByText('count_unique(…)')).toBeInTheDocument();
    expect(screen.getByText('id')).toBeInTheDocument();

    // Expect events-stats endpoint to be called for each search conditions with
    // the same y-axis parameters
    expect(eventsStatsMock).toHaveBeenNthCalledWith(
      1,
      '/organizations/org-slug/events-stats/',
      expect.objectContaining({
        query: expect.objectContaining({
          query: 'event.type:error',
          yAxis: ['count()', 'count_unique(id)'],
        }),
      })
    );

    expect(eventsStatsMock).toHaveBeenNthCalledWith(
      2,
      '/organizations/org-slug/events-stats/',
      expect.objectContaining({
        query: expect.objectContaining({
          query: 'event.type:csp',
          yAxis: ['count()', 'count_unique(id)'],
        }),
      })
    );

    const customWidgetLabels = await screen.findAllByText(widget.title);
    // EditableText and chart title
    expect(customWidgetLabels).toHaveLength(2);
    userEvent.click(customWidgetLabels[0]);

    userEvent.clear(screen.getByRole('textbox', {name: 'Widget title'}));
    userEvent.type(
      screen.getByRole('textbox', {name: 'Widget title'}),
      'New Title{enter}'
    );

    userEvent.click(screen.getByRole('button', {name: 'Update Widget'}));

    await waitFor(() => {
      expect(handleSave).toHaveBeenCalledWith([
        expect.objectContaining({
          ...widget,
          title: 'New Title',
        }),
      ]);
    });

    expect(handleSave).toHaveBeenCalledTimes(1);
  });

  it('renders column inputs for table widgets', async function () {
    const widget: Widget = {
      id: '0',
      title: 'sdk usage',
      interval: '5m',
      displayType: DisplayType.TABLE,
      queries: [
        {
          name: 'errors',
          conditions: 'event.type:error',
          fields: ['sdk.name', 'count()'],
          orderby: '',
        },
      ],
    };

    const dashboard: DashboardDetails = {
      id: '1',
      title: 'Dashboard',
      createdBy: undefined,
      dateCreated: '2020-01-01T00:00:00.000Z',
      widgets: [widget],
    };

    const handleSave = jest.fn();

    renderTestComponent({dashboard, widget, onSave: handleSave});

    // Should be in edit 'mode'
    expect(await screen.findByText('Update Widget')).toBeInTheDocument();

    // Should set widget data up.
    expect(screen.getByRole('heading', {name: widget.title})).toBeInTheDocument();
    expect(screen.getByText('Table')).toBeInTheDocument();
    expect(screen.getByLabelText('Search events')).toBeInTheDocument();

    // Should have an orderby select
    expect(screen.getByText('Sort by')).toBeInTheDocument();

    // Add a column, and choose a value,
    userEvent.click(screen.getByLabelText('Add a Column'));
    userEvent.click(screen.getByText('(Required)'));
    userEvent.type(screen.getByText('(Required)'), 'trace{enter}');

    // Save widget
    userEvent.click(screen.getByLabelText('Update Widget'));

    await waitFor(() => {
      expect(handleSave).toHaveBeenCalledWith([
        expect.objectContaining({
          title: 'sdk usage',
          displayType: 'table',
          interval: '5m',
          queries: [
            {
              name: 'errors',
              conditions: 'event.type:error',
              fields: ['sdk.name', 'count()', 'trace'],
              orderby: '',
            },
          ],
          widgetType: 'discover',
        }),
      ]);
    });

    expect(handleSave).toHaveBeenCalledTimes(1);
  });

  it('should automatically add columns for top n widget charts according to the URL params', async function () {
=======
  it('should automatically add columns for top n widget charts', async function () {
>>>>>>> 8c90875e
    const defaultWidgetQuery = {
      name: '',
      fields: ['title', 'count()', 'count_unique(user)', 'epm()', 'count()'],
      conditions: 'tag:value',
      orderby: '',
    };

    renderTestComponent({
      query: {
        source: DashboardWidgetSource.DISCOVERV2,
        defaultWidgetQuery: urlEncode(defaultWidgetQuery),
        displayType: DisplayType.TOP_N,
        defaultTableColumns: ['title', 'count()', 'count_unique(user)', 'epm()'],
      },
    });

    //  Top N display
    expect(await screen.findByText('Top 5 Events')).toBeInTheDocument();

    // No delete button as there is only one field.
    expect(screen.queryByLabelText('Remove query')).not.toBeInTheDocument();

    // Restricting to a single query
    expect(screen.queryByLabelText('Add query')).not.toBeInTheDocument();

    // // Restricting to a single y-axis
    expect(screen.queryByLabelText('Add Overlay')).not.toBeInTheDocument();

    expect(screen.getByText('Choose your y-axis')).toBeInTheDocument();

    expect(screen.getByText('Sort by')).toBeInTheDocument();

    expect(screen.getByText('title')).toBeInTheDocument();
    expect(screen.getAllByText('count()')).toHaveLength(2);
    expect(screen.getByText('count_unique(…)')).toBeInTheDocument();
    expect(screen.getByText('user')).toBeInTheDocument();
  });

  it('should use defaultWidgetQuery Y-Axis and Conditions if given a defaultWidgetQuery', async function () {
    const defaultWidgetQuery = {
      name: '',
      fields: ['count()', 'failure_count()', 'count_unique(user)'],
      conditions: 'tag:value',
      orderby: '',
    };

    renderTestComponent({
      query: {
        source: DashboardWidgetSource.DISCOVERV2,
        defaultWidgetQuery: urlEncode(defaultWidgetQuery),
      },
    });

    expect(await screen.findByText('tag:value')).toBeInTheDocument();

    expect(screen.getAllByText('count()')).toHaveLength(2);
    expect(screen.getAllByText('failure_count()')).toHaveLength(2);
    expect(screen.getAllByText(/count_unique/)).toHaveLength(2);
    expect(screen.getByText('count_unique(user)')).toBeInTheDocument();
  });

  it('uses displayType if given a displayType', async function () {
    renderTestComponent({
      query: {
        displayType: DisplayType.BAR,
      },
    });

    expect(await screen.findByText('Bar Chart')).toBeInTheDocument();
  });

<<<<<<< HEAD
  it('correctly defaults fields and orderby when in Top N display', async function () {
    const defaultWidgetQuery = {
      fields: ['title', 'count()', 'count_unique(user)'],
      orderby: '-count_unique_user',
    };

    renderTestComponent({
      query: {
        source: DashboardWidgetSource.DISCOVERV2,
        defaultWidgetQuery: urlEncode(defaultWidgetQuery),
        displayType: DisplayType.TOP_N,
        defaultTableColumns: ['title', 'count()'],
      },
    });

    userEvent.click(await screen.findByText('Top 5 Events'));

    expect(screen.getByText('count()')).toBeInTheDocument();
    expect(screen.getByText('count_unique(…)')).toBeInTheDocument();
    expect(screen.getByText('user')).toBeInTheDocument();

    // Sort by
    expect(screen.getByText('Sort by')).toBeInTheDocument();
    expect(screen.getByText('count_unique(user) desc')).toBeInTheDocument();
  });

=======
>>>>>>> 8c90875e
  it('limits TopN display to one query when switching from another visualization', async () => {
    renderTestComponent();

    userEvent.click(await screen.findByText('Table'));
    userEvent.click(screen.getByText('Bar Chart'));
    userEvent.click(screen.getByLabelText('Add query'));
    userEvent.click(screen.getByLabelText('Add query'));
    expect(
      screen.getAllByPlaceholderText('Search for events, users, tags, and more')
    ).toHaveLength(3);
    userEvent.click(screen.getByText('Bar Chart'));
    userEvent.click(await screen.findByText('Top 5 Events'));
    expect(
      screen.getByPlaceholderText('Search for events, users, tags, and more')
    ).toBeInTheDocument();
  });

<<<<<<< HEAD
  describe('Widget creation coming from other verticals', function () {
    it('redirects correctly when creating a new dashboard', async function () {
      const {router} = renderTestComponent({
        query: {source: DashboardWidgetSource.DISCOVERV2},
      });

      expect(await screen.findByText('Choose your dashboard')).toBeInTheDocument();
      expect(
        screen.getByText(
          "Choose which dashboard you'd like to add this query to. It will appear as a widget."
        )
      ).toBeInTheDocument();

      userEvent.click(screen.getByText('Select a dashboard'));
      userEvent.click(screen.getByText('+ Create New Dashboard'));
      userEvent.click(screen.getByText('Add Widget'));

      await waitFor(() => {
        expect(router.push).toHaveBeenCalledWith(
          expect.objectContaining({
            pathname: '/organizations/org-slug/dashboards/new/',
            query: {
              displayType: 'table',
              interval: '5m',
              title: 'Custom Widget',
              queryNames: [''],
              queryConditions: [''],
              queryFields: ['count()'],
              queryOrderby: '',
              start: null,
              end: null,
              period: '24h',
              utc: false,
              project: [],
              environment: [],
            },
          })
        );
      });
    });

    it('redirects correctly when choosing an existing dashboard', async function () {
      const {router} = renderTestComponent({
        query: {source: DashboardWidgetSource.DISCOVERV2},
      });

      userEvent.click(await screen.findByText('Select a dashboard'));
      userEvent.click(screen.getByText('Test Dashboard'));
      userEvent.click(screen.getByText('Add Widget'));

      await waitFor(() => {
        expect(router.push).toHaveBeenCalledWith(
          expect.objectContaining({
            pathname: '/organizations/org-slug/dashboard/2/',
            query: {
              displayType: 'table',
              interval: '5m',
              title: 'Custom Widget',
              queryNames: [''],
              queryConditions: [''],
              queryFields: ['count()'],
              queryOrderby: '',
              start: null,
              end: null,
              period: '24h',
              utc: false,
              project: [],
              environment: [],
            },
          })
        );
      });
    });
  });

=======
>>>>>>> 8c90875e
  describe('Issue Widgets', function () {
    it('sets widgetType to issues', async function () {
      const handleSave = jest.fn();

      renderTestComponent({onSave: handleSave});

      userEvent.click(await screen.findByText('Issues (States, Assignment, Time, etc.)'));
      userEvent.click(screen.getByLabelText('Add Widget'));

      await waitFor(() => {
        expect(handleSave).toHaveBeenCalledWith([
          expect.objectContaining({
            title: 'Custom Widget',
            displayType: 'table',
            interval: '5m',
            widgetType: 'issue',
            queries: [
              {
                conditions: '',
                fields: ['issue', 'assignee', 'title'],
                name: '',
                orderby: '',
              },
            ],
          }),
        ]);
      });

      expect(handleSave).toHaveBeenCalledTimes(1);
    });

    it('render issues data set disabled when the display type is not set to table', async function () {
      renderTestComponent({
        query: {
          source: DashboardWidgetSource.DISCOVERV2,
        },
      });

      userEvent.click(await screen.findByText('Table'));
      userEvent.click(screen.getByText('Line Chart'));
      expect(
        screen.getByRole('radio', {
          name: 'Select All Events (Errors and Transactions)',
        })
      ).toBeEnabled();
      expect(
        screen.getByRole('radio', {
          name: 'Select Issues (States, Assignment, Time, etc.)',
        })
      ).toBeDisabled();
    });

    it('disables moving and deleting issue column', async function () {
      renderTestComponent();

      userEvent.click(await screen.findByText('Issues (States, Assignment, Time, etc.)'));
      expect(screen.getByText('issue')).toBeInTheDocument();
      expect(screen.getByText('assignee')).toBeInTheDocument();
      expect(screen.getByText('title')).toBeInTheDocument();
      expect(screen.getAllByLabelText('Remove column')).toHaveLength(2);
      expect(screen.getAllByLabelText('Drag to reorder')).toHaveLength(3);

      userEvent.click(screen.getAllByLabelText('Remove column')[1]);
      userEvent.click(screen.getAllByLabelText('Remove column')[0]);

      expect(screen.getByText('issue')).toBeInTheDocument();
      expect(screen.queryByText('assignee')).not.toBeInTheDocument();
      expect(screen.queryByText('title')).not.toBeInTheDocument();
      expect(screen.queryByLabelText('Remove column')).not.toBeInTheDocument();
      expect(screen.queryByLabelText('Drag to reorder')).not.toBeInTheDocument();
    });
  });

  describe('Widget Library', function () {
    it('renders', async function () {
      renderTestComponent();
      expect(await screen.findByText('Widget Library')).toBeInTheDocument();
    });
  });
<<<<<<< HEAD

  it('disables dashboards with max widgets', async function () {
    MockApiClient.addMockResponse({
      url: '/organizations/org-slug/dashboards/',
      body: [
        {...untitledDashboard, widgetDisplay: []},
        {...testDashboard, widgetDisplay: [DisplayType.TABLE]},
      ],
    });

    Object.defineProperty(dashboardsTypes, 'MAX_WIDGETS', {value: 1});

    renderTestComponent({
      query: {
        source: DashboardWidgetSource.DISCOVERV2,
      },
    });

    userEvent.click(await screen.findByText('Select a dashboard'));
    userEvent.hover(screen.getByText('Test Dashboard'));
    expect(
      await screen.findByText(
        textWithMarkupMatcher('Max widgets (1) per dashboard reached.')
      )
    ).toBeInTheDocument();
  });
=======
>>>>>>> 8c90875e
});<|MERGE_RESOLUTION|>--- conflicted
+++ resolved
@@ -8,10 +8,6 @@
   userEvent,
   waitFor,
 } from 'sentry-test/reactTestingLibrary';
-<<<<<<< HEAD
-import {textWithMarkupMatcher} from 'sentry-test/utils';
-=======
->>>>>>> 8c90875e
 
 import * as indicators from 'sentry/actionCreators/indicator';
 import {
@@ -20,10 +16,6 @@
   DisplayType,
   Widget,
 } from 'sentry/views/dashboardsV2/types';
-<<<<<<< HEAD
-import * as dashboardsTypes from 'sentry/views/dashboardsV2/types';
-=======
->>>>>>> 8c90875e
 import WidgetBuilder, {WidgetBuilderProps} from 'sentry/views/dashboardsV2/widgetBuilder';
 
 function renderTestComponent({
@@ -52,11 +44,7 @@
       location: {
         query: {
           source: DashboardWidgetSource.DASHBOARDS,
-<<<<<<< HEAD
-          ...query,
-=======
           ...(query ?? {}),
->>>>>>> 8c90875e
         },
       },
     },
@@ -82,11 +70,7 @@
       widget={widget}
       params={{
         orgId: organization.slug,
-<<<<<<< HEAD
-        widgetIndex: widget ? 0 : undefined,
-=======
         widgetIndex: widget ? Number(widget.id) : undefined,
->>>>>>> 8c90875e
       }}
     />,
     {
@@ -115,9 +99,6 @@
     widgets: [],
   };
 
-<<<<<<< HEAD
-  let eventsStatsMock: jest.Mock | undefined;
-
   beforeEach(function () {
     MockApiClient.addMockResponse({
       url: '/organizations/org-slug/dashboards/',
@@ -135,25 +116,6 @@
     });
 
     MockApiClient.addMockResponse({
-=======
-  beforeEach(function () {
-    MockApiClient.addMockResponse({
-      url: '/organizations/org-slug/dashboards/',
-      body: [
-        {...untitledDashboard, widgetDisplay: [DisplayType.TABLE]},
-        {...testDashboard, widgetDisplay: [DisplayType.AREA]},
-      ],
-    });
-
-    MockApiClient.addMockResponse({
-      url: '/organizations/org-slug/dashboards/widgets/',
-      method: 'POST',
-      statusCode: 200,
-      body: [],
-    });
-
-    MockApiClient.addMockResponse({
->>>>>>> 8c90875e
       url: '/organizations/org-slug/eventsv2/',
       method: 'GET',
       statusCode: 200,
@@ -186,11 +148,7 @@
       body: [],
     });
 
-<<<<<<< HEAD
-    eventsStatsMock = MockApiClient.addMockResponse({
-=======
-    MockApiClient.addMockResponse({
->>>>>>> 8c90875e
+    MockApiClient.addMockResponse({
       url: '/organizations/org-slug/events-stats/',
       body: [],
     });
@@ -287,8 +245,6 @@
     expect(screen.getByRole('heading', {name: 'Sort by'})).toBeInTheDocument();
   });
 
-<<<<<<< HEAD
-=======
   it('redirects correctly when creating a new dashboard', async function () {
     const {router} = renderTestComponent({
       query: {source: DashboardWidgetSource.DISCOVERV2},
@@ -362,7 +318,6 @@
     });
   });
 
->>>>>>> 8c90875e
   it('can update the title', async function () {
     renderTestComponent({
       query: {source: DashboardWidgetSource.DISCOVERV2},
@@ -552,337 +507,7 @@
     expect(handleSave).toHaveBeenCalledTimes(1);
   });
 
-<<<<<<< HEAD
-  it('additional fields get added to new seach filters', async function () {
-    const handleSave = jest.fn();
-
-    renderTestComponent({onSave: handleSave});
-
-    userEvent.click(await screen.findByText('Table'));
-
-    // Select line chart display
-    userEvent.click(screen.getByText('Line Chart'));
-
-    // Click the add overlay button
-    userEvent.click(screen.getByLabelText('Add Overlay'));
-
-    // Should be another field input.
-    expect(screen.getAllByLabelText('Remove this Y-Axis')).toHaveLength(2);
-
-    userEvent.click(screen.getByText('(Required)'));
-    userEvent.type(screen.getByText('(Required)'), 'count_unique(…){enter}');
-
-    // Add another search filter
-    userEvent.click(screen.getByLabelText('Add query'));
-
-    // Set second query search conditions
-    userEvent.type(
-      screen.getAllByPlaceholderText('Search for events, users, tags, and more')[1],
-      'event.type:error{enter}'
-    );
-
-    // Set second query legend alias
-    userEvent.paste(screen.getAllByPlaceholderText('Legend Alias')[1], 'Errors');
-
-    // Save widget
-    userEvent.click(screen.getByLabelText('Add Widget'));
-
-    await waitFor(() => {
-      expect(handleSave).toHaveBeenCalledWith([
-        expect.objectContaining({
-          title: 'Custom Widget',
-          displayType: 'line',
-          interval: '5m',
-          widgetType: 'discover',
-          queries: [
-            {
-              name: '',
-              fields: ['count()', 'count_unique(user)'],
-              conditions: '',
-              orderby: '',
-            },
-            {
-              name: 'Errors',
-              fields: ['count()', 'count_unique(user)'],
-              conditions: 'event.type:error',
-              orderby: '',
-            },
-          ],
-        }),
-      ]);
-    });
-
-    expect(handleSave).toHaveBeenCalledTimes(1);
-  });
-
-  it('can add and delete additional queries', async function () {
-    const handleSave = jest.fn();
-
-    renderTestComponent({onSave: handleSave});
-
-    userEvent.click(await screen.findByText('Table'));
-
-    // Select line chart display
-    userEvent.click(screen.getByText('Line Chart'));
-
-    // Set first query search conditions
-    userEvent.type(
-      screen.getByPlaceholderText('Search for events, users, tags, and more'),
-      'event.type:transaction{enter}'
-    );
-
-    // Set first query legend alias
-    userEvent.type(screen.getByPlaceholderText('Legend Alias'), 'Transactions{enter}');
-
-    // Click the "Add Query" button twice
-    userEvent.click(screen.getByLabelText('Add query'));
-    userEvent.click(screen.getByLabelText('Add query'));
-
-    // Expect "Add Query" button to be hidden since we're limited to at most 3 search conditions
-    expect(screen.queryByLabelText('Add query')).not.toBeInTheDocument();
-
-    // Delete second query
-    userEvent.click(screen.getAllByLabelText('Remove query')[1]);
-
-    // Expect "Add Query" button to be shown again
-    expect(screen.getByLabelText('Add query')).toBeInTheDocument();
-
-    // Set second query search conditions
-    userEvent.type(
-      screen.getAllByPlaceholderText('Search for events, users, tags, and more')[1],
-      'event.type:error{enter}'
-    );
-
-    // Set second query legend alias
-    userEvent.type(screen.getAllByPlaceholderText('Legend Alias')[1], 'Errors{enter}');
-
-    // Save widget
-    userEvent.click(screen.getByLabelText('Add Widget'));
-
-    await waitFor(() => {
-      expect(handleSave).toHaveBeenCalledWith([
-        expect.objectContaining({
-          title: 'Custom Widget',
-          displayType: 'line',
-          interval: '5m',
-          widgetType: 'discover',
-          queries: [
-            {
-              fields: ['count()'],
-              conditions: 'event.type:transaction',
-              name: 'Transactions',
-              orderby: '',
-            },
-            {
-              fields: ['count()'],
-              conditions: 'event.type:error',
-              name: 'Errors',
-              orderby: '',
-            },
-          ],
-        }),
-      ]);
-    });
-
-    expect(handleSave).toHaveBeenCalledTimes(1);
-  });
-
-  it('can respond to validation feedback', async function () {
-    jest.spyOn(indicators, 'addErrorMessage');
-
-    renderTestComponent();
-
-    userEvent.click(await screen.findByText('Table'));
-
-    const customWidgetLabels = await screen.findAllByText('Custom Widget');
-    // EditableText and chart title
-    expect(customWidgetLabels).toHaveLength(2);
-
-    userEvent.click(customWidgetLabels[0]);
-    userEvent.clear(screen.getByRole('textbox', {name: 'Widget title'}));
-
-    userEvent.keyboard('{enter}');
-
-    expect(indicators.addErrorMessage).toHaveBeenCalledWith('Widget title is required');
-  });
-
-  it('can edit a widget', async function () {
-    const widget: Widget = {
-      id: '1',
-      title: 'Errors over time',
-      interval: '5m',
-      displayType: DisplayType.LINE,
-      queries: [
-        {
-          name: 'errors',
-          conditions: 'event.type:error',
-          fields: ['count()', 'count_unique(id)'],
-          orderby: '',
-        },
-        {
-          name: 'csp',
-          conditions: 'event.type:csp',
-          fields: ['count()', 'count_unique(id)'],
-          orderby: '',
-        },
-      ],
-    };
-
-    const dashboard: DashboardDetails = {
-      id: '1',
-      title: 'Dashboard',
-      createdBy: undefined,
-      dateCreated: '2020-01-01T00:00:00.000Z',
-      widgets: [widget],
-    };
-
-    const handleSave = jest.fn();
-
-    renderTestComponent({onSave: handleSave, dashboard, widget});
-
-    await screen.findByText('Line Chart');
-
-    // Should be in edit 'mode'
-    expect(await screen.findByText('Update Widget')).toBeInTheDocument();
-
-    // Should set widget data up.
-    expect(screen.getByText('Update Widget')).toBeInTheDocument();
-
-    // Filters
-    expect(
-      screen.getAllByPlaceholderText('Search for events, users, tags, and more')
-    ).toHaveLength(2);
-    expect(screen.getByText('event.type:csp')).toBeInTheDocument();
-    expect(screen.getByText('event.type:error')).toBeInTheDocument();
-
-    // Y-axis
-    expect(screen.getAllByRole('button', {name: 'Remove query'})).toHaveLength(2);
-    expect(screen.getByText('count()')).toBeInTheDocument();
-    expect(screen.getByText('count_unique(…)')).toBeInTheDocument();
-    expect(screen.getByText('id')).toBeInTheDocument();
-
-    // Expect events-stats endpoint to be called for each search conditions with
-    // the same y-axis parameters
-    expect(eventsStatsMock).toHaveBeenNthCalledWith(
-      1,
-      '/organizations/org-slug/events-stats/',
-      expect.objectContaining({
-        query: expect.objectContaining({
-          query: 'event.type:error',
-          yAxis: ['count()', 'count_unique(id)'],
-        }),
-      })
-    );
-
-    expect(eventsStatsMock).toHaveBeenNthCalledWith(
-      2,
-      '/organizations/org-slug/events-stats/',
-      expect.objectContaining({
-        query: expect.objectContaining({
-          query: 'event.type:csp',
-          yAxis: ['count()', 'count_unique(id)'],
-        }),
-      })
-    );
-
-    const customWidgetLabels = await screen.findAllByText(widget.title);
-    // EditableText and chart title
-    expect(customWidgetLabels).toHaveLength(2);
-    userEvent.click(customWidgetLabels[0]);
-
-    userEvent.clear(screen.getByRole('textbox', {name: 'Widget title'}));
-    userEvent.type(
-      screen.getByRole('textbox', {name: 'Widget title'}),
-      'New Title{enter}'
-    );
-
-    userEvent.click(screen.getByRole('button', {name: 'Update Widget'}));
-
-    await waitFor(() => {
-      expect(handleSave).toHaveBeenCalledWith([
-        expect.objectContaining({
-          ...widget,
-          title: 'New Title',
-        }),
-      ]);
-    });
-
-    expect(handleSave).toHaveBeenCalledTimes(1);
-  });
-
-  it('renders column inputs for table widgets', async function () {
-    const widget: Widget = {
-      id: '0',
-      title: 'sdk usage',
-      interval: '5m',
-      displayType: DisplayType.TABLE,
-      queries: [
-        {
-          name: 'errors',
-          conditions: 'event.type:error',
-          fields: ['sdk.name', 'count()'],
-          orderby: '',
-        },
-      ],
-    };
-
-    const dashboard: DashboardDetails = {
-      id: '1',
-      title: 'Dashboard',
-      createdBy: undefined,
-      dateCreated: '2020-01-01T00:00:00.000Z',
-      widgets: [widget],
-    };
-
-    const handleSave = jest.fn();
-
-    renderTestComponent({dashboard, widget, onSave: handleSave});
-
-    // Should be in edit 'mode'
-    expect(await screen.findByText('Update Widget')).toBeInTheDocument();
-
-    // Should set widget data up.
-    expect(screen.getByRole('heading', {name: widget.title})).toBeInTheDocument();
-    expect(screen.getByText('Table')).toBeInTheDocument();
-    expect(screen.getByLabelText('Search events')).toBeInTheDocument();
-
-    // Should have an orderby select
-    expect(screen.getByText('Sort by')).toBeInTheDocument();
-
-    // Add a column, and choose a value,
-    userEvent.click(screen.getByLabelText('Add a Column'));
-    userEvent.click(screen.getByText('(Required)'));
-    userEvent.type(screen.getByText('(Required)'), 'trace{enter}');
-
-    // Save widget
-    userEvent.click(screen.getByLabelText('Update Widget'));
-
-    await waitFor(() => {
-      expect(handleSave).toHaveBeenCalledWith([
-        expect.objectContaining({
-          title: 'sdk usage',
-          displayType: 'table',
-          interval: '5m',
-          queries: [
-            {
-              name: 'errors',
-              conditions: 'event.type:error',
-              fields: ['sdk.name', 'count()', 'trace'],
-              orderby: '',
-            },
-          ],
-          widgetType: 'discover',
-        }),
-      ]);
-    });
-
-    expect(handleSave).toHaveBeenCalledTimes(1);
-  });
-
-  it('should automatically add columns for top n widget charts according to the URL params', async function () {
-=======
   it('should automatically add columns for top n widget charts', async function () {
->>>>>>> 8c90875e
     const defaultWidgetQuery = {
       name: '',
       fields: ['title', 'count()', 'count_unique(user)', 'epm()', 'count()'],
@@ -954,35 +579,6 @@
     expect(await screen.findByText('Bar Chart')).toBeInTheDocument();
   });
 
-<<<<<<< HEAD
-  it('correctly defaults fields and orderby when in Top N display', async function () {
-    const defaultWidgetQuery = {
-      fields: ['title', 'count()', 'count_unique(user)'],
-      orderby: '-count_unique_user',
-    };
-
-    renderTestComponent({
-      query: {
-        source: DashboardWidgetSource.DISCOVERV2,
-        defaultWidgetQuery: urlEncode(defaultWidgetQuery),
-        displayType: DisplayType.TOP_N,
-        defaultTableColumns: ['title', 'count()'],
-      },
-    });
-
-    userEvent.click(await screen.findByText('Top 5 Events'));
-
-    expect(screen.getByText('count()')).toBeInTheDocument();
-    expect(screen.getByText('count_unique(…)')).toBeInTheDocument();
-    expect(screen.getByText('user')).toBeInTheDocument();
-
-    // Sort by
-    expect(screen.getByText('Sort by')).toBeInTheDocument();
-    expect(screen.getByText('count_unique(user) desc')).toBeInTheDocument();
-  });
-
-=======
->>>>>>> 8c90875e
   it('limits TopN display to one query when switching from another visualization', async () => {
     renderTestComponent();
 
@@ -1000,84 +596,6 @@
     ).toBeInTheDocument();
   });
 
-<<<<<<< HEAD
-  describe('Widget creation coming from other verticals', function () {
-    it('redirects correctly when creating a new dashboard', async function () {
-      const {router} = renderTestComponent({
-        query: {source: DashboardWidgetSource.DISCOVERV2},
-      });
-
-      expect(await screen.findByText('Choose your dashboard')).toBeInTheDocument();
-      expect(
-        screen.getByText(
-          "Choose which dashboard you'd like to add this query to. It will appear as a widget."
-        )
-      ).toBeInTheDocument();
-
-      userEvent.click(screen.getByText('Select a dashboard'));
-      userEvent.click(screen.getByText('+ Create New Dashboard'));
-      userEvent.click(screen.getByText('Add Widget'));
-
-      await waitFor(() => {
-        expect(router.push).toHaveBeenCalledWith(
-          expect.objectContaining({
-            pathname: '/organizations/org-slug/dashboards/new/',
-            query: {
-              displayType: 'table',
-              interval: '5m',
-              title: 'Custom Widget',
-              queryNames: [''],
-              queryConditions: [''],
-              queryFields: ['count()'],
-              queryOrderby: '',
-              start: null,
-              end: null,
-              period: '24h',
-              utc: false,
-              project: [],
-              environment: [],
-            },
-          })
-        );
-      });
-    });
-
-    it('redirects correctly when choosing an existing dashboard', async function () {
-      const {router} = renderTestComponent({
-        query: {source: DashboardWidgetSource.DISCOVERV2},
-      });
-
-      userEvent.click(await screen.findByText('Select a dashboard'));
-      userEvent.click(screen.getByText('Test Dashboard'));
-      userEvent.click(screen.getByText('Add Widget'));
-
-      await waitFor(() => {
-        expect(router.push).toHaveBeenCalledWith(
-          expect.objectContaining({
-            pathname: '/organizations/org-slug/dashboard/2/',
-            query: {
-              displayType: 'table',
-              interval: '5m',
-              title: 'Custom Widget',
-              queryNames: [''],
-              queryConditions: [''],
-              queryFields: ['count()'],
-              queryOrderby: '',
-              start: null,
-              end: null,
-              period: '24h',
-              utc: false,
-              project: [],
-              environment: [],
-            },
-          })
-        );
-      });
-    });
-  });
-
-=======
->>>>>>> 8c90875e
   describe('Issue Widgets', function () {
     it('sets widgetType to issues', async function () {
       const handleSave = jest.fn();
@@ -1157,33 +675,4 @@
       expect(await screen.findByText('Widget Library')).toBeInTheDocument();
     });
   });
-<<<<<<< HEAD
-
-  it('disables dashboards with max widgets', async function () {
-    MockApiClient.addMockResponse({
-      url: '/organizations/org-slug/dashboards/',
-      body: [
-        {...untitledDashboard, widgetDisplay: []},
-        {...testDashboard, widgetDisplay: [DisplayType.TABLE]},
-      ],
-    });
-
-    Object.defineProperty(dashboardsTypes, 'MAX_WIDGETS', {value: 1});
-
-    renderTestComponent({
-      query: {
-        source: DashboardWidgetSource.DISCOVERV2,
-      },
-    });
-
-    userEvent.click(await screen.findByText('Select a dashboard'));
-    userEvent.hover(screen.getByText('Test Dashboard'));
-    expect(
-      await screen.findByText(
-        textWithMarkupMatcher('Max widgets (1) per dashboard reached.')
-      )
-    ).toBeInTheDocument();
-  });
-=======
->>>>>>> 8c90875e
 });