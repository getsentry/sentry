import selectEvent from 'react-select-event';
import {urlEncode} from '@sentry/utils';

import {initializeOrg} from 'sentry-test/initializeOrg';
import {mountGlobalModal} from 'sentry-test/modal';
import {act, render, screen, userEvent, waitFor} from 'sentry-test/reactTestingLibrary';
import {textWithMarkupMatcher} from 'sentry-test/utils';

import * as indicators from 'sentry/actionCreators/indicator';
import * as modals from 'sentry/actionCreators/modal';
import TagStore from 'sentry/stores/tagStore';
import {TOP_N} from 'sentry/utils/discover/types';
import {
  DashboardDetails,
  DashboardWidgetSource,
  DisplayType,
  MAX_WIDGETS,
  Widget,
  WidgetType,
} from 'sentry/views/dashboardsV2/types';
import * as dashboardsTypes from 'sentry/views/dashboardsV2/types';
import WidgetBuilder, {WidgetBuilderProps} from 'sentry/views/dashboardsV2/widgetBuilder';

const defaultOrgFeatures = [
  'new-widget-builder-experience',
  'dashboards-edit',
  'global-views',
];

// Mocking worldMapChart to avoid act warnings
jest.mock('sentry/components/charts/worldMapChart');

function renderTestComponent({
  dashboard,
  query,
  orgFeatures,
  onSave,
  params,
}: {
  dashboard?: WidgetBuilderProps['dashboard'];
  onSave?: WidgetBuilderProps['onSave'];
  orgFeatures?: string[];
  params?: Partial<WidgetBuilderProps['params']>;
  query?: Record<string, any>;
} = {}) {
  const {organization, router, routerContext} = initializeOrg({
    ...initializeOrg(),
    organization: {
      features: orgFeatures ?? defaultOrgFeatures,
    },
    router: {
      location: {
        query: {
          source: DashboardWidgetSource.DASHBOARDS,
          ...query,
        },
      },
    },
  });

  render(
    <WidgetBuilder
      route={{}}
      router={router}
      routes={router.routes}
      routeParams={router.params}
      location={router.location}
      dashboard={{
        id: 'new',
        title: 'Dashboard',
        createdBy: undefined,
        dateCreated: '2020-01-01T00:00:00.000Z',
        widgets: [],
        ...dashboard,
      }}
      onSave={onSave ?? jest.fn()}
      params={{
        orgId: organization.slug,
        dashboardId: dashboard?.id ?? 'new',
        ...params,
      }}
    />,
    {
      context: routerContext,
      organization,
    }
  );

  return {router};
}

describe('WidgetBuilder', function () {
  const untitledDashboard: DashboardDetails = {
    id: '1',
    title: 'Untitled Dashboard',
    createdBy: undefined,
    dateCreated: '2020-01-01T00:00:00.000Z',
    widgets: [],
  };

  const testDashboard: DashboardDetails = {
    id: '2',
    title: 'Test Dashboard',
    createdBy: undefined,
    dateCreated: '2020-01-01T00:00:00.000Z',
    widgets: [],
  };

  let eventsStatsMock: jest.Mock | undefined;
  let eventsv2Mock: jest.Mock | undefined;
  let metricsDataMock: jest.Mock | undefined;
  let tagsMock: jest.Mock | undefined;

  beforeEach(function () {
    MockApiClient.addMockResponse({
      url: '/organizations/org-slug/dashboards/',
      body: [
        {...untitledDashboard, widgetDisplay: [DisplayType.TABLE]},
        {...testDashboard, widgetDisplay: [DisplayType.AREA]},
      ],
    });

    MockApiClient.addMockResponse({
      url: '/organizations/org-slug/dashboards/widgets/',
      method: 'POST',
      statusCode: 200,
      body: [],
    });

    eventsv2Mock = MockApiClient.addMockResponse({
      url: '/organizations/org-slug/eventsv2/',
      method: 'GET',
      statusCode: 200,
      body: {
        meta: {},
        data: [],
      },
    });

    MockApiClient.addMockResponse({
      url: '/organizations/org-slug/projects/',
      method: 'GET',
      body: [],
    });

    MockApiClient.addMockResponse({
      url: '/organizations/org-slug/recent-searches/',
      method: 'GET',
      body: [],
    });

    MockApiClient.addMockResponse({
      url: '/organizations/org-slug/recent-searches/',
      method: 'POST',
      body: [],
    });

    MockApiClient.addMockResponse({
      url: '/organizations/org-slug/issues/',
      method: 'GET',
      body: [],
    });

    eventsStatsMock = MockApiClient.addMockResponse({
      url: '/organizations/org-slug/events-stats/',
      body: [],
    });

    MockApiClient.addMockResponse({
      url: '/organizations/org-slug/tags/event.type/values/',
      body: [{count: 2, name: 'Nvidia 1080ti'}],
    });

    MockApiClient.addMockResponse({
      url: '/organizations/org-slug/events-geo/',
      body: {data: [], meta: {}},
    });

    MockApiClient.addMockResponse({
      url: '/organizations/org-slug/users/',
      body: [],
    });

    MockApiClient.addMockResponse({
      url: `/organizations/org-slug/metrics/tags/`,
      body: [{key: 'environment'}, {key: 'release'}, {key: 'session.status'}],
    });

    metricsDataMock = MockApiClient.addMockResponse({
      method: 'GET',
      url: `/organizations/org-slug/sessions/`,
      body: TestStubs.MetricsField({
        field: `sum(session)`,
      }),
    });

    tagsMock = MockApiClient.addMockResponse({
      url: '/organizations/org-slug/tags/',
      method: 'GET',
      body: TestStubs.Tags(),
    });
    TagStore.reset();
  });

  afterEach(function () {
    MockApiClient.clearMockResponses();
    jest.clearAllMocks();
    jest.useRealTimers();
  });

  it('no feature access', function () {
    renderTestComponent({orgFeatures: []});

    expect(screen.getByText("You don't have access to this feature")).toBeInTheDocument();
  });

  it('widget not found', function () {
    const widget: Widget = {
      displayType: DisplayType.AREA,
      interval: '1d',
      queries: [
        {
          name: 'Known Users',
          fields: [],
          columns: [],
          aggregates: [],
          conditions: '',
          orderby: '-time',
        },
        {
          name: 'Anonymous Users',
          fields: [],
          columns: [],
          aggregates: [],
          conditions: '',
          orderby: '-time',
        },
      ],
      title: 'Transactions',
      id: '1',
    };

    const dashboard: DashboardDetails = {
      id: '1',
      title: 'Dashboard',
      createdBy: undefined,
      dateCreated: '2020-01-01T00:00:00.000Z',
      widgets: [widget],
    };

    renderTestComponent({
      dashboard,
      orgFeatures: ['new-widget-builder-experience', 'dashboards-edit'],
      params: {
        widgetIndex: '2', // Out of bounds, only one widget
      },
    });

    expect(
      screen.getByText('The widget you want to edit was not found.')
    ).toBeInTheDocument();
  });

  it('renders a widget not found message if the widget index url is not an integer', async function () {
    const widget: Widget = {
      displayType: DisplayType.AREA,
      interval: '1d',
      queries: [
        {
          name: 'Known Users',
          fields: [],
          columns: [],
          aggregates: [],
          conditions: '',
          orderby: '-time',
        },
      ],
      title: 'Transactions',
      id: '1',
    };

    const dashboard: DashboardDetails = {
      id: '1',
      title: 'Dashboard',
      createdBy: undefined,
      dateCreated: '2020-01-01T00:00:00.000Z',
      widgets: [widget],
    };

    renderTestComponent({
      dashboard,
      orgFeatures: ['new-widget-builder-experience', 'dashboards-edit'],
      params: {
        widgetIndex: '0.5', // Invalid index
      },
    });

    expect(
      screen.getByText('The widget you want to edit was not found.')
    ).toBeInTheDocument();
  });

  it('renders', async function () {
    renderTestComponent();

    // Header - Breadcrumbs
    expect(await screen.findByRole('link', {name: 'Dashboards'})).toHaveAttribute(
      'href',
      '/organizations/org-slug/dashboards/'
    );
    expect(screen.getByRole('link', {name: 'Dashboard'})).toHaveAttribute(
      'href',
      '/organizations/org-slug/dashboards/new/'
    );
    expect(screen.getByText('Widget Builder')).toBeInTheDocument();

    // Header - Widget Title
    expect(screen.getByRole('heading', {name: 'Custom Widget'})).toBeInTheDocument();

    // Footer - Actions
    expect(screen.getByLabelText('Cancel')).toBeInTheDocument();
    expect(screen.getByLabelText('Add Widget')).toBeInTheDocument();

    // Content - Step 1
    expect(
      screen.getByRole('heading', {name: 'Choose your data set'})
    ).toBeInTheDocument();
    expect(screen.getByLabelText('Select Errors and Transactions')).toBeChecked();

    // Content - Step 2
    expect(
      screen.getByRole('heading', {name: 'Choose your visualization'})
    ).toBeInTheDocument();

    // Content - Step 3
    expect(
      screen.getByRole('heading', {name: 'Choose your columns'})
    ).toBeInTheDocument();

    // Content - Step 4
    expect(
      screen.getByRole('heading', {name: 'Filter your results'})
    ).toBeInTheDocument();

    // Content - Step 5
    expect(screen.getByRole('heading', {name: 'Sort by a column'})).toBeInTheDocument();
  });

  it('has links back to the new dashboard if creating', async function () {
    // Dashboard has undefined dashboardId when creating from a new dashboard
    // because of route setup
    renderTestComponent({params: {dashboardId: undefined}});

    expect(await screen.findByRole('link', {name: 'Dashboard'})).toHaveAttribute(
      'href',
      '/organizations/org-slug/dashboards/new/'
    );

    expect(screen.getByLabelText('Cancel')).toHaveAttribute(
      'href',
      '/organizations/org-slug/dashboards/new/'
    );
  });

  it('renders new design', async function () {
    renderTestComponent({
      orgFeatures: [...defaultOrgFeatures, 'new-widget-builder-experience-design'],
    });

    // Switch to line chart for time series
    userEvent.click(await screen.findByText('Table'));
    userEvent.click(screen.getByText('Line Chart'));

    // Header - Breadcrumbs
    expect(await screen.findByRole('link', {name: 'Dashboards'})).toHaveAttribute(
      'href',
      '/organizations/org-slug/dashboards/'
    );

    expect(screen.getByRole('link', {name: 'Dashboard'})).toHaveAttribute(
      'href',
      '/organizations/org-slug/dashboards/new/'
    );

    expect(screen.getByText('Widget Builder')).toBeInTheDocument();

    // Header - Widget Title
    expect(screen.getByRole('heading', {name: 'Custom Widget'})).toBeInTheDocument();

    // Footer - Actions
    expect(screen.getByLabelText('Cancel')).toBeInTheDocument();
    expect(screen.getByLabelText('Add Widget')).toBeInTheDocument();

    // Content - Step 1
    expect(
      screen.getByRole('heading', {name: 'Choose your data set'})
    ).toBeInTheDocument();
    expect(screen.getByLabelText('Select Errors and Transactions')).toBeChecked();

    // Content - Step 2
    expect(
      screen.getByRole('heading', {name: 'Choose your visualization'})
    ).toBeInTheDocument();

    // Content - Step 3
    expect(
      screen.getByRole('heading', {name: 'Choose what to plot in the y-axis'})
    ).toBeInTheDocument();

    // Content - Step 4
    expect(
      screen.getByRole('heading', {name: 'Filter your results'})
    ).toBeInTheDocument();

    // Content - Step 5
    expect(screen.getByRole('heading', {name: 'Group your results'})).toBeInTheDocument();
  });

  it('can update the title', async function () {
    renderTestComponent({
      query: {source: DashboardWidgetSource.DISCOVERV2},
    });

    const customWidgetLabels = await screen.findAllByText('Custom Widget');
    // EditableText and chart title
    expect(customWidgetLabels).toHaveLength(2);

    userEvent.click(customWidgetLabels[0]);
    userEvent.clear(screen.getByRole('textbox', {name: 'Widget title'}));
    userEvent.paste(screen.getByRole('textbox', {name: 'Widget title'}), 'Unique Users');
    userEvent.keyboard('{enter}');

    expect(screen.queryByText('Custom Widget')).not.toBeInTheDocument();

    expect(screen.getAllByText('Unique Users')).toHaveLength(2);
  });

  it('can add query conditions', async function () {
    const {router} = renderTestComponent({
      query: {source: DashboardWidgetSource.DISCOVERV2},
    });

    userEvent.type(
      await screen.findByRole('textbox', {name: 'Search events'}),
      'color:blue{enter}'
    );

    await selectEvent.select(screen.getByText('Select a dashboard'), 'Test Dashboard');

    userEvent.click(screen.getByText('Add Widget'));

    await waitFor(() => {
      expect(router.push).toHaveBeenCalledWith(
        expect.objectContaining({
          pathname: '/organizations/org-slug/dashboard/2/',
          query: {
            displayType: 'table',
            interval: '5m',
            title: 'Custom Widget',
            queryNames: [''],
            queryConditions: ['color:blue'],
            queryFields: ['count()'],
            queryOrderby: '',
            start: null,
            end: null,
            statsPeriod: '24h',
            utc: false,
            project: [],
            environment: [],
          },
        })
      );
    });
  });

  it('can choose a field', async function () {
    const {router} = renderTestComponent({
      query: {source: DashboardWidgetSource.DISCOVERV2},
    });

    expect(await screen.findAllByText('Custom Widget')).toHaveLength(2);

    // No delete button as there is only one query.
    expect(screen.queryByLabelText('Remove query')).not.toBeInTheDocument();

    const countFields = screen.getAllByText('count()');
    expect(countFields).toHaveLength(2);

    await selectEvent.select(countFields[1], ['last_seen()']);
    await selectEvent.select(screen.getByText('Select a dashboard'), 'Test Dashboard');

    userEvent.click(screen.getByText('Add Widget'));

    await waitFor(() => {
      expect(router.push).toHaveBeenCalledWith(
        expect.objectContaining({
          pathname: '/organizations/org-slug/dashboard/2/',
          query: {
            displayType: 'table',
            interval: '5m',
            title: 'Custom Widget',
            queryNames: [''],
            queryConditions: [''],
            queryFields: ['last_seen()'],
            queryOrderby: '',
            start: null,
            end: null,
            statsPeriod: '24h',
            utc: false,
            project: [],
            environment: [],
          },
        })
      );
    });
  });

  it('can add additional fields', async function () {
    const handleSave = jest.fn();

    renderTestComponent({onSave: handleSave});

    userEvent.click(await screen.findByText('Table'));

    // Select line chart display
    userEvent.click(screen.getByText('Line Chart'));

    // Click the add overlay button
    userEvent.click(screen.getByLabelText('Add Overlay'));
    await selectEvent.select(screen.getByText('(Required)'), ['count_unique(…)']);

    userEvent.click(screen.getByLabelText('Add Widget'));

    await waitFor(() => {
      expect(handleSave).toHaveBeenCalledWith([
        expect.objectContaining({
          title: 'Custom Widget',
          displayType: DisplayType.LINE,
          interval: '5m',
          widgetType: WidgetType.DISCOVER,
          queries: [
            {
              conditions: '',
              fields: ['count()', 'count_unique(user)'],
              aggregates: ['count()', 'count_unique(user)'],
              fieldAliases: [],
              columns: [],
              orderby: '',
              name: '',
            },
          ],
        }),
      ]);
    });

    expect(handleSave).toHaveBeenCalledTimes(1);
  });

  it('can add equation fields', async function () {
    const handleSave = jest.fn();

    renderTestComponent({onSave: handleSave});
    userEvent.click(await screen.findByText('Table'));

    // Select line chart display
    userEvent.click(screen.getByText('Line Chart'));

    // Click the add an equation button
    userEvent.click(screen.getByLabelText('Add an Equation'));

    expect(screen.getByPlaceholderText('Equation')).toBeInTheDocument();

    userEvent.paste(screen.getByPlaceholderText('Equation'), 'count() + 100');

    userEvent.click(screen.getByLabelText('Add Widget'));

    await waitFor(() => {
      expect(handleSave).toHaveBeenCalledWith([
        expect.objectContaining({
          title: 'Custom Widget',
          displayType: DisplayType.LINE,
          interval: '5m',
          widgetType: WidgetType.DISCOVER,
          queries: [
            {
              name: '',
              fields: ['count()', 'equation|count() + 100'],
              aggregates: ['count()', 'equation|count() + 100'],
              columns: [],
              fieldAliases: [],
              conditions: '',
              orderby: '',
            },
          ],
        }),
      ]);
    });

    expect(handleSave).toHaveBeenCalledTimes(1);
  });

  it('can respond to validation feedback', async function () {
    jest.spyOn(indicators, 'addErrorMessage');

    renderTestComponent();

    userEvent.click(await screen.findByText('Table'));

    const customWidgetLabels = await screen.findAllByText('Custom Widget');
    // EditableText and chart title
    expect(customWidgetLabels).toHaveLength(2);

    userEvent.click(customWidgetLabels[0]);
    userEvent.clear(screen.getByRole('textbox', {name: 'Widget title'}));

    userEvent.keyboard('{enter}');

    expect(indicators.addErrorMessage).toHaveBeenCalledWith('Widget title is required');
  });

  it('sets up widget data in edit correctly', async function () {
    const widget: Widget = {
      id: '1',
      title: 'Errors over time',
      interval: '5m',
      displayType: DisplayType.LINE,
      queries: [
        {
          name: 'errors',
          conditions: 'event.type:error',
          fields: ['count()', 'count_unique(id)'],
          aggregates: ['count()', 'count_unique(id)'],
          columns: [],
          orderby: '',
        },
        {
          name: 'csp',
          conditions: 'event.type:csp',
          fields: ['count()', 'count_unique(id)'],
          aggregates: ['count()', 'count_unique(id)'],
          columns: [],
          orderby: '',
        },
      ],
    };

    const dashboard: DashboardDetails = {
      id: '1',
      title: 'Dashboard',
      createdBy: undefined,
      dateCreated: '2020-01-01T00:00:00.000Z',
      widgets: [widget],
    };

    renderTestComponent({dashboard, params: {widgetIndex: '0'}});

    await screen.findByText('Line Chart');

    // Should be in edit 'mode'
    expect(await screen.findByText('Update Widget')).toBeInTheDocument();

    // Should set widget data up.
    expect(screen.getByText('Update Widget')).toBeInTheDocument();

    // Filters
    expect(
      screen.getAllByPlaceholderText('Search for events, users, tags, and more')
    ).toHaveLength(2);
    expect(screen.getByText('event.type:csp')).toBeInTheDocument();
    expect(screen.getByText('event.type:error')).toBeInTheDocument();

    // Y-axis
    expect(screen.getAllByRole('button', {name: 'Remove query'})).toHaveLength(2);
    expect(screen.getByText('count()')).toBeInTheDocument();
    expect(screen.getByText('count_unique(…)')).toBeInTheDocument();
    expect(screen.getByText('id')).toBeInTheDocument();

    // Expect events-stats endpoint to be called for each search conditions with
    // the same y-axis parameters
    expect(eventsStatsMock).toHaveBeenNthCalledWith(
      1,
      '/organizations/org-slug/events-stats/',
      expect.objectContaining({
        query: expect.objectContaining({
          query: 'event.type:error',
          yAxis: ['count()', 'count_unique(id)'],
        }),
      })
    );

    expect(eventsStatsMock).toHaveBeenNthCalledWith(
      2,
      '/organizations/org-slug/events-stats/',
      expect.objectContaining({
        query: expect.objectContaining({
          query: 'event.type:csp',
          yAxis: ['count()', 'count_unique(id)'],
        }),
      })
    );
  });

  it('can edit a widget', async function () {
    const widget: Widget = {
      id: '1',
      title: 'Errors over time',
      interval: '5m',
      displayType: DisplayType.LINE,
      queries: [
        {
          name: 'errors',
          conditions: 'event.type:error',
          fields: ['count()', 'count_unique(id)'],
          aggregates: ['count()', 'count_unique(id)'],
          columns: [],
          orderby: '',
        },
        {
          name: 'csp',
          conditions: 'event.type:csp',
          fields: ['count()', 'count_unique(id)'],
          aggregates: ['count()', 'count_unique(id)'],
          columns: [],
          orderby: '',
        },
      ],
    };

    const dashboard: DashboardDetails = {
      id: '1',
      title: 'Dashboard',
      createdBy: undefined,
      dateCreated: '2020-01-01T00:00:00.000Z',
      widgets: [widget],
    };

    const handleSave = jest.fn();

    renderTestComponent({onSave: handleSave, dashboard, params: {widgetIndex: '0'}});

    await screen.findByText('Line Chart');

    // Should be in edit 'mode'
    expect(await screen.findByText('Update Widget')).toBeInTheDocument();

    const customWidgetLabels = await screen.findAllByText(widget.title);
    // EditableText and chart title
    expect(customWidgetLabels).toHaveLength(2);
    userEvent.click(customWidgetLabels[0]);

    userEvent.clear(screen.getByRole('textbox', {name: 'Widget title'}));
    userEvent.paste(screen.getByRole('textbox', {name: 'Widget title'}), 'New Title');

    userEvent.click(screen.getByRole('button', {name: 'Update Widget'}));

    await waitFor(() => {
      expect(handleSave).toHaveBeenCalledWith([
        expect.objectContaining({
          ...widget,
          title: 'New Title',
        }),
      ]);
    });

    expect(handleSave).toHaveBeenCalledTimes(1);
  });

  it('renders column inputs for table widgets', async function () {
    const widget: Widget = {
      id: '0',
      title: 'sdk usage',
      interval: '5m',
      displayType: DisplayType.TABLE,
      queries: [
        {
          name: 'errors',
          conditions: 'event.type:error',
          fields: ['sdk.name', 'count()'],
          columns: ['sdk.name'],
          aggregates: ['count()'],
          orderby: '',
        },
      ],
    };

    const dashboard: DashboardDetails = {
      id: '1',
      title: 'Dashboard',
      createdBy: undefined,
      dateCreated: '2020-01-01T00:00:00.000Z',
      widgets: [widget],
    };

    renderTestComponent({dashboard, params: {widgetIndex: '0'}});

    // Should be in edit 'mode'
    expect(await screen.findByText('Update Widget')).toBeInTheDocument();

    // Should set widget data up.
    expect(screen.getByRole('heading', {name: widget.title})).toBeInTheDocument();
    expect(screen.getByText('Table')).toBeInTheDocument();
    expect(screen.getByLabelText('Search events')).toBeInTheDocument();

    // Should have an orderby select
    expect(screen.getByText('Sort by a column')).toBeInTheDocument();

    // Add a column, and choose a value,
    expect(screen.getByLabelText('Add a Column')).toBeInTheDocument();
  });

  it('can save table widgets', async function () {
    const widget: Widget = {
      id: '0',
      title: 'sdk usage',
      interval: '5m',
      displayType: DisplayType.TABLE,
      queries: [
        {
          name: 'errors',
          conditions: 'event.type:error',
          fields: ['sdk.name', 'count()'],
          columns: ['sdk.name'],
          aggregates: ['count()'],
          orderby: '',
        },
      ],
    };

    const dashboard: DashboardDetails = {
      id: '1',
      title: 'Dashboard',
      createdBy: undefined,
      dateCreated: '2020-01-01T00:00:00.000Z',
      widgets: [widget],
    };

    const handleSave = jest.fn();

    renderTestComponent({dashboard, onSave: handleSave, params: {widgetIndex: '0'}});

    // Should be in edit 'mode'
    expect(await screen.findByText('Update Widget')).toBeInTheDocument();
    // Add a column, and choose a value,
    userEvent.click(screen.getByLabelText('Add a Column'));
    await selectEvent.select(screen.getByText('(Required)'), 'trace');

    // Save widget
    userEvent.click(screen.getByLabelText('Update Widget'));

    await waitFor(() => {
      expect(handleSave).toHaveBeenCalledWith([
        expect.objectContaining({
          title: 'sdk usage',
          displayType: DisplayType.TABLE,
          interval: '5m',
          queries: [
            {
              name: 'errors',
              conditions: 'event.type:error',
              fields: ['sdk.name', 'count()', 'trace'],
              aggregates: ['count()'],
              columns: ['sdk.name', 'trace'],
              orderby: '',
            },
          ],
          widgetType: WidgetType.DISCOVER,
        }),
      ]);
    });

    expect(handleSave).toHaveBeenCalledTimes(1);
  });

  it('should properly query for table fields', async function () {
    const defaultWidgetQuery = {
      name: '',
      fields: ['title', 'count()'],
      columns: ['title'],
      aggregates: ['count()'],
      conditions: '',
      orderby: '',
    };

    const defaultTableColumns = ['title', 'count()', 'count_unique(user)', 'epm()'];

    renderTestComponent({
      query: {
        source: DashboardWidgetSource.DISCOVERV2,
        defaultWidgetQuery: urlEncode(defaultWidgetQuery),
        displayType: DisplayType.LINE,
        defaultTableColumns,
      },
    });

    expect(await screen.findByText('Line Chart')).toBeInTheDocument();
    userEvent.click(screen.getByText('Line Chart'));
    userEvent.click(screen.getByText('Table'));

    await waitFor(() => {
      expect(eventsv2Mock).toHaveBeenLastCalledWith(
        '/organizations/org-slug/eventsv2/',
        expect.objectContaining({
          query: expect.objectContaining({
            field: defaultTableColumns,
          }),
        })
      );
    });
  });

  it('should automatically add columns for top n widget charts according to the URL params', async function () {
    const defaultWidgetQuery = {
      name: '',
      fields: ['title', 'count()', 'count_unique(user)', 'epm()', 'count()'],
      columns: ['title'],
      aggregates: ['count()', 'count_unique(user)', 'epm()', 'count()'],
      conditions: 'tag:value',
      orderby: '',
    };

    renderTestComponent({
      query: {
        source: DashboardWidgetSource.DISCOVERV2,
        defaultWidgetQuery: urlEncode(defaultWidgetQuery),
        displayType: DisplayType.TOP_N,
        defaultTableColumns: ['title', 'count()', 'count_unique(user)', 'epm()'],
      },
    });

    //  Top N display
    expect(await screen.findByText('Top 5 Events')).toBeInTheDocument();

    // No delete button as there is only one field.
    expect(screen.queryByLabelText('Remove query')).not.toBeInTheDocument();

    // Restricting to a single query
    expect(screen.queryByLabelText('Add Query')).not.toBeInTheDocument();

    // Restricting to a single y-axis
    expect(screen.queryByLabelText('Add Overlay')).not.toBeInTheDocument();

    expect(screen.getByText('Choose what to plot in the y-axis')).toBeInTheDocument();

    expect(screen.getByText('Sort by a column')).toBeInTheDocument();

    expect(screen.getByText('title')).toBeInTheDocument();
    expect(screen.getAllByText('count()')).toHaveLength(2);
    expect(screen.getByText('count_unique(…)')).toBeInTheDocument();
    expect(screen.getByText('user')).toBeInTheDocument();
  });

  it('should use defaultWidgetQuery Y-Axis and Conditions if given a defaultWidgetQuery', async function () {
    const defaultWidgetQuery = {
      name: '',
      fields: ['count()', 'failure_count()', 'count_unique(user)'],
      columns: [],
      aggregates: ['count()', 'failure_count()', 'count_unique(user)'],
      conditions: 'tag:value',
      orderby: '',
    };

    renderTestComponent({
      query: {
        source: DashboardWidgetSource.DISCOVERV2,
        defaultWidgetQuery: urlEncode(defaultWidgetQuery),
      },
    });

    expect(await screen.findByText('tag:value')).toBeInTheDocument();

    // Table display and column
    expect(screen.getAllByText('count()')).toHaveLength(2);
    // Table display and column
    expect(screen.getAllByText('failure_count()')).toHaveLength(2);
    // Table display
    expect(screen.getByText('count_unique(user)')).toBeInTheDocument();
    // Column
    expect(screen.getByText('count_unique(…)')).toBeInTheDocument();
    // Column
    expect(screen.getByText('user')).toBeInTheDocument();
  });

  it('uses displayType if given a displayType', async function () {
    renderTestComponent({
      query: {
        displayType: DisplayType.BAR,
      },
    });

    expect(await screen.findByText('Bar Chart')).toBeInTheDocument();
  });

  it('correctly defaults fields and orderby when in Top N display', async function () {
    const defaultWidgetQuery = {
      fields: ['title', 'count()', 'count_unique(user)'],
      columns: ['title'],
      aggregates: ['count()', 'count_unique(user)'],
      orderby: '-count_unique_user',
    };

    renderTestComponent({
      query: {
        source: DashboardWidgetSource.DISCOVERV2,
        defaultWidgetQuery: urlEncode(defaultWidgetQuery),
        displayType: DisplayType.TOP_N,
        defaultTableColumns: ['title', 'count()'],
      },
    });

    userEvent.click(await screen.findByText('Top 5 Events'));

    expect(screen.getByText('count()')).toBeInTheDocument();
    expect(screen.getByText('count_unique(…)')).toBeInTheDocument();
    expect(screen.getByText('user')).toBeInTheDocument();

    // Sort by a column
    expect(screen.getByText('Sort by a column')).toBeInTheDocument();
    expect(screen.getByText('count_unique(user) desc')).toBeInTheDocument();
  });

  it('limits TopN display to one query when switching from another visualization', async () => {
    renderTestComponent();

    userEvent.click(await screen.findByText('Table'));
    userEvent.click(screen.getByText('Bar Chart'));
    userEvent.click(screen.getByLabelText('Add Query'));
    userEvent.click(screen.getByLabelText('Add Query'));
    expect(
      screen.getAllByPlaceholderText('Search for events, users, tags, and more')
    ).toHaveLength(3);
    userEvent.click(screen.getByText('Bar Chart'));
    userEvent.click(await screen.findByText('Top 5 Events'));
    expect(
      screen.getByPlaceholderText('Search for events, users, tags, and more')
    ).toBeInTheDocument();
  });

  it('deletes the widget when the modal is confirmed', async () => {
    const handleSave = jest.fn();
    const widget: Widget = {
      id: '1',
      title: 'Errors over time',
      interval: '5m',
      displayType: DisplayType.LINE,
      queries: [
        {
          name: 'errors',
          conditions: 'event.type:error',
          fields: ['count()', 'count_unique(id)'],
          aggregates: ['count()', 'count_unique(id)'],
          columns: [],
          orderby: '',
        },
        {
          name: 'csp',
          conditions: 'event.type:csp',
          fields: ['count()', 'count_unique(id)'],
          aggregates: ['count()', 'count_unique(id)'],
          columns: [],
          orderby: '',
        },
      ],
    };
    const dashboard: DashboardDetails = {
      id: '1',
      title: 'Dashboard',
      createdBy: undefined,
      dateCreated: '2020-01-01T00:00:00.000Z',
      widgets: [widget],
    };

    renderTestComponent({onSave: handleSave, dashboard, params: {widgetIndex: '0'}});

    userEvent.click(await screen.findByText('Delete'));

    await mountGlobalModal();
    userEvent.click(await screen.findByText('Confirm'));

    await waitFor(() => {
      // The only widget was deleted
      expect(handleSave).toHaveBeenCalledWith([]);
    });

    expect(handleSave).toHaveBeenCalledTimes(1);
  });

  it('persists the global selection header period when updating a widget', async () => {
    const widget: Widget = {
      id: '1',
      title: 'Errors over time',
      interval: '5m',
      displayType: DisplayType.LINE,
      queries: [
        {
          name: 'errors',
          conditions: 'event.type:error',
          fields: ['count()', 'count_unique(id)'],
          aggregates: ['count()', 'count_unique(id)'],
          columns: [],
          orderby: '',
        },
      ],
    };
    const dashboard: DashboardDetails = {
      id: '1',
      title: 'Dashboard',
      createdBy: undefined,
      dateCreated: '2020-01-01T00:00:00.000Z',
      widgets: [widget],
    };

    const {router} = renderTestComponent({
      dashboard,
      params: {orgId: 'org-slug', widgetIndex: '0'},
      query: {statsPeriod: '90d'},
    });

    await screen.findByText('Update Widget');
    await screen.findByText('Last 90 days');

    userEvent.click(screen.getByText('Update Widget'));

    await waitFor(() => {
      expect(router.push).toHaveBeenLastCalledWith(
        expect.objectContaining({
          pathname: '/organizations/org-slug/dashboard/1/',
          query: expect.objectContaining({
            statsPeriod: '90d',
          }),
        })
      );
    });
  });

  it('disables dashboards with max widgets', async function () {
    MockApiClient.addMockResponse({
      url: '/organizations/org-slug/dashboards/',
      body: [
        {...untitledDashboard, widgetDisplay: []},
        {...testDashboard, widgetDisplay: [DisplayType.TABLE]},
      ],
    });

    const maxWidgetsDefaultValue = MAX_WIDGETS;

    Object.defineProperty(dashboardsTypes, 'MAX_WIDGETS', {value: 1});

    renderTestComponent({
      query: {
        source: DashboardWidgetSource.DISCOVERV2,
      },
    });

    userEvent.click(await screen.findByText('Select a dashboard'));
    userEvent.hover(screen.getByText('Test Dashboard'));
    expect(
      await screen.findByText(
        textWithMarkupMatcher('Max widgets (1) per dashboard reached.')
      )
    ).toBeInTheDocument();

    Object.defineProperty(dashboardsTypes, 'MAX_WIDGETS', {
      value: maxWidgetsDefaultValue,
    });
  });

  it('does not error when query conditions field is blurred', async function () {
    jest.useFakeTimers();
    const widget: Widget = {
      id: '0',
      title: 'sdk usage',
      interval: '5m',
      displayType: DisplayType.BAR,
      queries: [
        {
          name: 'filled in',
          conditions: 'event.type:error',
          fields: ['count()', 'count_unique(id)'],
          aggregates: ['count()', 'count_unique(id)'],
          columns: [],
          orderby: '-count',
        },
      ],
    };

    const dashboard: DashboardDetails = {
      id: '1',
      title: 'Dashboard',
      createdBy: undefined,
      dateCreated: '2020-01-01T00:00:00.000Z',
      widgets: [widget],
    };

    const handleSave = jest.fn();

    renderTestComponent({dashboard, onSave: handleSave, params: {widgetIndex: '0'}});

    userEvent.click(await screen.findByLabelText('Add Query'));

    // Triggering the onBlur of the new field should not error
    userEvent.click(
      screen.getAllByPlaceholderText('Search for events, users, tags, and more')[1]
    );
    userEvent.keyboard('{esc}');
    act(() => {
      // Run all timers because the handleBlur contains a setTimeout
      jest.runAllTimers();
    });
  });

  it('does not wipe column changes when filters are modified', async function () {
    jest.useFakeTimers();

    // widgetIndex: undefined means creating a new widget
    renderTestComponent({params: {widgetIndex: undefined}});

    userEvent.click(await screen.findByLabelText('Add a Column'));
    await selectEvent.select(screen.getByText('(Required)'), /project/);

    // Triggering the onBlur of the filter should not error
    userEvent.click(
      screen.getByPlaceholderText('Search for events, users, tags, and more')
    );
    userEvent.keyboard('{enter}');
    act(() => {
      // Run all timers because the handleBlur contains a setTimeout
      jest.runAllTimers();
    });

    expect(await screen.findAllByText('project')).toHaveLength(2);
  });

  it('renders fields with commas properly', async () => {
    const defaultWidgetQuery = {
      conditions: '',
      fields: ['equation|count_if(transaction.duration,equals,300)*2'],
      aggregates: ['equation|count_if(transaction.duration,equals,300)*2'],
      columns: [],
      orderby: '',
      name: '',
    };
    const defaultTableColumns = [
      'count_if(transaction.duration,equals,300)',
      'equation|count_if(transaction.duration,equals,300)*2',
    ];
    renderTestComponent({
      query: {
        source: DashboardWidgetSource.DISCOVERV2,
        defaultWidgetQuery: urlEncode(defaultWidgetQuery),
        defaultTableColumns,
        yAxis: ['equation|count_if(transaction.duration,equals,300)*2'],
      },
    });

    await screen.findByText('Add Widget');

    expect(
      await screen.findByText('count_if(transaction.duration,equals,300)*2')
    ).toBeInTheDocument();
  });

  it('sets the correct fields for a top n widget', async () => {
    renderTestComponent({
      orgFeatures: [...defaultOrgFeatures, 'performance-view'],
      query: {
        displayType: DisplayType.TOP_N,
      },
    });

    await screen.findByText('Add a Column');

    // Add both a field and a f(x)
    userEvent.click(screen.getByText('Add a Column'));
    await selectEvent.select(screen.getByText('(Required)'), /count_unique/);
    userEvent.click(screen.getByText('Add a Column'));
    await selectEvent.select(screen.getByText('(Required)'), /project/);

    // Change the y-axis
    await selectEvent.select(screen.getByText('count()'), 'eps()');

    // Check that no fields were lost
    await waitFor(() => {
      expect(eventsStatsMock).toHaveBeenCalledWith(
        '/organizations/org-slug/events-stats/',
        expect.objectContaining({
          query: expect.objectContaining({
            query: '',
            yAxis: 'eps()',
            field: ['project', 'count_unique(user)', 'eps()'],
            topEvents: TOP_N,
          }),
        })
      );
    });
  });

  it('fetches tags when tag store is empty', function () {
    renderTestComponent();
    expect(tagsMock).toHaveBeenCalled();
  });

  it('does not fetch tags when tag store is not empty', function () {
    TagStore.loadTagsSuccess(TestStubs.Tags());
    renderTestComponent();
    expect(tagsMock).not.toHaveBeenCalled();
  });

  it('excludes the Other series when grouping and using multiple y-axes', async function () {
    renderTestComponent({
      orgFeatures: [...defaultOrgFeatures, 'new-widget-builder-experience-design'],
      query: {
        displayType: DisplayType.LINE,
      },
    });

    await selectEvent.select(await screen.findByText('Select group'), 'project');

    userEvent.click(screen.getByText('Add Overlay'));
    await selectEvent.select(screen.getByText('(Required)'), /count_unique/);

    await waitFor(() => {
      expect(eventsStatsMock).toBeCalledWith(
        '/organizations/org-slug/events-stats/',
        expect.objectContaining({
          query: expect.objectContaining({excludeOther: '1'}),
        })
      );
    });
  });

  it('excludes the Other series when grouping and using multiple queries', async function () {
    renderTestComponent({
      orgFeatures: [...defaultOrgFeatures, 'new-widget-builder-experience-design'],
      query: {
        displayType: DisplayType.LINE,
      },
    });

    await selectEvent.select(await screen.findByText('Select group'), 'project');
    userEvent.click(screen.getByText('Add Query'));

    await waitFor(() => {
      expect(eventsStatsMock).toBeCalledWith(
        '/organizations/org-slug/events-stats/',
        expect.objectContaining({
          query: expect.objectContaining({excludeOther: '1'}),
        })
      );
    });
  });

  it('includes Other series when there is only one query and one y-axis', async function () {
    renderTestComponent({
      orgFeatures: [...defaultOrgFeatures, 'new-widget-builder-experience-design'],
      query: {
        displayType: DisplayType.LINE,
      },
    });

    await selectEvent.select(await screen.findByText('Select group'), 'project');

    await waitFor(() => {
      expect(eventsStatsMock).toBeCalledWith(
        '/organizations/org-slug/events-stats/',
        expect.objectContaining({
          query: expect.not.objectContaining({excludeOther: '1'}),
        })
      );
    });
  });

  it('decreases the limit when more y-axes and queries are added', async function () {
    renderTestComponent({
      orgFeatures: [...defaultOrgFeatures, 'new-widget-builder-experience-design'],
      query: {
        displayType: DisplayType.LINE,
      },
    });

    await selectEvent.select(await screen.findByText('Select group'), 'project');

    screen.getByText('Limit to 5 results');

    userEvent.click(screen.getByText('Add Query'));
    userEvent.click(screen.getByText('Add Query'));

    screen.getByText('Limit to 3 results');

    userEvent.click(screen.getByText('Add Overlay'));
    userEvent.click(screen.getByText('Add Overlay'));

    await screen.findByText('Limit to 1 result');
  });

  describe('Sort by selectors', function () {
    it('renders', async function () {
      renderTestComponent({
        orgFeatures: [...defaultOrgFeatures, 'new-widget-builder-experience-design'],
      });

      expect(await screen.findByText('Sort by a column')).toBeInTheDocument();
      expect(
        screen.getByText("Choose one of the columns you've created to sort by.")
      ).toBeInTheDocument();

      // Selector "sortDirection"
      expect(screen.getByText('High to low')).toBeInTheDocument();
      // Selector "sortBy"
      expect(screen.getAllByText('count()')).toHaveLength(3);
    });

    it('sortBy defaults to the first field value when changing display type to table', async function () {
      const widget: Widget = {
        id: '1',
        title: 'Errors over time',
        interval: '5m',
        displayType: DisplayType.LINE,
        queries: [
          {
            name: 'errors',
            conditions: 'event.type:error',
            fields: ['count()', 'count_unique(id)'],
            aggregates: ['count()', 'count_unique(id)'],
            columns: [],
            orderby: '',
          },
          {
            name: 'csp',
            conditions: 'event.type:csp',
            fields: ['count()', 'count_unique(id)'],
            aggregates: ['count()', 'count_unique(id)'],
            columns: [],
            orderby: '',
          },
        ],
      };

      const dashboard: DashboardDetails = {
        id: '1',
        title: 'Dashboard',
        createdBy: undefined,
        dateCreated: '2020-01-01T00:00:00.000Z',
        widgets: [widget],
      };

      renderTestComponent({
        orgFeatures: [...defaultOrgFeatures, 'new-widget-builder-experience-design'],
        dashboard,
        params: {
          widgetIndex: '0',
        },
      });

      // Click on the displayType selector
      userEvent.click(await screen.findByText('Line Chart'));

      // Choose the table visualization
      userEvent.click(screen.getByText('Table'));

      expect(await screen.findByText('Sort by a column')).toBeInTheDocument();

      // Selector "sortDirection"
      expect(screen.getByText('High to low')).toBeInTheDocument();

      // Selector "sortBy"
      expect(screen.getAllByText('count()')).toHaveLength(3);
    });

    it('can update selectors values', async function () {
      const handleSave = jest.fn();

      const widget: Widget = {
        id: '1',
        title: 'Errors over time',
        interval: '5m',
        displayType: DisplayType.TABLE,
        queries: [
          {
            name: '',
            conditions: '',
            fields: ['count()', 'count_unique(id)'],
            aggregates: ['count()', 'count_unique(id)'],
            columns: [],
            orderby: '-count',
          },
        ],
      };

      const dashboard: DashboardDetails = {
        id: '1',
        title: 'Dashboard',
        createdBy: undefined,
        dateCreated: '2020-01-01T00:00:00.000Z',
        widgets: [widget],
      };

      renderTestComponent({
        orgFeatures: [...defaultOrgFeatures, 'new-widget-builder-experience-design'],
        dashboard,
        onSave: handleSave,
        params: {
          widgetIndex: '0',
        },
      });

      expect(await screen.findByText('Sort by a column')).toBeInTheDocument();

      // Selector "sortDirection"
      expect(screen.getByText('High to low')).toBeInTheDocument();

      // Selector "sortBy"
      expect(screen.getAllByText('count()')).toHaveLength(3);

      await selectEvent.select(screen.getAllByText('count()')[2], 'count_unique(id)');

      // Wait for the Builder update the widget values
      await waitFor(() => {
        expect(screen.getAllByText('count()')).toHaveLength(2);
      });

      // Now count_unique(id) is selected in the "sortBy" selector
      expect(screen.getAllByText('count_unique(id)')).toHaveLength(2);

      await selectEvent.select(screen.getByText('High to low'), 'Low to high');

      // Saves the widget
      userEvent.click(screen.getByText('Update Widget'));

      await waitFor(() => {
        expect(handleSave).toHaveBeenCalledWith([
          expect.objectContaining({
            queries: [expect.objectContaining({orderby: 'count_unique_id'})],
          }),
        ]);
      });
    });

    it('sortBy defaults to the first field value when coming from discover', async function () {
      const defaultWidgetQuery = {
        name: '',
        fields: ['title', 'count()', 'count_unique(user)', 'epm()', 'count()'],
        columns: ['title'],
        aggregates: ['count()', 'count_unique(user)', 'epm()', 'count()'],
        conditions: 'tag:value',
        orderby: '',
      };

      const {router} = renderTestComponent({
        orgFeatures: [...defaultOrgFeatures, 'new-widget-builder-experience-design'],
        query: {
          source: DashboardWidgetSource.DISCOVERV2,
          defaultWidgetQuery: urlEncode(defaultWidgetQuery),
          displayType: DisplayType.TABLE,
          defaultTableColumns: ['title', 'count()', 'count_unique(user)', 'epm()'],
        },
      });

      expect(await screen.findByText('Sort by a column')).toBeInTheDocument();

      // Selector "sortDirection"
      expect(screen.getByText('Low to high')).toBeInTheDocument();

      // Selector "sortBy"
      expect(screen.getAllByText('title')).toHaveLength(2);

      // Saves the widget
      userEvent.click(screen.getByText('Add Widget'));

      await waitFor(() => {
        expect(router.push).toHaveBeenCalledWith(
          expect.objectContaining({
            query: expect.objectContaining({queryOrderby: 'count'}),
          })
        );
      });
    });

<<<<<<< HEAD
    it('sortBy is only visible on tabular visualizations or when there is a groupBy value selected on time-series visualizations', async function () {
      renderTestComponent({
        orgFeatures: [...defaultOrgFeatures, 'new-widget-builder-experience-design'],
      });

      // Sort by shall be visible on table visualization
      expect(await screen.findByText('Sort by a column')).toBeInTheDocument();

      // Update visualization to be a time-series
      userEvent.click(screen.getByText('Table'));
      userEvent.click(screen.getByText('Line Chart'));

      // Time-series visualizations display GroupBy step
      expect(await screen.findByText('Group your results')).toBeInTheDocument();

      // Do not show sortBy when empty columns (groupBys) are added
      userEvent.click(screen.getByText('Add Group'));
      expect(screen.getAllByText('Select group')).toHaveLength(2);

      // SortBy step shall not be visible
      expect(screen.queryByText('Sort by a y-axis')).not.toBeInTheDocument();

      // Select GroupBy value
      await selectEvent.select(screen.getAllByText('Select group')[0], 'project');

      // Now that at least one groupBy value is selected, the SortBy step shall be visible
      expect(screen.getByText('Sort by a y-axis')).toBeInTheDocument();

      // Remove selected GroupBy value
      userEvent.click(screen.getAllByLabelText('Remove group')[0]);

      // SortBy step shall no longer be visible
      expect(screen.queryByText('Sort by a y-axis')).not.toBeInTheDocument();

      // Update visualization to be "Top 5 Events"
      userEvent.click(screen.getByText('Line Chart'));
      userEvent.click(screen.getByText('Top 5 Events'));

      // Tabular visualizations display "Choose your columns" step
      expect(await screen.findByText('Choose your columns')).toBeInTheDocument();

      // SortBy step shall be visible
      expect(screen.getByText('Sort by a y-axis')).toBeInTheDocument();
=======
    it('allows for sorting by a custom equation', async function () {
      renderTestComponent({
        orgFeatures: [...defaultOrgFeatures, 'new-widget-builder-experience-design'],
        query: {
          source: DashboardWidgetSource.DASHBOARDS,
          displayType: DisplayType.LINE,
        },
      });

      await selectEvent.select(await screen.findByText('Select group'), 'project');
      expect(screen.getAllByText('count()')).toHaveLength(2);
      await selectEvent.select(screen.getAllByText('count()')[1], 'Custom Equation');
      userEvent.paste(
        screen.getByPlaceholderText('Enter Equation'),
        'count_unique(user) * 2'
      );
      userEvent.keyboard('{enter}');

      await waitFor(() => {
        expect(eventsStatsMock).toHaveBeenCalledWith(
          '/organizations/org-slug/events-stats/',
          expect.objectContaining({
            query: expect.objectContaining({
              field: expect.arrayContaining(['equation|count_unique(user) * 2']),
              orderby: '-equation[0]',
            }),
          })
        );
      });
    });

    it('persists the state when toggling between sorting options', async function () {
      renderTestComponent({
        orgFeatures: [...defaultOrgFeatures, 'new-widget-builder-experience-design'],
        query: {
          source: DashboardWidgetSource.DASHBOARDS,
          displayType: DisplayType.LINE,
        },
      });

      await selectEvent.select(await screen.findByText('Select group'), 'project');
      expect(screen.getAllByText('count()')).toHaveLength(2);
      await selectEvent.select(screen.getAllByText('count()')[1], 'Custom Equation');
      userEvent.paste(
        screen.getByPlaceholderText('Enter Equation'),
        'count_unique(user) * 2'
      );
      userEvent.keyboard('{enter}');

      // Switch away from the Custom Equation
      expect(screen.getByText('project')).toBeInTheDocument();
      await selectEvent.select(screen.getByText('Custom Equation'), 'project');
      expect(screen.getAllByText('project')).toHaveLength(2);

      // Switch back, the equation should still be visible
      await selectEvent.select(screen.getAllByText('project')[1], 'Custom Equation');
      expect(screen.getByPlaceholderText('Enter Equation')).toHaveValue(
        'count_unique(user) * 2'
      );
    });

    it('persists the state when updating y-axes', async function () {
      renderTestComponent({
        orgFeatures: [...defaultOrgFeatures, 'new-widget-builder-experience-design'],
        query: {
          source: DashboardWidgetSource.DASHBOARDS,
          displayType: DisplayType.LINE,
        },
      });

      await selectEvent.select(await screen.findByText('Select group'), 'project');
      expect(screen.getAllByText('count()')).toHaveLength(2);
      await selectEvent.select(screen.getAllByText('count()')[1], 'Custom Equation');
      userEvent.paste(
        screen.getByPlaceholderText('Enter Equation'),
        'count_unique(user) * 2'
      );
      userEvent.keyboard('{enter}');

      // Add a y-axis
      userEvent.click(screen.getByText('Add Overlay'));

      // The equation should still be visible
      expect(screen.getByPlaceholderText('Enter Equation')).toHaveValue(
        'count_unique(user) * 2'
      );
    });

    it('displays the custom equation if the widget has it saved', async function () {
      const widget: Widget = {
        id: '1',
        title: 'Test Widget',
        interval: '5m',
        displayType: DisplayType.LINE,
        queries: [
          {
            name: '',
            conditions: '',
            fields: ['count()', 'project'],
            aggregates: ['count()'],
            columns: ['project'],
            orderby: '-equation|count_unique(user) * 2',
          },
        ],
      };

      const dashboard: DashboardDetails = {
        id: '1',
        title: 'Dashboard',
        createdBy: undefined,
        dateCreated: '2020-01-01T00:00:00.000Z',
        widgets: [widget],
      };
      renderTestComponent({
        orgFeatures: [...defaultOrgFeatures, 'new-widget-builder-experience-design'],
        query: {
          source: DashboardWidgetSource.DASHBOARDS,
          displayType: DisplayType.LINE,
        },
        params: {
          widgetIndex: '0',
        },
        dashboard,
      });

      expect(await screen.findByPlaceholderText('Enter Equation')).toHaveValue(
        'count_unique(user) * 2'
      );
    });

    it('displays Operators in the input dropdown', async function () {
      renderTestComponent({
        orgFeatures: [...defaultOrgFeatures, 'new-widget-builder-experience-design'],
        query: {
          source: DashboardWidgetSource.DASHBOARDS,
          displayType: DisplayType.LINE,
        },
      });

      await selectEvent.select(await screen.findByText('Select group'), 'project');
      expect(screen.getAllByText('count()')).toHaveLength(2);
      await selectEvent.select(screen.getAllByText('count()')[1], 'Custom Equation');
      selectEvent.openMenu(screen.getByPlaceholderText('Enter Equation'));

      expect(screen.getByText('Operators')).toBeInTheDocument();
      expect(screen.queryByText('Fields')).not.toBeInTheDocument();
    });

    it('hides Custom Equation input and resets orderby when switching to table', async function () {
      renderTestComponent({
        orgFeatures: [...defaultOrgFeatures, 'new-widget-builder-experience-design'],
        query: {
          source: DashboardWidgetSource.DASHBOARDS,
          displayType: DisplayType.LINE,
        },
      });

      await selectEvent.select(await screen.findByText('Select group'), 'project');
      expect(screen.getAllByText('count()')).toHaveLength(2);
      await selectEvent.select(screen.getAllByText('count()')[1], 'Custom Equation');
      userEvent.paste(
        screen.getByPlaceholderText('Enter Equation'),
        'count_unique(user) * 2'
      );
      userEvent.keyboard('{enter}');

      // Switch the display type to Table
      userEvent.click(screen.getByText('Line Chart'));
      userEvent.click(screen.getByText('Table'));

      expect(screen.getAllByText('count()')).toHaveLength(2);
      expect(screen.queryByPlaceholderText('Enter Equation')).not.toBeInTheDocument();

      await waitFor(() => {
        expect(eventsStatsMock).toHaveBeenCalledWith(
          '/organizations/org-slug/events-stats/',
          expect.objectContaining({
            query: expect.objectContaining({
              orderby: '-count',
            }),
          })
        );
      });
    });

    it('does not show the Custom Equation input if the only y-axis left is an empty equation', async function () {
      renderTestComponent({
        orgFeatures: [...defaultOrgFeatures, 'new-widget-builder-experience-design'],
        query: {
          source: DashboardWidgetSource.DASHBOARDS,
          displayType: DisplayType.LINE,
        },
      });

      await selectEvent.select(await screen.findByText('Select group'), 'project');
      userEvent.click(screen.getByText('Add an Equation'));
      userEvent.click(screen.getAllByLabelText('Remove this Y-Axis')[0]);

      expect(screen.queryByPlaceholderText('Enter Equation')).not.toBeInTheDocument();
>>>>>>> 73433ee4
    });
  });

  describe('Widget creation coming from other verticals', function () {
    it('redirects correctly when creating a new dashboard', async function () {
      const {router} = renderTestComponent({
        query: {source: DashboardWidgetSource.DISCOVERV2},
      });

      expect(await screen.findByText('Choose your dashboard')).toBeInTheDocument();
      expect(
        screen.getByText(
          "Choose which dashboard you'd like to add this query to. It will appear as a widget."
        )
      ).toBeInTheDocument();

      await selectEvent.select(
        screen.getByText('Select a dashboard'),
        '+ Create New Dashboard'
      );
      userEvent.click(screen.getByText('Add Widget'));

      await waitFor(() => {
        expect(router.push).toHaveBeenCalledWith(
          expect.objectContaining({
            pathname: '/organizations/org-slug/dashboards/new/',
            query: {
              displayType: 'table',
              interval: '5m',
              title: 'Custom Widget',
              queryNames: [''],
              queryConditions: [''],
              queryFields: ['count()'],
              queryOrderby: '',
              start: null,
              end: null,
              statsPeriod: '24h',
              utc: false,
              project: [],
              environment: [],
            },
          })
        );
      });
    });

    it('redirects correctly when choosing an existing dashboard', async function () {
      const {router} = renderTestComponent({
        query: {source: DashboardWidgetSource.DISCOVERV2},
      });

      userEvent.click(await screen.findByText('Select a dashboard'));
      userEvent.click(screen.getByText('Test Dashboard'));
      userEvent.click(screen.getByText('Add Widget'));

      await waitFor(() => {
        expect(router.push).toHaveBeenCalledWith(
          expect.objectContaining({
            pathname: '/organizations/org-slug/dashboard/2/',
            query: {
              displayType: 'table',
              interval: '5m',
              title: 'Custom Widget',
              queryNames: [''],
              queryConditions: [''],
              queryFields: ['count()'],
              queryOrderby: '',
              start: null,
              end: null,
              statsPeriod: '24h',
              utc: false,
              project: [],
              environment: [],
            },
          })
        );
      });
    });
  });

  it('opens top-N widgets as top-N display', async function () {
    const widget: Widget = {
      id: '1',
      title: 'Errors over time',
      interval: '5m',
      displayType: DisplayType.TOP_N,
      queries: [
        {
          name: '',
          conditions: '',
          fields: ['count()', 'count_unique(id)'],
          aggregates: ['count()', 'count_unique(id)'],
          columns: [],
          orderby: '-count',
        },
      ],
    };

    const dashboard: DashboardDetails = {
      id: '1',
      title: 'Dashboard',
      createdBy: undefined,
      dateCreated: '2020-01-01T00:00:00.000Z',
      widgets: [widget],
    };

    renderTestComponent({
      orgFeatures: [...defaultOrgFeatures, 'new-widget-builder-experience-design'],
      dashboard,
      params: {
        widgetIndex: '0',
      },
    });

    expect(await screen.findByText('Top 5 Events')).toBeInTheDocument();
  });

  it('Update table header values (field alias)', async function () {
    const handleSave = jest.fn();

    renderTestComponent({
      onSave: handleSave,
      orgFeatures: [...defaultOrgFeatures, 'new-widget-builder-experience-design'],
    });

    await screen.findByText('Table');

    userEvent.paste(screen.getByPlaceholderText('Alias'), 'First Alias');

    userEvent.click(screen.getByLabelText('Add a Column'));

    userEvent.paste(screen.getAllByPlaceholderText('Alias')[1], 'Second Alias');

    userEvent.click(screen.getByText('Add Widget'));

    await waitFor(() => {
      expect(handleSave).toHaveBeenCalledWith([
        expect.objectContaining({
          queries: [
            expect.objectContaining({fieldAliases: ['First Alias', 'Second Alias']}),
          ],
        }),
      ]);
    });
  });

  it('does not wipe equation aliases when a column alias is updated', async function () {
    renderTestComponent({
      orgFeatures: [...defaultOrgFeatures, 'new-widget-builder-experience-design'],
    });

    await screen.findByText('Table');

    userEvent.click(screen.getByText('Add an Equation'));
    userEvent.paste(screen.getAllByPlaceholderText('Alias')[1], 'This should persist');
    userEvent.type(screen.getAllByPlaceholderText('Alias')[0], 'A');

    expect(screen.getByText('This should persist')).toBeInTheDocument();
  });

  it('does not wipe equation aliases when a column selection is made', async function () {
    renderTestComponent({
      orgFeatures: [...defaultOrgFeatures, 'new-widget-builder-experience-design'],
    });

    await screen.findByText('Table');

    userEvent.click(screen.getByText('Add an Equation'));
    userEvent.paste(screen.getAllByPlaceholderText('Alias')[1], 'This should persist');

    await selectEvent.select(screen.getAllByText('count()')[1], /count_unique/);

    expect(screen.getByText('This should persist')).toBeInTheDocument();
  });

  it('copies over the orderby from the previous query if adding another', async function () {
    renderTestComponent({
      orgFeatures: [...defaultOrgFeatures, 'new-widget-builder-experience-design'],
    });

    userEvent.click(await screen.findByText('Table'));
    userEvent.click(screen.getByText('Line Chart'));
    await selectEvent.select(screen.getAllByText('count()')[0], 'count_unique(…)');

    MockApiClient.clearMockResponses();
    eventsStatsMock = MockApiClient.addMockResponse({
      url: '/organizations/org-slug/events-stats/',
      body: [],
    });

    userEvent.click(screen.getByText('Add Query'));

    // Assert on two calls, one for each query
    const expectedArgs = expect.objectContaining({
      query: expect.objectContaining({
        orderby: '-count_unique_user',
      }),
    });
    expect(eventsStatsMock).toHaveBeenNthCalledWith(
      1,
      '/organizations/org-slug/events-stats/',
      expectedArgs
    );

    expect(eventsStatsMock).toHaveBeenNthCalledWith(
      2,
      '/organizations/org-slug/events-stats/',
      expectedArgs
    );
  });

  describe('Issue Widgets', function () {
    it('sets widgetType to issues', async function () {
      const handleSave = jest.fn();

      renderTestComponent({onSave: handleSave});

      userEvent.click(await screen.findByText('Issues (States, Assignment, Time, etc.)'));
      userEvent.click(screen.getByLabelText('Add Widget'));

      await waitFor(() => {
        expect(handleSave).toHaveBeenCalledWith([
          expect.objectContaining({
            title: 'Custom Widget',
            displayType: DisplayType.TABLE,
            interval: '5m',
            widgetType: WidgetType.ISSUE,
            queries: [
              {
                conditions: '',
                fields: ['issue', 'assignee', 'title'],
                columns: ['issue', 'assignee', 'title'],
                aggregates: [],
                fieldAliases: [],
                name: '',
                orderby: '',
              },
            ],
          }),
        ]);
      });

      expect(handleSave).toHaveBeenCalledTimes(1);
    });

    it('render issues data set disabled when the display type is not set to table', async function () {
      renderTestComponent({
        query: {
          source: DashboardWidgetSource.DISCOVERV2,
        },
      });

      userEvent.click(await screen.findByText('Table'));
      userEvent.click(screen.getByText('Line Chart'));
      expect(
        screen.getByRole('radio', {
          name: 'Select Errors and Transactions',
        })
      ).toBeEnabled();
      expect(
        screen.getByRole('radio', {
          name: 'Select Issues (States, Assignment, Time, etc.)',
        })
      ).toBeDisabled();
    });

    it('disables moving and deleting issue column', async function () {
      renderTestComponent();

      userEvent.click(await screen.findByText('Issues (States, Assignment, Time, etc.)'));
      expect(screen.getByText('issue')).toBeInTheDocument();
      expect(screen.getByText('assignee')).toBeInTheDocument();
      expect(screen.getByText('title')).toBeInTheDocument();
      expect(screen.getAllByLabelText('Remove column')).toHaveLength(2);
      expect(screen.getAllByLabelText('Drag to reorder')).toHaveLength(3);

      userEvent.click(screen.getAllByLabelText('Remove column')[1]);
      userEvent.click(screen.getAllByLabelText('Remove column')[0]);

      expect(screen.getByText('issue')).toBeInTheDocument();
      expect(screen.queryByText('assignee')).not.toBeInTheDocument();
      expect(screen.queryByText('title')).not.toBeInTheDocument();
      expect(screen.queryByLabelText('Remove column')).not.toBeInTheDocument();
      expect(screen.queryByLabelText('Drag to reorder')).not.toBeInTheDocument();
    });

    it('issue query does not work on default search bar', async function () {
      renderTestComponent();

      userEvent.paste(
        await screen.findByPlaceholderText('Search for events, users, tags, and more'),
        'is:',
        {
          clipboardData: {getData: () => ''},
        } as unknown as React.ClipboardEvent<HTMLTextAreaElement>
      );
      expect(await screen.findByText('No items found')).toBeInTheDocument();
    });

    it('renders with an issues search bar when selected in dataset selection', async function () {
      renderTestComponent();

      userEvent.click(await screen.findByText('Issues (States, Assignment, Time, etc.)'));
      userEvent.paste(
        screen.getByPlaceholderText('Search for events, users, tags, and more'),
        'is:',
        {
          clipboardData: {getData: () => ''},
        } as unknown as React.ClipboardEvent<HTMLTextAreaElement>
      );
      expect(await screen.findByText('resolved')).toBeInTheDocument();
    });

    // Disabling for CI, but should run locally when making changes
    // eslint-disable-next-line jest/no-disabled-tests
    it.skip('Update table header values (field alias)', async function () {
      const handleSave = jest.fn();

      renderTestComponent({
        onSave: handleSave,
        orgFeatures: [...defaultOrgFeatures, 'new-widget-builder-experience-design'],
      });

      await screen.findByText('Table');

      userEvent.click(screen.getByText('Issues (States, Assignment, Time, etc.)'));

      userEvent.type(screen.getAllByPlaceholderText('Alias')[0], 'First Alias{enter}');

      userEvent.type(screen.getAllByPlaceholderText('Alias')[1], 'Second Alias{enter}');

      userEvent.type(screen.getAllByPlaceholderText('Alias')[2], 'Third Alias{enter}');

      userEvent.click(screen.getByText('Add Widget'));

      await waitFor(() => {
        expect(handleSave).toHaveBeenCalledWith([
          expect.objectContaining({
            queries: [
              expect.objectContaining({
                fieldAliases: ['First Alias', 'Second Alias', 'Third Alias'],
              }),
            ],
          }),
        ]);
      });
    });
  });

  describe('Release Widgets', function () {
    const releaseHealthFeatureFlags = [
      ...defaultOrgFeatures,
      'new-widget-builder-experience-design',
      'dashboards-metrics',
    ];

    it('does not show the Release Health data set if there is no dashboards-metrics flag', async function () {
      renderTestComponent({
        orgFeatures: [...defaultOrgFeatures, 'new-widget-builder-experience-design'],
      });

      expect(await screen.findByText('Errors and Transactions')).toBeInTheDocument();
      expect(
        screen.queryByText('Releases (sessions, crash rates)')
      ).not.toBeInTheDocument();
    });

    it('shows the Release Health data set if there is the dashboards-metrics flag', async function () {
      renderTestComponent({
        orgFeatures: releaseHealthFeatureFlags,
      });

      expect(await screen.findByText('Errors and Transactions')).toBeInTheDocument();
      expect(screen.getByText('Releases (sessions, crash rates)')).toBeInTheDocument();
    });

    it('maintains the selected dataset when display type is changed', async function () {
      renderTestComponent({
        orgFeatures: releaseHealthFeatureFlags,
      });

      expect(
        await screen.findByText('Releases (sessions, crash rates)')
      ).toBeInTheDocument();

      expect(screen.getByLabelText(/releases/i)).not.toBeChecked();
      userEvent.click(screen.getByLabelText(/releases/i));
      await waitFor(() => expect(screen.getByLabelText(/releases/i)).toBeChecked());

      userEvent.click(screen.getByText('Table'));
      userEvent.click(screen.getByText('Line Chart'));
      await waitFor(() => expect(screen.getByLabelText(/releases/i)).toBeChecked());
    });

    it('displays metrics tags', async function () {
      renderTestComponent({
        orgFeatures: releaseHealthFeatureFlags,
      });

      expect(
        await screen.findByText('Releases (sessions, crash rates)')
      ).toBeInTheDocument();

      userEvent.click(screen.getByLabelText(/releases/i));

      expect(screen.getByText('sum(…)')).toBeInTheDocument();
      expect(screen.getByText('session')).toBeInTheDocument();

      userEvent.click(screen.getByText('sum(…)'));
      expect(screen.getByText('count_unique(…)')).toBeInTheDocument();

      expect(screen.getByText('release')).toBeInTheDocument();
      expect(screen.getByText('environment')).toBeInTheDocument();
      expect(screen.getByText('session.status')).toBeInTheDocument();

      userEvent.click(screen.getByText('count_unique(…)'));
      expect(screen.getByText('user')).toBeInTheDocument();
    });

    it('does not display tags as params', async function () {
      renderTestComponent({
        orgFeatures: releaseHealthFeatureFlags,
      });

      expect(
        await screen.findByText('Releases (sessions, crash rates)')
      ).toBeInTheDocument();

      userEvent.click(screen.getByLabelText(/releases/i));

      expect(screen.getByText('sum(…)')).toBeInTheDocument();
      await selectEvent.select(screen.getByText('sum(…)'), 'count_unique(…)');

      userEvent.click(screen.getByText('user'));
      expect(screen.queryByText('release')).not.toBeInTheDocument();
      expect(screen.queryByText('environment')).not.toBeInTheDocument();
      expect(screen.queryByText('session.status')).not.toBeInTheDocument();
    });

    it('does not allow sort by when session.status is selected', async function () {
      renderTestComponent({
        orgFeatures: releaseHealthFeatureFlags,
      });

      expect(
        await screen.findByText('Releases (sessions, crash rates)')
      ).toBeInTheDocument();

      userEvent.click(screen.getByLabelText(/releases/i));

      expect(screen.getByText('High to low')).toBeEnabled();
      expect(screen.getByText('sum(session)')).toBeInTheDocument();

      userEvent.click(screen.getByLabelText('Add a Column'));
      await selectEvent.select(screen.getByText('(Required)'), 'session.status');

      expect(screen.getByRole('textbox', {name: 'Sort direction'})).toBeDisabled();
      expect(screen.getByRole('textbox', {name: 'Sort by'})).toBeDisabled();
    });

    it('makes the appropriate sessions call', async function () {
      renderTestComponent({
        orgFeatures: releaseHealthFeatureFlags,
      });

      expect(
        await screen.findByText('Releases (sessions, crash rates)')
      ).toBeInTheDocument();

      userEvent.click(screen.getByLabelText(/releases/i));

      userEvent.click(screen.getByText('Table'));
      userEvent.click(screen.getByText('Line Chart'));

      await waitFor(() =>
        expect(metricsDataMock).toHaveBeenLastCalledWith(
          `/organizations/org-slug/sessions/`,
          expect.objectContaining({
            query: {
              environment: [],
              field: [`sum(session)`],
              orderBy: '-sum(session)',
              groupBy: [],
              interval: '1h',
              project: [],
              statsPeriod: '24h',
            },
          })
        )
      );
    });

    it('displays the correct options for area chart', async function () {
      renderTestComponent({
        orgFeatures: releaseHealthFeatureFlags,
      });

      expect(
        await screen.findByText('Releases (sessions, crash rates)')
      ).toBeInTheDocument();

      // change data set to metrics
      userEvent.click(screen.getByLabelText(/releases/i));

      userEvent.click(screen.getByText('Table'));
      userEvent.click(screen.getByText('Line Chart'));

      expect(screen.getByText('sum(…)')).toBeInTheDocument();
      expect(screen.getByText(`session`)).toBeInTheDocument();

      userEvent.click(screen.getByText('sum(…)'));
      expect(screen.getByText('count_unique(…)')).toBeInTheDocument();

      userEvent.click(screen.getByText('count_unique(…)'));
      expect(screen.getByText('user')).toBeInTheDocument();
    });

    it('sets widgetType to release', async function () {
      const handleSave = jest.fn();

      renderTestComponent({
        onSave: handleSave,
        orgFeatures: releaseHealthFeatureFlags,
      });

      userEvent.click(await screen.findByText('Releases (sessions, crash rates)'));
      userEvent.click(screen.getByLabelText('Add Widget'));

      await waitFor(() => {
        expect(handleSave).toHaveBeenCalledWith([
          expect.objectContaining({
            // TODO(adam): Update widget type to be 'release'
            widgetType: WidgetType.METRICS,
            queries: [
              expect.objectContaining({
                aggregates: [`sum(session)`],
                fields: [`sum(session)`],
                orderby: `-sum(session)`,
              }),
            ],
          }),
        ]);
      });

      expect(handleSave).toHaveBeenCalledTimes(1);
    });

    it('does not display "add an equation" button', async function () {
      const widget: Widget = {
        title: 'Metrics Widget',
        displayType: DisplayType.TABLE,
        widgetType: WidgetType.METRICS,
        queries: [
          {
            name: 'errors',
            conditions: 'event.type:error',
            fields: ['sdk.name', 'count()'],
            columns: ['sdk.name'],
            aggregates: ['count()'],
            orderby: '-sdk.name',
          },
        ],
        interval: '1d',
        id: '1',
      };

      const dashboard: DashboardDetails = {
        id: '1',
        title: 'Dashboard',
        createdBy: undefined,
        dateCreated: '2020-01-01T00:00:00.000Z',
        widgets: [widget],
      };

      renderTestComponent({
        orgFeatures: releaseHealthFeatureFlags,
        dashboard,
        params: {
          widgetIndex: '0',
        },
      });

      // Select line chart display
      userEvent.click(await screen.findByText('Table'));
      userEvent.click(screen.getByText('Line Chart'));

      await waitFor(() =>
        expect(screen.queryByLabelText('Add an Equation')).not.toBeInTheDocument()
      );
    });

    it('render release data set disabled when the display type is world map', async function () {
      renderTestComponent({
        query: {
          source: DashboardWidgetSource.DISCOVERV2,
        },
        orgFeatures: releaseHealthFeatureFlags,
      });

      userEvent.click(await screen.findByText('Table'));
      userEvent.click(screen.getByText('World Map'));

      await waitFor(() =>
        expect(
          screen.getByRole('radio', {
            name: 'Select Releases (sessions, crash rates)',
          })
        ).toBeDisabled()
      );

      expect(
        screen.getByRole('radio', {
          name: 'Select Errors and Transactions',
        })
      ).toBeEnabled();
      expect(
        screen.getByRole('radio', {
          name: 'Select Issues (States, Assignment, Time, etc.)',
        })
      ).toBeDisabled();
    });

    // Disabling for CI, but should run locally when making changes
    // eslint-disable-next-line jest/no-disabled-tests
    it.skip('renders with a release search bar', async function () {
      renderTestComponent({
        orgFeatures: releaseHealthFeatureFlags,
      });

      userEvent.type(
        await screen.findByPlaceholderText('Search for events, users, tags, and more'),
        'session.status:'
      );
      expect(await screen.findByText('No items found')).toBeInTheDocument();

      userEvent.click(screen.getByText('Releases (sessions, crash rates)'));
      userEvent.type(
        screen.getByPlaceholderText('Search for events, users, tags, and more'),
        'session.status:'
      );
      expect(await screen.findByText('crashed')).toBeInTheDocument();
    });
  });

  describe('Widget Library', function () {
    it('renders', async function () {
      renderTestComponent();
      expect(await screen.findByText('Widget Library')).toBeInTheDocument();
    });

    it('only opens the modal when the query data is changed', async function () {
      const mockModal = jest.spyOn(modals, 'openWidgetBuilderOverwriteModal');
      renderTestComponent();
      await screen.findByText('Widget Library');

      userEvent.click(screen.getByText('Duration Distribution'));

      // Widget Library, Builder title, and Chart title
      expect(await screen.findAllByText('Duration Distribution')).toHaveLength(3);

      // Confirm modal doesn't open because no changes were made
      expect(mockModal).not.toHaveBeenCalled();

      userEvent.click(screen.getAllByLabelText('Remove this Y-Axis')[0]);
      userEvent.click(screen.getByText('High Throughput Transactions'));

      // Should not have overwritten widget data, and confirm modal should open
      expect(await screen.findAllByText('Duration Distribution')).toHaveLength(3);
      expect(mockModal).toHaveBeenCalled();
    });
  });

  // Disabling for CI, but should run locally when making changes
  // eslint-disable-next-line jest/no-disabled-tests
  describe.skip('group by field', function () {
    it('does not contain functions as options', async function () {
      renderTestComponent({
        query: {displayType: 'line'},
        orgFeatures: [...defaultOrgFeatures, 'new-widget-builder-experience-design'],
      });

      await screen.findByText('Group your results');

      expect(screen.getByText('Select group')).toBeInTheDocument();

      userEvent.click(screen.getByText('Select group'));

      // Only one f(x) field set in the y-axis selector
      expect(screen.getByText('f(x)')).toBeInTheDocument();
    });

    it('adds more fields when Add Group is clicked', async function () {
      renderTestComponent({
        query: {displayType: 'line'},
        orgFeatures: [...defaultOrgFeatures, 'new-widget-builder-experience-design'],
      });

      await screen.findByText('Group your results');
      userEvent.click(screen.getByText('Add Group'));
      expect(await screen.findAllByText('Select group')).toHaveLength(2);
    });

    it('allows adding up to GROUP_BY_LIMIT fields', async function () {
      renderTestComponent({
        query: {displayType: 'line'},
        orgFeatures: [...defaultOrgFeatures, 'new-widget-builder-experience-design'],
      });

      await screen.findByText('Group your results');

      for (let i = 0; i < 19; i++) {
        userEvent.click(screen.getByText('Add Group'));
      }

      expect(await screen.findAllByText('Select group')).toHaveLength(20);
      expect(screen.queryByText('Add Group')).not.toBeInTheDocument();
    });

    it("doesn't reset group by when changing y-axis", async function () {
      renderTestComponent({
        query: {displayType: 'line'},
        orgFeatures: [...defaultOrgFeatures, 'new-widget-builder-experience-design'],
      });

      await selectEvent.select(await screen.findByText('Select group'), 'project');
      userEvent.click(screen.getAllByText('count()')[0], undefined, {skipHover: true});
      userEvent.click(screen.getByText(/count_unique/), undefined, {skipHover: true});

      expect(await screen.findByText('project')).toBeInTheDocument();
    });

    it("doesn't erase the selection when switching to another time series", async function () {
      renderTestComponent({
        query: {displayType: 'line'},
        orgFeatures: [...defaultOrgFeatures, 'new-widget-builder-experience-design'],
      });

      await selectEvent.select(await screen.findByText('Select group'), 'project');

      userEvent.click(screen.getByText('Line Chart'));
      userEvent.click(screen.getByText('Area Chart'));

      expect(await screen.findByText('project')).toBeInTheDocument();
    });

    it('sends a top N request when a grouping is selected', async function () {
      renderTestComponent({
        query: {displayType: 'line'},
        orgFeatures: [...defaultOrgFeatures, 'new-widget-builder-experience-design'],
      });

      userEvent.click(await screen.findByText('Group your results'));
      userEvent.type(screen.getByText('Select group'), 'project{enter}');

      await waitFor(() =>
        expect(eventsStatsMock).toHaveBeenNthCalledWith(
          2,
          '/organizations/org-slug/events-stats/',
          expect.objectContaining({
            query: expect.objectContaining({
              query: '',
              yAxis: ['count()'],
              field: ['project', 'count()'],
              topEvents: TOP_N,
              orderby: '-count',
            }),
          })
        )
      );
    });

    it('allows deleting groups until there is one left', async function () {
      renderTestComponent({
        query: {displayType: 'line'},
        orgFeatures: [...defaultOrgFeatures, 'new-widget-builder-experience-design'],
      });

      await screen.findByText('Group your results');
      userEvent.click(screen.getByText('Add Group'));
      expect(screen.getAllByLabelText('Remove group')).toHaveLength(2);

      userEvent.click(screen.getAllByLabelText('Remove group')[1]);
      await waitFor(() =>
        expect(screen.queryByLabelText('Remove group')).not.toBeInTheDocument()
      );
    });

    it("display 'remove' and 'drag to reorder' buttons", async function () {
      renderTestComponent({
        query: {displayType: 'line'},
        orgFeatures: [...defaultOrgFeatures, 'new-widget-builder-experience-design'],
      });

      await screen.findByText('Select group');

      expect(screen.queryByLabelText('Remove group')).not.toBeInTheDocument();

      await selectEvent.select(screen.getByText('Select group'), 'project');

      expect(screen.getByLabelText('Remove group')).toBeInTheDocument();
      expect(screen.queryByLabelText('Drag to reorder')).not.toBeInTheDocument();

      userEvent.click(screen.getByText('Add Group'));

      expect(screen.getAllByLabelText('Remove group')).toHaveLength(2);
      expect(screen.getAllByLabelText('Drag to reorder')).toHaveLength(2);
    });

    it.todo(
      'Since simulate drag and drop with RTL is not recommended because of browser layout, remember to create acceptance test for this'
    );
  });

  describe('limit field', function () {
    it('renders if groupBy value is present', async function () {
      const handleSave = jest.fn();

      renderTestComponent({
        query: {displayType: 'line'},
        orgFeatures: [...defaultOrgFeatures, 'new-widget-builder-experience-design'],
        onSave: handleSave,
      });

      await selectEvent.select(await screen.findByText('Select group'), 'project');

      expect(screen.getByText('Limit to 5 results')).toBeInTheDocument();

      userEvent.click(screen.getByText('Add Widget'));

      await waitFor(() =>
        expect(handleSave).toHaveBeenCalledWith([
          expect.objectContaining({
            limit: 5,
          }),
        ])
      );
    });

    it('update value', async function () {
      renderTestComponent({
        query: {displayType: 'line'},
        orgFeatures: [...defaultOrgFeatures, 'new-widget-builder-experience-design'],
      });

      await selectEvent.select(await screen.findByText('Select group'), 'project');

      userEvent.click(screen.getByText('Limit to 5 results'));
      userEvent.click(screen.getByText('Limit to 2 results'));

      await waitFor(() =>
        expect(eventsStatsMock).toHaveBeenCalledWith(
          '/organizations/org-slug/events-stats/',
          expect.objectContaining({
            query: expect.objectContaining({
              query: '',
              yAxis: ['count()'],
              field: ['project', 'count()'],
              topEvents: 2,
              orderby: '-count',
            }),
          })
        )
      );
    });

    it('gets removed if no groupBy value', async function () {
      renderTestComponent({
        query: {displayType: 'line'},
        orgFeatures: [...defaultOrgFeatures, 'new-widget-builder-experience-design'],
      });

      await selectEvent.select(await screen.findByText('Select group'), 'project');

      expect(screen.getByText('Limit to 5 results')).toBeInTheDocument();

      userEvent.click(screen.getByLabelText('Remove group'));

      await waitFor(() =>
        expect(screen.queryByText('Limit to 5 results')).not.toBeInTheDocument()
      );
    });

    it('applies a limit when switching from a table to timeseries chart with grouping', async function () {
      const widget: Widget = {
        displayType: DisplayType.TABLE,
        interval: '1d',
        queries: [
          {
            name: 'Test Widget',
            fields: ['count()', 'count_unique(user)', 'epm()', 'project'],
            columns: ['project'],
            aggregates: ['count()', 'count_unique(user)', 'epm()'],
            conditions: '',
            orderby: '',
          },
        ],
        title: 'Transactions',
        id: '1',
      };

      const dashboard: DashboardDetails = {
        id: '1',
        title: 'Dashboard',
        createdBy: undefined,
        dateCreated: '2020-01-01T00:00:00.000Z',
        widgets: [widget],
      };

      renderTestComponent({
        dashboard,
        orgFeatures: [...defaultOrgFeatures, 'new-widget-builder-experience-design'],
        params: {
          widgetIndex: '0',
        },
      });

      userEvent.click(await screen.findByText('Table'));
      userEvent.click(screen.getByText('Line Chart'));

      expect(screen.getByText('Limit to 3 results')).toBeInTheDocument();
      expect(eventsStatsMock).toHaveBeenCalledWith(
        '/organizations/org-slug/events-stats/',
        expect.objectContaining({
          query: expect.objectContaining({
            topEvents: 3,
          }),
        })
      );
    });

    it('persists the limit when switching between timeseries charts', async function () {
      const widget: Widget = {
        displayType: DisplayType.AREA,
        interval: '1d',
        queries: [
          {
            name: 'Test Widget',
            fields: ['count()', 'count_unique(user)', 'epm()', 'project'],
            columns: ['project'],
            aggregates: ['count()', 'count_unique(user)', 'epm()'],
            conditions: '',
            orderby: '',
          },
        ],
        title: 'Transactions',
        id: '1',
        limit: 1,
      };

      const dashboard: DashboardDetails = {
        id: '1',
        title: 'Dashboard',
        createdBy: undefined,
        dateCreated: '2020-01-01T00:00:00.000Z',
        widgets: [widget],
      };

      renderTestComponent({
        dashboard,
        orgFeatures: [...defaultOrgFeatures, 'new-widget-builder-experience-design'],
        params: {
          widgetIndex: '0',
        },
      });

      userEvent.click(await screen.findByText('Area Chart'));
      userEvent.click(screen.getByText('Line Chart'));

      expect(screen.getByText('Limit to 1 result')).toBeInTheDocument();
      expect(eventsStatsMock).toHaveBeenCalledWith(
        '/organizations/org-slug/events-stats/',
        expect.objectContaining({
          query: expect.objectContaining({
            topEvents: 1,
          }),
        })
      );
    });

    it('unsets the limit when going from timeseries to table', async function () {
      const widget: Widget = {
        displayType: DisplayType.AREA,
        interval: '1d',
        queries: [
          {
            name: 'Test Widget',
            fields: ['count()', 'count_unique(user)', 'epm()', 'project'],
            columns: ['project'],
            aggregates: ['count()', 'count_unique(user)', 'epm()'],
            conditions: '',
            orderby: '',
          },
        ],
        title: 'Transactions',
        id: '1',
        limit: 1,
      };

      const dashboard: DashboardDetails = {
        id: '1',
        title: 'Dashboard',
        createdBy: undefined,
        dateCreated: '2020-01-01T00:00:00.000Z',
        widgets: [widget],
      };

      renderTestComponent({
        dashboard,
        orgFeatures: [...defaultOrgFeatures, 'new-widget-builder-experience-design'],
        params: {
          widgetIndex: '0',
        },
      });

      userEvent.click(await screen.findByText('Area Chart'));
      userEvent.click(screen.getByText('Table'));

      expect(screen.queryByText('Limit to 1 result')).not.toBeInTheDocument();
      expect(eventsv2Mock).toHaveBeenCalledWith(
        '/organizations/org-slug/eventsv2/',
        expect.objectContaining({
          query: expect.objectContaining({
            topEvents: undefined,
          }),
        })
      );
    });
  });
});<|MERGE_RESOLUTION|>--- conflicted
+++ resolved
@@ -1575,7 +1575,6 @@
       });
     });
 
-<<<<<<< HEAD
     it('sortBy is only visible on tabular visualizations or when there is a groupBy value selected on time-series visualizations', async function () {
       renderTestComponent({
         orgFeatures: [...defaultOrgFeatures, 'new-widget-builder-experience-design'],
@@ -1619,7 +1618,8 @@
 
       // SortBy step shall be visible
       expect(screen.getByText('Sort by a y-axis')).toBeInTheDocument();
-=======
+    });
+
     it('allows for sorting by a custom equation', async function () {
       renderTestComponent({
         orgFeatures: [...defaultOrgFeatures, 'new-widget-builder-experience-design'],
@@ -1819,7 +1819,6 @@
       userEvent.click(screen.getAllByLabelText('Remove this Y-Axis')[0]);
 
       expect(screen.queryByPlaceholderText('Enter Equation')).not.toBeInTheDocument();
->>>>>>> 73433ee4
     });
   });
 
