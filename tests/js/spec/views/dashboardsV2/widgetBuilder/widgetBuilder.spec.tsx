--- conflicted
+++ resolved
@@ -2,18 +2,9 @@
 import {urlEncode} from '@sentry/utils';
 
 import {initializeOrg} from 'sentry-test/initializeOrg';
-<<<<<<< HEAD
-import {render, screen} from 'sentry-test/reactTestingLibrary';
-=======
 import {mountGlobalModal} from 'sentry-test/modal';
-import {
-  mountWithTheme,
-  screen,
-  userEvent,
-  waitFor,
-} from 'sentry-test/reactTestingLibrary';
+import {render, screen, userEvent, waitFor} from 'sentry-test/reactTestingLibrary';
 import {textWithMarkupMatcher} from 'sentry-test/utils';
->>>>>>> b5bf8da5
 
 import * as indicators from 'sentry/actionCreators/indicator';
 import * as modals from 'sentry/actionCreators/modal';
@@ -65,23 +56,7 @@
     },
   });
 
-<<<<<<< HEAD
-    render(
-      <WidgetBuilder
-        route={{}}
-        router={router}
-        routes={router.routes}
-        routeParams={router.params}
-        location={router.location}
-        dashboard={dashboard}
-        onSave={jest.fn()}
-        params={{orgId: organization.slug}}
-      />,
-      {
-        context: routerContext,
-        organization,
-=======
-  mountWithTheme(
+  render(
     <WidgetBuilder
       route={{}}
       router={router}
@@ -96,7 +71,6 @@
           dateCreated: '2020-01-01T00:00:00.000Z',
           widgets: [],
         }
->>>>>>> b5bf8da5
       }
       onSave={onSave ?? jest.fn()}
       widget={widget}
@@ -232,38 +206,10 @@
       id: '1',
     };
 
-<<<<<<< HEAD
-    const dashboard: DashboardDetails = {
-      id: '1',
-      title: 'Dashboard',
-      createdBy: undefined,
-      dateCreated: '2020-01-01T00:00:00.000Z',
-      widgets: [],
-    };
-
-    render(
-      <WidgetBuilder
-        route={{}}
-        router={router}
-        routes={router.routes}
-        routeParams={router.params}
-        location={router.location}
-        dashboard={dashboard}
-        onSave={jest.fn()}
-        widget={widget}
-        params={{orgId: organization.slug, widgetId: Number(widget.id)}}
-      />,
-      {
-        context: routerContext,
-        organization,
-      }
-    );
-=======
     renderTestComponent({
       widget,
       orgFeatures: ['new-widget-builder-experience', 'dashboards-edit'],
     });
->>>>>>> b5bf8da5
 
     expect(
       screen.getByText('The widget you want to edit was not found.')
@@ -271,48 +217,7 @@
   });
 
   it('renders', async function () {
-<<<<<<< HEAD
-    const {organization, router, routerContext} = initializeOrg({
-      ...initializeOrg(),
-      organization: {
-        features: ['new-widget-builder-experience', 'dashboards-edit', 'global-views'],
-      },
-      router: {
-        location: {
-          query: {
-            source: DashboardWidgetSource.DASHBOARDS,
-          },
-        },
-      },
-    });
-
-    const dashboard: DashboardDetails = {
-      id: '1',
-      title: 'Dashboard',
-      createdBy: undefined,
-      dateCreated: '2020-01-01T00:00:00.000Z',
-      widgets: [],
-    };
-
-    render(
-      <WidgetBuilder
-        route={{}}
-        router={router}
-        routes={router.routes}
-        routeParams={router.params}
-        location={router.location}
-        dashboard={dashboard}
-        onSave={jest.fn()}
-        params={{orgId: organization.slug}}
-      />,
-      {
-        context: routerContext,
-        organization,
-      }
-    );
-=======
     renderTestComponent();
->>>>>>> b5bf8da5
 
     // Header - Breadcrumbs
     expect(await screen.findByRole('link', {name: 'Dashboards'})).toHaveAttribute(
