import selectEvent from 'react-select-event';
import {urlEncode} from '@sentry/utils';

import {initializeOrg} from 'sentry-test/initializeOrg';
import {mountGlobalModal} from 'sentry-test/modal';
import {act, render, screen, userEvent, waitFor} from 'sentry-test/reactTestingLibrary';
import {textWithMarkupMatcher} from 'sentry-test/utils';

import * as indicators from 'sentry/actionCreators/indicator';
import * as modals from 'sentry/actionCreators/modal';
import TagStore from 'sentry/stores/tagStore';
import {TOP_N} from 'sentry/utils/discover/types';
import {
  DashboardDetails,
  DashboardWidgetSource,
  DisplayType,
  MAX_WIDGETS,
  Widget,
  WidgetType,
} from 'sentry/views/dashboardsV2/types';
import * as dashboardsTypes from 'sentry/views/dashboardsV2/types';
import WidgetBuilder, {WidgetBuilderProps} from 'sentry/views/dashboardsV2/widgetBuilder';

const defaultOrgFeatures = [
  'new-widget-builder-experience',
  'dashboards-edit',
  'global-views',
];

// Mocking worldMapChart to avoid act warnings
jest.mock('sentry/components/charts/worldMapChart');

function renderTestComponent({
  dashboard,
  query,
  orgFeatures,
  onSave,
  params,
}: {
  dashboard?: WidgetBuilderProps['dashboard'];
  onSave?: WidgetBuilderProps['onSave'];
  orgFeatures?: string[];
  params?: Partial<WidgetBuilderProps['params']>;
  query?: Record<string, any>;
} = {}) {
  const {organization, router, routerContext} = initializeOrg({
    ...initializeOrg(),
    organization: {
      features: orgFeatures ?? defaultOrgFeatures,
    },
    router: {
      location: {
        query: {
          source: DashboardWidgetSource.DASHBOARDS,
          ...query,
        },
      },
    },
  });

  render(
    <WidgetBuilder
      route={{}}
      router={router}
      routes={router.routes}
      routeParams={router.params}
      location={router.location}
      dashboard={{
        id: 'new',
        title: 'Dashboard',
        createdBy: undefined,
        dateCreated: '2020-01-01T00:00:00.000Z',
        widgets: [],
        ...dashboard,
      }}
      onSave={onSave ?? jest.fn()}
      params={{
        orgId: organization.slug,
        dashboardId: dashboard?.id ?? 'new',
        ...params,
      }}
    />,
    {
      context: routerContext,
      organization,
    }
  );

  return {router};
}

describe('WidgetBuilder', function () {
  const untitledDashboard: DashboardDetails = {
    id: '1',
    title: 'Untitled Dashboard',
    createdBy: undefined,
    dateCreated: '2020-01-01T00:00:00.000Z',
    widgets: [],
  };

  const testDashboard: DashboardDetails = {
    id: '2',
    title: 'Test Dashboard',
    createdBy: undefined,
    dateCreated: '2020-01-01T00:00:00.000Z',
    widgets: [],
  };

  let eventsStatsMock: jest.Mock | undefined;
  let eventsv2Mock: jest.Mock | undefined;
  let sessionsDataMock: jest.Mock | undefined;
  let metricsDataMock: jest.Mock | undefined;
  let tagsMock: jest.Mock | undefined;

  beforeEach(function () {
    MockApiClient.addMockResponse({
      url: '/organizations/org-slug/dashboards/',
      body: [
        {...untitledDashboard, widgetDisplay: [DisplayType.TABLE]},
        {...testDashboard, widgetDisplay: [DisplayType.AREA]},
      ],
    });

    MockApiClient.addMockResponse({
      url: '/organizations/org-slug/dashboards/widgets/',
      method: 'POST',
      statusCode: 200,
      body: [],
    });

    eventsv2Mock = MockApiClient.addMockResponse({
      url: '/organizations/org-slug/eventsv2/',
      method: 'GET',
      statusCode: 200,
      body: {
        meta: {},
        data: [],
      },
    });

    MockApiClient.addMockResponse({
      url: '/organizations/org-slug/projects/',
      method: 'GET',
      body: [],
    });

    MockApiClient.addMockResponse({
      url: '/organizations/org-slug/recent-searches/',
      method: 'GET',
      body: [],
    });

    MockApiClient.addMockResponse({
      url: '/organizations/org-slug/recent-searches/',
      method: 'POST',
      body: [],
    });

    MockApiClient.addMockResponse({
      url: '/organizations/org-slug/issues/',
      method: 'GET',
      body: [],
    });

    eventsStatsMock = MockApiClient.addMockResponse({
      url: '/organizations/org-slug/events-stats/',
      body: [],
    });

    MockApiClient.addMockResponse({
      url: '/organizations/org-slug/tags/event.type/values/',
      body: [{count: 2, name: 'Nvidia 1080ti'}],
    });

    MockApiClient.addMockResponse({
      url: '/organizations/org-slug/events-geo/',
      body: {data: [], meta: {}},
    });

    MockApiClient.addMockResponse({
      url: '/organizations/org-slug/users/',
      body: [],
    });

    sessionsDataMock = MockApiClient.addMockResponse({
      method: 'GET',
      url: '/organizations/org-slug/sessions/',
      body: TestStubs.SessionsField({
        field: `sum(session)`,
      }),
    });

    metricsDataMock = MockApiClient.addMockResponse({
      method: 'GET',
      url: '/organizations/org-slug/metrics/data/',
      body: TestStubs.MetricsField({
        field: 'sum(sentry.sessions.session)',
      }),
    });

    tagsMock = MockApiClient.addMockResponse({
      url: '/organizations/org-slug/tags/',
      method: 'GET',
      body: TestStubs.Tags(),
    });
    TagStore.reset();
  });

  afterEach(function () {
    MockApiClient.clearMockResponses();
    jest.clearAllMocks();
    jest.useRealTimers();
  });

  it('no feature access', function () {
    renderTestComponent({orgFeatures: []});

    expect(screen.getByText("You don't have access to this feature")).toBeInTheDocument();
  });

  it('widget not found', function () {
    const widget: Widget = {
      displayType: DisplayType.AREA,
      interval: '1d',
      queries: [
        {
          name: 'Known Users',
          fields: [],
          columns: [],
          aggregates: [],
          conditions: '',
          orderby: '-time',
        },
        {
          name: 'Anonymous Users',
          fields: [],
          columns: [],
          aggregates: [],
          conditions: '',
          orderby: '-time',
        },
      ],
      title: 'Transactions',
      id: '1',
    };

    const dashboard: DashboardDetails = {
      id: '1',
      title: 'Dashboard',
      createdBy: undefined,
      dateCreated: '2020-01-01T00:00:00.000Z',
      widgets: [widget],
    };

    renderTestComponent({
      dashboard,
      orgFeatures: ['new-widget-builder-experience', 'dashboards-edit'],
      params: {
        widgetIndex: '2', // Out of bounds, only one widget
      },
    });

    expect(
      screen.getByText('The widget you want to edit was not found.')
    ).toBeInTheDocument();
  });

  it('renders a widget not found message if the widget index url is not an integer', async function () {
    const widget: Widget = {
      displayType: DisplayType.AREA,
      interval: '1d',
      queries: [
        {
          name: 'Known Users',
          fields: [],
          columns: [],
          aggregates: [],
          conditions: '',
          orderby: '-time',
        },
      ],
      title: 'Transactions',
      id: '1',
    };

    const dashboard: DashboardDetails = {
      id: '1',
      title: 'Dashboard',
      createdBy: undefined,
      dateCreated: '2020-01-01T00:00:00.000Z',
      widgets: [widget],
    };

    renderTestComponent({
      dashboard,
      orgFeatures: ['new-widget-builder-experience', 'dashboards-edit'],
      params: {
        widgetIndex: '0.5', // Invalid index
      },
    });

    expect(
      screen.getByText('The widget you want to edit was not found.')
    ).toBeInTheDocument();
  });

  it('renders', async function () {
    renderTestComponent();

    // Header - Breadcrumbs
    expect(await screen.findByRole('link', {name: 'Dashboards'})).toHaveAttribute(
      'href',
      '/organizations/org-slug/dashboards/'
    );
    expect(screen.getByRole('link', {name: 'Dashboard'})).toHaveAttribute(
      'href',
      '/organizations/org-slug/dashboards/new/'
    );
    expect(screen.getByText('Widget Builder')).toBeInTheDocument();

    // Header - Widget Title
    expect(screen.getByRole('heading', {name: 'Custom Widget'})).toBeInTheDocument();

    // Footer - Actions
    expect(screen.getByLabelText('Cancel')).toBeInTheDocument();
    expect(screen.getByLabelText('Add Widget')).toBeInTheDocument();

    // Content - Step 1
    expect(
      screen.getByRole('heading', {name: 'Choose your data set'})
    ).toBeInTheDocument();
    expect(screen.getByLabelText('Select Errors and Transactions')).toBeChecked();

    // Content - Step 2
    expect(
      screen.getByRole('heading', {name: 'Choose your visualization'})
    ).toBeInTheDocument();

    // Content - Step 3
    expect(
      screen.getByRole('heading', {name: 'Choose your columns'})
    ).toBeInTheDocument();

    // Content - Step 4
    expect(
      screen.getByRole('heading', {name: 'Filter your results'})
    ).toBeInTheDocument();

    // Content - Step 5
    expect(screen.getByRole('heading', {name: 'Sort by a column'})).toBeInTheDocument();
  });

  it('has links back to the new dashboard if creating', async function () {
    // Dashboard has undefined dashboardId when creating from a new dashboard
    // because of route setup
    renderTestComponent({params: {dashboardId: undefined}});

    expect(await screen.findByRole('link', {name: 'Dashboard'})).toHaveAttribute(
      'href',
      '/organizations/org-slug/dashboards/new/'
    );

    expect(screen.getByLabelText('Cancel')).toHaveAttribute(
      'href',
      '/organizations/org-slug/dashboards/new/'
    );
  });

  it('renders new design', async function () {
    renderTestComponent({
      orgFeatures: [...defaultOrgFeatures, 'new-widget-builder-experience-design'],
    });

    // Switch to line chart for time series
    userEvent.click(await screen.findByText('Table'));
    userEvent.click(screen.getByText('Line Chart'));

    // Header - Breadcrumbs
    expect(await screen.findByRole('link', {name: 'Dashboards'})).toHaveAttribute(
      'href',
      '/organizations/org-slug/dashboards/'
    );

    expect(screen.getByRole('link', {name: 'Dashboard'})).toHaveAttribute(
      'href',
      '/organizations/org-slug/dashboards/new/'
    );

    expect(screen.getByText('Widget Builder')).toBeInTheDocument();

    // Header - Widget Title
    expect(screen.getByRole('heading', {name: 'Custom Widget'})).toBeInTheDocument();

    // Footer - Actions
    expect(screen.getByLabelText('Cancel')).toBeInTheDocument();
    expect(screen.getByLabelText('Add Widget')).toBeInTheDocument();

    // Content - Step 1
    expect(
      screen.getByRole('heading', {name: 'Choose your data set'})
    ).toBeInTheDocument();
    expect(screen.getByLabelText('Select Errors and Transactions')).toBeChecked();

    // Content - Step 2
    expect(
      screen.getByRole('heading', {name: 'Choose your visualization'})
    ).toBeInTheDocument();

    // Content - Step 3
    expect(
      screen.getByRole('heading', {name: 'Choose what to plot in the y-axis'})
    ).toBeInTheDocument();

    // Content - Step 4
    expect(
      screen.getByRole('heading', {name: 'Filter your results'})
    ).toBeInTheDocument();

    // Content - Step 5
    expect(screen.getByRole('heading', {name: 'Group your results'})).toBeInTheDocument();
  });

  it('can update the title', async function () {
    renderTestComponent({
      query: {source: DashboardWidgetSource.DISCOVERV2},
    });

    const customWidgetLabels = await screen.findAllByText('Custom Widget');
    // EditableText and chart title
    expect(customWidgetLabels).toHaveLength(2);

    userEvent.click(customWidgetLabels[0]);
    userEvent.clear(screen.getByRole('textbox', {name: 'Widget title'}));
    userEvent.paste(screen.getByRole('textbox', {name: 'Widget title'}), 'Unique Users');
    userEvent.keyboard('{enter}');

    expect(screen.queryByText('Custom Widget')).not.toBeInTheDocument();

    expect(screen.getAllByText('Unique Users')).toHaveLength(2);
  });

  it('can add query conditions', async function () {
    const {router} = renderTestComponent({
      query: {source: DashboardWidgetSource.DISCOVERV2},
    });

    userEvent.type(
      await screen.findByRole('textbox', {name: 'Search events'}),
      'color:blue{enter}'
    );

    await selectEvent.select(screen.getByText('Select a dashboard'), 'Test Dashboard');

    userEvent.click(screen.getByText('Add Widget'));

    await waitFor(() => {
      expect(router.push).toHaveBeenCalledWith(
        expect.objectContaining({
          pathname: '/organizations/org-slug/dashboard/2/',
          query: {
            displayType: 'table',
            interval: '5m',
            title: 'Custom Widget',
            queryNames: [''],
            queryConditions: ['color:blue'],
            queryFields: ['count()'],
            queryOrderby: '',
            start: null,
            end: null,
            statsPeriod: '24h',
            utc: false,
            project: [],
            environment: [],
          },
        })
      );
    });
  });

  it('can choose a field', async function () {
    const {router} = renderTestComponent({
      query: {source: DashboardWidgetSource.DISCOVERV2},
    });

    expect(await screen.findAllByText('Custom Widget')).toHaveLength(2);

    // No delete button as there is only one query.
    expect(screen.queryByLabelText('Remove query')).not.toBeInTheDocument();

    const countFields = screen.getAllByText('count()');
    expect(countFields).toHaveLength(2);

    await selectEvent.select(countFields[1], ['last_seen()']);
    await selectEvent.select(screen.getByText('Select a dashboard'), 'Test Dashboard');

    userEvent.click(screen.getByText('Add Widget'));

    await waitFor(() => {
      expect(router.push).toHaveBeenCalledWith(
        expect.objectContaining({
          pathname: '/organizations/org-slug/dashboard/2/',
          query: {
            displayType: 'table',
            interval: '5m',
            title: 'Custom Widget',
            queryNames: [''],
            queryConditions: [''],
            queryFields: ['last_seen()'],
            queryOrderby: '',
            start: null,
            end: null,
            statsPeriod: '24h',
            utc: false,
            project: [],
            environment: [],
          },
        })
      );
    });
  });

  it('can add additional fields', async function () {
    const handleSave = jest.fn();

    renderTestComponent({onSave: handleSave});

    userEvent.click(await screen.findByText('Table'));

    // Select line chart display
    userEvent.click(screen.getByText('Line Chart'));

    // Click the add overlay button
    userEvent.click(screen.getByLabelText('Add Overlay'));
    await selectEvent.select(screen.getByText('(Required)'), ['count_unique(…)']);

    userEvent.click(screen.getByLabelText('Add Widget'));

    await waitFor(() => {
      expect(handleSave).toHaveBeenCalledWith([
        expect.objectContaining({
          title: 'Custom Widget',
          displayType: DisplayType.LINE,
          interval: '5m',
          widgetType: WidgetType.DISCOVER,
          queries: [
            {
              conditions: '',
              fields: ['count()', 'count_unique(user)'],
              aggregates: ['count()', 'count_unique(user)'],
              fieldAliases: [],
              columns: [],
              orderby: '',
              name: '',
            },
          ],
        }),
      ]);
    });

    expect(handleSave).toHaveBeenCalledTimes(1);
  });

  it('can add equation fields', async function () {
    const handleSave = jest.fn();

    renderTestComponent({onSave: handleSave});
    userEvent.click(await screen.findByText('Table'));

    // Select line chart display
    userEvent.click(screen.getByText('Line Chart'));

    // Click the add an equation button
    userEvent.click(screen.getByLabelText('Add an Equation'));

    expect(screen.getByPlaceholderText('Equation')).toBeInTheDocument();

    userEvent.paste(screen.getByPlaceholderText('Equation'), 'count() + 100');

    userEvent.click(screen.getByLabelText('Add Widget'));

    await waitFor(() => {
      expect(handleSave).toHaveBeenCalledWith([
        expect.objectContaining({
          title: 'Custom Widget',
          displayType: DisplayType.LINE,
          interval: '5m',
          widgetType: WidgetType.DISCOVER,
          queries: [
            {
              name: '',
              fields: ['count()', 'equation|count() + 100'],
              aggregates: ['count()', 'equation|count() + 100'],
              columns: [],
              fieldAliases: [],
              conditions: '',
              orderby: '',
            },
          ],
        }),
      ]);
    });

    expect(handleSave).toHaveBeenCalledTimes(1);
  });

  it('can respond to validation feedback', async function () {
    jest.spyOn(indicators, 'addErrorMessage');

    renderTestComponent();

    userEvent.click(await screen.findByText('Table'));

    const customWidgetLabels = await screen.findAllByText('Custom Widget');
    // EditableText and chart title
    expect(customWidgetLabels).toHaveLength(2);

    userEvent.click(customWidgetLabels[0]);
    userEvent.clear(screen.getByRole('textbox', {name: 'Widget title'}));

    userEvent.keyboard('{enter}');

    expect(indicators.addErrorMessage).toHaveBeenCalledWith('Widget title is required');
  });

  it('sets up widget data in edit correctly', async function () {
    const widget: Widget = {
      id: '1',
      title: 'Errors over time',
      interval: '5m',
      displayType: DisplayType.LINE,
      queries: [
        {
          name: 'errors',
          conditions: 'event.type:error',
          fields: ['count()', 'count_unique(id)'],
          aggregates: ['count()', 'count_unique(id)'],
          columns: [],
          orderby: '',
        },
        {
          name: 'csp',
          conditions: 'event.type:csp',
          fields: ['count()', 'count_unique(id)'],
          aggregates: ['count()', 'count_unique(id)'],
          columns: [],
          orderby: '',
        },
      ],
    };

    const dashboard: DashboardDetails = {
      id: '1',
      title: 'Dashboard',
      createdBy: undefined,
      dateCreated: '2020-01-01T00:00:00.000Z',
      widgets: [widget],
    };

    renderTestComponent({dashboard, params: {widgetIndex: '0'}});

    await screen.findByText('Line Chart');

    // Should be in edit 'mode'
    expect(await screen.findByText('Update Widget')).toBeInTheDocument();

    // Should set widget data up.
    expect(screen.getByText('Update Widget')).toBeInTheDocument();

    // Filters
    expect(
      screen.getAllByPlaceholderText('Search for events, users, tags, and more')
    ).toHaveLength(2);
    expect(screen.getByText('event.type:csp')).toBeInTheDocument();
    expect(screen.getByText('event.type:error')).toBeInTheDocument();

    // Y-axis
    expect(screen.getAllByRole('button', {name: 'Remove query'})).toHaveLength(2);
    expect(screen.getByText('count()')).toBeInTheDocument();
    expect(screen.getByText('count_unique(…)')).toBeInTheDocument();
    expect(screen.getByText('id')).toBeInTheDocument();

    // Expect events-stats endpoint to be called for each search conditions with
    // the same y-axis parameters
    expect(eventsStatsMock).toHaveBeenNthCalledWith(
      1,
      '/organizations/org-slug/events-stats/',
      expect.objectContaining({
        query: expect.objectContaining({
          query: 'event.type:error',
          yAxis: ['count()', 'count_unique(id)'],
        }),
      })
    );

    expect(eventsStatsMock).toHaveBeenNthCalledWith(
      2,
      '/organizations/org-slug/events-stats/',
      expect.objectContaining({
        query: expect.objectContaining({
          query: 'event.type:csp',
          yAxis: ['count()', 'count_unique(id)'],
        }),
      })
    );
  });

  it('can edit a widget', async function () {
    const widget: Widget = {
      id: '1',
      title: 'Errors over time',
      interval: '5m',
      displayType: DisplayType.LINE,
      queries: [
        {
          name: 'errors',
          conditions: 'event.type:error',
          fields: ['count()', 'count_unique(id)'],
          aggregates: ['count()', 'count_unique(id)'],
          columns: [],
          orderby: '',
        },
        {
          name: 'csp',
          conditions: 'event.type:csp',
          fields: ['count()', 'count_unique(id)'],
          aggregates: ['count()', 'count_unique(id)'],
          columns: [],
          orderby: '',
        },
      ],
    };

    const dashboard: DashboardDetails = {
      id: '1',
      title: 'Dashboard',
      createdBy: undefined,
      dateCreated: '2020-01-01T00:00:00.000Z',
      widgets: [widget],
    };

    const handleSave = jest.fn();

    renderTestComponent({onSave: handleSave, dashboard, params: {widgetIndex: '0'}});

    await screen.findByText('Line Chart');

    // Should be in edit 'mode'
    expect(await screen.findByText('Update Widget')).toBeInTheDocument();

    const customWidgetLabels = await screen.findAllByText(widget.title);
    // EditableText and chart title
    expect(customWidgetLabels).toHaveLength(2);
    userEvent.click(customWidgetLabels[0]);

    userEvent.clear(screen.getByRole('textbox', {name: 'Widget title'}));
    userEvent.paste(screen.getByRole('textbox', {name: 'Widget title'}), 'New Title');

    userEvent.click(screen.getByRole('button', {name: 'Update Widget'}));

    await waitFor(() => {
      expect(handleSave).toHaveBeenCalledWith([
        expect.objectContaining({
          ...widget,
          title: 'New Title',
        }),
      ]);
    });

    expect(handleSave).toHaveBeenCalledTimes(1);
  });

  it('renders column inputs for table widgets', async function () {
    const widget: Widget = {
      id: '0',
      title: 'sdk usage',
      interval: '5m',
      displayType: DisplayType.TABLE,
      queries: [
        {
          name: 'errors',
          conditions: 'event.type:error',
          fields: ['sdk.name', 'count()'],
          columns: ['sdk.name'],
          aggregates: ['count()'],
          orderby: '',
        },
      ],
    };

    const dashboard: DashboardDetails = {
      id: '1',
      title: 'Dashboard',
      createdBy: undefined,
      dateCreated: '2020-01-01T00:00:00.000Z',
      widgets: [widget],
    };

    renderTestComponent({dashboard, params: {widgetIndex: '0'}});

    // Should be in edit 'mode'
    expect(await screen.findByText('Update Widget')).toBeInTheDocument();

    // Should set widget data up.
    expect(screen.getByRole('heading', {name: widget.title})).toBeInTheDocument();
    expect(screen.getByText('Table')).toBeInTheDocument();
    expect(screen.getByLabelText('Search events')).toBeInTheDocument();

    // Should have an orderby select
    expect(screen.getByText('Sort by a column')).toBeInTheDocument();

    // Add a column, and choose a value,
    expect(screen.getByLabelText('Add a Column')).toBeInTheDocument();
  });

  it('can save table widgets', async function () {
    const widget: Widget = {
      id: '0',
      title: 'sdk usage',
      interval: '5m',
      displayType: DisplayType.TABLE,
      queries: [
        {
          name: 'errors',
          conditions: 'event.type:error',
          fields: ['sdk.name', 'count()'],
          columns: ['sdk.name'],
          aggregates: ['count()'],
          orderby: '',
        },
      ],
    };

    const dashboard: DashboardDetails = {
      id: '1',
      title: 'Dashboard',
      createdBy: undefined,
      dateCreated: '2020-01-01T00:00:00.000Z',
      widgets: [widget],
    };

    const handleSave = jest.fn();

    renderTestComponent({dashboard, onSave: handleSave, params: {widgetIndex: '0'}});

    // Should be in edit 'mode'
    expect(await screen.findByText('Update Widget')).toBeInTheDocument();
    // Add a column, and choose a value,
    userEvent.click(screen.getByLabelText('Add a Column'));
    await selectEvent.select(screen.getByText('(Required)'), 'trace');

    // Save widget
    userEvent.click(screen.getByLabelText('Update Widget'));

    await waitFor(() => {
      expect(handleSave).toHaveBeenCalledWith([
        expect.objectContaining({
          title: 'sdk usage',
          displayType: DisplayType.TABLE,
          interval: '5m',
          queries: [
            {
              name: 'errors',
              conditions: 'event.type:error',
              fields: ['sdk.name', 'count()', 'trace'],
              aggregates: ['count()'],
              columns: ['sdk.name', 'trace'],
              orderby: '',
            },
          ],
          widgetType: WidgetType.DISCOVER,
        }),
      ]);
    });

    expect(handleSave).toHaveBeenCalledTimes(1);
  });

  it('should properly query for table fields', async function () {
    const defaultWidgetQuery = {
      name: '',
      fields: ['title', 'count()'],
      columns: ['title'],
      aggregates: ['count()'],
      conditions: '',
      orderby: '',
    };

    const defaultTableColumns = ['title', 'count()', 'count_unique(user)', 'epm()'];

    renderTestComponent({
      query: {
        source: DashboardWidgetSource.DISCOVERV2,
        defaultWidgetQuery: urlEncode(defaultWidgetQuery),
        displayType: DisplayType.LINE,
        defaultTableColumns,
      },
    });

    expect(await screen.findByText('Line Chart')).toBeInTheDocument();
    userEvent.click(screen.getByText('Line Chart'));
    userEvent.click(screen.getByText('Table'));

    await waitFor(() => {
      expect(eventsv2Mock).toHaveBeenLastCalledWith(
        '/organizations/org-slug/eventsv2/',
        expect.objectContaining({
          query: expect.objectContaining({
            field: defaultTableColumns,
          }),
        })
      );
    });
  });

  it('should automatically add columns for top n widget charts according to the URL params', async function () {
    const defaultWidgetQuery = {
      name: '',
      fields: ['title', 'count()', 'count_unique(user)', 'epm()', 'count()'],
      columns: ['title'],
      aggregates: ['count()', 'count_unique(user)', 'epm()', 'count()'],
      conditions: 'tag:value',
      orderby: '',
    };

    renderTestComponent({
      query: {
        source: DashboardWidgetSource.DISCOVERV2,
        defaultWidgetQuery: urlEncode(defaultWidgetQuery),
        displayType: DisplayType.TOP_N,
        defaultTableColumns: ['title', 'count()', 'count_unique(user)', 'epm()'],
      },
    });

    //  Top N display
    expect(await screen.findByText('Top 5 Events')).toBeInTheDocument();

    // No delete button as there is only one field.
    expect(screen.queryByLabelText('Remove query')).not.toBeInTheDocument();

    // Restricting to a single query
    expect(screen.queryByLabelText('Add Query')).not.toBeInTheDocument();

    // Restricting to a single y-axis
    expect(screen.queryByLabelText('Add Overlay')).not.toBeInTheDocument();

    expect(screen.getByText('Choose what to plot in the y-axis')).toBeInTheDocument();

    expect(screen.getByText('Sort by a column')).toBeInTheDocument();

    expect(screen.getByText('title')).toBeInTheDocument();
    expect(screen.getAllByText('count()')).toHaveLength(2);
    expect(screen.getByText('count_unique(…)')).toBeInTheDocument();
    expect(screen.getByText('user')).toBeInTheDocument();
  });

  it('should use defaultWidgetQuery Y-Axis and Conditions if given a defaultWidgetQuery', async function () {
    const defaultWidgetQuery = {
      name: '',
      fields: ['count()', 'failure_count()', 'count_unique(user)'],
      columns: [],
      aggregates: ['count()', 'failure_count()', 'count_unique(user)'],
      conditions: 'tag:value',
      orderby: '',
    };

    renderTestComponent({
      query: {
        source: DashboardWidgetSource.DISCOVERV2,
        defaultWidgetQuery: urlEncode(defaultWidgetQuery),
      },
    });

    expect(await screen.findByText('tag:value')).toBeInTheDocument();

    // Table display and column
    expect(screen.getAllByText('count()')).toHaveLength(2);
    // Table display and column
    expect(screen.getAllByText('failure_count()')).toHaveLength(2);
    // Table display
    expect(screen.getByText('count_unique(user)')).toBeInTheDocument();
    // Column
    expect(screen.getByText('count_unique(…)')).toBeInTheDocument();
    // Column
    expect(screen.getByText('user')).toBeInTheDocument();
  });

  it('uses displayType if given a displayType', async function () {
    renderTestComponent({
      query: {
        displayType: DisplayType.BAR,
      },
    });

    expect(await screen.findByText('Bar Chart')).toBeInTheDocument();
  });

  it('correctly defaults fields and orderby when in Top N display', async function () {
    const defaultWidgetQuery = {
      fields: ['title', 'count()', 'count_unique(user)'],
      columns: ['title'],
      aggregates: ['count()', 'count_unique(user)'],
      orderby: '-count_unique(user)',
    };

    renderTestComponent({
      query: {
        source: DashboardWidgetSource.DISCOVERV2,
        defaultWidgetQuery: urlEncode(defaultWidgetQuery),
        displayType: DisplayType.TOP_N,
        defaultTableColumns: ['title', 'count()'],
      },
    });

    userEvent.click(await screen.findByText('Top 5 Events'));

    expect(screen.getByText('count()')).toBeInTheDocument();
    expect(screen.getByText('count_unique(…)')).toBeInTheDocument();
    expect(screen.getByText('user')).toBeInTheDocument();

    // Sort by a column
    expect(screen.getByText('Sort by a column')).toBeInTheDocument();
    expect(screen.getByText('count_unique(user) desc')).toBeInTheDocument();
  });

  it('limits TopN display to one query when switching from another visualization', async () => {
    renderTestComponent();

    userEvent.click(await screen.findByText('Table'));
    userEvent.click(screen.getByText('Bar Chart'));
    userEvent.click(screen.getByLabelText('Add Query'));
    userEvent.click(screen.getByLabelText('Add Query'));
    expect(
      screen.getAllByPlaceholderText('Search for events, users, tags, and more')
    ).toHaveLength(3);
    userEvent.click(screen.getByText('Bar Chart'));
    userEvent.click(await screen.findByText('Top 5 Events'));
    expect(
      screen.getByPlaceholderText('Search for events, users, tags, and more')
    ).toBeInTheDocument();
  });

  it('deletes the widget when the modal is confirmed', async () => {
    const handleSave = jest.fn();
    const widget: Widget = {
      id: '1',
      title: 'Errors over time',
      interval: '5m',
      displayType: DisplayType.LINE,
      queries: [
        {
          name: 'errors',
          conditions: 'event.type:error',
          fields: ['count()', 'count_unique(id)'],
          aggregates: ['count()', 'count_unique(id)'],
          columns: [],
          orderby: '',
        },
        {
          name: 'csp',
          conditions: 'event.type:csp',
          fields: ['count()', 'count_unique(id)'],
          aggregates: ['count()', 'count_unique(id)'],
          columns: [],
          orderby: '',
        },
      ],
    };
    const dashboard: DashboardDetails = {
      id: '1',
      title: 'Dashboard',
      createdBy: undefined,
      dateCreated: '2020-01-01T00:00:00.000Z',
      widgets: [widget],
    };

    renderTestComponent({onSave: handleSave, dashboard, params: {widgetIndex: '0'}});

    userEvent.click(await screen.findByText('Delete'));

    await mountGlobalModal();
    userEvent.click(await screen.findByText('Confirm'));

    await waitFor(() => {
      // The only widget was deleted
      expect(handleSave).toHaveBeenCalledWith([]);
    });

    expect(handleSave).toHaveBeenCalledTimes(1);
  });

  it('persists the page filter period when updating a widget', async () => {
    const widget: Widget = {
      id: '1',
      title: 'Errors over time',
      interval: '5m',
      displayType: DisplayType.LINE,
      queries: [
        {
          name: 'errors',
          conditions: 'event.type:error',
          fields: ['count()', 'count_unique(id)'],
          aggregates: ['count()', 'count_unique(id)'],
          columns: [],
          orderby: '',
        },
      ],
    };
    const dashboard: DashboardDetails = {
      id: '1',
      title: 'Dashboard',
      createdBy: undefined,
      dateCreated: '2020-01-01T00:00:00.000Z',
      widgets: [widget],
    };

    const {router} = renderTestComponent({
      dashboard,
      params: {orgId: 'org-slug', widgetIndex: '0'},
      query: {statsPeriod: '90d'},
    });

    await screen.findByText('Update Widget');
    await screen.findByText('90D');

    userEvent.click(screen.getByText('Update Widget'));

    await waitFor(() => {
      expect(router.push).toHaveBeenLastCalledWith(
        expect.objectContaining({
          pathname: '/organizations/org-slug/dashboard/1/',
          query: expect.objectContaining({
            statsPeriod: '90d',
          }),
        })
      );
    });
  });

  it('disables dashboards with max widgets', async function () {
    MockApiClient.addMockResponse({
      url: '/organizations/org-slug/dashboards/',
      body: [
        {...untitledDashboard, widgetDisplay: []},
        {...testDashboard, widgetDisplay: [DisplayType.TABLE]},
      ],
    });

    const maxWidgetsDefaultValue = MAX_WIDGETS;

    Object.defineProperty(dashboardsTypes, 'MAX_WIDGETS', {value: 1});

    renderTestComponent({
      query: {
        source: DashboardWidgetSource.DISCOVERV2,
      },
    });

    userEvent.click(await screen.findByText('Select a dashboard'));
    userEvent.hover(screen.getByText('Test Dashboard'));
    expect(
      await screen.findByText(
        textWithMarkupMatcher('Max widgets (1) per dashboard reached.')
      )
    ).toBeInTheDocument();

    Object.defineProperty(dashboardsTypes, 'MAX_WIDGETS', {
      value: maxWidgetsDefaultValue,
    });
  });

  it('does not error when query conditions field is blurred', async function () {
    jest.useFakeTimers();
    const widget: Widget = {
      id: '0',
      title: 'sdk usage',
      interval: '5m',
      displayType: DisplayType.BAR,
      queries: [
        {
          name: 'filled in',
          conditions: 'event.type:error',
          fields: ['count()', 'count_unique(id)'],
          aggregates: ['count()', 'count_unique(id)'],
          columns: [],
          orderby: '-count()',
        },
      ],
    };

    const dashboard: DashboardDetails = {
      id: '1',
      title: 'Dashboard',
      createdBy: undefined,
      dateCreated: '2020-01-01T00:00:00.000Z',
      widgets: [widget],
    };

    const handleSave = jest.fn();

    renderTestComponent({dashboard, onSave: handleSave, params: {widgetIndex: '0'}});

    userEvent.click(await screen.findByLabelText('Add Query'));

    // Triggering the onBlur of the new field should not error
    userEvent.click(
      screen.getAllByPlaceholderText('Search for events, users, tags, and more')[1]
    );
    userEvent.keyboard('{esc}');
    act(() => {
      // Run all timers because the handleBlur contains a setTimeout
      jest.runAllTimers();
    });
  });

  it('does not wipe column changes when filters are modified', async function () {
    jest.useFakeTimers();

    // widgetIndex: undefined means creating a new widget
    renderTestComponent({params: {widgetIndex: undefined}});

    userEvent.click(await screen.findByLabelText('Add a Column'));
    await selectEvent.select(screen.getByText('(Required)'), /project/);

    // Triggering the onBlur of the filter should not error
    userEvent.click(
      screen.getByPlaceholderText('Search for events, users, tags, and more')
    );
    userEvent.keyboard('{enter}');
    act(() => {
      // Run all timers because the handleBlur contains a setTimeout
      jest.runAllTimers();
    });

    expect(await screen.findAllByText('project')).toHaveLength(2);
  });

  it('renders fields with commas properly', async () => {
    const defaultWidgetQuery = {
      conditions: '',
      fields: ['equation|count_if(transaction.duration,equals,300)*2'],
      aggregates: ['equation|count_if(transaction.duration,equals,300)*2'],
      columns: [],
      orderby: '',
      name: '',
    };
    const defaultTableColumns = [
      'count_if(transaction.duration,equals,300)',
      'equation|count_if(transaction.duration,equals,300)*2',
    ];
    renderTestComponent({
      query: {
        source: DashboardWidgetSource.DISCOVERV2,
        defaultWidgetQuery: urlEncode(defaultWidgetQuery),
        defaultTableColumns,
        yAxis: ['equation|count_if(transaction.duration,equals,300)*2'],
      },
    });

    await screen.findByText('Add Widget');

    expect(
      await screen.findByText('count_if(transaction.duration,equals,300)*2')
    ).toBeInTheDocument();
  });

  it('sets the correct fields for a top n widget', async () => {
    renderTestComponent({
      orgFeatures: [...defaultOrgFeatures, 'performance-view'],
      query: {
        displayType: DisplayType.TOP_N,
      },
    });

    await screen.findByText('Add a Column');

    // Add both a field and a f(x)
    userEvent.click(screen.getByText('Add a Column'));
    await selectEvent.select(screen.getByText('(Required)'), /count_unique/);
    userEvent.click(screen.getByText('Add a Column'));
    await selectEvent.select(screen.getByText('(Required)'), /project/);

    // Change the y-axis
    await selectEvent.select(screen.getByText('count()'), 'eps()');

    // Check that no fields were lost
    await waitFor(() => {
      expect(eventsStatsMock).toHaveBeenCalledWith(
        '/organizations/org-slug/events-stats/',
        expect.objectContaining({
          query: expect.objectContaining({
            query: '',
            yAxis: 'eps()',
            field: ['project', 'count_unique(user)', 'eps()'],
            topEvents: TOP_N,
          }),
        })
      );
    });
  });

  it('fetches tags when tag store is empty', function () {
    renderTestComponent();
    expect(tagsMock).toHaveBeenCalled();
  });

  it('does not fetch tags when tag store is not empty', function () {
    TagStore.loadTagsSuccess(TestStubs.Tags());
    renderTestComponent();
    expect(tagsMock).not.toHaveBeenCalled();
  });

  it('excludes the Other series when grouping and using multiple y-axes', async function () {
    renderTestComponent({
      orgFeatures: [...defaultOrgFeatures, 'new-widget-builder-experience-design'],
      query: {
        displayType: DisplayType.LINE,
      },
    });

    await selectEvent.select(await screen.findByText('Select group'), 'project');

    userEvent.click(screen.getByText('Add Overlay'));
    await selectEvent.select(screen.getByText('(Required)'), /count_unique/);

    await waitFor(() => {
      expect(eventsStatsMock).toBeCalledWith(
        '/organizations/org-slug/events-stats/',
        expect.objectContaining({
          query: expect.objectContaining({excludeOther: '1'}),
        })
      );
    });
  });

  it('excludes the Other series when grouping and using multiple queries', async function () {
    renderTestComponent({
      orgFeatures: [...defaultOrgFeatures, 'new-widget-builder-experience-design'],
      query: {
        displayType: DisplayType.LINE,
      },
    });

    await selectEvent.select(await screen.findByText('Select group'), 'project');
    userEvent.click(screen.getByText('Add Query'));

    await waitFor(() => {
      expect(eventsStatsMock).toBeCalledWith(
        '/organizations/org-slug/events-stats/',
        expect.objectContaining({
          query: expect.objectContaining({excludeOther: '1'}),
        })
      );
    });
  });

  it('includes Other series when there is only one query and one y-axis', async function () {
    renderTestComponent({
      orgFeatures: [...defaultOrgFeatures, 'new-widget-builder-experience-design'],
      query: {
        displayType: DisplayType.LINE,
      },
    });

    await selectEvent.select(await screen.findByText('Select group'), 'project');

    await waitFor(() => {
      expect(eventsStatsMock).toBeCalledWith(
        '/organizations/org-slug/events-stats/',
        expect.objectContaining({
          query: expect.not.objectContaining({excludeOther: '1'}),
        })
      );
    });
  });

  it('decreases the limit when more y-axes and queries are added', async function () {
    renderTestComponent({
      orgFeatures: [...defaultOrgFeatures, 'new-widget-builder-experience-design'],
      query: {
        displayType: DisplayType.LINE,
      },
    });

    await selectEvent.select(await screen.findByText('Select group'), 'project');

    screen.getByText('Limit to 5 results');

    userEvent.click(screen.getByText('Add Query'));
    userEvent.click(screen.getByText('Add Overlay'));

    await screen.findByText('Limit to 2 results');
  });

  describe('Sort by selectors', function () {
    it('renders', async function () {
      renderTestComponent({
        orgFeatures: [...defaultOrgFeatures, 'new-widget-builder-experience-design'],
      });

      expect(await screen.findByText('Sort by a column')).toBeInTheDocument();
      expect(
        screen.getByText("Choose one of the columns you've created to sort by.")
      ).toBeInTheDocument();

      // Selector "sortDirection"
      expect(screen.getByText('High to low')).toBeInTheDocument();
      // Selector "sortBy"
      expect(screen.getAllByText('count()')).toHaveLength(3);
    });

    it('ordering by column uses field form when selecting orderby', async function () {
      const widget: Widget = {
        id: '1',
        title: 'Test Widget',
        interval: '5m',
        displayType: DisplayType.TABLE,
        queries: [
          {
            name: 'errors',
            conditions: 'event.type:error',
            fields: ['count()'],
            aggregates: ['count()'],
            columns: ['project'],
            orderby: '-project',
          },
        ],
      };

      const dashboard: DashboardDetails = {
        id: '1',
        title: 'Dashboard',
        createdBy: undefined,
        dateCreated: '2020-01-01T00:00:00.000Z',
        widgets: [widget],
      };

      renderTestComponent({
        orgFeatures: [...defaultOrgFeatures, 'new-widget-builder-experience-design'],
        dashboard,
        params: {
          widgetIndex: '0',
        },
      });

      await waitFor(async () => {
        expect(await screen.findAllByText('project')).toHaveLength(3);
      });

      await selectEvent.select(screen.getAllByText('project')[2], 'count()');

      await waitFor(() => {
        expect(eventsv2Mock).toHaveBeenCalledWith(
          '/organizations/org-slug/eventsv2/',
          expect.objectContaining({
            query: expect.objectContaining({
              sort: ['-count()'],
            }),
          })
        );
      });
    });

    it('sortBy defaults to the first field value when changing display type to table', async function () {
      const widget: Widget = {
        id: '1',
        title: 'Errors over time',
        interval: '5m',
        displayType: DisplayType.LINE,
        queries: [
          {
            name: 'errors',
            conditions: 'event.type:error',
            fields: ['count()', 'count_unique(id)'],
            aggregates: ['count()', 'count_unique(id)'],
            columns: [],
            orderby: '',
          },
          {
            name: 'csp',
            conditions: 'event.type:csp',
            fields: ['count()', 'count_unique(id)'],
            aggregates: ['count()', 'count_unique(id)'],
            columns: [],
            orderby: '',
          },
        ],
      };

      const dashboard: DashboardDetails = {
        id: '1',
        title: 'Dashboard',
        createdBy: undefined,
        dateCreated: '2020-01-01T00:00:00.000Z',
        widgets: [widget],
      };

      renderTestComponent({
        orgFeatures: [...defaultOrgFeatures, 'new-widget-builder-experience-design'],
        dashboard,
        params: {
          widgetIndex: '0',
        },
      });

      // Click on the displayType selector
      userEvent.click(await screen.findByText('Line Chart'));

      // Choose the table visualization
      userEvent.click(screen.getByText('Table'));

      expect(await screen.findByText('Sort by a column')).toBeInTheDocument();

      // Selector "sortDirection"
      expect(screen.getByText('High to low')).toBeInTheDocument();

      // Selector "sortBy"
      expect(screen.getAllByText('count()')).toHaveLength(3);
    });

    it('can update selectors values', async function () {
      const handleSave = jest.fn();

      const widget: Widget = {
        id: '1',
        title: 'Errors over time',
        interval: '5m',
        displayType: DisplayType.TABLE,
        queries: [
          {
            name: '',
            conditions: '',
            fields: ['count()', 'count_unique(id)'],
            aggregates: ['count()', 'count_unique(id)'],
            columns: [],
            orderby: '-count()',
          },
        ],
      };

      const dashboard: DashboardDetails = {
        id: '1',
        title: 'Dashboard',
        createdBy: undefined,
        dateCreated: '2020-01-01T00:00:00.000Z',
        widgets: [widget],
      };

      renderTestComponent({
        orgFeatures: [...defaultOrgFeatures, 'new-widget-builder-experience-design'],
        dashboard,
        onSave: handleSave,
        params: {
          widgetIndex: '0',
        },
      });

      expect(await screen.findByText('Sort by a column')).toBeInTheDocument();

      // Selector "sortDirection"
      expect(screen.getByText('High to low')).toBeInTheDocument();

      // Selector "sortBy"
      expect(screen.getAllByText('count()')).toHaveLength(3);

      await selectEvent.select(screen.getAllByText('count()')[2], 'count_unique(id)');

      // Wait for the Builder update the widget values
      await waitFor(() => {
        expect(screen.getAllByText('count()')).toHaveLength(2);
      });

      // Now count_unique(id) is selected in the "sortBy" selector
      expect(screen.getAllByText('count_unique(id)')).toHaveLength(2);

      await selectEvent.select(screen.getByText('High to low'), 'Low to high');

      // Saves the widget
      userEvent.click(screen.getByText('Update Widget'));

      await waitFor(() => {
        expect(handleSave).toHaveBeenCalledWith([
          expect.objectContaining({
            queries: [expect.objectContaining({orderby: 'count_unique(id)'})],
          }),
        ]);
      });
    });

    it('sortBy defaults to the first field value when coming from discover', async function () {
      const defaultWidgetQuery = {
        name: '',
        fields: ['title', 'count()', 'count_unique(user)', 'epm()', 'count()'],
        columns: ['title'],
        aggregates: ['count()', 'count_unique(user)', 'epm()', 'count()'],
        conditions: 'tag:value',
        orderby: '',
      };

      const {router} = renderTestComponent({
        orgFeatures: [...defaultOrgFeatures, 'new-widget-builder-experience-design'],
        query: {
          source: DashboardWidgetSource.DISCOVERV2,
          defaultWidgetQuery: urlEncode(defaultWidgetQuery),
          displayType: DisplayType.TABLE,
          defaultTableColumns: ['title', 'count()', 'count_unique(user)', 'epm()'],
        },
      });

      expect(await screen.findByText('Sort by a column')).toBeInTheDocument();

      // Selector "sortDirection"
      expect(screen.getByText('Low to high')).toBeInTheDocument();

      // Selector "sortBy"
      expect(screen.getAllByText('title')).toHaveLength(2);

      // Saves the widget
      userEvent.click(screen.getByText('Add Widget'));

      await waitFor(() => {
        expect(router.push).toHaveBeenCalledWith(
          expect.objectContaining({
            query: expect.objectContaining({queryOrderby: 'count()'}),
          })
        );
      });
    });

    it('sortBy is only visible on tabular visualizations or when there is a groupBy value selected on time-series visualizations', async function () {
      renderTestComponent({
        orgFeatures: [...defaultOrgFeatures, 'new-widget-builder-experience-design'],
      });

      // Sort by shall be visible on table visualization
      expect(await screen.findByText('Sort by a column')).toBeInTheDocument();

      // Update visualization to be a time-series
      userEvent.click(screen.getByText('Table'));
      userEvent.click(screen.getByText('Line Chart'));

      // Time-series visualizations display GroupBy step
      expect(await screen.findByText('Group your results')).toBeInTheDocument();

      // Do not show sortBy when empty columns (groupBys) are added
      userEvent.click(screen.getByText('Add Group'));
      expect(screen.getAllByText('Select group')).toHaveLength(2);

      // SortBy step shall not be visible
      expect(screen.queryByText('Sort by a y-axis')).not.toBeInTheDocument();

      // Select GroupBy value
      await selectEvent.select(screen.getAllByText('Select group')[0], 'project');

      // Now that at least one groupBy value is selected, the SortBy step shall be visible
      expect(screen.getByText('Sort by a y-axis')).toBeInTheDocument();

      // Remove selected GroupBy value
      userEvent.click(screen.getAllByLabelText('Remove group')[0]);

      // SortBy step shall no longer be visible
      expect(screen.queryByText('Sort by a y-axis')).not.toBeInTheDocument();

      // Update visualization to be "Top 5 Events"
      userEvent.click(screen.getByText('Line Chart'));
      userEvent.click(screen.getByText('Top 5 Events'));

      // Tabular visualizations display "Choose your columns" step
      expect(await screen.findByText('Choose your columns')).toBeInTheDocument();

      // SortBy step shall be visible
      expect(screen.getByText('Sort by a y-axis')).toBeInTheDocument();
    });

    it('allows for sorting by a custom equation', async function () {
      renderTestComponent({
        orgFeatures: [...defaultOrgFeatures, 'new-widget-builder-experience-design'],
        query: {
          source: DashboardWidgetSource.DASHBOARDS,
          displayType: DisplayType.LINE,
        },
      });

      await selectEvent.select(await screen.findByText('Select group'), 'project');
      expect(screen.getAllByText('count()')).toHaveLength(2);
      await selectEvent.select(screen.getAllByText('count()')[1], 'Custom Equation');
      userEvent.paste(
        screen.getByPlaceholderText('Enter Equation'),
        'count_unique(user) * 2'
      );
      userEvent.keyboard('{enter}');

      await waitFor(() => {
        expect(eventsStatsMock).toHaveBeenCalledWith(
          '/organizations/org-slug/events-stats/',
          expect.objectContaining({
            query: expect.objectContaining({
              field: expect.arrayContaining(['equation|count_unique(user) * 2']),
              orderby: '-equation[0]',
            }),
          })
        );
      });
    }, 10000);

    it('persists the state when toggling between sorting options', async function () {
      renderTestComponent({
        orgFeatures: [...defaultOrgFeatures, 'new-widget-builder-experience-design'],
        query: {
          source: DashboardWidgetSource.DASHBOARDS,
          displayType: DisplayType.LINE,
        },
      });

      await selectEvent.select(await screen.findByText('Select group'), 'project');
      expect(screen.getAllByText('count()')).toHaveLength(2);
      await selectEvent.select(screen.getAllByText('count()')[1], 'Custom Equation');
      userEvent.paste(
        screen.getByPlaceholderText('Enter Equation'),
        'count_unique(user) * 2'
      );
      userEvent.keyboard('{enter}');

      // Switch away from the Custom Equation
      expect(screen.getByText('project')).toBeInTheDocument();
      await selectEvent.select(screen.getByText('Custom Equation'), 'project');
      expect(screen.getAllByText('project')).toHaveLength(2);

      // Switch back, the equation should still be visible
      await selectEvent.select(screen.getAllByText('project')[1], 'Custom Equation');
      expect(screen.getByPlaceholderText('Enter Equation')).toHaveValue(
        'count_unique(user) * 2'
      );
    });

    it('persists the state when updating y-axes', async function () {
      renderTestComponent({
        orgFeatures: [...defaultOrgFeatures, 'new-widget-builder-experience-design'],
        query: {
          source: DashboardWidgetSource.DASHBOARDS,
          displayType: DisplayType.LINE,
        },
      });

      await selectEvent.select(await screen.findByText('Select group'), 'project');
      expect(screen.getAllByText('count()')).toHaveLength(2);
      await selectEvent.select(screen.getAllByText('count()')[1], 'Custom Equation');
      userEvent.paste(
        screen.getByPlaceholderText('Enter Equation'),
        'count_unique(user) * 2'
      );
      userEvent.keyboard('{enter}');

      // Add a y-axis
      userEvent.click(screen.getByText('Add Overlay'));

      // The equation should still be visible
      expect(screen.getByPlaceholderText('Enter Equation')).toHaveValue(
        'count_unique(user) * 2'
      );
    });

    it('displays the custom equation if the widget has it saved', async function () {
      const widget: Widget = {
        id: '1',
        title: 'Test Widget',
        interval: '5m',
        displayType: DisplayType.LINE,
        queries: [
          {
            name: '',
            conditions: '',
            fields: ['count()', 'project'],
            aggregates: ['count()'],
            columns: ['project'],
            orderby: '-equation|count_unique(user) * 2',
          },
        ],
      };

      const dashboard: DashboardDetails = {
        id: '1',
        title: 'Dashboard',
        createdBy: undefined,
        dateCreated: '2020-01-01T00:00:00.000Z',
        widgets: [widget],
      };
      renderTestComponent({
        orgFeatures: [...defaultOrgFeatures, 'new-widget-builder-experience-design'],
        query: {
          source: DashboardWidgetSource.DASHBOARDS,
          displayType: DisplayType.LINE,
        },
        params: {
          widgetIndex: '0',
        },
        dashboard,
      });

      expect(await screen.findByPlaceholderText('Enter Equation')).toHaveValue(
        'count_unique(user) * 2'
      );
    });

    it('displays Operators in the input dropdown', async function () {
      renderTestComponent({
        orgFeatures: [...defaultOrgFeatures, 'new-widget-builder-experience-design'],
        query: {
          source: DashboardWidgetSource.DASHBOARDS,
          displayType: DisplayType.LINE,
        },
      });

      await selectEvent.select(await screen.findByText('Select group'), 'project');
      expect(screen.getAllByText('count()')).toHaveLength(2);
      await selectEvent.select(screen.getAllByText('count()')[1], 'Custom Equation');
      selectEvent.openMenu(screen.getByPlaceholderText('Enter Equation'));

      expect(screen.getByText('Operators')).toBeInTheDocument();
      expect(screen.queryByText('Fields')).not.toBeInTheDocument();
    });

    it('hides Custom Equation input and resets orderby when switching to table', async function () {
      renderTestComponent({
        orgFeatures: [...defaultOrgFeatures, 'new-widget-builder-experience-design'],
        query: {
          source: DashboardWidgetSource.DASHBOARDS,
          displayType: DisplayType.LINE,
        },
      });

      await selectEvent.select(await screen.findByText('Select group'), 'project');
      expect(screen.getAllByText('count()')).toHaveLength(2);
      await selectEvent.select(screen.getAllByText('count()')[1], 'Custom Equation');
      userEvent.paste(
        screen.getByPlaceholderText('Enter Equation'),
        'count_unique(user) * 2'
      );
      userEvent.keyboard('{enter}');

      // Switch the display type to Table
      userEvent.click(screen.getByText('Line Chart'));
      userEvent.click(screen.getByText('Table'));

      expect(screen.getAllByText('count()')).toHaveLength(2);
      expect(screen.queryByPlaceholderText('Enter Equation')).not.toBeInTheDocument();

      await waitFor(() => {
        expect(eventsv2Mock).toHaveBeenCalledWith(
          '/organizations/org-slug/eventsv2/',
          expect.objectContaining({
            query: expect.objectContaining({
              sort: ['-count()'],
            }),
          })
        );
      });
    });

    it('does not show the Custom Equation input if the only y-axis left is an empty equation', async function () {
      renderTestComponent({
        orgFeatures: [...defaultOrgFeatures, 'new-widget-builder-experience-design'],
        query: {
          source: DashboardWidgetSource.DASHBOARDS,
          displayType: DisplayType.LINE,
        },
      });

      await selectEvent.select(await screen.findByText('Select group'), 'project');
      userEvent.click(screen.getByText('Add an Equation'));
      userEvent.click(screen.getAllByLabelText('Remove this Y-Axis')[0]);

      expect(screen.queryByPlaceholderText('Enter Equation')).not.toBeInTheDocument();
    });

    it('persists a sort by a grouping when changing y-axes', async function () {
      renderTestComponent({
        orgFeatures: [...defaultOrgFeatures, 'new-widget-builder-experience-design'],
        query: {
          source: DashboardWidgetSource.DASHBOARDS,
          displayType: DisplayType.LINE,
        },
      });

      await selectEvent.select(await screen.findByText('Select group'), 'project');
      expect(screen.getAllByText('count()')).toHaveLength(2);

      // Change the sort option to a grouping field, and then change a y-axis
      await selectEvent.select(screen.getAllByText('count()')[1], 'project');
      await selectEvent.select(screen.getAllByText('count()')[0], /count_unique/);

      // project should appear in the group by field, as well as the sort field
      expect(screen.getAllByText('project')).toHaveLength(2);
    });

    it('persists sort by a y-axis when grouping changes', async function () {
      renderTestComponent({
        orgFeatures: [...defaultOrgFeatures, 'new-widget-builder-experience-design'],
        query: {
          source: DashboardWidgetSource.DASHBOARDS,
          displayType: DisplayType.LINE,
        },
      });

      userEvent.click(await screen.findByText('Add Overlay'));
      await selectEvent.select(screen.getByText('Select group'), 'project');

      // Change the sort by to count_unique
      await selectEvent.select(screen.getAllByText('count()')[1], /count_unique/);

      // Change the grouping
      await selectEvent.select(screen.getByText('project'), 'environment');

      // count_unique(user) should still be the sorting field
      expect(screen.getByText(/count_unique/)).toBeInTheDocument();
      expect(screen.getByText('user')).toBeInTheDocument();
    });

    it('does not remove the Custom Equation field if a grouping is updated', async function () {
      renderTestComponent({
        orgFeatures: [...defaultOrgFeatures, 'new-widget-builder-experience-design'],
        query: {
          source: DashboardWidgetSource.DASHBOARDS,
          displayType: DisplayType.LINE,
        },
      });

      await selectEvent.select(await screen.findByText('Select group'), 'project');
      await selectEvent.select(screen.getAllByText('count()')[1], 'Custom Equation');
      userEvent.paste(
        screen.getByPlaceholderText('Enter Equation'),
        'count_unique(user) * 2'
      );
      userEvent.keyboard('{enter}');

      userEvent.click(screen.getByText('Add Group'));
      expect(screen.getByPlaceholderText('Enter Equation')).toHaveValue(
        'count_unique(user) * 2'
      );
    });

    it.each`
      directionPrefix | expectedOrderSelection | displayType
      ${'-'}          | ${'High to low'}       | ${DisplayType.TABLE}
      ${''}           | ${'Low to high'}       | ${DisplayType.TABLE}
      ${'-'}          | ${'High to low'}       | ${DisplayType.LINE}
      ${''}           | ${'Low to high'}       | ${DisplayType.LINE}
    `(
      `opens a widget with the '$expectedOrderSelection' sort order when the widget was saved with that direction`,
      async function ({directionPrefix, expectedOrderSelection}) {
        const widget: Widget = {
          id: '1',
          title: 'Test Widget',
          interval: '5m',
          displayType: DisplayType.LINE,
          queries: [
            {
              name: '',
              conditions: '',
              fields: ['count_unique(user)'],
              aggregates: ['count_unique(user)'],
              columns: ['project'],
              orderby: `${directionPrefix}count_unique(user)`,
            },
          ],
        };

        const dashboard: DashboardDetails = {
          id: '1',
          title: 'Dashboard',
          createdBy: undefined,
          dateCreated: '2020-01-01T00:00:00.000Z',
          widgets: [widget],
        };

        renderTestComponent({
          orgFeatures: [...defaultOrgFeatures, 'new-widget-builder-experience-design'],
          dashboard,
          params: {
            widgetIndex: '0',
          },
        });

        await screen.findByText(expectedOrderSelection);
      }
    );

    it('saved widget with aggregate alias as orderby should persist alias when y-axes change', async function () {
      const widget: Widget = {
        id: '1',
        title: 'Test Widget',
        interval: '5m',
        displayType: DisplayType.TABLE,
        queries: [
          {
            name: '',
            conditions: '',
            fields: ['project', 'count_unique(user)'],
            aggregates: ['count_unique(user)'],
            columns: ['project'],
            orderby: 'count_unique(user)',
          },
        ],
      };

      const dashboard: DashboardDetails = {
        id: '1',
        title: 'Dashboard',
        createdBy: undefined,
        dateCreated: '2020-01-01T00:00:00.000Z',
        widgets: [widget],
      };

      renderTestComponent({
        orgFeatures: [...defaultOrgFeatures, 'new-widget-builder-experience-design'],
        dashboard,
        params: {
          widgetIndex: '0',
        },
      });

      await screen.findByText('Sort by a column');

      // Assert for length 2 since one in the table header and one in sort by
      expect(screen.getAllByText('count_unique(user)')).toHaveLength(2);

      userEvent.click(screen.getByText('Add a Column'));

      // The sort by should still have count_unique(user)
      expect(screen.getAllByText('count_unique(user)')).toHaveLength(2);
    });

    it('will reset the sort field when going from line to table when sorting by a value not in fields', async function () {
      renderTestComponent({
        orgFeatures: [...defaultOrgFeatures, 'new-widget-builder-experience-design'],
        query: {
          displayType: DisplayType.LINE,
        },
      });

      await selectEvent.select(await screen.findByText('Select group'), 'project');
      expect(screen.getAllByText('count()')).toHaveLength(2);
      await selectEvent.select(screen.getAllByText('count()')[1], /count_unique/);

      userEvent.click(screen.getByText('Line Chart'));
      userEvent.click(screen.getByText('Table'));

      // 1 for table header, 1 for column selection, and 1 for sorting
      await waitFor(() => {
        expect(screen.getAllByText('count()')).toHaveLength(3);
      });
    });

    it('equations in y-axis appear in sort by field for grouped timeseries', async function () {
      renderTestComponent({
        orgFeatures: [...defaultOrgFeatures, 'new-widget-builder-experience-design'],
        query: {
          displayType: DisplayType.LINE,
        },
      });

      userEvent.click(await screen.findByText('Add an Equation'));
      userEvent.paste(screen.getByPlaceholderText('Equation'), 'count() * 100');
      userEvent.keyboard('{enter}');

      await selectEvent.select(screen.getByText('Select group'), 'project');
      expect(screen.getAllByText('count()')).toHaveLength(2);
      await selectEvent.select(screen.getAllByText('count()')[1], 'count() * 100');
    });
  });

  describe('Widget creation coming from other verticals', function () {
    it('redirects correctly when creating a new dashboard', async function () {
      const {router} = renderTestComponent({
        query: {source: DashboardWidgetSource.DISCOVERV2},
      });

      expect(await screen.findByText('Choose your dashboard')).toBeInTheDocument();
      expect(
        screen.getByText(
          "Choose which dashboard you'd like to add this query to. It will appear as a widget."
        )
      ).toBeInTheDocument();

      await selectEvent.select(
        screen.getByText('Select a dashboard'),
        '+ Create New Dashboard'
      );
      userEvent.click(screen.getByText('Add Widget'));

      await waitFor(() => {
        expect(router.push).toHaveBeenCalledWith(
          expect.objectContaining({
            pathname: '/organizations/org-slug/dashboards/new/',
            query: {
              displayType: 'table',
              interval: '5m',
              title: 'Custom Widget',
              queryNames: [''],
              queryConditions: [''],
              queryFields: ['count()'],
              queryOrderby: '',
              start: null,
              end: null,
              statsPeriod: '24h',
              utc: false,
              project: [],
              environment: [],
            },
          })
        );
      });
    });

    it('redirects correctly when choosing an existing dashboard', async function () {
      const {router} = renderTestComponent({
        query: {source: DashboardWidgetSource.DISCOVERV2},
      });

      userEvent.click(await screen.findByText('Select a dashboard'));
      userEvent.click(screen.getByText('Test Dashboard'));
      userEvent.click(screen.getByText('Add Widget'));

      await waitFor(() => {
        expect(router.push).toHaveBeenCalledWith(
          expect.objectContaining({
            pathname: '/organizations/org-slug/dashboard/2/',
            query: {
              displayType: 'table',
              interval: '5m',
              title: 'Custom Widget',
              queryNames: [''],
              queryConditions: [''],
              queryFields: ['count()'],
              queryOrderby: '',
              start: null,
              end: null,
              statsPeriod: '24h',
              utc: false,
              project: [],
              environment: [],
            },
          })
        );
      });
    });

    it('shows the correct orderby when switching from a line chart to table', async function () {
      const defaultWidgetQuery = {
        name: '',
        fields: ['count_unique(user)'],
        columns: [],
        aggregates: ['count_unique(user)'],
        conditions: '',
        orderby: 'count_unique(user)',
      };

      const defaultTableColumns = ['title', 'count_unique(user)'];

      renderTestComponent({
        orgFeatures: [...defaultOrgFeatures, 'new-widget-builder-experience-design'],
        query: {
          source: DashboardWidgetSource.DISCOVERV2,
          defaultWidgetQuery: urlEncode(defaultWidgetQuery),
          displayType: DisplayType.LINE,
          defaultTableColumns,
        },
      });

      userEvent.click(await screen.findByText('Line Chart'));
      userEvent.click(screen.getByText('Table'));

      expect(screen.getByText('count_unique(user)')).toBeInTheDocument();
      await waitFor(() => {
        expect(eventsv2Mock).toHaveBeenLastCalledWith(
          '/organizations/org-slug/eventsv2/',
          expect.objectContaining({
            query: expect.objectContaining({
              field: defaultTableColumns,
              sort: ['count_unique(user)'],
            }),
          })
        );
      });
    });

    it('does not send request with orderby if a timeseries chart without grouping', async function () {
      const defaultWidgetQuery = {
        name: '',
        fields: ['count_unique(user)'],
        columns: [],
        aggregates: ['count_unique(user)'],
        conditions: '',
        orderby: 'count_unique(user)',
      };

      const defaultTableColumns = ['title', 'count_unique(user)'];

      renderTestComponent({
        orgFeatures: [...defaultOrgFeatures, 'new-widget-builder-experience-design'],
        query: {
          source: DashboardWidgetSource.DISCOVERV2,
          defaultWidgetQuery: urlEncode(defaultWidgetQuery),
          displayType: DisplayType.LINE,
          defaultTableColumns,
        },
      });

      await waitFor(() => {
        expect(eventsStatsMock).toHaveBeenLastCalledWith(
          '/organizations/org-slug/events-stats/',
          expect.objectContaining({
            query: expect.objectContaining({
              orderby: '',
            }),
          })
        );
      });
    });
  });

  it('opens top-N widgets as top-N display', async function () {
    const widget: Widget = {
      id: '1',
      title: 'Errors over time',
      interval: '5m',
      displayType: DisplayType.TOP_N,
      queries: [
        {
          name: '',
          conditions: '',
          fields: ['count()', 'count_unique(id)'],
          aggregates: ['count()', 'count_unique(id)'],
          columns: [],
          orderby: '-count()',
        },
      ],
    };

    const dashboard: DashboardDetails = {
      id: '1',
      title: 'Dashboard',
      createdBy: undefined,
      dateCreated: '2020-01-01T00:00:00.000Z',
      widgets: [widget],
    };

    renderTestComponent({
      orgFeatures: [...defaultOrgFeatures, 'new-widget-builder-experience-design'],
      dashboard,
      params: {
        widgetIndex: '0',
      },
    });

    expect(await screen.findByText('Top 5 Events')).toBeInTheDocument();
  });

  it('Update table header values (field alias)', async function () {
    const handleSave = jest.fn();

    renderTestComponent({
      onSave: handleSave,
      orgFeatures: [...defaultOrgFeatures, 'new-widget-builder-experience-design'],
    });

    await screen.findByText('Table');

    userEvent.paste(screen.getByPlaceholderText('Alias'), 'First Alias');

    userEvent.click(screen.getByLabelText('Add a Column'));

    userEvent.paste(screen.getAllByPlaceholderText('Alias')[1], 'Second Alias');

    userEvent.click(screen.getByText('Add Widget'));

    await waitFor(() => {
      expect(handleSave).toHaveBeenCalledWith([
        expect.objectContaining({
          queries: [
            expect.objectContaining({fieldAliases: ['First Alias', 'Second Alias']}),
          ],
        }),
      ]);
    });
  });

  it('does not wipe equation aliases when a column alias is updated', async function () {
    renderTestComponent({
      orgFeatures: [...defaultOrgFeatures, 'new-widget-builder-experience-design'],
    });

    await screen.findByText('Table');

    userEvent.click(screen.getByText('Add an Equation'));
    userEvent.paste(screen.getAllByPlaceholderText('Alias')[1], 'This should persist');
    userEvent.type(screen.getAllByPlaceholderText('Alias')[0], 'A');

    expect(screen.getByText('This should persist')).toBeInTheDocument();
  });

  it('does not wipe equation aliases when a column selection is made', async function () {
    renderTestComponent({
      orgFeatures: [...defaultOrgFeatures, 'new-widget-builder-experience-design'],
    });

    await screen.findByText('Table');

    userEvent.click(screen.getByText('Add an Equation'));
    userEvent.paste(screen.getAllByPlaceholderText('Alias')[1], 'This should persist');

    await selectEvent.select(screen.getAllByText('count()')[1], /count_unique/);

    expect(screen.getByText('This should persist')).toBeInTheDocument();
  });

  it('copies over the orderby from the previous query if adding another', async function () {
    renderTestComponent({
      orgFeatures: [...defaultOrgFeatures, 'new-widget-builder-experience-design'],
    });

    userEvent.click(await screen.findByText('Table'));
    userEvent.click(screen.getByText('Line Chart'));
    await selectEvent.select(screen.getByText('Select group'), 'project');
    await selectEvent.select(screen.getAllByText('count()')[1], 'count_unique(…)');

    MockApiClient.clearMockResponses();
    eventsStatsMock = MockApiClient.addMockResponse({
      url: '/organizations/org-slug/events-stats/',
      body: [],
    });

    userEvent.click(screen.getByText('Add Query'));

    // Assert on two calls, one for each query
    const expectedArgs = expect.objectContaining({
      query: expect.objectContaining({
        orderby: '-count_unique(user)',
      }),
    });
    expect(eventsStatsMock).toHaveBeenNthCalledWith(
      1,
      '/organizations/org-slug/events-stats/',
      expectedArgs
    );

    expect(eventsStatsMock).toHaveBeenNthCalledWith(
      2,
      '/organizations/org-slug/events-stats/',
      expectedArgs
    );
  });

  describe('Issue Widgets', function () {
    it('sets widgetType to issues', async function () {
      const handleSave = jest.fn();

      renderTestComponent({onSave: handleSave});

      userEvent.click(await screen.findByText('Issues (States, Assignment, Time, etc.)'));
      userEvent.click(screen.getByLabelText('Add Widget'));

      await waitFor(() => {
        expect(handleSave).toHaveBeenCalledWith([
          expect.objectContaining({
            title: 'Custom Widget',
            displayType: DisplayType.TABLE,
            interval: '5m',
            widgetType: WidgetType.ISSUE,
            queries: [
              {
                conditions: '',
                fields: ['issue', 'assignee', 'title'],
                columns: ['issue', 'assignee', 'title'],
                aggregates: [],
                fieldAliases: [],
                name: '',
                orderby: '',
              },
            ],
          }),
        ]);
      });

      expect(handleSave).toHaveBeenCalledTimes(1);
    });

    it('render issues data set disabled when the display type is not set to table', async function () {
      renderTestComponent({
        query: {
          source: DashboardWidgetSource.DISCOVERV2,
        },
      });

      userEvent.click(await screen.findByText('Table'));
      userEvent.click(screen.getByText('Line Chart'));
      expect(
        screen.getByRole('radio', {
          name: 'Select Errors and Transactions',
        })
      ).toBeEnabled();
      expect(
        screen.getByRole('radio', {
          name: 'Select Issues (States, Assignment, Time, etc.)',
        })
      ).toBeDisabled();
    });

    it('disables moving and deleting issue column', async function () {
      renderTestComponent();

      userEvent.click(await screen.findByText('Issues (States, Assignment, Time, etc.)'));
      expect(screen.getByText('issue')).toBeInTheDocument();
      expect(screen.getByText('assignee')).toBeInTheDocument();
      expect(screen.getByText('title')).toBeInTheDocument();
      expect(screen.getAllByLabelText('Remove column')).toHaveLength(2);
      expect(screen.getAllByLabelText('Drag to reorder')).toHaveLength(3);

      userEvent.click(screen.getAllByLabelText('Remove column')[1]);
      userEvent.click(screen.getAllByLabelText('Remove column')[0]);

      expect(screen.getByText('issue')).toBeInTheDocument();
      expect(screen.queryByText('assignee')).not.toBeInTheDocument();
      expect(screen.queryByText('title')).not.toBeInTheDocument();
      expect(screen.queryByLabelText('Remove column')).not.toBeInTheDocument();
      expect(screen.queryByLabelText('Drag to reorder')).not.toBeInTheDocument();
    });

    it('issue query does not work on default search bar', async function () {
      renderTestComponent();

      userEvent.paste(
        await screen.findByPlaceholderText('Search for events, users, tags, and more'),
        'is:',
        {
          clipboardData: {getData: () => ''},
        } as unknown as React.ClipboardEvent<HTMLTextAreaElement>
      );
      expect(await screen.findByText('No items found')).toBeInTheDocument();
    });

    it('renders with an issues search bar when selected in dataset selection', async function () {
      renderTestComponent();

      userEvent.click(await screen.findByText('Issues (States, Assignment, Time, etc.)'));
      userEvent.paste(
        screen.getByPlaceholderText('Search for issues, status, assigned, and more'),
        'is:',
        {
          clipboardData: {getData: () => ''},
        } as unknown as React.ClipboardEvent<HTMLTextAreaElement>
      );
      expect(await screen.findByText('resolved')).toBeInTheDocument();
    });

    // Disabling for CI, but should run locally when making changes
    // eslint-disable-next-line jest/no-disabled-tests
    it.skip('Update table header values (field alias)', async function () {
      const handleSave = jest.fn();

      renderTestComponent({
        onSave: handleSave,
        orgFeatures: [...defaultOrgFeatures, 'new-widget-builder-experience-design'],
      });

      await screen.findByText('Table');

      userEvent.click(screen.getByText('Issues (States, Assignment, Time, etc.)'));

      userEvent.type(screen.getAllByPlaceholderText('Alias')[0], 'First Alias{enter}');

      userEvent.type(screen.getAllByPlaceholderText('Alias')[1], 'Second Alias{enter}');

      userEvent.type(screen.getAllByPlaceholderText('Alias')[2], 'Third Alias{enter}');

      userEvent.click(screen.getByText('Add Widget'));

      await waitFor(() => {
        expect(handleSave).toHaveBeenCalledWith([
          expect.objectContaining({
            queries: [
              expect.objectContaining({
                fieldAliases: ['First Alias', 'Second Alias', 'Third Alias'],
              }),
            ],
          }),
        ]);
      });
    });
  });

  describe('Release Widgets', function () {
    const releaseHealthFeatureFlags = [
      ...defaultOrgFeatures,
      'new-widget-builder-experience-design',
      'dashboards-releases',
    ];

    it('does not show the Release Health data set if there is no dashboards-releases flag', async function () {
      renderTestComponent({
        orgFeatures: [...defaultOrgFeatures, 'new-widget-builder-experience-design'],
      });

      expect(await screen.findByText('Errors and Transactions')).toBeInTheDocument();
      expect(
        screen.queryByText('Releases (sessions, crash rates)')
      ).not.toBeInTheDocument();
    });

    it('shows the Release Health data set if there is the dashboards-releases flag', async function () {
      renderTestComponent({
        orgFeatures: releaseHealthFeatureFlags,
      });

      expect(await screen.findByText('Errors and Transactions')).toBeInTheDocument();
      expect(screen.getByText('Releases (sessions, crash rates)')).toBeInTheDocument();
    });

    it('maintains the selected dataset when display type is changed', async function () {
      renderTestComponent({
        orgFeatures: releaseHealthFeatureFlags,
      });

      expect(
        await screen.findByText('Releases (sessions, crash rates)')
      ).toBeInTheDocument();

      expect(screen.getByLabelText(/releases/i)).not.toBeChecked();
      userEvent.click(screen.getByLabelText(/releases/i));
      await waitFor(() => expect(screen.getByLabelText(/releases/i)).toBeChecked());

      userEvent.click(screen.getByText('Table'));
      userEvent.click(screen.getByText('Line Chart'));
      await waitFor(() => expect(screen.getByLabelText(/releases/i)).toBeChecked());
    });

    it('displays releases tags', async function () {
      renderTestComponent({
        orgFeatures: releaseHealthFeatureFlags,
      });

      expect(
        await screen.findByText('Releases (sessions, crash rates)')
      ).toBeInTheDocument();

      userEvent.click(screen.getByLabelText(/releases/i));

      expect(screen.getByText('crash_free_rate(…)')).toBeInTheDocument();
      expect(screen.getByText('session')).toBeInTheDocument();

      userEvent.click(screen.getByText('crash_free_rate(…)'));
      expect(screen.getByText('count_unique(…)')).toBeInTheDocument();

      expect(screen.getByText('release')).toBeInTheDocument();
      expect(screen.getByText('environment')).toBeInTheDocument();
      expect(screen.getByText('session.status')).toBeInTheDocument();

      userEvent.click(screen.getByText('count_unique(…)'));
      expect(screen.getByText('user')).toBeInTheDocument();
    });

    it('does not display tags as params', async function () {
      renderTestComponent({
        orgFeatures: releaseHealthFeatureFlags,
      });

      expect(
        await screen.findByText('Releases (sessions, crash rates)')
      ).toBeInTheDocument();

      userEvent.click(screen.getByLabelText(/releases/i));

      expect(screen.getByText('crash_free_rate(…)')).toBeInTheDocument();
      await selectEvent.select(screen.getByText('crash_free_rate(…)'), 'count_unique(…)');

      userEvent.click(screen.getByText('user'));
      expect(screen.queryByText('release')).not.toBeInTheDocument();
      expect(screen.queryByText('environment')).not.toBeInTheDocument();
      expect(screen.queryByText('session.status')).not.toBeInTheDocument();
    });

    it('does not allow sort by when session.status is selected', async function () {
      renderTestComponent({
        orgFeatures: releaseHealthFeatureFlags,
      });

      expect(
        await screen.findByText('Releases (sessions, crash rates)')
      ).toBeInTheDocument();

      userEvent.click(screen.getByLabelText(/releases/i));

      expect(screen.getByText('High to low')).toBeEnabled();
      expect(screen.getByText('crash_free_rate(session)')).toBeInTheDocument();

      userEvent.click(screen.getByLabelText('Add a Column'));
      await selectEvent.select(screen.getByText('(Required)'), 'session.status');

      expect(screen.getByRole('textbox', {name: 'Sort direction'})).toBeDisabled();
      expect(screen.getByRole('textbox', {name: 'Sort by'})).toBeDisabled();
    });

    it('makes the appropriate sessions call', async function () {
      renderTestComponent({
        orgFeatures: releaseHealthFeatureFlags,
      });

      expect(
        await screen.findByText('Releases (sessions, crash rates)')
      ).toBeInTheDocument();

      userEvent.click(screen.getByLabelText(/releases/i));

      userEvent.click(screen.getByText('Table'));
      userEvent.click(screen.getByText('Line Chart'));

      await waitFor(() =>
        expect(metricsDataMock).toHaveBeenLastCalledWith(
          `/organizations/org-slug/metrics/data/`,
          expect.objectContaining({
            query: expect.objectContaining({
              environment: [],
<<<<<<< HEAD
              field: [`crash_free_rate(session)`],
=======
              field: [`sum(sentry.sessions.session)`],
>>>>>>> 67a86f6c
              groupBy: [],
              interval: '5m',
              project: [],
              statsPeriod: '24h',
            }),
          })
        )
      );
    });

    it('calls the session endpoint with the right limit', async function () {
      renderTestComponent({
        orgFeatures: releaseHealthFeatureFlags,
      });

      expect(
        await screen.findByText('Releases (sessions, crash rates)')
      ).toBeInTheDocument();

      userEvent.click(screen.getByLabelText(/releases/i));

      userEvent.click(screen.getByText('Table'));
      userEvent.click(screen.getByText('Line Chart'));

      await selectEvent.select(await screen.findByText('Select group'), 'project');

      expect(screen.getByText('Limit to 5 results')).toBeInTheDocument();

      await waitFor(() =>
        expect(metricsDataMock).toHaveBeenLastCalledWith(
          `/organizations/org-slug/metrics/data/`,
          expect.objectContaining({
            query: expect.objectContaining({
              environment: [],
              field: ['sum(sentry.sessions.session)'],
              groupBy: ['project_id'],
              interval: '5m',
              orderBy: '-sum(sentry.sessions.session)',
              per_page: 5,
              project: [],
              statsPeriod: '24h',
            }),
          })
        )
      );
    });

    it('calls sessions api when session.status is selected as a groupby', async function () {
      renderTestComponent({
        orgFeatures: releaseHealthFeatureFlags,
      });

      expect(
        await screen.findByText('Releases (sessions, crash rates)')
      ).toBeInTheDocument();

      userEvent.click(screen.getByLabelText(/releases/i));

      userEvent.click(screen.getByText('Table'));
      userEvent.click(screen.getByText('Line Chart'));

      await selectEvent.select(await screen.findByText('Select group'), 'session.status');

      expect(screen.getByText('Limit to 5 results')).toBeInTheDocument();

      await waitFor(() =>
        expect(sessionsDataMock).toHaveBeenLastCalledWith(
          `/organizations/org-slug/sessions/`,
          expect.objectContaining({
            query: expect.objectContaining({
              environment: [],
<<<<<<< HEAD
              field: ['crash_free_rate(session)'],
              groupBy: ['project'],
              interval: '5m',
              orderBy: '-crash_free_rate(session)',
              per_page: 5,
=======
              field: ['sum(session)'],
              groupBy: ['session.status'],
              interval: '5m',
>>>>>>> 67a86f6c
              project: [],
              statsPeriod: '24h',
            }),
          })
        )
      );
    });

    it('displays the correct options for area chart', async function () {
      renderTestComponent({
        orgFeatures: releaseHealthFeatureFlags,
      });

      expect(
        await screen.findByText('Releases (sessions, crash rates)')
      ).toBeInTheDocument();

      // change data set to releases
      userEvent.click(screen.getByLabelText(/releases/i));

      userEvent.click(screen.getByText('Table'));
      userEvent.click(screen.getByText('Line Chart'));

      expect(screen.getByText('crash_free_rate(…)')).toBeInTheDocument();
      expect(screen.getByText(`session`)).toBeInTheDocument();

      userEvent.click(screen.getByText('crash_free_rate(…)'));
      expect(screen.getByText('count_unique(…)')).toBeInTheDocument();

      userEvent.click(screen.getByText('count_unique(…)'));
      expect(screen.getByText('user')).toBeInTheDocument();
    });

    it('sets widgetType to release', async function () {
      const handleSave = jest.fn();

      renderTestComponent({
        onSave: handleSave,
        orgFeatures: releaseHealthFeatureFlags,
      });

      userEvent.click(await screen.findByText('Releases (sessions, crash rates)'));
      userEvent.click(screen.getByLabelText('Add Widget'));

      await waitFor(() => {
        expect(handleSave).toHaveBeenCalledWith([
          expect.objectContaining({
            widgetType: WidgetType.RELEASE,
            queries: [
              expect.objectContaining({
                aggregates: [`crash_free_rate(session)`],
                fields: [`crash_free_rate(session)`],
                orderby: `-crash_free_rate(session)`,
              }),
            ],
          }),
        ]);
      });

      expect(handleSave).toHaveBeenCalledTimes(1);
    });

    it('does not display "add an equation" button', async function () {
      const widget: Widget = {
        title: 'Release Widget',
        displayType: DisplayType.TABLE,
        widgetType: WidgetType.RELEASE,
        queries: [
          {
            name: 'errors',
            conditions: 'event.type:error',
            fields: ['sdk.name', 'count()'],
            columns: ['sdk.name'],
            aggregates: ['count()'],
            orderby: '-sdk.name',
          },
        ],
        interval: '1d',
        id: '1',
      };

      const dashboard: DashboardDetails = {
        id: '1',
        title: 'Dashboard',
        createdBy: undefined,
        dateCreated: '2020-01-01T00:00:00.000Z',
        widgets: [widget],
      };

      renderTestComponent({
        orgFeatures: releaseHealthFeatureFlags,
        dashboard,
        params: {
          widgetIndex: '0',
        },
      });

      // Select line chart display
      userEvent.click(await screen.findByText('Table'));
      userEvent.click(screen.getByText('Line Chart'));

      await waitFor(() =>
        expect(screen.queryByLabelText('Add an Equation')).not.toBeInTheDocument()
      );
    });

    it('render release data set disabled when the display type is world map', async function () {
      renderTestComponent({
        query: {
          source: DashboardWidgetSource.DISCOVERV2,
        },
        orgFeatures: releaseHealthFeatureFlags,
      });

      userEvent.click(await screen.findByText('Table'));
      userEvent.click(screen.getByText('World Map'));

      await waitFor(() =>
        expect(
          screen.getByRole('radio', {
            name: 'Select Releases (sessions, crash rates)',
          })
        ).toBeDisabled()
      );

      expect(
        screen.getByRole('radio', {
          name: 'Select Errors and Transactions',
        })
      ).toBeEnabled();
      expect(
        screen.getByRole('radio', {
          name: 'Select Issues (States, Assignment, Time, etc.)',
        })
      ).toBeDisabled();
    });

    // Disabling for CI, but should run locally when making changes
    // eslint-disable-next-line jest/no-disabled-tests
    it.skip('renders with a release search bar', async function () {
      renderTestComponent({
        orgFeatures: releaseHealthFeatureFlags,
      });

      userEvent.type(
        await screen.findByPlaceholderText('Search for events, users, tags, and more'),
        'session.status:'
      );
      expect(await screen.findByText('No items found')).toBeInTheDocument();

      userEvent.click(screen.getByText('Releases (sessions, crash rates)'));
      userEvent.type(
        screen.getByPlaceholderText('Search for events, users, tags, and more'),
        'session.status:'
      );
      expect(await screen.findByText('crashed')).toBeInTheDocument();
    });
  });

  describe('Widget Library', function () {
    it('renders', async function () {
      renderTestComponent();
      expect(await screen.findByText('Widget Library')).toBeInTheDocument();
    });

    it('only opens the modal when the query data is changed', async function () {
      const mockModal = jest.spyOn(modals, 'openWidgetBuilderOverwriteModal');
      renderTestComponent();
      await screen.findByText('Widget Library');

      userEvent.click(screen.getByText('Duration Distribution'));

      // Widget Library, Builder title, and Chart title
      expect(await screen.findAllByText('Duration Distribution')).toHaveLength(3);

      // Confirm modal doesn't open because no changes were made
      expect(mockModal).not.toHaveBeenCalled();

      userEvent.click(screen.getAllByLabelText('Remove this Y-Axis')[0]);
      userEvent.click(screen.getByText('High Throughput Transactions'));

      // Should not have overwritten widget data, and confirm modal should open
      expect(await screen.findAllByText('Duration Distribution')).toHaveLength(3);
      expect(mockModal).toHaveBeenCalled();
    });
  });

  // Disabling for CI, but should run locally when making changes
  // eslint-disable-next-line jest/no-disabled-tests
  describe.skip('group by field', function () {
    it('does not contain functions as options', async function () {
      renderTestComponent({
        query: {displayType: 'line'},
        orgFeatures: [...defaultOrgFeatures, 'new-widget-builder-experience-design'],
      });

      await screen.findByText('Group your results');

      expect(screen.getByText('Select group')).toBeInTheDocument();

      userEvent.click(screen.getByText('Select group'));

      // Only one f(x) field set in the y-axis selector
      expect(screen.getByText('f(x)')).toBeInTheDocument();
    });

    it('adds more fields when Add Group is clicked', async function () {
      renderTestComponent({
        query: {displayType: 'line'},
        orgFeatures: [...defaultOrgFeatures, 'new-widget-builder-experience-design'],
      });

      await screen.findByText('Group your results');
      userEvent.click(screen.getByText('Add Group'));
      expect(await screen.findAllByText('Select group')).toHaveLength(2);
    });

    it('allows adding up to GROUP_BY_LIMIT fields', async function () {
      renderTestComponent({
        query: {displayType: 'line'},
        orgFeatures: [...defaultOrgFeatures, 'new-widget-builder-experience-design'],
      });

      await screen.findByText('Group your results');

      for (let i = 0; i < 19; i++) {
        userEvent.click(screen.getByText('Add Group'));
      }

      expect(await screen.findAllByText('Select group')).toHaveLength(20);
      expect(screen.queryByText('Add Group')).not.toBeInTheDocument();
    });

    it("doesn't reset group by when changing y-axis", async function () {
      renderTestComponent({
        query: {displayType: 'line'},
        orgFeatures: [...defaultOrgFeatures, 'new-widget-builder-experience-design'],
      });

      await selectEvent.select(await screen.findByText('Select group'), 'project');
      userEvent.click(screen.getAllByText('count()')[0], undefined, {skipHover: true});
      userEvent.click(screen.getByText(/count_unique/), undefined, {skipHover: true});

      expect(await screen.findByText('project')).toBeInTheDocument();
    });

    it("doesn't erase the selection when switching to another time series", async function () {
      renderTestComponent({
        query: {displayType: 'line'},
        orgFeatures: [...defaultOrgFeatures, 'new-widget-builder-experience-design'],
      });

      await selectEvent.select(await screen.findByText('Select group'), 'project');

      userEvent.click(screen.getByText('Line Chart'));
      userEvent.click(screen.getByText('Area Chart'));

      expect(await screen.findByText('project')).toBeInTheDocument();
    });

    it('sends a top N request when a grouping is selected', async function () {
      renderTestComponent({
        query: {displayType: 'line'},
        orgFeatures: [...defaultOrgFeatures, 'new-widget-builder-experience-design'],
      });

      userEvent.click(await screen.findByText('Group your results'));
      userEvent.type(screen.getByText('Select group'), 'project{enter}');

      await waitFor(() =>
        expect(eventsStatsMock).toHaveBeenNthCalledWith(
          2,
          '/organizations/org-slug/events-stats/',
          expect.objectContaining({
            query: expect.objectContaining({
              query: '',
              yAxis: ['count()'],
              field: ['project', 'count()'],
              topEvents: TOP_N,
              orderby: '-count()',
            }),
          })
        )
      );
    });

    it('allows deleting groups until there is one left', async function () {
      renderTestComponent({
        query: {displayType: 'line'},
        orgFeatures: [...defaultOrgFeatures, 'new-widget-builder-experience-design'],
      });

      await screen.findByText('Group your results');
      userEvent.click(screen.getByText('Add Group'));
      expect(screen.getAllByLabelText('Remove group')).toHaveLength(2);

      userEvent.click(screen.getAllByLabelText('Remove group')[1]);
      await waitFor(() =>
        expect(screen.queryByLabelText('Remove group')).not.toBeInTheDocument()
      );
    });

    it("display 'remove' and 'drag to reorder' buttons", async function () {
      renderTestComponent({
        query: {displayType: 'line'},
        orgFeatures: [...defaultOrgFeatures, 'new-widget-builder-experience-design'],
      });

      await screen.findByText('Select group');

      expect(screen.queryByLabelText('Remove group')).not.toBeInTheDocument();

      await selectEvent.select(screen.getByText('Select group'), 'project');

      expect(screen.getByLabelText('Remove group')).toBeInTheDocument();
      expect(screen.queryByLabelText('Drag to reorder')).not.toBeInTheDocument();

      userEvent.click(screen.getByText('Add Group'));

      expect(screen.getAllByLabelText('Remove group')).toHaveLength(2);
      expect(screen.getAllByLabelText('Drag to reorder')).toHaveLength(2);
    });

    it.todo(
      'Since simulate drag and drop with RTL is not recommended because of browser layout, remember to create acceptance test for this'
    );
  });

  describe('limit field', function () {
    it('renders if groupBy value is present', async function () {
      const handleSave = jest.fn();

      renderTestComponent({
        query: {displayType: 'line'},
        orgFeatures: [...defaultOrgFeatures, 'new-widget-builder-experience-design'],
        onSave: handleSave,
      });

      await selectEvent.select(await screen.findByText('Select group'), 'project');

      expect(screen.getByText('Limit to 5 results')).toBeInTheDocument();

      userEvent.click(screen.getByText('Add Widget'));

      await waitFor(() =>
        expect(handleSave).toHaveBeenCalledWith([
          expect.objectContaining({
            limit: 5,
          }),
        ])
      );
    });

    it('update value', async function () {
      renderTestComponent({
        query: {displayType: 'line'},
        orgFeatures: [...defaultOrgFeatures, 'new-widget-builder-experience-design'],
      });

      await selectEvent.select(await screen.findByText('Select group'), 'project');

      userEvent.click(screen.getByText('Limit to 5 results'));
      userEvent.click(screen.getByText('Limit to 2 results'));

      await waitFor(() =>
        expect(eventsStatsMock).toHaveBeenCalledWith(
          '/organizations/org-slug/events-stats/',
          expect.objectContaining({
            query: expect.objectContaining({
              query: '',
              yAxis: ['count()'],
              field: ['project', 'count()'],
              topEvents: 2,
              orderby: '-count()',
            }),
          })
        )
      );
    });

    it('gets removed if no groupBy value', async function () {
      renderTestComponent({
        query: {displayType: 'line'},
        orgFeatures: [...defaultOrgFeatures, 'new-widget-builder-experience-design'],
      });

      await selectEvent.select(await screen.findByText('Select group'), 'project');

      expect(screen.getByText('Limit to 5 results')).toBeInTheDocument();

      userEvent.click(screen.getByLabelText('Remove group'));

      await waitFor(() =>
        expect(screen.queryByText('Limit to 5 results')).not.toBeInTheDocument()
      );
    });

    it('applies a limit when switching from a table to timeseries chart with grouping', async function () {
      const widget: Widget = {
        displayType: DisplayType.TABLE,
        interval: '1d',
        queries: [
          {
            name: 'Test Widget',
            fields: ['count()', 'count_unique(user)', 'epm()', 'project'],
            columns: ['project'],
            aggregates: ['count()', 'count_unique(user)', 'epm()'],
            conditions: '',
            orderby: '',
          },
        ],
        title: 'Transactions',
        id: '1',
      };

      const dashboard: DashboardDetails = {
        id: '1',
        title: 'Dashboard',
        createdBy: undefined,
        dateCreated: '2020-01-01T00:00:00.000Z',
        widgets: [widget],
      };

      renderTestComponent({
        dashboard,
        orgFeatures: [...defaultOrgFeatures, 'new-widget-builder-experience-design'],
        params: {
          widgetIndex: '0',
        },
      });

      userEvent.click(await screen.findByText('Table'));
      userEvent.click(screen.getByText('Line Chart'));

      expect(screen.getByText('Limit to 3 results')).toBeInTheDocument();
      expect(eventsStatsMock).toHaveBeenCalledWith(
        '/organizations/org-slug/events-stats/',
        expect.objectContaining({
          query: expect.objectContaining({
            topEvents: 3,
          }),
        })
      );
    });

    it('persists the limit when switching between timeseries charts', async function () {
      const widget: Widget = {
        displayType: DisplayType.AREA,
        interval: '1d',
        queries: [
          {
            name: 'Test Widget',
            fields: ['count()', 'count_unique(user)', 'epm()', 'project'],
            columns: ['project'],
            aggregates: ['count()', 'count_unique(user)', 'epm()'],
            conditions: '',
            orderby: '',
          },
        ],
        title: 'Transactions',
        id: '1',
        limit: 1,
      };

      const dashboard: DashboardDetails = {
        id: '1',
        title: 'Dashboard',
        createdBy: undefined,
        dateCreated: '2020-01-01T00:00:00.000Z',
        widgets: [widget],
      };

      renderTestComponent({
        dashboard,
        orgFeatures: [...defaultOrgFeatures, 'new-widget-builder-experience-design'],
        params: {
          widgetIndex: '0',
        },
      });

      userEvent.click(await screen.findByText('Area Chart'));
      userEvent.click(screen.getByText('Line Chart'));

      expect(screen.getByText('Limit to 1 result')).toBeInTheDocument();
      expect(eventsStatsMock).toHaveBeenCalledWith(
        '/organizations/org-slug/events-stats/',
        expect.objectContaining({
          query: expect.objectContaining({
            topEvents: 1,
          }),
        })
      );
    });

    it('unsets the limit when going from timeseries to table', async function () {
      const widget: Widget = {
        displayType: DisplayType.AREA,
        interval: '1d',
        queries: [
          {
            name: 'Test Widget',
            fields: ['count()', 'count_unique(user)', 'epm()', 'project'],
            columns: ['project'],
            aggregates: ['count()', 'count_unique(user)', 'epm()'],
            conditions: '',
            orderby: '',
          },
        ],
        title: 'Transactions',
        id: '1',
        limit: 1,
      };

      const dashboard: DashboardDetails = {
        id: '1',
        title: 'Dashboard',
        createdBy: undefined,
        dateCreated: '2020-01-01T00:00:00.000Z',
        widgets: [widget],
      };

      renderTestComponent({
        dashboard,
        orgFeatures: [...defaultOrgFeatures, 'new-widget-builder-experience-design'],
        params: {
          widgetIndex: '0',
        },
      });

      userEvent.click(await screen.findByText('Area Chart'));
      userEvent.click(screen.getByText('Table'));

      expect(screen.queryByText('Limit to 1 result')).not.toBeInTheDocument();
      expect(eventsv2Mock).toHaveBeenCalledWith(
        '/organizations/org-slug/eventsv2/',
        expect.objectContaining({
          query: expect.objectContaining({
            topEvents: undefined,
          }),
        })
      );
    });
  });
});<|MERGE_RESOLUTION|>--- conflicted
+++ resolved
@@ -2619,11 +2619,7 @@
           expect.objectContaining({
             query: expect.objectContaining({
               environment: [],
-<<<<<<< HEAD
-              field: [`crash_free_rate(session)`],
-=======
-              field: [`sum(sentry.sessions.session)`],
->>>>>>> 67a86f6c
+              field: [`session.crash_free_rate`],
               groupBy: [],
               interval: '5m',
               project: [],
@@ -2658,10 +2654,10 @@
           expect.objectContaining({
             query: expect.objectContaining({
               environment: [],
-              field: ['sum(sentry.sessions.session)'],
+              field: ['session.crash_free_rate'],
               groupBy: ['project_id'],
               interval: '5m',
-              orderBy: '-sum(sentry.sessions.session)',
+              orderBy: '-session.crash_free_rate',
               per_page: 5,
               project: [],
               statsPeriod: '24h',
@@ -2695,17 +2691,9 @@
           expect.objectContaining({
             query: expect.objectContaining({
               environment: [],
-<<<<<<< HEAD
               field: ['crash_free_rate(session)'],
-              groupBy: ['project'],
-              interval: '5m',
-              orderBy: '-crash_free_rate(session)',
-              per_page: 5,
-=======
-              field: ['sum(session)'],
               groupBy: ['session.status'],
               interval: '5m',
->>>>>>> 67a86f6c
               project: [],
               statsPeriod: '24h',
             }),
