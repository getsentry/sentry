--- conflicted
+++ resolved
@@ -294,7 +294,6 @@
         id: '1',
       };
 
-<<<<<<< HEAD
       const dashboard: DashboardDetails = {
         id: '1',
         title: 'Dashboard',
@@ -302,53 +301,6 @@
         dateCreated: '2020-01-01T00:00:00.000Z',
         widgets: [widget],
       };
-=======
-  it('renders', async function () {
-    renderTestComponent();
-
-    // Header - Breadcrumbs
-    expect(await screen.findByRole('link', {name: 'Dashboards'})).toHaveAttribute(
-      'href',
-      '/organizations/org-slug/dashboards/'
-    );
-    expect(screen.getByRole('link', {name: 'Dashboard'})).toHaveAttribute(
-      'href',
-      '/organizations/org-slug/dashboards/new/'
-    );
-    expect(screen.getByText('Widget Builder')).toBeInTheDocument();
-
-    // Header - Widget Title
-    expect(screen.getByRole('heading', {name: 'Custom Widget'})).toBeInTheDocument();
-
-    // Footer - Actions
-    expect(screen.getByLabelText('Cancel')).toBeInTheDocument();
-    expect(screen.getByLabelText('Add Widget')).toBeInTheDocument();
-
-    // Content - Step 1
-    expect(
-      screen.getByRole('heading', {name: 'Choose your dataset'})
-    ).toBeInTheDocument();
-    expect(screen.getByLabelText('Select Errors and Transactions')).toBeChecked();
-
-    // Content - Step 2
-    expect(
-      screen.getByRole('heading', {name: 'Choose your visualization'})
-    ).toBeInTheDocument();
-
-    // Content - Step 3
-    expect(
-      screen.getByRole('heading', {name: 'Choose your columns'})
-    ).toBeInTheDocument();
-
-    // Content - Step 4
-    expect(
-      screen.getByRole('heading', {name: 'Filter your results'})
-    ).toBeInTheDocument();
-
-    // Content - Step 5
-    expect(screen.getByRole('heading', {name: 'Sort by a column'})).toBeInTheDocument();
-  });
->>>>>>> e06a370f
 
       renderTestComponent({
         dashboard,
@@ -377,59 +329,8 @@
       );
       expect(screen.getByText('Widget Builder')).toBeInTheDocument();
 
-<<<<<<< HEAD
       // Header - Widget Title
       expect(screen.getByRole('heading', {name: 'Custom Widget'})).toBeInTheDocument();
-=======
-    // Switch to line chart for time series
-    userEvent.click(await screen.findByText('Table'));
-    userEvent.click(screen.getByText('Line Chart'));
-
-    // Header - Breadcrumbs
-    expect(await screen.findByRole('link', {name: 'Dashboards'})).toHaveAttribute(
-      'href',
-      '/organizations/org-slug/dashboards/'
-    );
-
-    expect(screen.getByRole('link', {name: 'Dashboard'})).toHaveAttribute(
-      'href',
-      '/organizations/org-slug/dashboards/new/'
-    );
-
-    expect(screen.getByText('Widget Builder')).toBeInTheDocument();
-
-    // Header - Widget Title
-    expect(screen.getByRole('heading', {name: 'Custom Widget'})).toBeInTheDocument();
-
-    // Footer - Actions
-    expect(screen.getByLabelText('Cancel')).toBeInTheDocument();
-    expect(screen.getByLabelText('Add Widget')).toBeInTheDocument();
-
-    // Content - Step 1
-    expect(
-      screen.getByRole('heading', {name: 'Choose your dataset'})
-    ).toBeInTheDocument();
-    expect(screen.getByLabelText('Select Errors and Transactions')).toBeChecked();
-
-    // Content - Step 2
-    expect(
-      screen.getByRole('heading', {name: 'Choose your visualization'})
-    ).toBeInTheDocument();
-
-    // Content - Step 3
-    expect(
-      screen.getByRole('heading', {name: 'Choose what to plot in the y-axis'})
-    ).toBeInTheDocument();
-
-    // Content - Step 4
-    expect(
-      screen.getByRole('heading', {name: 'Filter your results'})
-    ).toBeInTheDocument();
-
-    // Content - Step 5
-    expect(screen.getByRole('heading', {name: 'Group your results'})).toBeInTheDocument();
-  });
->>>>>>> e06a370f
 
       // Footer - Actions
       expect(screen.getByLabelText('Cancel')).toBeInTheDocument();
@@ -437,7 +338,7 @@
 
       // Content - Step 1
       expect(
-        screen.getByRole('heading', {name: 'Choose your data set'})
+        screen.getByRole('heading', {name: 'Choose your dataset'})
       ).toBeInTheDocument();
       expect(screen.getByLabelText('Select Errors and Transactions')).toBeChecked();
 
@@ -507,7 +408,7 @@
 
       // Content - Step 1
       expect(
-        screen.getByRole('heading', {name: 'Choose your data set'})
+        screen.getByRole('heading', {name: 'Choose your dataset'})
       ).toBeInTheDocument();
       expect(screen.getByLabelText('Select Errors and Transactions')).toBeChecked();
 
@@ -1763,7 +1664,6 @@
           ],
         };
 
-<<<<<<< HEAD
         const dashboard: DashboardDetails = {
           id: '1',
           title: 'Dashboard',
@@ -1786,13 +1686,6 @@
         expect(await screen.findByPlaceholderText('Enter Equation')).toHaveValue(
           'count_unique(user) * 2'
         );
-=======
-    it('render issues dataset disabled when the display type is not set to table', async function () {
-      renderTestComponent({
-        query: {
-          source: DashboardWidgetSource.DISCOVERV2,
-        },
->>>>>>> e06a370f
       });
 
       it('displays Operators in the input dropdown', async function () {
@@ -1875,28 +1768,15 @@
           },
         });
 
-<<<<<<< HEAD
         await selectEvent.select(await screen.findByText('Select group'), 'project');
         expect(screen.getAllByText('count()')).toHaveLength(2);
-=======
-    it('does not show the Release Health dataset if there is no dashboards-releases flag', async function () {
-      renderTestComponent({
-        orgFeatures: [...defaultOrgFeatures, 'new-widget-builder-experience-design'],
-      });
->>>>>>> e06a370f
 
         // Change the sort option to a grouping field, and then change a y-axis
         await selectEvent.select(screen.getAllByText('count()')[1], 'project');
         await selectEvent.select(screen.getAllByText('count()')[0], /count_unique/);
 
-<<<<<<< HEAD
         // project should appear in the group by field, as well as the sort field
         expect(screen.getAllByText('project')).toHaveLength(2);
-=======
-    it('shows the Release Health dataset if there is the dashboards-releases flag', async function () {
-      renderTestComponent({
-        orgFeatures: releaseHealthFeatureFlags,
->>>>>>> e06a370f
       });
 
       it('persists sort by a y-axis when grouping changes', async function () {
@@ -2178,7 +2058,6 @@
         });
       });
 
-<<<<<<< HEAD
       it('does not send request with orderby if a timeseries chart without grouping', async function () {
         const defaultWidgetQuery = {
           name: '',
@@ -2188,20 +2067,6 @@
           conditions: '',
           orderby: 'count_unique(user)',
         };
-=======
-      expect(
-        await screen.findByText('Releases (sessions, crash rates)')
-      ).toBeInTheDocument();
-
-      // change dataset to releases
-      userEvent.click(screen.getByLabelText(/releases/i));
-
-      userEvent.click(screen.getByText('Table'));
-      userEvent.click(screen.getByText('Line Chart'));
-
-      expect(screen.getByText('crash_free_rate(…)')).toBeInTheDocument();
-      expect(screen.getByText(`session`)).toBeInTheDocument();
->>>>>>> e06a370f
 
         const defaultTableColumns = ['title', 'count_unique(user)'];
 
@@ -2265,13 +2130,9 @@
       expect(await screen.findByText('Area Chart')).toBeInTheDocument();
     });
 
-<<<<<<< HEAD
     it('Update table header values (field alias)', async function () {
       const handleSave = jest.fn();
 
-=======
-    it('render release dataset disabled when the display type is world map', async function () {
->>>>>>> e06a370f
       renderTestComponent({
         onSave: handleSave,
         orgFeatures: [...defaultOrgFeatures, 'new-widget-builder-experience-design'],
@@ -2400,7 +2261,7 @@
         expect(handleSave).toHaveBeenCalledTimes(1);
       });
 
-      it('render issues data set disabled when the display type is not set to table', async function () {
+      it('render issues dataset disabled when the display type is not set to table', async function () {
         renderTestComponent({
           query: {
             source: DashboardWidgetSource.DISCOVERV2,
@@ -2509,7 +2370,7 @@
         'dashboards-releases',
       ];
 
-      it('does not show the Release Health data set if there is no dashboards-releases flag', async function () {
+      it('does not show the Release Health dataset if there is no dashboards-releases flag', async function () {
         renderTestComponent({
           orgFeatures: [...defaultOrgFeatures, 'new-widget-builder-experience-design'],
         });
@@ -2520,7 +2381,7 @@
         ).not.toBeInTheDocument();
       });
 
-      it('shows the Release Health data set if there is the dashboards-releases flag', async function () {
+      it('shows the Release Health dataset if there is the dashboards-releases flag', async function () {
         renderTestComponent({
           orgFeatures: releaseHealthFeatureFlags,
         });
@@ -2731,7 +2592,7 @@
           await screen.findByText('Releases (sessions, crash rates)')
         ).toBeInTheDocument();
 
-        // change data set to releases
+        // change dataset to releases
         userEvent.click(screen.getByLabelText(/releases/i));
 
         userEvent.click(screen.getByText('Table'));
@@ -2802,7 +2663,7 @@
         );
       });
 
-      it('render release data set disabled when the display type is world map', async function () {
+      it('render release dataset disabled when the display type is world map', async function () {
         renderTestComponent({
           query: {
             source: DashboardWidgetSource.DISCOVERV2,
