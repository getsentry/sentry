import selectEvent from 'react-select-event';
import {urlEncode} from '@sentry/utils';

import {initializeOrg} from 'sentry-test/initializeOrg';
import {mountGlobalModal} from 'sentry-test/modal';
import {act, render, screen, userEvent, waitFor} from 'sentry-test/reactTestingLibrary';

import * as indicators from 'sentry/actionCreators/indicator';
import * as modals from 'sentry/actionCreators/modal';
import TagStore from 'sentry/stores/tagStore';
import {TOP_N} from 'sentry/utils/discover/types';
import {
  DashboardDetails,
  DashboardWidgetSource,
  DisplayType,
  Widget,
  WidgetType,
} from 'sentry/views/dashboardsV2/types';
import WidgetBuilder, {WidgetBuilderProps} from 'sentry/views/dashboardsV2/widgetBuilder';

const defaultOrgFeatures = [
  'performance-view',
  'new-widget-builder-experience-design',
  'dashboards-edit',
  'global-views',
  'dashboard-custom-measurement-widgets',
];

// Mocking worldMapChart to avoid act warnings
jest.mock('sentry/components/charts/worldMapChart');

function renderTestComponent({
  dashboard,
  query,
  orgFeatures,
  onSave,
  params,
}: {
  dashboard?: WidgetBuilderProps['dashboard'];
  onSave?: WidgetBuilderProps['onSave'];
  orgFeatures?: string[];
  params?: Partial<WidgetBuilderProps['params']>;
  query?: Record<string, any>;
} = {}) {
  const {organization, router, routerContext} = initializeOrg({
    ...initializeOrg(),
    organization: {
      features: orgFeatures ?? defaultOrgFeatures,
    },
    router: {
      location: {
        query: {
          source: DashboardWidgetSource.DASHBOARDS,
          ...query,
        },
      },
    },
  });

  render(
    <WidgetBuilder
      route={{}}
      router={router}
      routes={router.routes}
      routeParams={router.params}
      location={router.location}
      dashboard={{
        id: 'new',
        title: 'Dashboard',
        createdBy: undefined,
        dateCreated: '2020-01-01T00:00:00.000Z',
        widgets: [],
        ...dashboard,
      }}
      onSave={onSave ?? jest.fn()}
      params={{
        orgId: organization.slug,
        dashboardId: dashboard?.id ?? 'new',
        ...params,
      }}
    />,
    {
      context: routerContext,
      organization,
    }
  );

  return {router};
}

describe('WidgetBuilder', function () {
  const untitledDashboard: DashboardDetails = {
    id: '1',
    title: 'Untitled Dashboard',
    createdBy: undefined,
    dateCreated: '2020-01-01T00:00:00.000Z',
    widgets: [],
  };

  const testDashboard: DashboardDetails = {
    id: '2',
    title: 'Test Dashboard',
    createdBy: undefined,
    dateCreated: '2020-01-01T00:00:00.000Z',
    widgets: [],
  };

  let eventsStatsMock: jest.Mock | undefined;
  let eventsv2Mock: jest.Mock | undefined;
  let eventsMock: jest.Mock | undefined;
  let sessionsDataMock: jest.Mock | undefined;
  let metricsDataMock: jest.Mock | undefined;
  let tagsMock: jest.Mock | undefined;

  beforeEach(function () {
    MockApiClient.addMockResponse({
      url: '/organizations/org-slug/dashboards/',
      body: [
        {...untitledDashboard, widgetDisplay: [DisplayType.TABLE]},
        {...testDashboard, widgetDisplay: [DisplayType.AREA]},
      ],
    });

    MockApiClient.addMockResponse({
      url: '/organizations/org-slug/dashboards/widgets/',
      method: 'POST',
      statusCode: 200,
      body: [],
    });

    eventsv2Mock = MockApiClient.addMockResponse({
      url: '/organizations/org-slug/eventsv2/',
      method: 'GET',
      statusCode: 200,
      body: {
        meta: {},
        data: [],
      },
    });

    eventsMock = MockApiClient.addMockResponse({
      url: '/organizations/org-slug/events/',
      method: 'GET',
      statusCode: 200,
      body: {
        meta: {fields: {}},
        data: [],
      },
    });

    MockApiClient.addMockResponse({
      url: '/organizations/org-slug/projects/',
      method: 'GET',
      body: [],
    });

    MockApiClient.addMockResponse({
      url: '/organizations/org-slug/recent-searches/',
      method: 'GET',
      body: [],
    });

    MockApiClient.addMockResponse({
      url: '/organizations/org-slug/recent-searches/',
      method: 'POST',
      body: [],
    });

    MockApiClient.addMockResponse({
      url: '/organizations/org-slug/issues/',
      method: 'GET',
      body: [],
    });

    eventsStatsMock = MockApiClient.addMockResponse({
      url: '/organizations/org-slug/events-stats/',
      body: [],
    });

    MockApiClient.addMockResponse({
      url: '/organizations/org-slug/tags/event.type/values/',
      body: [{count: 2, name: 'Nvidia 1080ti'}],
    });

    MockApiClient.addMockResponse({
      url: '/organizations/org-slug/events-geo/',
      body: {data: [], meta: {}},
    });

    MockApiClient.addMockResponse({
      url: '/organizations/org-slug/users/',
      body: [],
    });

    sessionsDataMock = MockApiClient.addMockResponse({
      method: 'GET',
      url: '/organizations/org-slug/sessions/',
      body: TestStubs.SessionsField({
        field: `sum(session)`,
      }),
    });

    metricsDataMock = MockApiClient.addMockResponse({
      method: 'GET',
      url: '/organizations/org-slug/metrics/data/',
      body: TestStubs.MetricsField({
        field: 'sum(sentry.sessions.session)',
      }),
    });

    tagsMock = MockApiClient.addMockResponse({
      url: '/organizations/org-slug/tags/',
      method: 'GET',
      body: TestStubs.Tags(),
    });

    MockApiClient.addMockResponse({
      url: '/organizations/org-slug/measurements-meta/',
      method: 'GET',
      body: {'measurements.custom.measurement': {functions: ['p99']}},
    });
    TagStore.reset();
  });

  afterEach(function () {
    MockApiClient.clearMockResponses();
    jest.clearAllMocks();
    jest.useRealTimers();
  });

  describe('with eventsv2', function () {
    it('no feature access', function () {
      renderTestComponent({orgFeatures: []});

      expect(
        screen.getByText("You don't have access to this feature")
      ).toBeInTheDocument();
    });

    it('widget not found', function () {
      const widget: Widget = {
        displayType: DisplayType.AREA,
        interval: '1d',
        queries: [
          {
            name: 'Known Users',
            fields: [],
            columns: [],
            aggregates: [],
            conditions: '',
            orderby: '-time',
          },
          {
            name: 'Anonymous Users',
            fields: [],
            columns: [],
            aggregates: [],
            conditions: '',
            orderby: '-time',
          },
        ],
        title: 'Transactions',
        id: '1',
      };

      const dashboard: DashboardDetails = {
        id: '1',
        title: 'Dashboard',
        createdBy: undefined,
        dateCreated: '2020-01-01T00:00:00.000Z',
        widgets: [widget],
      };

      renderTestComponent({
        dashboard,
        orgFeatures: ['new-widget-builder-experience-design', 'dashboards-edit'],
        params: {
          widgetIndex: '2', // Out of bounds, only one widget
        },
      });

      expect(
        screen.getByText('The widget you want to edit was not found.')
      ).toBeInTheDocument();
    });

    it('renders a widget not found message if the widget index url is not an integer', function () {
      const widget: Widget = {
        displayType: DisplayType.AREA,
        interval: '1d',
        queries: [
          {
            name: 'Known Users',
            fields: [],
            columns: [],
            aggregates: [],
            conditions: '',
            orderby: '-time',
          },
        ],
        title: 'Transactions',
        id: '1',
      };

      const dashboard: DashboardDetails = {
        id: '1',
        title: 'Dashboard',
        createdBy: undefined,
        dateCreated: '2020-01-01T00:00:00.000Z',
        widgets: [widget],
      };

      renderTestComponent({
        dashboard,
        orgFeatures: ['new-widget-builder-experience-design', 'dashboards-edit'],
        params: {
          widgetIndex: '0.5', // Invalid index
        },
      });

      expect(
        screen.getByText('The widget you want to edit was not found.')
      ).toBeInTheDocument();
    });

    it('renders', async function () {
      renderTestComponent();

      // Header - Breadcrumbs
      expect(await screen.findByRole('link', {name: 'Dashboards'})).toHaveAttribute(
        'href',
        '/organizations/org-slug/dashboards/'
      );
      expect(screen.getByRole('link', {name: 'Dashboard'})).toHaveAttribute(
        'href',
        '/organizations/org-slug/dashboards/new/'
      );
      expect(screen.getByText('Widget Builder')).toBeInTheDocument();

      // Header - Widget Title
      expect(screen.getByRole('heading', {name: 'Custom Widget'})).toBeInTheDocument();

      // Footer - Actions
      expect(screen.getByLabelText('Cancel')).toBeInTheDocument();
      expect(screen.getByLabelText('Add Widget')).toBeInTheDocument();

      // Content - Step 1
      expect(
        screen.getByRole('heading', {name: 'Choose your dataset'})
      ).toBeInTheDocument();
      expect(screen.getByLabelText('Select Errors and Transactions')).toBeChecked();

      // Content - Step 2
      expect(
        screen.getByRole('heading', {name: 'Choose your visualization'})
      ).toBeInTheDocument();

      // Content - Step 3
      expect(
        screen.getByRole('heading', {name: 'Choose your columns'})
      ).toBeInTheDocument();

      // Content - Step 4
      expect(
        screen.getByRole('heading', {name: 'Filter your results'})
      ).toBeInTheDocument();

      // Content - Step 5
      expect(screen.getByRole('heading', {name: 'Sort by a column'})).toBeInTheDocument();
    });

    it('has links back to the new dashboard if creating', async function () {
      // Dashboard has undefined dashboardId when creating from a new dashboard
      // because of route setup
      renderTestComponent({params: {dashboardId: undefined}});

      expect(await screen.findByRole('link', {name: 'Dashboard'})).toHaveAttribute(
        'href',
        '/organizations/org-slug/dashboards/new/'
      );

      expect(screen.getByLabelText('Cancel')).toHaveAttribute(
        'href',
        '/organizations/org-slug/dashboards/new/'
      );
    });

    it('renders new design', async function () {
      renderTestComponent({
        orgFeatures: [...defaultOrgFeatures, 'new-widget-builder-experience-design'],
      });

      // Switch to line chart for time series
      userEvent.click(await screen.findByText('Table'));
      userEvent.click(screen.getByText('Line Chart'));

      // Header - Breadcrumbs
      expect(await screen.findByRole('link', {name: 'Dashboards'})).toHaveAttribute(
        'href',
        '/organizations/org-slug/dashboards/'
      );

      expect(screen.getByRole('link', {name: 'Dashboard'})).toHaveAttribute(
        'href',
        '/organizations/org-slug/dashboards/new/'
      );

      expect(screen.getByText('Widget Builder')).toBeInTheDocument();

      // Header - Widget Title
      expect(screen.getByRole('heading', {name: 'Custom Widget'})).toBeInTheDocument();

      // Footer - Actions
      expect(screen.getByLabelText('Cancel')).toBeInTheDocument();
      expect(screen.getByLabelText('Add Widget')).toBeInTheDocument();

      // Content - Step 1
      expect(
        screen.getByRole('heading', {name: 'Choose your dataset'})
      ).toBeInTheDocument();
      expect(screen.getByLabelText('Select Errors and Transactions')).toBeChecked();

      // Content - Step 2
      expect(
        screen.getByRole('heading', {name: 'Choose your visualization'})
      ).toBeInTheDocument();

      // Content - Step 3
      expect(
        screen.getByRole('heading', {name: 'Choose what to plot in the y-axis'})
      ).toBeInTheDocument();

      // Content - Step 4
      expect(
        screen.getByRole('heading', {name: 'Filter your results'})
      ).toBeInTheDocument();

      // Content - Step 5
      expect(
        screen.getByRole('heading', {name: 'Group your results'})
      ).toBeInTheDocument();
    });

    it('can update the title', async function () {
      renderTestComponent({
        query: {source: DashboardWidgetSource.DISCOVERV2},
      });

      const customWidgetLabels = await screen.findAllByText('Custom Widget');
      // EditableText and chart title
      expect(customWidgetLabels).toHaveLength(2);

      userEvent.click(customWidgetLabels[0]);
      userEvent.clear(screen.getByRole('textbox', {name: 'Widget title'}));
      userEvent.paste(
        screen.getByRole('textbox', {name: 'Widget title'}),
        'Unique Users'
      );
      userEvent.keyboard('{enter}');

      expect(screen.queryByText('Custom Widget')).not.toBeInTheDocument();

      expect(screen.getAllByText('Unique Users')).toHaveLength(2);
    });

    it('can add query conditions', async function () {
      const {router} = renderTestComponent({
        query: {source: DashboardWidgetSource.DISCOVERV2},
        dashboard: testDashboard,
      });

      userEvent.type(
        await screen.findByRole('textbox', {name: 'Search events'}),
        'color:blue{enter}'
      );

      userEvent.click(screen.getByText('Add Widget'));

      await waitFor(() => {
        expect(router.push).toHaveBeenCalledWith(
          expect.objectContaining({
            pathname: '/organizations/org-slug/dashboard/2/',
            query: {
              displayType: 'table',
              interval: '5m',
              title: 'Custom Widget',
              queryNames: [''],
              queryConditions: ['color:blue'],
              queryFields: ['count()'],
              queryOrderby: '-count()',
              start: null,
              end: null,
              statsPeriod: '24h',
              utc: false,
              project: [],
              environment: [],
            },
          })
        );
      });
    });

    it('can choose a field', async function () {
      const {router} = renderTestComponent({
        query: {source: DashboardWidgetSource.DISCOVERV2},
        dashboard: testDashboard,
      });

      expect(await screen.findAllByText('Custom Widget')).toHaveLength(2);

      // No delete button as there is only one query.
      expect(screen.queryByLabelText('Remove query')).not.toBeInTheDocument();

      // 1 in the table header, 1 in the column selector, 1 in the sort field
      const countFields = screen.getAllByText('count()');
      expect(countFields).toHaveLength(3);

      await selectEvent.select(countFields[1], ['last_seen()']);

      userEvent.click(screen.getByText('Add Widget'));

      await waitFor(() => {
        expect(router.push).toHaveBeenCalledWith(
          expect.objectContaining({
            pathname: '/organizations/org-slug/dashboard/2/',
            query: {
              displayType: 'table',
              interval: '5m',
              title: 'Custom Widget',
              queryNames: [''],
              queryConditions: [''],
              queryFields: ['last_seen()'],
              queryOrderby: '-last_seen()',
              start: null,
              end: null,
              statsPeriod: '24h',
              utc: false,
              project: [],
              environment: [],
            },
          })
        );
      });
    });

    it('can add additional fields', async function () {
      const handleSave = jest.fn();

      renderTestComponent({onSave: handleSave});

      userEvent.click(await screen.findByText('Table'));

      // Select line chart display
      userEvent.click(screen.getByText('Line Chart'));

      // Click the add overlay button
      userEvent.click(screen.getByLabelText('Add Overlay'));
      await selectEvent.select(screen.getByText('(Required)'), ['count_unique(…)']);

      userEvent.click(screen.getByLabelText('Add Widget'));

      await waitFor(() => {
        expect(handleSave).toHaveBeenCalledWith([
          expect.objectContaining({
            title: 'Custom Widget',
            displayType: DisplayType.LINE,
            interval: '5m',
            widgetType: WidgetType.DISCOVER,
            queries: [
              {
                conditions: '',
                fields: ['count()', 'count_unique(user)'],
                aggregates: ['count()', 'count_unique(user)'],
                fieldAliases: [],
                columns: [],
                orderby: '',
                name: '',
              },
            ],
          }),
        ]);
      });

      expect(handleSave).toHaveBeenCalledTimes(1);
    });

    it('can add equation fields', async function () {
      const handleSave = jest.fn();

      renderTestComponent({onSave: handleSave});
      userEvent.click(await screen.findByText('Table'));

      // Select line chart display
      userEvent.click(screen.getByText('Line Chart'));

      // Click the add an equation button
      userEvent.click(screen.getByLabelText('Add an Equation'));

      expect(screen.getByPlaceholderText('Equation')).toBeInTheDocument();

      userEvent.paste(screen.getByPlaceholderText('Equation'), 'count() + 100');

      userEvent.click(screen.getByLabelText('Add Widget'));

      await waitFor(() => {
        expect(handleSave).toHaveBeenCalledWith([
          expect.objectContaining({
            title: 'Custom Widget',
            displayType: DisplayType.LINE,
            interval: '5m',
            widgetType: WidgetType.DISCOVER,
            queries: [
              {
                name: '',
                fields: ['count()', 'equation|count() + 100'],
                aggregates: ['count()', 'equation|count() + 100'],
                columns: [],
                fieldAliases: [],
                conditions: '',
                orderby: '',
              },
            ],
          }),
        ]);
      });

      expect(handleSave).toHaveBeenCalledTimes(1);
    });

    it('can respond to validation feedback', async function () {
      jest.spyOn(indicators, 'addErrorMessage');

      renderTestComponent();

      userEvent.click(await screen.findByText('Table'));

      const customWidgetLabels = await screen.findAllByText('Custom Widget');
      // EditableText and chart title
      expect(customWidgetLabels).toHaveLength(2);

      userEvent.click(customWidgetLabels[0]);
      userEvent.clear(screen.getByRole('textbox', {name: 'Widget title'}));

      userEvent.keyboard('{enter}');

      expect(indicators.addErrorMessage).toHaveBeenCalledWith('Widget title is required');
    });

    it('sets up widget data in edit correctly', async function () {
      const widget: Widget = {
        id: '1',
        title: 'Errors over time',
        interval: '5m',
        displayType: DisplayType.LINE,
        queries: [
          {
            name: 'errors',
            conditions: 'event.type:error',
            fields: ['count()', 'count_unique(id)'],
            aggregates: ['count()', 'count_unique(id)'],
            columns: [],
            orderby: '',
          },
          {
            name: 'csp',
            conditions: 'event.type:csp',
            fields: ['count()', 'count_unique(id)'],
            aggregates: ['count()', 'count_unique(id)'],
            columns: [],
            orderby: '',
          },
        ],
      };

      const dashboard: DashboardDetails = {
        id: '1',
        title: 'Dashboard',
        createdBy: undefined,
        dateCreated: '2020-01-01T00:00:00.000Z',
        widgets: [widget],
      };

      renderTestComponent({dashboard, params: {widgetIndex: '0'}});

      await screen.findByText('Line Chart');

      // Should be in edit 'mode'
      expect(await screen.findByText('Update Widget')).toBeInTheDocument();

      // Should set widget data up.
      expect(screen.getByText('Update Widget')).toBeInTheDocument();

      // Filters
      expect(
        screen.getAllByPlaceholderText('Search for events, users, tags, and more')
      ).toHaveLength(2);
      expect(screen.getByText('event.type:csp')).toBeInTheDocument();
      expect(screen.getByText('event.type:error')).toBeInTheDocument();

      // Y-axis
      expect(screen.getAllByRole('button', {name: 'Remove query'})).toHaveLength(2);
      expect(screen.getByText('count()')).toBeInTheDocument();
      expect(screen.getByText('count_unique(…)')).toBeInTheDocument();
      expect(screen.getByText('id')).toBeInTheDocument();

      // Expect events-stats endpoint to be called for each search conditions with
      // the same y-axis parameters
      expect(eventsStatsMock).toHaveBeenNthCalledWith(
        1,
        '/organizations/org-slug/events-stats/',
        expect.objectContaining({
          query: expect.objectContaining({
            query: 'event.type:error',
            yAxis: ['count()', 'count_unique(id)'],
          }),
        })
      );

      expect(eventsStatsMock).toHaveBeenNthCalledWith(
        2,
        '/organizations/org-slug/events-stats/',
        expect.objectContaining({
          query: expect.objectContaining({
            query: 'event.type:csp',
            yAxis: ['count()', 'count_unique(id)'],
          }),
        })
      );
    });

    it('can edit a widget', async function () {
      const widget: Widget = {
        id: '1',
        title: 'Errors over time',
        interval: '5m',
        displayType: DisplayType.LINE,
        queries: [
          {
            name: 'errors',
            conditions: 'event.type:error',
            fields: ['count()', 'count_unique(id)'],
            aggregates: ['count()', 'count_unique(id)'],
            columns: [],
            orderby: '',
          },
          {
            name: 'csp',
            conditions: 'event.type:csp',
            fields: ['count()', 'count_unique(id)'],
            aggregates: ['count()', 'count_unique(id)'],
            columns: [],
            orderby: '',
          },
        ],
      };

      const dashboard: DashboardDetails = {
        id: '1',
        title: 'Dashboard',
        createdBy: undefined,
        dateCreated: '2020-01-01T00:00:00.000Z',
        widgets: [widget],
      };

      const handleSave = jest.fn();

      renderTestComponent({onSave: handleSave, dashboard, params: {widgetIndex: '0'}});

      await screen.findByText('Line Chart');

      // Should be in edit 'mode'
      expect(await screen.findByText('Update Widget')).toBeInTheDocument();

      const customWidgetLabels = await screen.findAllByText(widget.title);
      // EditableText and chart title
      expect(customWidgetLabels).toHaveLength(2);
      userEvent.click(customWidgetLabels[0]);

      userEvent.clear(screen.getByRole('textbox', {name: 'Widget title'}));
      userEvent.paste(screen.getByRole('textbox', {name: 'Widget title'}), 'New Title');

      userEvent.click(screen.getByRole('button', {name: 'Update Widget'}));

      await waitFor(() => {
        expect(handleSave).toHaveBeenCalledWith([
          expect.objectContaining({
            ...widget,
            title: 'New Title',
          }),
        ]);
      });

      expect(handleSave).toHaveBeenCalledTimes(1);
    });

    it('renders column inputs for table widgets', async function () {
      const widget: Widget = {
        id: '0',
        title: 'sdk usage',
        interval: '5m',
        displayType: DisplayType.TABLE,
        queries: [
          {
            name: 'errors',
            conditions: 'event.type:error',
            fields: ['sdk.name', 'count()'],
            columns: ['sdk.name'],
            aggregates: ['count()'],
            orderby: '',
          },
        ],
      };

      const dashboard: DashboardDetails = {
        id: '1',
        title: 'Dashboard',
        createdBy: undefined,
        dateCreated: '2020-01-01T00:00:00.000Z',
        widgets: [widget],
      };

      renderTestComponent({dashboard, params: {widgetIndex: '0'}});

      // Should be in edit 'mode'
      expect(await screen.findByText('Update Widget')).toBeInTheDocument();

      // Should set widget data up.
      expect(screen.getByRole('heading', {name: widget.title})).toBeInTheDocument();
      expect(screen.getByText('Table')).toBeInTheDocument();
      expect(screen.getByLabelText('Search events')).toBeInTheDocument();

      // Should have an orderby select
      expect(screen.getByText('Sort by a column')).toBeInTheDocument();

      // Add a column, and choose a value,
      expect(screen.getByLabelText('Add a Column')).toBeInTheDocument();
    });

    it('can save table widgets', async function () {
      const widget: Widget = {
        id: '0',
        title: 'sdk usage',
        interval: '5m',
        displayType: DisplayType.TABLE,
        queries: [
          {
            name: 'errors',
            conditions: 'event.type:error',
            fields: ['sdk.name', 'count()'],
            columns: ['sdk.name'],
            aggregates: ['count()'],
            orderby: '-count()',
          },
        ],
      };

      const dashboard: DashboardDetails = {
        id: '1',
        title: 'Dashboard',
        createdBy: undefined,
        dateCreated: '2020-01-01T00:00:00.000Z',
        widgets: [widget],
      };

      const handleSave = jest.fn();

      renderTestComponent({dashboard, onSave: handleSave, params: {widgetIndex: '0'}});

      // Should be in edit 'mode'
      expect(await screen.findByText('Update Widget')).toBeInTheDocument();
      // Add a column, and choose a value,
      userEvent.click(screen.getByLabelText('Add a Column'));
      await selectEvent.select(screen.getByText('(Required)'), 'trace');

      // Save widget
      userEvent.click(screen.getByLabelText('Update Widget'));

      await waitFor(() => {
        expect(handleSave).toHaveBeenCalledWith([
          expect.objectContaining({
            id: '0',
            title: 'sdk usage',
            displayType: DisplayType.TABLE,
            interval: '5m',
            queries: [
              {
                name: 'errors',
                conditions: 'event.type:error',
                fields: ['sdk.name', 'count()', 'trace'],
                aggregates: ['count()'],
                columns: ['sdk.name', 'trace'],
                orderby: '-count()',
                fieldAliases: ['', '', ''],
              },
            ],
            widgetType: WidgetType.DISCOVER,
          }),
        ]);
      });

      expect(handleSave).toHaveBeenCalledTimes(1);
    });

    it('should properly query for table fields', async function () {
      const defaultWidgetQuery = {
        name: '',
        fields: ['title', 'count()'],
        columns: ['title'],
        aggregates: ['count()'],
        conditions: '',
        orderby: '',
      };

      const defaultTableColumns = ['title', 'count()', 'count_unique(user)', 'epm()'];

      renderTestComponent({
        query: {
          source: DashboardWidgetSource.DISCOVERV2,
          defaultWidgetQuery: urlEncode(defaultWidgetQuery),
          displayType: DisplayType.LINE,
          defaultTableColumns,
        },
      });

      expect(await screen.findByText('Line Chart')).toBeInTheDocument();
      userEvent.click(screen.getByText('Line Chart'));
      userEvent.click(screen.getByText('Table'));

      await waitFor(() => {
        expect(eventsv2Mock).toHaveBeenLastCalledWith(
          '/organizations/org-slug/eventsv2/',
          expect.objectContaining({
            query: expect.objectContaining({
              field: defaultTableColumns,
            }),
          })
        );
      });
    });

    it('should use defaultWidgetQuery Y-Axis and Conditions if given a defaultWidgetQuery', async function () {
      const defaultWidgetQuery = {
        name: '',
        fields: ['count()', 'failure_count()', 'count_unique(user)'],
        columns: [],
        aggregates: ['count()', 'failure_count()', 'count_unique(user)'],
        conditions: 'tag:value',
        orderby: '',
      };

      renderTestComponent({
        query: {
          source: DashboardWidgetSource.DISCOVERV2,
          defaultWidgetQuery: urlEncode(defaultWidgetQuery),
        },
      });

      expect(await screen.findByText('tag:value')).toBeInTheDocument();

      // Table display, column, and sort field
      expect(screen.getAllByText('count()')).toHaveLength(3);
      // Table display and column
      expect(screen.getAllByText('failure_count()')).toHaveLength(2);
      // Table display
      expect(screen.getByText('count_unique(user)')).toBeInTheDocument();
      // Column
      expect(screen.getByText('count_unique(…)')).toBeInTheDocument();
      // Column
      expect(screen.getByText('user')).toBeInTheDocument();
    });

    it('uses displayType if given a displayType', async function () {
      renderTestComponent({
        query: {
          displayType: DisplayType.BAR,
        },
      });

      expect(await screen.findByText('Bar Chart')).toBeInTheDocument();
    });

    it('deletes the widget when the modal is confirmed', async () => {
      const handleSave = jest.fn();
      const widget: Widget = {
        id: '1',
        title: 'Errors over time',
        interval: '5m',
        displayType: DisplayType.LINE,
        queries: [
          {
            name: 'errors',
            conditions: 'event.type:error',
            fields: ['count()', 'count_unique(id)'],
            aggregates: ['count()', 'count_unique(id)'],
            columns: [],
            orderby: '',
          },
          {
            name: 'csp',
            conditions: 'event.type:csp',
            fields: ['count()', 'count_unique(id)'],
            aggregates: ['count()', 'count_unique(id)'],
            columns: [],
            orderby: '',
          },
        ],
      };
      const dashboard: DashboardDetails = {
        id: '1',
        title: 'Dashboard',
        createdBy: undefined,
        dateCreated: '2020-01-01T00:00:00.000Z',
        widgets: [widget],
      };

      renderTestComponent({onSave: handleSave, dashboard, params: {widgetIndex: '0'}});

      userEvent.click(await screen.findByText('Delete'));

      await mountGlobalModal();
      userEvent.click(await screen.findByText('Confirm'));

      await waitFor(() => {
        // The only widget was deleted
        expect(handleSave).toHaveBeenCalledWith([]);
      });

      expect(handleSave).toHaveBeenCalledTimes(1);
    });

    it('persists the page filter period when updating a widget', async () => {
      const widget: Widget = {
        id: '1',
        title: 'Errors over time',
        interval: '5m',
        displayType: DisplayType.LINE,
        queries: [
          {
            name: 'errors',
            conditions: 'event.type:error',
            fields: ['count()', 'count_unique(id)'],
            aggregates: ['count()', 'count_unique(id)'],
            columns: [],
            orderby: '',
          },
        ],
      };
      const dashboard: DashboardDetails = {
        id: '1',
        title: 'Dashboard',
        createdBy: undefined,
        dateCreated: '2020-01-01T00:00:00.000Z',
        widgets: [widget],
      };

      const {router} = renderTestComponent({
        dashboard,
        params: {orgId: 'org-slug', widgetIndex: '0'},
        query: {statsPeriod: '90d'},
      });

      await screen.findByText('Update Widget');
      await screen.findByText('90D');

      userEvent.click(screen.getByText('Update Widget'));

      await waitFor(() => {
        expect(router.push).toHaveBeenLastCalledWith(
          expect.objectContaining({
            pathname: '/organizations/org-slug/dashboard/1/',
            query: expect.objectContaining({
              statsPeriod: '90d',
            }),
          })
        );
      });
    });

    it('does not error when query conditions field is blurred', async function () {
      jest.useFakeTimers();
      const widget: Widget = {
        id: '0',
        title: 'sdk usage',
        interval: '5m',
        displayType: DisplayType.BAR,
        queries: [
          {
            name: 'filled in',
            conditions: 'event.type:error',
            fields: ['count()', 'count_unique(id)'],
            aggregates: ['count()', 'count_unique(id)'],
            columns: [],
            orderby: '-count()',
          },
        ],
      };

      const dashboard: DashboardDetails = {
        id: '1',
        title: 'Dashboard',
        createdBy: undefined,
        dateCreated: '2020-01-01T00:00:00.000Z',
        widgets: [widget],
      };

      const handleSave = jest.fn();

      renderTestComponent({dashboard, onSave: handleSave, params: {widgetIndex: '0'}});

      userEvent.click(await screen.findByLabelText('Add Query'));

      // Triggering the onBlur of the new field should not error
      userEvent.click(
        screen.getAllByPlaceholderText('Search for events, users, tags, and more')[1]
      );
      userEvent.keyboard('{esc}');
      act(() => {
        // Run all timers because the handleBlur contains a setTimeout
        jest.runAllTimers();
      });
    });

    it('does not wipe column changes when filters are modified', async function () {
      jest.useFakeTimers();

      // widgetIndex: undefined means creating a new widget
      renderTestComponent({params: {widgetIndex: undefined}});

      userEvent.click(await screen.findByLabelText('Add a Column'));
      await selectEvent.select(screen.getByText('(Required)'), /project/);

      // Triggering the onBlur of the filter should not error
      userEvent.click(
        screen.getByPlaceholderText('Search for events, users, tags, and more')
      );
      userEvent.keyboard('{enter}');
      act(() => {
        // Run all timers because the handleBlur contains a setTimeout
        jest.runAllTimers();
      });

      expect(await screen.findAllByText('project')).toHaveLength(2);
    });

    it('renders fields with commas properly', async () => {
      const defaultWidgetQuery = {
        conditions: '',
        fields: ['equation|count_if(transaction.duration,equals,300)*2'],
        aggregates: ['equation|count_if(transaction.duration,equals,300)*2'],
        columns: [],
        orderby: '',
        name: '',
      };
      const defaultTableColumns = [
        'count_if(transaction.duration,equals,300)',
        'equation|count_if(transaction.duration,equals,300)*2',
      ];
      renderTestComponent({
        query: {
          source: DashboardWidgetSource.DISCOVERV2,
          defaultWidgetQuery: urlEncode(defaultWidgetQuery),
          defaultTableColumns,
          yAxis: ['equation|count_if(transaction.duration,equals,300)*2'],
        },
      });

      expect(
        await screen.findByText('count_if(transaction.duration,equals,300)*2')
      ).toBeInTheDocument();
    });

    it('sets the correct fields for a top n widget', async () => {
      renderTestComponent({
        orgFeatures: [...defaultOrgFeatures, 'performance-view'],
        query: {
          displayType: DisplayType.TOP_N,
        },
      });

      // Top N now opens as Area Chart
      await screen.findByText('Area Chart');

      // Add a group by
      userEvent.click(screen.getByText('Add Overlay'));
      await selectEvent.select(screen.getByText('Select group'), /project/);

      // Change the y-axis
      await selectEvent.select(screen.getAllByText('count()')[0], 'eps()');

      await waitFor(() => {
        expect(eventsStatsMock).toHaveBeenLastCalledWith(
          '/organizations/org-slug/events-stats/',
          expect.objectContaining({
            query: expect.objectContaining({
              query: '',
              yAxis: ['eps()'],
              field: ['project', 'eps()'],
              topEvents: TOP_N,
              orderby: '-eps()',
            }),
          })
        );
      });
    });

    it('fetches tags when tag store is empty', function () {
      renderTestComponent();
      expect(tagsMock).toHaveBeenCalled();
    });

    it('does not fetch tags when tag store is not empty', function () {
      TagStore.loadTagsSuccess(TestStubs.Tags());
      renderTestComponent();
      expect(tagsMock).not.toHaveBeenCalled();
    });

    it('excludes the Other series when grouping and using multiple y-axes', async function () {
      renderTestComponent({
        orgFeatures: [...defaultOrgFeatures, 'new-widget-builder-experience-design'],
        query: {
          displayType: DisplayType.LINE,
        },
      });

      await selectEvent.select(await screen.findByText('Select group'), 'project');

      userEvent.click(screen.getByText('Add Overlay'));
      await selectEvent.select(screen.getByText('(Required)'), /count_unique/);

      await waitFor(() => {
        expect(eventsStatsMock).toBeCalledWith(
          '/organizations/org-slug/events-stats/',
          expect.objectContaining({
            query: expect.objectContaining({excludeOther: '1'}),
          })
        );
      });
    });

    it('excludes the Other series when grouping and using multiple queries', async function () {
      renderTestComponent({
        orgFeatures: [...defaultOrgFeatures, 'new-widget-builder-experience-design'],
        query: {
          displayType: DisplayType.LINE,
        },
      });

      await selectEvent.select(await screen.findByText('Select group'), 'project');
      userEvent.click(screen.getByText('Add Query'));

      await waitFor(() => {
        expect(eventsStatsMock).toBeCalledWith(
          '/organizations/org-slug/events-stats/',
          expect.objectContaining({
            query: expect.objectContaining({excludeOther: '1'}),
          })
        );
      });
    });

    it('includes Other series when there is only one query and one y-axis', async function () {
      renderTestComponent({
        orgFeatures: [...defaultOrgFeatures, 'new-widget-builder-experience-design'],
        query: {
          displayType: DisplayType.LINE,
        },
      });

      await selectEvent.select(await screen.findByText('Select group'), 'project');

      await waitFor(() => {
        expect(eventsStatsMock).toBeCalledWith(
          '/organizations/org-slug/events-stats/',
          expect.objectContaining({
            query: expect.not.objectContaining({excludeOther: '1'}),
          })
        );
      });
    });

    it('decreases the limit when more y-axes and queries are added', async function () {
      renderTestComponent({
        orgFeatures: [...defaultOrgFeatures, 'new-widget-builder-experience-design'],
        query: {
          displayType: DisplayType.LINE,
        },
      });

      await selectEvent.select(await screen.findByText('Select group'), 'project');

      screen.getByText('Limit to 5 results');

      userEvent.click(screen.getByText('Add Query'));
      userEvent.click(screen.getByText('Add Overlay'));

      await screen.findByText('Limit to 2 results');
    });

    it('alerts the user if there are unsaved changes', async function () {
      const {router} = renderTestComponent();

      const alertMock = jest.fn();
      const setRouteLeaveHookMock = jest.spyOn(router, 'setRouteLeaveHook');
      setRouteLeaveHookMock.mockImplementationOnce((_route, _callback) => {
        alertMock();
      });

      const customWidgetLabels = await screen.findAllByText('Custom Widget');
      // EditableText and chart title
      expect(customWidgetLabels).toHaveLength(2);

      // Change title text
      userEvent.click(customWidgetLabels[0]);
      userEvent.clear(screen.getByRole('textbox', {name: 'Widget title'}));
      userEvent.paste(
        screen.getByRole('textbox', {name: 'Widget title'}),
        'Unique Users'
      );
      userEvent.keyboard('{enter}');

      // Click Cancel
      userEvent.click(screen.getByText('Cancel'));

      // Assert an alert was triggered
      expect(alertMock).toHaveBeenCalled();
    });

    it('does not trigger alert dialog if no changes', async function () {
      const {router} = renderTestComponent();

      const alertMock = jest.fn();
      const setRouteLeaveHookMock = jest.spyOn(router, 'setRouteLeaveHook');
      setRouteLeaveHookMock.mockImplementationOnce((_route, _callback) => {
        alertMock();
      });

      await screen.findAllByText('Custom Widget');

      // Click Cancel
      userEvent.click(screen.getByText('Cancel'));

      // Assert an alert was triggered
      expect(alertMock).not.toHaveBeenCalled();
    });

    describe('Sort by selectors', function () {
      it('renders', async function () {
        renderTestComponent({
          orgFeatures: [...defaultOrgFeatures, 'new-widget-builder-experience-design'],
        });

        expect(await screen.findByText('Sort by a column')).toBeInTheDocument();
        expect(
          screen.getByText("Choose one of the columns you've created to sort by.")
        ).toBeInTheDocument();

        // Selector "sortDirection"
        expect(screen.getByText('High to low')).toBeInTheDocument();
        // Selector "sortBy"
        expect(screen.getAllByText('count()')).toHaveLength(3);
      });

      it('ordering by column uses field form when selecting orderby', async function () {
        const widget: Widget = {
          id: '1',
          title: 'Test Widget',
          interval: '5m',
          displayType: DisplayType.TABLE,
          queries: [
            {
              name: 'errors',
              conditions: 'event.type:error',
              fields: ['count()'],
              aggregates: ['count()'],
              columns: ['project'],
              orderby: '-project',
            },
          ],
        };

        const dashboard: DashboardDetails = {
          id: '1',
          title: 'Dashboard',
          createdBy: undefined,
          dateCreated: '2020-01-01T00:00:00.000Z',
          widgets: [widget],
        };

        renderTestComponent({
          orgFeatures: [...defaultOrgFeatures, 'new-widget-builder-experience-design'],
          dashboard,
          params: {
            widgetIndex: '0',
          },
        });

        await waitFor(async () => {
          expect(await screen.findAllByText('project')).toHaveLength(3);
        });

        await selectEvent.select(screen.getAllByText('project')[2], 'count()');

        await waitFor(() => {
          expect(eventsv2Mock).toHaveBeenCalledWith(
            '/organizations/org-slug/eventsv2/',
            expect.objectContaining({
              query: expect.objectContaining({
                sort: ['-count()'],
              }),
            })
          );
        });
      });

      it('sortBy defaults to the first field value when changing display type to table', async function () {
        const widget: Widget = {
          id: '1',
          title: 'Errors over time',
          interval: '5m',
          displayType: DisplayType.LINE,
          queries: [
            {
              name: 'errors',
              conditions: 'event.type:error',
              fields: ['count()', 'count_unique(id)'],
              aggregates: ['count()', 'count_unique(id)'],
              columns: [],
              orderby: '',
            },
            {
              name: 'csp',
              conditions: 'event.type:csp',
              fields: ['count()', 'count_unique(id)'],
              aggregates: ['count()', 'count_unique(id)'],
              columns: [],
              orderby: '',
            },
          ],
        };

        const dashboard: DashboardDetails = {
          id: '1',
          title: 'Dashboard',
          createdBy: undefined,
          dateCreated: '2020-01-01T00:00:00.000Z',
          widgets: [widget],
        };

        renderTestComponent({
          orgFeatures: [...defaultOrgFeatures, 'new-widget-builder-experience-design'],
          dashboard,
          params: {
            widgetIndex: '0',
          },
        });

        // Click on the displayType selector
        userEvent.click(await screen.findByText('Line Chart'));

        // Choose the table visualization
        userEvent.click(screen.getByText('Table'));

        expect(await screen.findByText('Sort by a column')).toBeInTheDocument();

        // Selector "sortDirection"
        expect(screen.getByText('High to low')).toBeInTheDocument();

        // Selector "sortBy"
        expect(screen.getAllByText('count()')).toHaveLength(3);
      });

      it('can update selectors values', async function () {
        const handleSave = jest.fn();

        const widget: Widget = {
          id: '1',
          title: 'Errors over time',
          interval: '5m',
          displayType: DisplayType.TABLE,
          queries: [
            {
              name: '',
              conditions: '',
              fields: ['count()', 'count_unique(id)'],
              aggregates: ['count()', 'count_unique(id)'],
              columns: [],
              orderby: '-count()',
            },
          ],
        };

        const dashboard: DashboardDetails = {
          id: '1',
          title: 'Dashboard',
          createdBy: undefined,
          dateCreated: '2020-01-01T00:00:00.000Z',
          widgets: [widget],
        };

        renderTestComponent({
          orgFeatures: [...defaultOrgFeatures, 'new-widget-builder-experience-design'],
          dashboard,
          onSave: handleSave,
          params: {
            widgetIndex: '0',
          },
        });

        expect(await screen.findByText('Sort by a column')).toBeInTheDocument();

        // Selector "sortDirection"
        expect(screen.getByText('High to low')).toBeInTheDocument();

        // Selector "sortBy"
        expect(screen.getAllByText('count()')).toHaveLength(3);

        await selectEvent.select(screen.getAllByText('count()')[2], 'count_unique(id)');

        // Wait for the Builder update the widget values
        await waitFor(() => {
          expect(screen.getAllByText('count()')).toHaveLength(2);
        });

        // Now count_unique(id) is selected in the "sortBy" selector
        expect(screen.getAllByText('count_unique(id)')).toHaveLength(2);

        await selectEvent.select(screen.getByText('High to low'), 'Low to high');

        // Saves the widget
        userEvent.click(screen.getByText('Update Widget'));

        await waitFor(() => {
          expect(handleSave).toHaveBeenCalledWith([
            expect.objectContaining({
              queries: [expect.objectContaining({orderby: 'count_unique(id)'})],
            }),
          ]);
        });
      });

      it('sortBy defaults to the first field value when coming from discover', async function () {
        const defaultWidgetQuery = {
          name: '',
          fields: ['title', 'count()', 'count_unique(user)', 'epm()', 'count()'],
          columns: ['title'],
          aggregates: ['count()', 'count_unique(user)', 'epm()', 'count()'],
          conditions: 'tag:value',
          orderby: '',
        };

        const {router} = renderTestComponent({
          orgFeatures: [...defaultOrgFeatures, 'new-widget-builder-experience-design'],
          query: {
            source: DashboardWidgetSource.DISCOVERV2,
            defaultWidgetQuery: urlEncode(defaultWidgetQuery),
            displayType: DisplayType.TABLE,
            defaultTableColumns: ['title', 'count()', 'count_unique(user)', 'epm()'],
          },
        });

        expect(await screen.findByText('Sort by a column')).toBeInTheDocument();

        // Selector "sortDirection"
        expect(screen.getByText('Low to high')).toBeInTheDocument();

        // Selector "sortBy"
        expect(screen.getAllByText('title')).toHaveLength(2);

        // Saves the widget
        userEvent.click(screen.getByText('Add Widget'));

        await waitFor(() => {
          expect(router.push).toHaveBeenCalledWith(
            expect.objectContaining({
              query: expect.objectContaining({queryOrderby: 'count()'}),
            })
          );
        });
      });

      it('sortBy is only visible on tabular visualizations or when there is a groupBy value selected on time-series visualizations', async function () {
        renderTestComponent({
          orgFeatures: [...defaultOrgFeatures, 'new-widget-builder-experience-design'],
        });

        // Sort by shall be visible on table visualization
        expect(await screen.findByText('Sort by a column')).toBeInTheDocument();

        // Update visualization to be a time-series
        userEvent.click(screen.getByText('Table'));
        userEvent.click(screen.getByText('Line Chart'));

        // Time-series visualizations display GroupBy step
        expect(await screen.findByText('Group your results')).toBeInTheDocument();

        // Do not show sortBy when empty columns (groupBys) are added
        userEvent.click(screen.getByText('Add Group'));
        expect(screen.getAllByText('Select group')).toHaveLength(2);

        // SortBy step shall not be visible
        expect(screen.queryByText('Sort by a y-axis')).not.toBeInTheDocument();

        // Select GroupBy value
        await selectEvent.select(screen.getAllByText('Select group')[0], 'project');

        // Now that at least one groupBy value is selected, the SortBy step shall be visible
        expect(screen.getByText('Sort by a y-axis')).toBeInTheDocument();

        // Remove selected GroupBy value
        userEvent.click(screen.getAllByLabelText('Remove group')[0]);

        // SortBy step shall no longer be visible
        expect(screen.queryByText('Sort by a y-axis')).not.toBeInTheDocument();
      });

      it('allows for sorting by a custom equation', async function () {
        renderTestComponent({
          orgFeatures: [...defaultOrgFeatures, 'new-widget-builder-experience-design'],
          query: {
            source: DashboardWidgetSource.DASHBOARDS,
            displayType: DisplayType.LINE,
          },
        });

        await selectEvent.select(await screen.findByText('Select group'), 'project');
        expect(screen.getAllByText('count()')).toHaveLength(2);
        await selectEvent.select(screen.getAllByText('count()')[1], 'Custom Equation');
        userEvent.paste(
          screen.getByPlaceholderText('Enter Equation'),
          'count_unique(user) * 2'
        );
        userEvent.keyboard('{enter}');

        await waitFor(() => {
          expect(eventsStatsMock).toHaveBeenCalledWith(
            '/organizations/org-slug/events-stats/',
            expect.objectContaining({
              query: expect.objectContaining({
                field: expect.arrayContaining(['equation|count_unique(user) * 2']),
                orderby: '-equation[0]',
              }),
            })
          );
        });
      }, 10000);

      it('persists the state when toggling between sorting options', async function () {
        renderTestComponent({
          orgFeatures: [...defaultOrgFeatures, 'new-widget-builder-experience-design'],
          query: {
            source: DashboardWidgetSource.DASHBOARDS,
            displayType: DisplayType.LINE,
          },
        });

        await selectEvent.select(await screen.findByText('Select group'), 'project');
        expect(screen.getAllByText('count()')).toHaveLength(2);
        await selectEvent.select(screen.getAllByText('count()')[1], 'Custom Equation');
        userEvent.paste(
          screen.getByPlaceholderText('Enter Equation'),
          'count_unique(user) * 2'
        );
        userEvent.keyboard('{enter}');

        // Switch away from the Custom Equation
        expect(screen.getByText('project')).toBeInTheDocument();
        await selectEvent.select(screen.getByText('Custom Equation'), 'project');
        expect(screen.getAllByText('project')).toHaveLength(2);

        // Switch back, the equation should still be visible
        await selectEvent.select(screen.getAllByText('project')[1], 'Custom Equation');
        expect(screen.getByPlaceholderText('Enter Equation')).toHaveValue(
          'count_unique(user) * 2'
        );
      });

      it('persists the state when updating y-axes', async function () {
        renderTestComponent({
          orgFeatures: [...defaultOrgFeatures, 'new-widget-builder-experience-design'],
          query: {
            source: DashboardWidgetSource.DASHBOARDS,
            displayType: DisplayType.LINE,
          },
        });

        await selectEvent.select(await screen.findByText('Select group'), 'project');
        expect(screen.getAllByText('count()')).toHaveLength(2);
        await selectEvent.select(screen.getAllByText('count()')[1], 'Custom Equation');
        userEvent.paste(
          screen.getByPlaceholderText('Enter Equation'),
          'count_unique(user) * 2'
        );
        userEvent.keyboard('{enter}');

        // Add a y-axis
        userEvent.click(screen.getByText('Add Overlay'));

        // The equation should still be visible
        expect(screen.getByPlaceholderText('Enter Equation')).toHaveValue(
          'count_unique(user) * 2'
        );
      });

      it('displays the custom equation if the widget has it saved', async function () {
        const widget: Widget = {
          id: '1',
          title: 'Test Widget',
          interval: '5m',
          displayType: DisplayType.LINE,
          queries: [
            {
              name: '',
              conditions: '',
              fields: ['count()', 'project'],
              aggregates: ['count()'],
              columns: ['project'],
              orderby: '-equation|count_unique(user) * 2',
            },
          ],
        };

        const dashboard: DashboardDetails = {
          id: '1',
          title: 'Dashboard',
          createdBy: undefined,
          dateCreated: '2020-01-01T00:00:00.000Z',
          widgets: [widget],
        };
        renderTestComponent({
          orgFeatures: [...defaultOrgFeatures, 'new-widget-builder-experience-design'],
          query: {
            source: DashboardWidgetSource.DASHBOARDS,
            displayType: DisplayType.LINE,
          },
          params: {
            widgetIndex: '0',
          },
          dashboard,
        });

        expect(await screen.findByPlaceholderText('Enter Equation')).toHaveValue(
          'count_unique(user) * 2'
        );
      });

      it('displays Operators in the input dropdown', async function () {
        renderTestComponent({
          orgFeatures: [...defaultOrgFeatures, 'new-widget-builder-experience-design'],
          query: {
            source: DashboardWidgetSource.DASHBOARDS,
            displayType: DisplayType.LINE,
          },
        });

        await selectEvent.select(await screen.findByText('Select group'), 'project');
        expect(screen.getAllByText('count()')).toHaveLength(2);
        await selectEvent.select(screen.getAllByText('count()')[1], 'Custom Equation');
        selectEvent.openMenu(screen.getByPlaceholderText('Enter Equation'));

        expect(screen.getByText('Operators')).toBeInTheDocument();
        expect(screen.queryByText('Fields')).not.toBeInTheDocument();
      });

      it('hides Custom Equation input and resets orderby when switching to table', async function () {
        renderTestComponent({
          orgFeatures: [...defaultOrgFeatures, 'new-widget-builder-experience-design'],
          query: {
            source: DashboardWidgetSource.DASHBOARDS,
            displayType: DisplayType.LINE,
          },
        });

        await selectEvent.select(await screen.findByText('Select group'), 'project');
        expect(screen.getAllByText('count()')).toHaveLength(2);
        await selectEvent.select(screen.getAllByText('count()')[1], 'Custom Equation');
        userEvent.paste(
          screen.getByPlaceholderText('Enter Equation'),
          'count_unique(user) * 2'
        );
        userEvent.keyboard('{enter}');

        // Switch the display type to Table
        userEvent.click(screen.getByText('Line Chart'));
        userEvent.click(screen.getByText('Table'));

        expect(screen.getAllByText('count()')).toHaveLength(2);
        expect(screen.queryByPlaceholderText('Enter Equation')).not.toBeInTheDocument();

        await waitFor(() => {
          expect(eventsv2Mock).toHaveBeenCalledWith(
            '/organizations/org-slug/eventsv2/',
            expect.objectContaining({
              query: expect.objectContaining({
                sort: ['-count()'],
              }),
            })
          );
        });
      });

      it('does not show the Custom Equation input if the only y-axis left is an empty equation', async function () {
        renderTestComponent({
          orgFeatures: [...defaultOrgFeatures, 'new-widget-builder-experience-design'],
          query: {
            source: DashboardWidgetSource.DASHBOARDS,
            displayType: DisplayType.LINE,
          },
        });

        await selectEvent.select(await screen.findByText('Select group'), 'project');
        userEvent.click(screen.getByText('Add an Equation'));
        userEvent.click(screen.getAllByLabelText('Remove this Y-Axis')[0]);

        expect(screen.queryByPlaceholderText('Enter Equation')).not.toBeInTheDocument();
      });

      it('persists a sort by a grouping when changing y-axes', async function () {
        renderTestComponent({
          orgFeatures: [...defaultOrgFeatures, 'new-widget-builder-experience-design'],
          query: {
            source: DashboardWidgetSource.DASHBOARDS,
            displayType: DisplayType.LINE,
          },
        });

        await selectEvent.select(await screen.findByText('Select group'), 'project');
        expect(screen.getAllByText('count()')).toHaveLength(2);

        // Change the sort option to a grouping field, and then change a y-axis
        await selectEvent.select(screen.getAllByText('count()')[1], 'project');
        await selectEvent.select(screen.getAllByText('count()')[0], /count_unique/);

        // project should appear in the group by field, as well as the sort field
        expect(screen.getAllByText('project')).toHaveLength(2);
      });

      it('persists sort by a y-axis when grouping changes', async function () {
        renderTestComponent({
          orgFeatures: [...defaultOrgFeatures, 'new-widget-builder-experience-design'],
          query: {
            source: DashboardWidgetSource.DASHBOARDS,
            displayType: DisplayType.LINE,
          },
        });

        userEvent.click(await screen.findByText('Add Overlay'));
        await selectEvent.select(screen.getByText('Select group'), 'project');

        // Change the sort by to count_unique
        await selectEvent.select(screen.getAllByText('count()')[1], /count_unique/);

        // Change the grouping
        await selectEvent.select(screen.getByText('project'), 'environment');

        // count_unique(user) should still be the sorting field
        expect(screen.getByText(/count_unique/)).toBeInTheDocument();
        expect(screen.getByText('user')).toBeInTheDocument();
      });

      it('does not remove the Custom Equation field if a grouping is updated', async function () {
        renderTestComponent({
          orgFeatures: [...defaultOrgFeatures, 'new-widget-builder-experience-design'],
          query: {
            source: DashboardWidgetSource.DASHBOARDS,
            displayType: DisplayType.LINE,
          },
        });

        await selectEvent.select(await screen.findByText('Select group'), 'project');
        await selectEvent.select(screen.getAllByText('count()')[1], 'Custom Equation');
        userEvent.paste(
          screen.getByPlaceholderText('Enter Equation'),
          'count_unique(user) * 2'
        );
        userEvent.keyboard('{enter}');

        userEvent.click(screen.getByText('Add Group'));
        expect(screen.getByPlaceholderText('Enter Equation')).toHaveValue(
          'count_unique(user) * 2'
        );
      });

      it.each`
        directionPrefix | expectedOrderSelection | displayType
        ${'-'}          | ${'High to low'}       | ${DisplayType.TABLE}
        ${''}           | ${'Low to high'}       | ${DisplayType.TABLE}
        ${'-'}          | ${'High to low'}       | ${DisplayType.LINE}
        ${''}           | ${'Low to high'}       | ${DisplayType.LINE}
      `(
        `opens a widget with the '$expectedOrderSelection' sort order when the widget was saved with that direction`,
        async function ({directionPrefix, expectedOrderSelection}) {
          const widget: Widget = {
            id: '1',
            title: 'Test Widget',
            interval: '5m',
            displayType: DisplayType.LINE,
            queries: [
              {
                name: '',
                conditions: '',
                fields: ['count_unique(user)'],
                aggregates: ['count_unique(user)'],
                columns: ['project'],
                orderby: `${directionPrefix}count_unique(user)`,
              },
            ],
          };

          const dashboard: DashboardDetails = {
            id: '1',
            title: 'Dashboard',
            createdBy: undefined,
            dateCreated: '2020-01-01T00:00:00.000Z',
            widgets: [widget],
          };

          renderTestComponent({
            orgFeatures: [...defaultOrgFeatures, 'new-widget-builder-experience-design'],
            dashboard,
            params: {
              widgetIndex: '0',
            },
          });

          await screen.findByText(expectedOrderSelection);
        }
      );

      it('saved widget with aggregate alias as orderby should persist alias when y-axes change', async function () {
        const widget: Widget = {
          id: '1',
          title: 'Test Widget',
          interval: '5m',
          displayType: DisplayType.TABLE,
          queries: [
            {
              name: '',
              conditions: '',
              fields: ['project', 'count_unique(user)'],
              aggregates: ['count_unique(user)'],
              columns: ['project'],
              orderby: 'count_unique(user)',
            },
          ],
        };

        const dashboard: DashboardDetails = {
          id: '1',
          title: 'Dashboard',
          createdBy: undefined,
          dateCreated: '2020-01-01T00:00:00.000Z',
          widgets: [widget],
        };

        renderTestComponent({
          orgFeatures: [...defaultOrgFeatures, 'new-widget-builder-experience-design'],
          dashboard,
          params: {
            widgetIndex: '0',
          },
        });

        await screen.findByText('Sort by a column');

        // Assert for length 2 since one in the table header and one in sort by
        expect(screen.getAllByText('count_unique(user)')).toHaveLength(2);

        userEvent.click(screen.getByText('Add a Column'));

        // The sort by should still have count_unique(user)
        await waitFor(() =>
          expect(screen.getAllByText('count_unique(user)')).toHaveLength(2)
        );
      });

      it('will reset the sort field when going from line to table when sorting by a value not in fields', async function () {
        renderTestComponent({
          orgFeatures: [...defaultOrgFeatures, 'new-widget-builder-experience-design'],
          query: {
            displayType: DisplayType.LINE,
          },
        });

        await selectEvent.select(await screen.findByText('Select group'), 'project');
        expect(screen.getAllByText('count()')).toHaveLength(2);
        await selectEvent.select(screen.getAllByText('count()')[1], /count_unique/);

        userEvent.click(screen.getByText('Line Chart'));
        userEvent.click(screen.getByText('Table'));

        // 1 for table header, 1 for column selection, and 1 for sorting
        await waitFor(() => {
          expect(screen.getAllByText('count()')).toHaveLength(3);
        });
      });

      it('equations in y-axis appear in sort by field for grouped timeseries', async function () {
        renderTestComponent({
          orgFeatures: [...defaultOrgFeatures, 'new-widget-builder-experience-design'],
          query: {
            displayType: DisplayType.LINE,
          },
        });

        userEvent.click(await screen.findByText('Add an Equation'));
        userEvent.paste(screen.getByPlaceholderText('Equation'), 'count() * 100');
        userEvent.keyboard('{enter}');

        await selectEvent.select(screen.getByText('Select group'), 'project');
        expect(screen.getAllByText('count()')).toHaveLength(2);
        await selectEvent.select(screen.getAllByText('count()')[1], 'count() * 100');
      });

      it('does not reset the orderby when ordered by an equation in table', async function () {
        const widget: Widget = {
          id: '1',
          title: 'Errors over time',
          interval: '5m',
          displayType: DisplayType.TABLE,
          queries: [
            {
              name: '',
              conditions: '',
              fields: [
                'count()',
                'count_unique(id)',
                'equation|count() + count_unique(id)',
              ],
              aggregates: [
                'count()',
                'count_unique(id)',
                'equation|count() + count_unique(id)',
              ],
              columns: [],
              orderby: '-equation[0]',
            },
          ],
        };

        const dashboard: DashboardDetails = {
          id: '1',
          title: 'Dashboard',
          createdBy: undefined,
          dateCreated: '2020-01-01T00:00:00.000Z',
          widgets: [widget],
        };

        renderTestComponent({
          dashboard,
          params: {
            widgetIndex: '0',
          },
        });

        await screen.findByText('Sort by a column');

        // 1 in the column selector, 1 in the sort by field
        expect(screen.getAllByText('count() + count_unique(id)')).toHaveLength(2);
      });
    });

    describe('Widget creation coming from other verticals', function () {
      it('redirects correctly when creating a new dashboard', async function () {
        const {router} = renderTestComponent({
          query: {source: DashboardWidgetSource.DISCOVERV2},
        });

        userEvent.click(await screen.findByText('Add Widget'));

        await waitFor(() => {
          expect(router.push).toHaveBeenCalledWith(
            expect.objectContaining({
              pathname: '/organizations/org-slug/dashboards/new/',
              query: {
                displayType: 'table',
                interval: '5m',
                title: 'Custom Widget',
                queryNames: [''],
                queryConditions: [''],
                queryFields: ['count()'],
                queryOrderby: '-count()',
                start: null,
                end: null,
                statsPeriod: '24h',
                utc: false,
                project: [],
                environment: [],
              },
            })
          );
        });
      });

      it('redirects correctly when choosing an existing dashboard', async function () {
        const {router} = renderTestComponent({
          query: {source: DashboardWidgetSource.DISCOVERV2},
          dashboard: testDashboard,
        });

        userEvent.click(await screen.findByText('Add Widget'));

        await waitFor(() => {
          expect(router.push).toHaveBeenCalledWith(
            expect.objectContaining({
              pathname: '/organizations/org-slug/dashboard/2/',
              query: {
                displayType: 'table',
                interval: '5m',
                title: 'Custom Widget',
                queryNames: [''],
                queryConditions: [''],
                queryFields: ['count()'],
                queryOrderby: '-count()',
                start: null,
                end: null,
                statsPeriod: '24h',
                utc: false,
                project: [],
                environment: [],
              },
            })
          );
        });
      });

      it('shows the correct orderby when switching from a line chart to table', async function () {
        const defaultWidgetQuery = {
          name: '',
          fields: ['count_unique(user)'],
          columns: [],
          aggregates: ['count_unique(user)'],
          conditions: '',
          orderby: 'count_unique(user)',
        };

        const defaultTableColumns = ['title', 'count_unique(user)'];

        renderTestComponent({
          orgFeatures: [...defaultOrgFeatures, 'new-widget-builder-experience-design'],
          query: {
            source: DashboardWidgetSource.DISCOVERV2,
            defaultWidgetQuery: urlEncode(defaultWidgetQuery),
            displayType: DisplayType.LINE,
            defaultTableColumns,
          },
        });

        userEvent.click(await screen.findByText('Line Chart'));
        userEvent.click(screen.getByText('Table'));

        expect(screen.getByText('count_unique(user)')).toBeInTheDocument();
        await waitFor(() => {
          expect(eventsv2Mock).toHaveBeenLastCalledWith(
            '/organizations/org-slug/eventsv2/',
            expect.objectContaining({
              query: expect.objectContaining({
                field: defaultTableColumns,
                sort: ['count_unique(user)'],
              }),
            })
          );
        });
      });

      it('does not send request with orderby if a timeseries chart without grouping', async function () {
        const defaultWidgetQuery = {
          name: '',
          fields: ['count_unique(user)'],
          columns: [],
          aggregates: ['count_unique(user)'],
          conditions: '',
          orderby: 'count_unique(user)',
        };

        const defaultTableColumns = ['title', 'count_unique(user)'];

        renderTestComponent({
          orgFeatures: [...defaultOrgFeatures, 'new-widget-builder-experience-design'],
          query: {
            source: DashboardWidgetSource.DISCOVERV2,
            defaultWidgetQuery: urlEncode(defaultWidgetQuery),
            displayType: DisplayType.LINE,
            defaultTableColumns,
          },
        });

        await waitFor(() => {
          expect(eventsStatsMock).toHaveBeenLastCalledWith(
            '/organizations/org-slug/events-stats/',
            expect.objectContaining({
              query: expect.objectContaining({
                orderby: '',
              }),
            })
          );
        });
      });
    });

    it('opens top-N widgets as area display', async function () {
      const widget: Widget = {
        id: '1',
        title: 'Errors over time',
        interval: '5m',
        displayType: DisplayType.TOP_N,
        queries: [
          {
            name: '',
            conditions: '',
            fields: ['count()', 'count_unique(id)'],
            aggregates: ['count()', 'count_unique(id)'],
            columns: [],
            orderby: '-count()',
          },
        ],
      };

      const dashboard: DashboardDetails = {
        id: '1',
        title: 'Dashboard',
        createdBy: undefined,
        dateCreated: '2020-01-01T00:00:00.000Z',
        widgets: [widget],
      };

      renderTestComponent({
        orgFeatures: [...defaultOrgFeatures, 'new-widget-builder-experience-design'],
        dashboard,
        params: {
          widgetIndex: '0',
        },
      });

      expect(await screen.findByText('Area Chart')).toBeInTheDocument();
    });

    it('Update table header values (field alias)', async function () {
      const handleSave = jest.fn();

      renderTestComponent({
        onSave: handleSave,
        orgFeatures: [...defaultOrgFeatures, 'new-widget-builder-experience-design'],
      });

      await screen.findByText('Table');

      userEvent.paste(screen.getByPlaceholderText('Alias'), 'First Alias');

      userEvent.click(screen.getByLabelText('Add a Column'));

      userEvent.paste(screen.getAllByPlaceholderText('Alias')[1], 'Second Alias');

      userEvent.click(screen.getByText('Add Widget'));

      await waitFor(() => {
        expect(handleSave).toHaveBeenCalledWith([
          expect.objectContaining({
            queries: [
              expect.objectContaining({fieldAliases: ['First Alias', 'Second Alias']}),
            ],
          }),
        ]);
      });
    });

    it('does not wipe equation aliases when a column alias is updated', async function () {
      renderTestComponent({
        orgFeatures: [...defaultOrgFeatures, 'new-widget-builder-experience-design'],
      });

      await screen.findByText('Table');

      userEvent.click(screen.getByText('Add an Equation'));
      userEvent.paste(screen.getAllByPlaceholderText('Alias')[1], 'This should persist');
      userEvent.type(screen.getAllByPlaceholderText('Alias')[0], 'A');

      expect(await screen.findByText('This should persist')).toBeInTheDocument();
    });

    it('does not wipe equation aliases when a column selection is made', async function () {
      renderTestComponent({
        orgFeatures: [...defaultOrgFeatures, 'new-widget-builder-experience-design'],
      });

      await screen.findByText('Table');

      userEvent.click(screen.getByText('Add an Equation'));
      userEvent.paste(screen.getAllByPlaceholderText('Alias')[1], 'This should persist');

      // 1 for the table, 1 for the the column selector, 1 for the sort
      await waitFor(() => expect(screen.getAllByText('count()')).toHaveLength(3));
      await selectEvent.select(screen.getAllByText('count()')[1], /count_unique/);

      expect(screen.getByText('This should persist')).toBeInTheDocument();
    });

    it('copies over the orderby from the previous query if adding another', async function () {
      renderTestComponent({
        orgFeatures: [...defaultOrgFeatures, 'new-widget-builder-experience-design'],
      });

      userEvent.click(await screen.findByText('Table'));
      userEvent.click(screen.getByText('Line Chart'));
      await selectEvent.select(screen.getByText('Select group'), 'project');
      await selectEvent.select(screen.getAllByText('count()')[1], 'count_unique(…)');

      MockApiClient.clearMockResponses();
      eventsStatsMock = MockApiClient.addMockResponse({
        url: '/organizations/org-slug/events-stats/',
        body: [],
      });

      userEvent.click(screen.getByText('Add Query'));

      // Assert on two calls, one for each query
      const expectedArgs = expect.objectContaining({
        query: expect.objectContaining({
          orderby: '-count_unique(user)',
        }),
      });
      expect(eventsStatsMock).toHaveBeenNthCalledWith(
        1,
        '/organizations/org-slug/events-stats/',
        expectedArgs
      );

      expect(eventsStatsMock).toHaveBeenNthCalledWith(
        2,
        '/organizations/org-slug/events-stats/',
        expectedArgs
      );
    });

    describe('Issue Widgets', function () {
      it('sets widgetType to issues', async function () {
        const handleSave = jest.fn();

        renderTestComponent({onSave: handleSave});

        userEvent.click(
          await screen.findByText('Issues (States, Assignment, Time, etc.)')
        );
        userEvent.click(screen.getByLabelText('Add Widget'));

        await waitFor(() => {
          expect(handleSave).toHaveBeenCalledWith([
            expect.objectContaining({
              title: 'Custom Widget',
              displayType: DisplayType.TABLE,
              interval: '5m',
              widgetType: WidgetType.ISSUE,
              queries: [
                {
                  conditions: '',
                  fields: ['issue', 'assignee', 'title'],
                  columns: ['issue', 'assignee', 'title'],
                  aggregates: [],
                  fieldAliases: [],
                  name: '',
                  orderby: 'date',
                },
              ],
            }),
          ]);
        });

        expect(handleSave).toHaveBeenCalledTimes(1);
      });

      it('render issues dataset disabled when the display type is not set to table', async function () {
        renderTestComponent({
          query: {
            source: DashboardWidgetSource.DISCOVERV2,
          },
        });

        userEvent.click(await screen.findByText('Table'));
        userEvent.click(screen.getByText('Line Chart'));
        expect(
          screen.getByRole('radio', {
            name: 'Select Errors and Transactions',
          })
        ).toBeEnabled();
        expect(
          screen.getByRole('radio', {
            name: 'Select Issues (States, Assignment, Time, etc.)',
          })
        ).toBeDisabled();
      });

      it('disables moving and deleting issue column', async function () {
        renderTestComponent();

        userEvent.click(
          await screen.findByText('Issues (States, Assignment, Time, etc.)')
        );
        expect(screen.getByText('issue')).toBeInTheDocument();
        expect(screen.getByText('assignee')).toBeInTheDocument();
        expect(screen.getByText('title')).toBeInTheDocument();
        expect(screen.getAllByLabelText('Remove column')).toHaveLength(2);
        expect(screen.getAllByLabelText('Drag to reorder')).toHaveLength(3);

        userEvent.click(screen.getAllByLabelText('Remove column')[1]);
        userEvent.click(screen.getAllByLabelText('Remove column')[0]);

        expect(screen.getByText('issue')).toBeInTheDocument();
        expect(screen.queryByText('assignee')).not.toBeInTheDocument();
        expect(screen.queryByText('title')).not.toBeInTheDocument();
        expect(screen.queryByLabelText('Remove column')).not.toBeInTheDocument();
        expect(screen.queryByLabelText('Drag to reorder')).not.toBeInTheDocument();
      });

      it('issue query does not work on default search bar', async function () {
        renderTestComponent();

        userEvent.paste(
          await screen.findByPlaceholderText('Search for events, users, tags, and more'),
          'bookmarks',
          {
            clipboardData: {getData: () => ''},
          } as unknown as React.ClipboardEvent<HTMLTextAreaElement>
        );
        expect(await screen.findByText('No items found')).toBeInTheDocument();
      });

      it('renders with an issues search bar when selected in dataset selection', async function () {
        renderTestComponent();

        userEvent.click(
          await screen.findByText('Issues (States, Assignment, Time, etc.)')
        );
        userEvent.paste(
          screen.getByPlaceholderText('Search for issues, status, assigned, and more'),
          'is:',
          {
            clipboardData: {getData: () => ''},
          } as unknown as React.ClipboardEvent<HTMLTextAreaElement>
        );
        expect(await screen.findByText('resolved')).toBeInTheDocument();
      });

      it('Update table header values (field alias)', async function () {
        const handleSave = jest.fn();

        renderTestComponent({
          onSave: handleSave,
          orgFeatures: [...defaultOrgFeatures, 'new-widget-builder-experience-design'],
        });

        await screen.findByText('Table');

        userEvent.click(screen.getByText('Issues (States, Assignment, Time, etc.)'));

        userEvent.paste(screen.getAllByPlaceholderText('Alias')[0], 'First Alias');

        userEvent.click(screen.getByText('Add Widget'));

        await waitFor(() => {
          expect(handleSave).toHaveBeenCalledWith([
            expect.objectContaining({
              queries: [
                expect.objectContaining({
                  fieldAliases: ['First Alias', '', ''],
                }),
              ],
            }),
          ]);
        });
      });
    });

    describe('Release Widgets', function () {
      const releaseHealthFeatureFlags = [
        ...defaultOrgFeatures,
        'new-widget-builder-experience-design',
        'dashboards-releases',
      ];

      it('does not show the Release Health dataset if there is no dashboards-releases flag', async function () {
        renderTestComponent({
          orgFeatures: [...defaultOrgFeatures, 'new-widget-builder-experience-design'],
        });

        expect(await screen.findByText('Errors and Transactions')).toBeInTheDocument();
        expect(
          screen.queryByText('Releases (sessions, crash rates)')
        ).not.toBeInTheDocument();
      });

      it('shows the Release Health dataset if there is the dashboards-releases flag', async function () {
        renderTestComponent({
          orgFeatures: releaseHealthFeatureFlags,
        });

        expect(await screen.findByText('Errors and Transactions')).toBeInTheDocument();
        expect(screen.getByText('Releases (sessions, crash rates)')).toBeInTheDocument();
      });

      it('maintains the selected dataset when display type is changed', async function () {
        renderTestComponent({
          orgFeatures: releaseHealthFeatureFlags,
        });

        expect(
          await screen.findByText('Releases (sessions, crash rates)')
        ).toBeInTheDocument();

        expect(screen.getByLabelText(/releases/i)).not.toBeChecked();
        userEvent.click(screen.getByLabelText(/releases/i));
        await waitFor(() => expect(screen.getByLabelText(/releases/i)).toBeChecked());

        userEvent.click(screen.getByText('Table'));
        userEvent.click(screen.getByText('Line Chart'));
        await waitFor(() => expect(screen.getByLabelText(/releases/i)).toBeChecked());
      });

      it('displays releases tags', async function () {
        renderTestComponent({
          orgFeatures: releaseHealthFeatureFlags,
        });

        expect(
          await screen.findByText('Releases (sessions, crash rates)')
        ).toBeInTheDocument();

        userEvent.click(screen.getByLabelText(/releases/i));

        expect(screen.getByText('crash_free_rate(…)')).toBeInTheDocument();
        expect(screen.getByText('session')).toBeInTheDocument();

        userEvent.click(screen.getByText('crash_free_rate(…)'));
        expect(screen.getByText('count_unique(…)')).toBeInTheDocument();

        expect(screen.getByText('release')).toBeInTheDocument();
        expect(screen.getByText('environment')).toBeInTheDocument();
        expect(screen.getByText('session.status')).toBeInTheDocument();

        userEvent.click(screen.getByText('count_unique(…)'));
        expect(screen.getByText('user')).toBeInTheDocument();
      });

      it('does not display tags as params', async function () {
        renderTestComponent({
          orgFeatures: releaseHealthFeatureFlags,
        });

        expect(
          await screen.findByText('Releases (sessions, crash rates)')
        ).toBeInTheDocument();

        userEvent.click(screen.getByLabelText(/releases/i));

        expect(screen.getByText('crash_free_rate(…)')).toBeInTheDocument();
        await selectEvent.select(
          screen.getByText('crash_free_rate(…)'),
          'count_unique(…)'
        );

        userEvent.click(screen.getByText('user'));
        expect(screen.queryByText('release')).not.toBeInTheDocument();
        expect(screen.queryByText('environment')).not.toBeInTheDocument();
        expect(screen.queryByText('session.status')).not.toBeInTheDocument();
      });

      it('does not allow sort by when session.status is selected', async function () {
        renderTestComponent({
          orgFeatures: releaseHealthFeatureFlags,
        });

        expect(
          await screen.findByText('Releases (sessions, crash rates)')
        ).toBeInTheDocument();

        userEvent.click(screen.getByLabelText(/releases/i));

        expect(screen.getByText('High to low')).toBeEnabled();
        expect(screen.getByText('crash_free_rate(session)')).toBeInTheDocument();

        userEvent.click(screen.getByLabelText('Add a Column'));
        await selectEvent.select(screen.getByText('(Required)'), 'session.status');

        expect(screen.getByRole('textbox', {name: 'Sort direction'})).toBeDisabled();
        expect(screen.getByRole('textbox', {name: 'Sort by'})).toBeDisabled();
      });

      it('does not allow sort on tags except release', async function () {
        renderTestComponent({
          orgFeatures: releaseHealthFeatureFlags,
        });

        expect(
          await screen.findByText('Releases (sessions, crash rates)')
        ).toBeInTheDocument();

        userEvent.click(screen.getByLabelText(/releases/i));

        expect(screen.getByText('High to low')).toBeEnabled();
        expect(screen.getByText('crash_free_rate(session)')).toBeInTheDocument();

        userEvent.click(screen.getByLabelText('Add a Column'));
        await selectEvent.select(screen.getByText('(Required)'), 'release');

        userEvent.click(screen.getByLabelText('Add a Column'));
        await selectEvent.select(screen.getByText('(Required)'), 'environment');

        expect(await screen.findByText('Sort by a column')).toBeInTheDocument();

        // Selector "sortDirection"
        expect(screen.getByText('High to low')).toBeInTheDocument();

        // Selector "sortBy"
        userEvent.click(screen.getAllByText('crash_free_rate(session)')[1]);

        // release exists in sort by selector
        expect(screen.getAllByText('release')).toHaveLength(3);
        // environment does not exist in sort by selector
        expect(screen.getAllByText('environment')).toHaveLength(2);
      });

      it('makes the appropriate sessions call', async function () {
        renderTestComponent({
          orgFeatures: releaseHealthFeatureFlags,
        });

        expect(
          await screen.findByText('Releases (sessions, crash rates)')
        ).toBeInTheDocument();

        userEvent.click(screen.getByLabelText(/releases/i));

        userEvent.click(screen.getByText('Table'));
        userEvent.click(screen.getByText('Line Chart'));

        await waitFor(() =>
          expect(metricsDataMock).toHaveBeenLastCalledWith(
            `/organizations/org-slug/metrics/data/`,
            expect.objectContaining({
              query: expect.objectContaining({
                environment: [],
                field: [`session.crash_free_rate`],
                groupBy: [],
                interval: '5m',
                project: [],
                statsPeriod: '24h',
              }),
            })
          )
        );
      });

      it('calls the session endpoint with the right limit', async function () {
        renderTestComponent({
          orgFeatures: releaseHealthFeatureFlags,
        });

        expect(
          await screen.findByText('Releases (sessions, crash rates)')
        ).toBeInTheDocument();

        userEvent.click(screen.getByLabelText(/releases/i));

        userEvent.click(screen.getByText('Table'));
        userEvent.click(screen.getByText('Line Chart'));

        await selectEvent.select(await screen.findByText('Select group'), 'project');

        expect(screen.getByText('Limit to 5 results')).toBeInTheDocument();

        await waitFor(() =>
          expect(metricsDataMock).toHaveBeenLastCalledWith(
            `/organizations/org-slug/metrics/data/`,
            expect.objectContaining({
              query: expect.objectContaining({
                environment: [],
                field: ['session.crash_free_rate'],
                groupBy: ['project_id'],
                interval: '5m',
                orderBy: '-session.crash_free_rate',
                per_page: 5,
                project: [],
                statsPeriod: '24h',
              }),
            })
          )
        );
      });

      it('calls sessions api when session.status is selected as a groupby', async function () {
        renderTestComponent({
          orgFeatures: releaseHealthFeatureFlags,
        });

        expect(
          await screen.findByText('Releases (sessions, crash rates)')
        ).toBeInTheDocument();

        userEvent.click(screen.getByLabelText(/releases/i));

        userEvent.click(screen.getByText('Table'));
        userEvent.click(screen.getByText('Line Chart'));

        await selectEvent.select(
          await screen.findByText('Select group'),
          'session.status'
        );

        expect(screen.getByText('Limit to 5 results')).toBeInTheDocument();

        await waitFor(() =>
          expect(sessionsDataMock).toHaveBeenLastCalledWith(
            `/organizations/org-slug/sessions/`,
            expect.objectContaining({
              query: expect.objectContaining({
                environment: [],
                field: ['crash_free_rate(session)'],
                groupBy: ['session.status'],
                interval: '5m',
                project: [],
                statsPeriod: '24h',
              }),
            })
          )
        );
      });

      it('displays the correct options for area chart', async function () {
        renderTestComponent({
          orgFeatures: releaseHealthFeatureFlags,
        });

        expect(
          await screen.findByText('Releases (sessions, crash rates)')
        ).toBeInTheDocument();

        // change dataset to releases
        userEvent.click(screen.getByLabelText(/releases/i));

        userEvent.click(screen.getByText('Table'));
        userEvent.click(screen.getByText('Line Chart'));

        expect(screen.getByText('crash_free_rate(…)')).toBeInTheDocument();
        expect(screen.getByText(`session`)).toBeInTheDocument();

        userEvent.click(screen.getByText('crash_free_rate(…)'));
        expect(screen.getByText('count_unique(…)')).toBeInTheDocument();

        userEvent.click(screen.getByText('count_unique(…)'));
        expect(screen.getByText('user')).toBeInTheDocument();
      });

      it('sets widgetType to release', async function () {
        renderTestComponent({
          orgFeatures: releaseHealthFeatureFlags,
        });

        userEvent.click(await screen.findByText('Releases (sessions, crash rates)'));

        expect(metricsDataMock).toHaveBeenCalled();
        expect(screen.getByLabelText(/Releases/i)).toBeChecked();
      });

      it('does not display "add an equation" button', async function () {
        const widget: Widget = {
          title: 'Release Widget',
          displayType: DisplayType.TABLE,
          widgetType: WidgetType.RELEASE,
          queries: [
            {
              name: 'errors',
              conditions: 'event.type:error',
              fields: ['sdk.name', 'count()'],
              columns: ['sdk.name'],
              aggregates: ['count()'],
              orderby: '-sdk.name',
            },
          ],
          interval: '1d',
          id: '1',
        };

        const dashboard: DashboardDetails = {
          id: '1',
          title: 'Dashboard',
          createdBy: undefined,
          dateCreated: '2020-01-01T00:00:00.000Z',
          widgets: [widget],
        };

        renderTestComponent({
          orgFeatures: releaseHealthFeatureFlags,
          dashboard,
          params: {
            widgetIndex: '0',
          },
        });

        // Select line chart display
        userEvent.click(await screen.findByText('Table'));
        userEvent.click(screen.getByText('Line Chart'));

        await waitFor(() =>
          expect(screen.queryByLabelText('Add an Equation')).not.toBeInTheDocument()
        );
      });

      it('render release dataset disabled when the display type is world map', async function () {
        renderTestComponent({
          query: {
            source: DashboardWidgetSource.DISCOVERV2,
          },
          orgFeatures: releaseHealthFeatureFlags,
        });

        userEvent.click(await screen.findByText('Table'));
        userEvent.click(screen.getByText('World Map'));

        await waitFor(() => expect(screen.getByLabelText(/Releases/)).toBeDisabled());

        expect(
          screen.getByRole('radio', {
            name: 'Select Errors and Transactions',
          })
        ).toBeEnabled();
        expect(
          screen.getByRole('radio', {
            name: 'Select Issues (States, Assignment, Time, etc.)',
          })
        ).toBeDisabled();
      });

      it('renders with a release search bar', async function () {
        renderTestComponent({
          orgFeatures: releaseHealthFeatureFlags,
        });

        userEvent.type(
          await screen.findByPlaceholderText('Search for events, users, tags, and more'),
          'session.status:'
        );

        await waitFor(() => {
          expect(screen.getByText('No items found')).toBeInTheDocument();
        });

        userEvent.click(screen.getByText('Releases (sessions, crash rates)'));
        userEvent.click(
          screen.getByPlaceholderText(
            'Search for release version, session status, and more'
          )
        );
        expect(await screen.findByText('environment:')).toBeInTheDocument();
        expect(screen.getByText('project:')).toBeInTheDocument();
        expect(screen.getByText('release:')).toBeInTheDocument();
      });

      it('adds a function when the only column chosen in a table is a tag', async function () {
        renderTestComponent({
          orgFeatures: releaseHealthFeatureFlags,
        });

        userEvent.click(await screen.findByText('Releases (sessions, crash rates)'));

        await selectEvent.select(screen.getByText('crash_free_rate(…)'), 'environment');

        // 1 in the table header, 1 in the column selector, and 1 in the sort by
        expect(screen.getAllByText(/crash_free_rate/)).toHaveLength(3);
        expect(screen.getAllByText('environment')).toHaveLength(2);
      });
    });

    describe('Widget Library', function () {
      it('renders', async function () {
        renderTestComponent();
        expect(await screen.findByText('Widget Library')).toBeInTheDocument();
      });

      it('only opens the modal when the query data is changed', async function () {
        const mockModal = jest.spyOn(modals, 'openWidgetBuilderOverwriteModal');
        renderTestComponent();
        await screen.findByText('Widget Library');

        userEvent.click(screen.getByText('Duration Distribution'));

        // Widget Library, Builder title, and Chart title
        expect(await screen.findAllByText('Duration Distribution')).toHaveLength(3);

        // Confirm modal doesn't open because no changes were made
        expect(mockModal).not.toHaveBeenCalled();

        userEvent.click(screen.getAllByLabelText('Remove this Y-Axis')[0]);
        userEvent.click(screen.getByText('High Throughput Transactions'));

        // Should not have overwritten widget data, and confirm modal should open
        expect(await screen.findAllByText('Duration Distribution')).toHaveLength(3);
        expect(mockModal).toHaveBeenCalled();
      });
    });

    describe('group by field', function () {
      it('does not contain functions as options', async function () {
        renderTestComponent({
          query: {displayType: 'line'},
          orgFeatures: [...defaultOrgFeatures, 'new-widget-builder-experience-design'],
        });

        await screen.findByText('Group your results');

        expect(screen.getByText('Select group')).toBeInTheDocument();

        userEvent.click(screen.getByText('Select group'));

        // Only one f(x) field set in the y-axis selector
        expect(screen.getByText('f(x)')).toBeInTheDocument();
      });

      it('adds more fields when Add Group is clicked', async function () {
        renderTestComponent({
          query: {displayType: 'line'},
          orgFeatures: [...defaultOrgFeatures, 'new-widget-builder-experience-design'],
        });

        await screen.findByText('Group your results');
        userEvent.click(screen.getByText('Add Group'));
        expect(await screen.findAllByText('Select group')).toHaveLength(2);
      });

      it("doesn't reset group by when changing y-axis", async function () {
        renderTestComponent({
          query: {displayType: 'line'},
          orgFeatures: [...defaultOrgFeatures, 'new-widget-builder-experience-design'],
        });

        await selectEvent.select(await screen.findByText('Select group'), 'project');
        userEvent.click(screen.getAllByText('count()')[0], undefined, {skipHover: true});
        userEvent.click(screen.getByText(/count_unique/), undefined, {skipHover: true});

        expect(await screen.findByText('project')).toBeInTheDocument();
      });

      it("doesn't erase the selection when switching to another time series", async function () {
        renderTestComponent({
          query: {displayType: 'line'},
          orgFeatures: [...defaultOrgFeatures, 'new-widget-builder-experience-design'],
        });

        await selectEvent.select(await screen.findByText('Select group'), 'project');

        userEvent.click(screen.getByText('Line Chart'));
        userEvent.click(screen.getByText('Area Chart'));

        expect(await screen.findByText('project')).toBeInTheDocument();
      });

      it('sends a top N request when a grouping is selected', async function () {
        renderTestComponent({
          query: {displayType: 'line'},
          orgFeatures: [...defaultOrgFeatures, 'new-widget-builder-experience-design'],
        });

        userEvent.click(await screen.findByText('Group your results'));
        userEvent.type(screen.getByText('Select group'), 'project{enter}');

        await waitFor(() =>
          expect(eventsStatsMock).toHaveBeenNthCalledWith(
            2,
            '/organizations/org-slug/events-stats/',
            expect.objectContaining({
              query: expect.objectContaining({
                query: '',
                yAxis: ['count()'],
                field: ['project', 'count()'],
                topEvents: TOP_N,
                orderby: '-count()',
              }),
            })
          )
        );
      });

      it('allows deleting groups until there is one left', async function () {
        renderTestComponent({
          query: {displayType: 'line'},
          orgFeatures: [...defaultOrgFeatures, 'new-widget-builder-experience-design'],
        });

        await screen.findByText('Group your results');
        userEvent.click(screen.getByText('Add Group'));
        expect(screen.getAllByLabelText('Remove group')).toHaveLength(2);

        userEvent.click(screen.getAllByLabelText('Remove group')[1]);
        await waitFor(() =>
          expect(screen.queryByLabelText('Remove group')).not.toBeInTheDocument()
        );
      });

      it("display 'remove' and 'drag to reorder' buttons", async function () {
        renderTestComponent({
          query: {displayType: 'line'},
          orgFeatures: [...defaultOrgFeatures, 'new-widget-builder-experience-design'],
        });

        await screen.findByText('Select group');

        expect(screen.queryByLabelText('Remove group')).not.toBeInTheDocument();

        await selectEvent.select(screen.getByText('Select group'), 'project');

        expect(screen.getByLabelText('Remove group')).toBeInTheDocument();
        expect(screen.queryByLabelText('Drag to reorder')).not.toBeInTheDocument();

        userEvent.click(screen.getByText('Add Group'));

        expect(screen.getAllByLabelText('Remove group')).toHaveLength(2);
        expect(screen.getAllByLabelText('Drag to reorder')).toHaveLength(2);
      });

      it.todo(
        'Since simulate drag and drop with RTL is not recommended because of browser layout, remember to create acceptance test for this'
      );
    });

    describe('limit field', function () {
      it('renders if groupBy value is present', async function () {
        const handleSave = jest.fn();

        renderTestComponent({
          query: {displayType: 'line'},
          orgFeatures: [...defaultOrgFeatures, 'new-widget-builder-experience-design'],
          onSave: handleSave,
        });

        await selectEvent.select(await screen.findByText('Select group'), 'project');

        expect(screen.getByText('Limit to 5 results')).toBeInTheDocument();

        userEvent.click(screen.getByText('Add Widget'));

        await waitFor(() =>
          expect(handleSave).toHaveBeenCalledWith([
            expect.objectContaining({
              limit: 5,
            }),
          ])
        );
      });

      it('update value', async function () {
        renderTestComponent({
          query: {displayType: 'line'},
          orgFeatures: [...defaultOrgFeatures, 'new-widget-builder-experience-design'],
        });

        await selectEvent.select(await screen.findByText('Select group'), 'project');

        userEvent.click(screen.getByText('Limit to 5 results'));
        userEvent.click(screen.getByText('Limit to 2 results'));

        await waitFor(() =>
          expect(eventsStatsMock).toHaveBeenCalledWith(
            '/organizations/org-slug/events-stats/',
            expect.objectContaining({
              query: expect.objectContaining({
                query: '',
                yAxis: ['count()'],
                field: ['project', 'count()'],
                topEvents: 2,
                orderby: '-count()',
              }),
            })
          )
        );
      });

      it('gets removed if no groupBy value', async function () {
        renderTestComponent({
          query: {displayType: 'line'},
          orgFeatures: [...defaultOrgFeatures, 'new-widget-builder-experience-design'],
        });

        await selectEvent.select(await screen.findByText('Select group'), 'project');

        expect(screen.getByText('Limit to 5 results')).toBeInTheDocument();

        userEvent.click(screen.getByLabelText('Remove group'));

        await waitFor(() =>
          expect(screen.queryByText('Limit to 5 results')).not.toBeInTheDocument()
        );
      });

      it('applies a limit when switching from a table to timeseries chart with grouping', async function () {
        const widget: Widget = {
          displayType: DisplayType.TABLE,
          interval: '1d',
          queries: [
            {
              name: 'Test Widget',
              fields: ['count()', 'count_unique(user)', 'epm()', 'project'],
              columns: ['project'],
              aggregates: ['count()', 'count_unique(user)', 'epm()'],
              conditions: '',
              orderby: '',
            },
          ],
          title: 'Transactions',
          id: '1',
        };

        const dashboard: DashboardDetails = {
          id: '1',
          title: 'Dashboard',
          createdBy: undefined,
          dateCreated: '2020-01-01T00:00:00.000Z',
          widgets: [widget],
        };

        renderTestComponent({
          dashboard,
          orgFeatures: [...defaultOrgFeatures, 'new-widget-builder-experience-design'],
          params: {
            widgetIndex: '0',
          },
        });

        userEvent.click(await screen.findByText('Table'));
        userEvent.click(screen.getByText('Line Chart'));

        expect(screen.getByText('Limit to 3 results')).toBeInTheDocument();
        expect(eventsStatsMock).toHaveBeenCalledWith(
          '/organizations/org-slug/events-stats/',
          expect.objectContaining({
            query: expect.objectContaining({
              topEvents: 3,
            }),
          })
        );
      });

      it('persists the limit when switching between timeseries charts', async function () {
        const widget: Widget = {
          displayType: DisplayType.AREA,
          interval: '1d',
          queries: [
            {
              name: 'Test Widget',
              fields: ['count()', 'count_unique(user)', 'epm()', 'project'],
              columns: ['project'],
              aggregates: ['count()', 'count_unique(user)', 'epm()'],
              conditions: '',
              orderby: '',
            },
          ],
          title: 'Transactions',
          id: '1',
          limit: 1,
        };

        const dashboard: DashboardDetails = {
          id: '1',
          title: 'Dashboard',
          createdBy: undefined,
          dateCreated: '2020-01-01T00:00:00.000Z',
          widgets: [widget],
        };

        renderTestComponent({
          dashboard,
          orgFeatures: [...defaultOrgFeatures, 'new-widget-builder-experience-design'],
          params: {
            widgetIndex: '0',
          },
        });

        userEvent.click(await screen.findByText('Area Chart'));
        userEvent.click(screen.getByText('Line Chart'));

        expect(screen.getByText('Limit to 1 result')).toBeInTheDocument();
        expect(eventsStatsMock).toHaveBeenCalledWith(
          '/organizations/org-slug/events-stats/',
          expect.objectContaining({
            query: expect.objectContaining({
              topEvents: 1,
            }),
          })
        );
      });

      it('unsets the limit when going from timeseries to table', async function () {
        const widget: Widget = {
          displayType: DisplayType.AREA,
          interval: '1d',
          queries: [
            {
              name: 'Test Widget',
              fields: ['count()', 'count_unique(user)', 'epm()', 'project'],
              columns: ['project'],
              aggregates: ['count()', 'count_unique(user)', 'epm()'],
              conditions: '',
              orderby: '',
            },
          ],
          title: 'Transactions',
          id: '1',
          limit: 1,
        };

        const dashboard: DashboardDetails = {
          id: '1',
          title: 'Dashboard',
          createdBy: undefined,
          dateCreated: '2020-01-01T00:00:00.000Z',
          widgets: [widget],
        };

        renderTestComponent({
          dashboard,
          orgFeatures: [...defaultOrgFeatures, 'new-widget-builder-experience-design'],
          params: {
            widgetIndex: '0',
          },
        });

        userEvent.click(await screen.findByText('Area Chart'));
        userEvent.click(screen.getByText('Table'));

        expect(screen.queryByText('Limit to 1 result')).not.toBeInTheDocument();
        expect(eventsv2Mock).toHaveBeenCalledWith(
          '/organizations/org-slug/eventsv2/',
          expect.objectContaining({
            query: expect.objectContaining({
              topEvents: undefined,
            }),
          })
        );
      });
    });
  });

  describe('with events', function () {
    it('should properly query for table fields', async function () {
      const defaultWidgetQuery = {
        name: '',
        fields: ['title', 'count()'],
        columns: ['title'],
        aggregates: ['count()'],
        conditions: '',
        orderby: '',
      };

      const defaultTableColumns = ['title', 'count()', 'count_unique(user)', 'epm()'];

      renderTestComponent({
        query: {
          source: DashboardWidgetSource.DISCOVERV2,
          defaultWidgetQuery: urlEncode(defaultWidgetQuery),
          displayType: DisplayType.LINE,
          defaultTableColumns,
        },
        orgFeatures: [...defaultOrgFeatures, 'discover-frontend-use-events-endpoint'],
      });

      expect(await screen.findByText('Line Chart')).toBeInTheDocument();
      userEvent.click(screen.getByText('Line Chart'));
      userEvent.click(screen.getByText('Table'));

      await waitFor(() => {
        expect(eventsMock).toHaveBeenLastCalledWith(
          '/organizations/org-slug/events/',
          expect.objectContaining({
            query: expect.objectContaining({
              field: defaultTableColumns,
            }),
          })
        );
      });
    });

    describe('Sort by selectors', function () {
      it('ordering by column uses field form when selecting orderby', async function () {
        const widget: Widget = {
          id: '1',
          title: 'Test Widget',
          interval: '5m',
          displayType: DisplayType.TABLE,
          queries: [
            {
              name: 'errors',
              conditions: 'event.type:error',
              fields: ['count()'],
              aggregates: ['count()'],
              columns: ['project'],
              orderby: '-project',
            },
          ],
        };

        const dashboard: DashboardDetails = {
          id: '1',
          title: 'Dashboard',
          createdBy: undefined,
          dateCreated: '2020-01-01T00:00:00.000Z',
          widgets: [widget],
        };

        renderTestComponent({
          orgFeatures: [
            ...defaultOrgFeatures,
            'new-widget-builder-experience-design',
            'discover-frontend-use-events-endpoint',
          ],
          dashboard,
          params: {
            widgetIndex: '0',
          },
        });

        await waitFor(async () => {
          expect(await screen.findAllByText('project')).toHaveLength(3);
        });

        await selectEvent.select(screen.getAllByText('project')[2], 'count()');

        await waitFor(() => {
          expect(eventsMock).toHaveBeenCalledWith(
            '/organizations/org-slug/events/',
            expect.objectContaining({
              query: expect.objectContaining({
                sort: ['-count()'],
              }),
            })
          );
        });
      });

      it('hides Custom Equation input and resets orderby when switching to table', async function () {
        renderTestComponent({
          orgFeatures: [
            ...defaultOrgFeatures,
            'new-widget-builder-experience-design',
            'discover-frontend-use-events-endpoint',
          ],
          query: {
            source: DashboardWidgetSource.DASHBOARDS,
            displayType: DisplayType.LINE,
          },
        });

        await selectEvent.select(await screen.findByText('Select group'), 'project');
        expect(screen.getAllByText('count()')).toHaveLength(2);
        await selectEvent.select(screen.getAllByText('count()')[1], 'Custom Equation');
        userEvent.paste(
          screen.getByPlaceholderText('Enter Equation'),
          'count_unique(user) * 2'
        );
        userEvent.keyboard('{enter}');

        // Switch the display type to Table
        userEvent.click(screen.getByText('Line Chart'));
        userEvent.click(screen.getByText('Table'));

        expect(screen.getAllByText('count()')).toHaveLength(2);
        expect(screen.queryByPlaceholderText('Enter Equation')).not.toBeInTheDocument();

        await waitFor(() => {
          expect(eventsMock).toHaveBeenCalledWith(
            '/organizations/org-slug/events/',
            expect.objectContaining({
              query: expect.objectContaining({
                sort: ['-count()'],
              }),
            })
          );
        });
      });
    });

    describe('Widget creation coming from other verticals', function () {
      it('shows the correct orderby when switching from a line chart to table', async function () {
        const defaultWidgetQuery = {
          name: '',
          fields: ['count_unique(user)'],
          columns: [],
          aggregates: ['count_unique(user)'],
          conditions: '',
          orderby: 'count_unique(user)',
        };

        const defaultTableColumns = ['title', 'count_unique(user)'];

        renderTestComponent({
          orgFeatures: [
            ...defaultOrgFeatures,
            'new-widget-builder-experience-design',
            'discover-frontend-use-events-endpoint',
          ],
          query: {
            source: DashboardWidgetSource.DISCOVERV2,
            defaultWidgetQuery: urlEncode(defaultWidgetQuery),
            displayType: DisplayType.LINE,
            defaultTableColumns,
          },
        });

        userEvent.click(await screen.findByText('Line Chart'));
        userEvent.click(screen.getByText('Table'));

        expect(screen.getByText('count_unique(user)')).toBeInTheDocument();
        await waitFor(() => {
          expect(eventsMock).toHaveBeenLastCalledWith(
            '/organizations/org-slug/events/',
            expect.objectContaining({
              query: expect.objectContaining({
                field: defaultTableColumns,
                sort: ['count_unique(user)'],
              }),
            })
          );
        });
      });
    });

<<<<<<< HEAD
    it('can choose a custom measurement', async function () {
      const {router} = renderTestComponent({
        query: {source: DashboardWidgetSource.DISCOVERV2},
        dashboard: testDashboard,
      });

      expect(await screen.findAllByText('Custom Widget')).toHaveLength(2);

      // 1 in the table header, 1 in the column selector, 1 in the sort field
      const countFields = screen.getAllByText('count()');
      expect(countFields).toHaveLength(3);

      await selectEvent.select(countFields[1], ['p99(…)']);
      await selectEvent.select(screen.getByText('transaction.duration'), [
        'measurements.custom.measurement',
      ]);

      userEvent.click(screen.getByText('Add Widget'));

      await waitFor(() => {
        expect(router.push).toHaveBeenCalledWith(
          expect.objectContaining({
            pathname: '/organizations/org-slug/dashboard/2/',
            query: {
              displayType: 'table',
              interval: '5m',
              title: 'Custom Widget',
              queryNames: [''],
              queryConditions: [''],
              queryFields: ['p99(measurements.custom.measurement)'],
              queryOrderby: '-p99(measurements.custom.measurement)',
              start: null,
              end: null,
              statsPeriod: '24h',
              utc: false,
              project: [],
              environment: [],
            },
          })
        );
=======
    describe('Custom Performance Metrics', function () {
      beforeEach(function () {
        eventsMock = MockApiClient.addMockResponse({
          url: '/organizations/org-slug/events/',
          method: 'GET',
          statusCode: 200,
          body: {
            meta: {
              fields: {'p99(measurements.total.db.calls)': 'duration'},
              isMetricsData: false,
            },
            data: [{'p99(measurements.total.db.calls)': 10}],
          },
        });
      });

      it('raises an alert banner and disables saving widget if widget result is not metrics data', async function () {
        const defaultWidgetQuery = {
          name: '',
          fields: ['p99(measurements.custom.measurement)'],
          columns: [],
          aggregates: ['p99(measurements.custom.measurement)'],
          conditions: 'user:test.user@sentry.io',
          orderby: '',
        };

        const defaultTableColumns = ['p99(measurements.custom.measurement)'];

        renderTestComponent({
          query: {
            source: DashboardWidgetSource.DISCOVERV2,
            defaultWidgetQuery: urlEncode(defaultWidgetQuery),
            displayType: DisplayType.TABLE,
            defaultTableColumns,
          },
          orgFeatures: [
            ...defaultOrgFeatures,
            'discover-frontend-use-events-endpoint',
            'dashboards-mep',
          ],
        });

        await waitFor(() => {
          expect(eventsMock).toHaveBeenCalled();
        });
        screen.getByText('You have inputs that are incompatible with');
        expect(screen.getByText('Add Widget').closest('button')).toBeDisabled();
>>>>>>> 9e6d2749
      });
    });
  });
});<|MERGE_RESOLUTION|>--- conflicted
+++ resolved
@@ -111,6 +111,7 @@
   let sessionsDataMock: jest.Mock | undefined;
   let metricsDataMock: jest.Mock | undefined;
   let tagsMock: jest.Mock | undefined;
+  let measurementsMetaMock: jest.Mock | undefined;
 
   beforeEach(function () {
     MockApiClient.addMockResponse({
@@ -214,10 +215,10 @@
       body: TestStubs.Tags(),
     });
 
-    MockApiClient.addMockResponse({
+    measurementsMetaMock = MockApiClient.addMockResponse({
       url: '/organizations/org-slug/measurements-meta/',
       method: 'GET',
-      body: {'measurements.custom.measurement': {functions: ['p99']}},
+      body: {},
     });
     TagStore.reset();
   });
@@ -3419,50 +3420,71 @@
       });
     });
 
-<<<<<<< HEAD
-    it('can choose a custom measurement', async function () {
-      const {router} = renderTestComponent({
-        query: {source: DashboardWidgetSource.DISCOVERV2},
-        dashboard: testDashboard,
-      });
-
-      expect(await screen.findAllByText('Custom Widget')).toHaveLength(2);
-
-      // 1 in the table header, 1 in the column selector, 1 in the sort field
-      const countFields = screen.getAllByText('count()');
-      expect(countFields).toHaveLength(3);
-
-      await selectEvent.select(countFields[1], ['p99(…)']);
-      await selectEvent.select(screen.getByText('transaction.duration'), [
-        'measurements.custom.measurement',
-      ]);
-
-      userEvent.click(screen.getByText('Add Widget'));
-
-      await waitFor(() => {
-        expect(router.push).toHaveBeenCalledWith(
-          expect.objectContaining({
-            pathname: '/organizations/org-slug/dashboard/2/',
-            query: {
-              displayType: 'table',
-              interval: '5m',
-              title: 'Custom Widget',
-              queryNames: [''],
-              queryConditions: [''],
-              queryFields: ['p99(measurements.custom.measurement)'],
-              queryOrderby: '-p99(measurements.custom.measurement)',
-              start: null,
-              end: null,
-              statsPeriod: '24h',
-              utc: false,
-              project: [],
-              environment: [],
+    describe('Custom Performance Metrics', function () {
+      it('can choose a custom measurement', async function () {
+        measurementsMetaMock = MockApiClient.addMockResponse({
+          url: '/organizations/org-slug/measurements-meta/',
+          method: 'GET',
+          body: {'measurements.custom.measurement': {functions: ['p99']}},
+        });
+
+        eventsMock = MockApiClient.addMockResponse({
+          url: '/organizations/org-slug/events/',
+          method: 'GET',
+          statusCode: 200,
+          body: {
+            meta: {
+              fields: {'p99(measurements.total.db.calls)': 'duration'},
+              isMetricsData: true,
             },
-          })
-        );
-=======
-    describe('Custom Performance Metrics', function () {
-      beforeEach(function () {
+            data: [{'p99(measurements.total.db.calls)': 10}],
+          },
+        });
+
+        const {router} = renderTestComponent({
+          query: {source: DashboardWidgetSource.DISCOVERV2},
+          dashboard: testDashboard,
+          orgFeatures: [...defaultOrgFeatures, 'discover-frontend-use-events-endpoint'],
+        });
+
+        expect(await screen.findAllByText('Custom Widget')).toHaveLength(2);
+
+        // 1 in the table header, 1 in the column selector, 1 in the sort field
+        const countFields = screen.getAllByText('count()');
+        expect(countFields).toHaveLength(3);
+
+        await selectEvent.select(countFields[1], ['p99(…)']);
+        await selectEvent.select(screen.getByText('transaction.duration'), [
+          'measurements.custom.measurement',
+        ]);
+
+        userEvent.click(screen.getByText('Add Widget'));
+
+        await waitFor(() => {
+          expect(router.push).toHaveBeenCalledWith(
+            expect.objectContaining({
+              pathname: '/organizations/org-slug/dashboard/2/',
+              query: {
+                displayType: 'table',
+                interval: '5m',
+                title: 'Custom Widget',
+                queryNames: [''],
+                queryConditions: [''],
+                queryFields: ['p99(measurements.custom.measurement)'],
+                queryOrderby: '-p99(measurements.custom.measurement)',
+                start: null,
+                end: null,
+                statsPeriod: '24h',
+                utc: false,
+                project: [],
+                environment: [],
+              },
+            })
+          );
+        });
+      });
+
+      it('raises an alert banner and disables saving widget if widget result is not metrics data', async function () {
         eventsMock = MockApiClient.addMockResponse({
           url: '/organizations/org-slug/events/',
           method: 'GET',
@@ -3475,9 +3497,7 @@
             data: [{'p99(measurements.total.db.calls)': 10}],
           },
         });
-      });
-
-      it('raises an alert banner and disables saving widget if widget result is not metrics data', async function () {
+
         const defaultWidgetQuery = {
           name: '',
           fields: ['p99(measurements.custom.measurement)'],
@@ -3504,11 +3524,15 @@
         });
 
         await waitFor(() => {
+          expect(measurementsMetaMock).toHaveBeenCalled();
+        });
+
+        await waitFor(() => {
           expect(eventsMock).toHaveBeenCalled();
         });
+
         screen.getByText('You have inputs that are incompatible with');
         expect(screen.getByText('Add Widget').closest('button')).toBeDisabled();
->>>>>>> 9e6d2749
       });
     });
   });
