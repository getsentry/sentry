import React from 'react';
import {urlEncode} from '@sentry/utils';

import {initializeOrg} from 'sentry-test/initializeOrg';
import {
  mountWithTheme,
  screen,
  userEvent,
  waitFor,
} from 'sentry-test/reactTestingLibrary';
import {textWithMarkupMatcher} from 'sentry-test/utils';

import * as indicators from 'sentry/actionCreators/indicator';
import {
  DashboardDetails,
  DashboardWidgetSource,
  DisplayType,
  Widget,
} from 'sentry/views/dashboardsV2/types';
import * as dashboardsTypes from 'sentry/views/dashboardsV2/types';
import WidgetBuilder, {WidgetBuilderProps} from 'sentry/views/dashboardsV2/widgetBuilder';

function renderTestComponent({
  widget,
  dashboard,
  query,
  orgFeatures,
  onSave,
}: {
  dashboard?: WidgetBuilderProps['dashboard'];
  onSave?: WidgetBuilderProps['onSave'];
  orgFeatures?: string[];
  query?: Record<string, any>;
  widget?: WidgetBuilderProps['widget'];
} = {}) {
  const {organization, router, routerContext} = initializeOrg({
    ...initializeOrg(),
    organization: {
      features: orgFeatures ?? [
        'new-widget-builder-experience',
        'dashboards-edit',
        'global-views',
      ],
    },
    router: {
      location: {
        query: {
          source: DashboardWidgetSource.DASHBOARDS,
          ...query,
        },
      },
    },
  });

  mountWithTheme(
    <WidgetBuilder
      route={{}}
      router={router}
      routes={router.routes}
      routeParams={router.params}
      location={router.location}
      dashboard={
        dashboard ?? {
          id: '1',
          title: 'Dashboard',
          createdBy: undefined,
          dateCreated: '2020-01-01T00:00:00.000Z',
          widgets: [],
        }
      }
      onSave={onSave ?? jest.fn()}
      widget={widget}
      params={{
        orgId: organization.slug,
        widgetIndex: widget ? 0 : undefined,
      }}
    />,
    {
      context: routerContext,
      organization,
    }
  );

  return {router};
}

describe('WidgetBuilder', function () {
  const untitledDashboard: DashboardDetails = {
    id: '1',
    title: 'Untitled Dashboard',
    createdBy: undefined,
    dateCreated: '2020-01-01T00:00:00.000Z',
    widgets: [],
  };

  const testDashboard: DashboardDetails = {
    id: '2',
    title: 'Test Dashboard',
    createdBy: undefined,
    dateCreated: '2020-01-01T00:00:00.000Z',
    widgets: [],
  };

  let eventsStatsMock: jest.Mock | undefined;

  beforeEach(function () {
    MockApiClient.addMockResponse({
      url: '/organizations/org-slug/dashboards/',
      body: [
        {...untitledDashboard, widgetDisplay: [DisplayType.TABLE]},
        {...testDashboard, widgetDisplay: [DisplayType.AREA]},
      ],
    });

    MockApiClient.addMockResponse({
      url: '/organizations/org-slug/dashboards/widgets/',
      method: 'POST',
      statusCode: 200,
      body: [],
    });

    MockApiClient.addMockResponse({
      url: '/organizations/org-slug/eventsv2/',
      method: 'GET',
      statusCode: 200,
      body: {
        meta: {},
        data: [],
      },
    });

    MockApiClient.addMockResponse({
      url: '/organizations/org-slug/projects/',
      method: 'GET',
      body: [],
    });

    MockApiClient.addMockResponse({
      url: '/organizations/org-slug/recent-searches/',
      method: 'GET',
      body: [],
    });

    MockApiClient.addMockResponse({
      url: '/organizations/org-slug/recent-searches/',
      method: 'POST',
      body: [],
    });

    MockApiClient.addMockResponse({
      url: '/organizations/org-slug/issues/',
      body: [],
    });

    eventsStatsMock = MockApiClient.addMockResponse({
      url: '/organizations/org-slug/events-stats/',
      body: [],
    });

    MockApiClient.addMockResponse({
      url: '/organizations/org-slug/tags/event.type/values/',
      body: [{count: 2, name: 'Nvidia 1080ti'}],
    });
  });

  afterEach(function () {
    MockApiClient.clearMockResponses();
  });

  it('no feature access', function () {
    renderTestComponent({orgFeatures: []});

    expect(screen.getByText("You don't have access to this feature")).toBeInTheDocument();
  });

  it('widget not found', function () {
    const widget: Widget = {
      displayType: DisplayType.AREA,
      interval: '1d',
      queries: [
        {
          name: 'Known Users',
          fields: [],
          conditions: '',
          orderby: '-time',
        },
        {
          name: 'Anonymous Users',
          fields: [],
          conditions: '',
          orderby: '-time',
        },
      ],
      title: 'Transactions',
      id: '1',
    };

    renderTestComponent({
      widget,
      orgFeatures: ['new-widget-builder-experience', 'dashboards-edit'],
    });

    expect(
      screen.getByText('The widget you want to edit was not found.')
    ).toBeInTheDocument();
  });

  it('renders', async function () {
    renderTestComponent();

    // Header - Breadcrumbs
    expect(await screen.findByRole('link', {name: 'Dashboards'})).toHaveAttribute(
      'href',
      '/organizations/org-slug/dashboards/'
    );
    expect(screen.getByRole('link', {name: 'Dashboard'})).toHaveAttribute(
      'href',
      '/organizations/org-slug/dashboards/new/?source=dashboards'
    );
    expect(screen.getByText('Widget Builder')).toBeInTheDocument();

    // Header - Widget Title
    expect(screen.getByRole('heading', {name: 'Custom Widget'})).toBeInTheDocument();

    // Header - Actions
    expect(screen.getByLabelText('Cancel')).toBeInTheDocument();
    expect(screen.getByLabelText('Add Widget')).toBeInTheDocument();

    // Content - Step 1
    expect(
      screen.getByRole('heading', {name: 'Choose your data set'})
    ).toBeInTheDocument();
    expect(
      screen.getByLabelText('Select All Events (Errors and Transactions)')
    ).toBeChecked();

    // Content - Step 2
    expect(
      screen.getByRole('heading', {name: 'Choose your visualization'})
    ).toBeInTheDocument();

    // Content - Step 3
    expect(screen.getByRole('heading', {name: 'Columns'})).toBeInTheDocument();

    // Content - Step 4
    expect(screen.getByRole('heading', {name: 'Query'})).toBeInTheDocument();

    // Content - Step 5
    expect(screen.getByRole('heading', {name: 'Sort by'})).toBeInTheDocument();
  });

  it('can update the title', async function () {
    renderTestComponent({
      query: {source: DashboardWidgetSource.DISCOVERV2},
    });

    const customWidgetLabels = await screen.findAllByText('Custom Widget');
    // EditableText and chart title
    expect(customWidgetLabels).toHaveLength(2);

    userEvent.click(customWidgetLabels[0]);
    userEvent.clear(screen.getByRole('textbox', {name: 'Widget title'}));
    userEvent.paste(screen.getByRole('textbox', {name: 'Widget title'}), 'Unique Users');
    userEvent.keyboard('{enter}');

    expect(screen.queryByText('Custom Widget')).not.toBeInTheDocument();

    expect(screen.getAllByText('Unique Users')).toHaveLength(2);
  });

  it('can add query conditions', async function () {
    const {router} = renderTestComponent({
      query: {source: DashboardWidgetSource.DISCOVERV2},
    });

    userEvent.type(
      await screen.findByRole('textbox', {name: 'Search events'}),
      'color:blue{enter}'
    );

    userEvent.click(screen.getByText('Select a dashboard'));
    userEvent.click(screen.getByText('Test Dashboard'));
    userEvent.click(screen.getByText('Add Widget'));

    await waitFor(() => {
      expect(router.push).toHaveBeenCalledWith(
        expect.objectContaining({
          pathname: '/organizations/org-slug/dashboard/2/',
          query: {
            displayType: 'table',
            interval: '5m',
            title: 'Custom Widget',
            queryNames: [''],
            queryConditions: ['color:blue'],
            queryFields: ['count()'],
            queryOrderby: '',
            start: null,
            end: null,
            period: '24h',
            utc: false,
            project: [],
            environment: [],
          },
        })
      );
    });
  });

  it('can choose a field', async function () {
    const {router} = renderTestComponent({
      query: {source: DashboardWidgetSource.DISCOVERV2},
    });

    expect(await screen.findAllByText('Custom Widget')).toHaveLength(2);

    // No delete button as there is only one query.
    expect(screen.queryByLabelText('Remove query')).not.toBeInTheDocument();

    const countFields = screen.getAllByText('count()');
    expect(countFields).toHaveLength(2);

    userEvent.click(countFields[1]);
    userEvent.type(countFields[1], 'last');
    userEvent.click(screen.getByText('last_seen()'));

    userEvent.click(screen.getByText('Select a dashboard'));
    userEvent.click(screen.getByText('Test Dashboard'));
    userEvent.click(screen.getByText('Add Widget'));

    await waitFor(() => {
      expect(router.push).toHaveBeenCalledWith(
        expect.objectContaining({
          pathname: '/organizations/org-slug/dashboard/2/',
          query: {
            displayType: 'table',
            interval: '5m',
            title: 'Custom Widget',
            queryNames: [''],
            queryConditions: [''],
            queryFields: ['last_seen()'],
            queryOrderby: '',
            start: null,
            end: null,
            period: '24h',
            utc: false,
            project: [],
            environment: [],
          },
        })
      );
    });
  });

  it('can add additional fields', async function () {
    const handleSave = jest.fn();

    renderTestComponent({onSave: handleSave});

    userEvent.click(await screen.findByText('Table'));

    // Select line chart display
    userEvent.click(screen.getByText('Line Chart'));

    // Click the add overlay button
    userEvent.click(screen.getByLabelText('Add Overlay'));

    // Should be another field input.
    expect(screen.getAllByLabelText('Remove this Y-Axis')).toHaveLength(2);

    userEvent.click(screen.getByText('(Required)'));
    userEvent.type(screen.getByText('(Required)'), 'count_unique(…){enter}');

    userEvent.click(screen.getByLabelText('Add Widget'));

    await waitFor(() => {
      expect(handleSave).toHaveBeenCalledWith([
        expect.objectContaining({
          title: 'Custom Widget',
          displayType: 'line',
          interval: '5m',
          widgetType: 'discover',
          queries: [
            {
              conditions: '',
              fields: ['count()', 'count_unique(user)'],
              aggregates: ['count()'],
              columns: [],
              orderby: '',
              name: '',
            },
          ],
        }),
      ]);
    });

    expect(handleSave).toHaveBeenCalledTimes(1);
  });

  it('can add equation fields', async function () {
    const handleSave = jest.fn();

    renderTestComponent({onSave: handleSave});

    userEvent.click(await screen.findByText('Table'));

    // Select line chart display
    userEvent.click(screen.getByText('Line Chart'));

    // Click the add an equation button
    userEvent.click(screen.getByLabelText('Add an Equation'));

    // Should be another field input.
    expect(screen.getAllByLabelText('Remove this Y-Axis')).toHaveLength(2);

    expect(screen.getByPlaceholderText('Equation')).toBeInTheDocument();

    userEvent.paste(screen.getByPlaceholderText('Equation'), 'count() + 100');

    userEvent.click(screen.getByLabelText('Add Widget'));

    await waitFor(() => {
      expect(handleSave).toHaveBeenCalledWith([
        expect.objectContaining({
          title: 'Custom Widget',
          displayType: 'line',
          interval: '5m',
          widgetType: 'discover',
          queries: [
            {
              name: '',
              fields: ['count()', 'equation|count() + 100'],
              aggregates: ['count()'],
              columns: [],
              conditions: '',
              orderby: '',
            },
          ],
        }),
      ]);
    });

    expect(handleSave).toHaveBeenCalledTimes(1);
  });

<<<<<<< HEAD
  it('additional fields get added to new seach filters', async function () {
    const handleSave = jest.fn();

    renderTestComponent({onSave: handleSave});

    userEvent.click(await screen.findByText('Table'));

    // Select line chart display
    userEvent.click(screen.getByText('Line Chart'));

    // Click the add overlay button
    userEvent.click(screen.getByLabelText('Add Overlay'));

    // Should be another field input.
    expect(screen.getAllByLabelText('Remove this Y-Axis')).toHaveLength(2);

    userEvent.click(screen.getByText('(Required)'));
    userEvent.click(screen.getByText('count_unique(…)'));

    // Add another search filter
    userEvent.click(screen.getByLabelText('Add query'));

    // Set second query search conditions
    userEvent.type(
      screen.getAllByPlaceholderText('Search for events, users, tags, and more')[1],
      'event.type:error{enter}'
    );

    // Set second query legend alias
    userEvent.paste(screen.getAllByPlaceholderText('Legend Alias')[1], 'Errors');
    userEvent.keyboard('{enter}');

    // Save widget
    userEvent.click(screen.getByLabelText('Add Widget'));

    await waitFor(() => {
      expect(handleSave).toHaveBeenCalledWith([
        expect.objectContaining({
          title: 'Custom Widget',
          displayType: 'line',
          interval: '5m',
          widgetType: 'discover',
          queries: [
            {
              name: '',
              fields: ['count()', 'count_unique(user)'],
              aggregates: ['count()'],
              columns: [],
              conditions: '',
              orderby: '',
            },
            {
              name: 'Errors',
              fields: ['count()', 'count_unique(user)'],
              conditions: 'event.type:error',
              orderby: '',
            },
          ],
        }),
      ]);
    });

    expect(handleSave).toHaveBeenCalledTimes(1);
  });

=======
>>>>>>> 6e1f7685
  it('can respond to validation feedback', async function () {
    jest.spyOn(indicators, 'addErrorMessage');

    renderTestComponent();

    userEvent.click(await screen.findByText('Table'));

    const customWidgetLabels = await screen.findAllByText('Custom Widget');
    // EditableText and chart title
    expect(customWidgetLabels).toHaveLength(2);

    userEvent.click(customWidgetLabels[0]);
    userEvent.clear(screen.getByRole('textbox', {name: 'Widget title'}));

    userEvent.keyboard('{enter}');

    expect(indicators.addErrorMessage).toHaveBeenCalledWith('Widget title is required');
  });

  it('can edit a widget', async function () {
    const widget: Widget = {
      id: '1',
      title: 'Errors over time',
      interval: '5m',
      displayType: DisplayType.LINE,
      queries: [
        {
          name: 'errors',
          conditions: 'event.type:error',
          fields: ['count()', 'count_unique(id)'],
          aggregates: ['count()', 'count_unique(id)'],
          columns: [],
          orderby: '',
        },
        {
          name: 'csp',
          conditions: 'event.type:csp',
          fields: ['count()', 'count_unique(id)'],
          aggregates: ['count()', 'count_unique(id)'],
          columns: [],
          orderby: '',
        },
      ],
    };

    const dashboard: DashboardDetails = {
      id: '1',
      title: 'Dashboard',
      createdBy: undefined,
      dateCreated: '2020-01-01T00:00:00.000Z',
      widgets: [widget],
    };

    const handleSave = jest.fn();

    renderTestComponent({onSave: handleSave, dashboard, widget});

    await screen.findByText('Line Chart');

    // Should be in edit 'mode'
    expect(await screen.findByText('Update Widget')).toBeInTheDocument();

    // Should set widget data up.
    expect(screen.getByText('Update Widget')).toBeInTheDocument();

    // Filters
    expect(
      screen.getAllByPlaceholderText('Search for events, users, tags, and more')
    ).toHaveLength(2);
    expect(screen.getByText('event.type:csp')).toBeInTheDocument();
    expect(screen.getByText('event.type:error')).toBeInTheDocument();

    // Y-axis
    expect(screen.getAllByRole('button', {name: 'Remove query'})).toHaveLength(2);
    expect(screen.getByText('count()')).toBeInTheDocument();
    expect(screen.getByText('count_unique(…)')).toBeInTheDocument();
    expect(screen.getByText('id')).toBeInTheDocument();

    // Expect events-stats endpoint to be called for each search conditions with
    // the same y-axis parameters
    expect(eventsStatsMock).toHaveBeenNthCalledWith(
      1,
      '/organizations/org-slug/events-stats/',
      expect.objectContaining({
        query: expect.objectContaining({
          query: 'event.type:error',
          yAxis: ['count()', 'count_unique(id)'],
        }),
      })
    );

    expect(eventsStatsMock).toHaveBeenNthCalledWith(
      2,
      '/organizations/org-slug/events-stats/',
      expect.objectContaining({
        query: expect.objectContaining({
          query: 'event.type:csp',
          yAxis: ['count()', 'count_unique(id)'],
        }),
      })
    );

    const customWidgetLabels = await screen.findAllByText(widget.title);
    // EditableText and chart title
    expect(customWidgetLabels).toHaveLength(2);
    userEvent.click(customWidgetLabels[0]);

    userEvent.clear(screen.getByRole('textbox', {name: 'Widget title'}));
    userEvent.type(
      screen.getByRole('textbox', {name: 'Widget title'}),
      'New Title{enter}'
    );

    userEvent.click(screen.getByRole('button', {name: 'Update Widget'}));

    await waitFor(() => {
      expect(handleSave).toHaveBeenCalledWith([
        expect.objectContaining({
          ...widget,
          title: 'New Title',
        }),
      ]);
    });

    expect(handleSave).toHaveBeenCalledTimes(1);
  });

  it('renders column inputs for table widgets', async function () {
    const widget: Widget = {
      id: '0',
      title: 'sdk usage',
      interval: '5m',
      displayType: DisplayType.TABLE,
      queries: [
        {
          name: 'errors',
          conditions: 'event.type:error',
          fields: ['sdk.name', 'count()'],
          orderby: '',
        },
      ],
    };

    const dashboard: DashboardDetails = {
      id: '1',
      title: 'Dashboard',
      createdBy: undefined,
      dateCreated: '2020-01-01T00:00:00.000Z',
      widgets: [widget],
    };

    const handleSave = jest.fn();

    renderTestComponent({dashboard, widget, onSave: handleSave});

    // Should be in edit 'mode'
    expect(await screen.findByText('Update Widget')).toBeInTheDocument();

    // Should set widget data up.
    expect(screen.getByRole('heading', {name: widget.title})).toBeInTheDocument();
    expect(screen.getByText('Table')).toBeInTheDocument();
    expect(screen.getByLabelText('Search events')).toBeInTheDocument();

    // Should have an orderby select
    expect(screen.getByText('Sort by')).toBeInTheDocument();

    // Add a column, and choose a value,
    userEvent.click(screen.getByLabelText('Add a Column'));
    userEvent.click(screen.getByText('(Required)'));
    userEvent.type(screen.getByText('(Required)'), 'trace{enter}');

    // Save widget
    userEvent.click(screen.getByLabelText('Update Widget'));

    await waitFor(() => {
      expect(handleSave).toHaveBeenCalledWith([
        expect.objectContaining({
          title: 'sdk usage',
          displayType: 'table',
          interval: '5m',
          queries: [
            {
              name: 'errors',
              conditions: 'event.type:error',
              fields: ['sdk.name', 'count()', 'trace'],
              orderby: '',
            },
          ],
          widgetType: 'discover',
        }),
      ]);
    });

    expect(handleSave).toHaveBeenCalledTimes(1);
  });

  it('should automatically add columns for top n widget charts according to the URL params', async function () {
    const defaultWidgetQuery = {
      name: '',
      fields: ['title', 'count()', 'count_unique(user)', 'epm()', 'count()'],
      conditions: 'tag:value',
      orderby: '',
    };

    renderTestComponent({
      query: {
        source: DashboardWidgetSource.DISCOVERV2,
        defaultWidgetQuery: urlEncode(defaultWidgetQuery),
        displayType: DisplayType.TOP_N,
        defaultTableColumns: ['title', 'count()', 'count_unique(user)', 'epm()'],
      },
    });

    //  Top N display
    expect(await screen.findByText('Top 5 Events')).toBeInTheDocument();

    // No delete button as there is only one field.
    expect(screen.queryByLabelText('Remove query')).not.toBeInTheDocument();

    // Restricting to a single query
    expect(screen.queryByLabelText('Add query')).not.toBeInTheDocument();

    // // Restricting to a single y-axis
    expect(screen.queryByLabelText('Add Overlay')).not.toBeInTheDocument();

    expect(screen.getByText('Choose your y-axis')).toBeInTheDocument();

    expect(screen.getByText('Sort by')).toBeInTheDocument();

    expect(screen.getByText('title')).toBeInTheDocument();
    expect(screen.getAllByText('count()')).toHaveLength(2);
    expect(screen.getByText('count_unique(…)')).toBeInTheDocument();
    expect(screen.getByText('user')).toBeInTheDocument();
  });

  it('should use defaultWidgetQuery Y-Axis and Conditions if given a defaultWidgetQuery', async function () {
    const defaultWidgetQuery = {
      name: '',
      fields: ['count()', 'failure_count()', 'count_unique(user)'],
      conditions: 'tag:value',
      orderby: '',
    };

    renderTestComponent({
      query: {
        source: DashboardWidgetSource.DISCOVERV2,
        defaultWidgetQuery: urlEncode(defaultWidgetQuery),
      },
    });

    expect(await screen.findByText('tag:value')).toBeInTheDocument();

    expect(screen.getAllByText('count()')).toHaveLength(2);
    expect(screen.getAllByText('failure_count()')).toHaveLength(2);
    expect(screen.getAllByText(/count_unique/)).toHaveLength(2);
    expect(screen.getByText('count_unique(user)')).toBeInTheDocument();
  });

  it('uses displayType if given a displayType', async function () {
    renderTestComponent({
      query: {
        displayType: DisplayType.BAR,
      },
    });

    expect(await screen.findByText('Bar Chart')).toBeInTheDocument();
  });

  it('correctly defaults fields and orderby when in Top N display', async function () {
    const defaultWidgetQuery = {
      fields: ['title', 'count()', 'count_unique(user)'],
      orderby: '-count_unique_user',
    };

    renderTestComponent({
      query: {
        source: DashboardWidgetSource.DISCOVERV2,
        defaultWidgetQuery: urlEncode(defaultWidgetQuery),
        displayType: DisplayType.TOP_N,
        defaultTableColumns: ['title', 'count()'],
      },
    });

    userEvent.click(await screen.findByText('Top 5 Events'));

    expect(screen.getByText('count()')).toBeInTheDocument();
    expect(screen.getByText('count_unique(…)')).toBeInTheDocument();
    expect(screen.getByText('user')).toBeInTheDocument();

    // Sort by
    expect(screen.getByText('Sort by')).toBeInTheDocument();
    expect(screen.getByText('count_unique(user) desc')).toBeInTheDocument();
  });

  it('limits TopN display to one query when switching from another visualization', async () => {
    renderTestComponent();

    userEvent.click(await screen.findByText('Table'));
    userEvent.click(screen.getByText('Bar Chart'));
    userEvent.click(screen.getByLabelText('Add query'));
    userEvent.click(screen.getByLabelText('Add query'));
    expect(
      screen.getAllByPlaceholderText('Search for events, users, tags, and more')
    ).toHaveLength(3);
    userEvent.click(screen.getByText('Bar Chart'));
    userEvent.click(await screen.findByText('Top 5 Events'));
    expect(
      screen.getByPlaceholderText('Search for events, users, tags, and more')
    ).toBeInTheDocument();
  });

  describe('Widget creation coming from other verticals', function () {
    it('redirects correctly when creating a new dashboard', async function () {
      const {router} = renderTestComponent({
        query: {source: DashboardWidgetSource.DISCOVERV2},
      });

      expect(await screen.findByText('Choose your dashboard')).toBeInTheDocument();
      expect(
        screen.getByText(
          "Choose which dashboard you'd like to add this query to. It will appear as a widget."
        )
      ).toBeInTheDocument();

      userEvent.click(screen.getByText('Select a dashboard'));
      userEvent.click(screen.getByText('+ Create New Dashboard'));
      userEvent.click(screen.getByText('Add Widget'));

      await waitFor(() => {
        expect(router.push).toHaveBeenCalledWith(
          expect.objectContaining({
            pathname: '/organizations/org-slug/dashboards/new/',
            query: {
              displayType: 'table',
              interval: '5m',
              title: 'Custom Widget',
              queryNames: [''],
              queryConditions: [''],
              queryFields: ['count()'],
              queryOrderby: '',
              start: null,
              end: null,
              period: '24h',
              utc: false,
              project: [],
              environment: [],
            },
          })
        );
      });
    });

    it('redirects correctly when choosing an existing dashboard', async function () {
      const {router} = renderTestComponent({
        query: {source: DashboardWidgetSource.DISCOVERV2},
      });

      userEvent.click(await screen.findByText('Select a dashboard'));
      userEvent.click(screen.getByText('Test Dashboard'));
      userEvent.click(screen.getByText('Add Widget'));

      await waitFor(() => {
        expect(router.push).toHaveBeenCalledWith(
          expect.objectContaining({
            pathname: '/organizations/org-slug/dashboard/2/',
            query: {
              displayType: 'table',
              interval: '5m',
              title: 'Custom Widget',
              queryNames: [''],
              queryConditions: [''],
              queryFields: ['count()'],
              queryOrderby: '',
              start: null,
              end: null,
              period: '24h',
              utc: false,
              project: [],
              environment: [],
            },
          })
        );
      });
    });
  });

  describe('Issue Widgets', function () {
    it('sets widgetType to issues', async function () {
      const handleSave = jest.fn();

      renderTestComponent({onSave: handleSave});

      userEvent.click(await screen.findByText('Issues (States, Assignment, Time, etc.)'));
      userEvent.click(screen.getByLabelText('Add Widget'));

      await waitFor(() => {
        expect(handleSave).toHaveBeenCalledWith([
          expect.objectContaining({
            title: 'Custom Widget',
            displayType: 'table',
            interval: '5m',
            widgetType: 'issue',
            queries: [
              {
                conditions: '',
                fields: ['issue', 'assignee', 'title'],
                name: '',
                orderby: '',
              },
            ],
          }),
        ]);
      });

      expect(handleSave).toHaveBeenCalledTimes(1);
    });

    it('render issues data set disabled when the display type is not set to table', async function () {
      renderTestComponent({
        query: {
          source: DashboardWidgetSource.DISCOVERV2,
        },
      });

      userEvent.click(await screen.findByText('Table'));
      userEvent.click(screen.getByText('Line Chart'));
      expect(
        screen.getByRole('radio', {
          name: 'Select All Events (Errors and Transactions)',
        })
      ).toBeEnabled();
      expect(
        screen.getByRole('radio', {
          name: 'Select Issues (States, Assignment, Time, etc.)',
        })
      ).toBeDisabled();
    });

    it('disables moving and deleting issue column', async function () {
      renderTestComponent();

      userEvent.click(await screen.findByText('Issues (States, Assignment, Time, etc.)'));
      expect(screen.getByText('issue')).toBeInTheDocument();
      expect(screen.getByText('assignee')).toBeInTheDocument();
      expect(screen.getByText('title')).toBeInTheDocument();
      expect(screen.getAllByLabelText('Remove column')).toHaveLength(2);
      expect(screen.getAllByLabelText('Drag to reorder')).toHaveLength(3);

      userEvent.click(screen.getAllByLabelText('Remove column')[1]);
      userEvent.click(screen.getAllByLabelText('Remove column')[0]);

      expect(screen.getByText('issue')).toBeInTheDocument();
      expect(screen.queryByText('assignee')).not.toBeInTheDocument();
      expect(screen.queryByText('title')).not.toBeInTheDocument();
      expect(screen.queryByLabelText('Remove column')).not.toBeInTheDocument();
      expect(screen.queryByLabelText('Drag to reorder')).not.toBeInTheDocument();
    });
  });

  describe('Widget Library', function () {
    it('renders', async function () {
      renderTestComponent();
      expect(await screen.findByText('Widget Library')).toBeInTheDocument();
    });
  });

  it('disables dashboards with max widgets', async function () {
    MockApiClient.addMockResponse({
      url: '/organizations/org-slug/dashboards/',
      body: [
        {...untitledDashboard, widgetDisplay: []},
        {...testDashboard, widgetDisplay: [DisplayType.TABLE]},
      ],
    });

    Object.defineProperty(dashboardsTypes, 'MAX_WIDGETS', {value: 1});

    renderTestComponent({
      query: {
        source: DashboardWidgetSource.DISCOVERV2,
      },
    });

    userEvent.click(await screen.findByText('Select a dashboard'));
    userEvent.hover(screen.getByText('Test Dashboard'));
    expect(
      await screen.findByText(
        textWithMarkupMatcher('Max widgets (1) per dashboard reached.')
      )
    ).toBeInTheDocument();
  });
});<|MERGE_RESOLUTION|>--- conflicted
+++ resolved
@@ -442,74 +442,6 @@
     expect(handleSave).toHaveBeenCalledTimes(1);
   });
 
-<<<<<<< HEAD
-  it('additional fields get added to new seach filters', async function () {
-    const handleSave = jest.fn();
-
-    renderTestComponent({onSave: handleSave});
-
-    userEvent.click(await screen.findByText('Table'));
-
-    // Select line chart display
-    userEvent.click(screen.getByText('Line Chart'));
-
-    // Click the add overlay button
-    userEvent.click(screen.getByLabelText('Add Overlay'));
-
-    // Should be another field input.
-    expect(screen.getAllByLabelText('Remove this Y-Axis')).toHaveLength(2);
-
-    userEvent.click(screen.getByText('(Required)'));
-    userEvent.click(screen.getByText('count_unique(…)'));
-
-    // Add another search filter
-    userEvent.click(screen.getByLabelText('Add query'));
-
-    // Set second query search conditions
-    userEvent.type(
-      screen.getAllByPlaceholderText('Search for events, users, tags, and more')[1],
-      'event.type:error{enter}'
-    );
-
-    // Set second query legend alias
-    userEvent.paste(screen.getAllByPlaceholderText('Legend Alias')[1], 'Errors');
-    userEvent.keyboard('{enter}');
-
-    // Save widget
-    userEvent.click(screen.getByLabelText('Add Widget'));
-
-    await waitFor(() => {
-      expect(handleSave).toHaveBeenCalledWith([
-        expect.objectContaining({
-          title: 'Custom Widget',
-          displayType: 'line',
-          interval: '5m',
-          widgetType: 'discover',
-          queries: [
-            {
-              name: '',
-              fields: ['count()', 'count_unique(user)'],
-              aggregates: ['count()'],
-              columns: [],
-              conditions: '',
-              orderby: '',
-            },
-            {
-              name: 'Errors',
-              fields: ['count()', 'count_unique(user)'],
-              conditions: 'event.type:error',
-              orderby: '',
-            },
-          ],
-        }),
-      ]);
-    });
-
-    expect(handleSave).toHaveBeenCalledTimes(1);
-  });
-
-=======
->>>>>>> 6e1f7685
   it('can respond to validation feedback', async function () {
     jest.spyOn(indicators, 'addErrorMessage');
 
