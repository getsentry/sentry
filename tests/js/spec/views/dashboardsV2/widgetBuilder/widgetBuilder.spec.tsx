import selectEvent from 'react-select-event';
import {urlEncode} from '@sentry/utils';

import {initializeOrg} from 'sentry-test/initializeOrg';
import {mountGlobalModal} from 'sentry-test/modal';
import {act, render, screen, userEvent, waitFor} from 'sentry-test/reactTestingLibrary';
import {textWithMarkupMatcher} from 'sentry-test/utils';

import * as indicators from 'sentry/actionCreators/indicator';
import * as modals from 'sentry/actionCreators/modal';
import TagStore from 'sentry/stores/tagStore';
import {TOP_N} from 'sentry/utils/discover/types';
import {
  DashboardDetails,
  DashboardWidgetSource,
  DisplayType,
  MAX_WIDGETS,
  Widget,
  WidgetType,
} from 'sentry/views/dashboardsV2/types';
import * as dashboardsTypes from 'sentry/views/dashboardsV2/types';
import WidgetBuilder, {WidgetBuilderProps} from 'sentry/views/dashboardsV2/widgetBuilder';

const defaultOrgFeatures = [
  'new-widget-builder-experience',
  'dashboards-edit',
  'global-views',
];

// Mocking worldMapChart to avoid act warnings
jest.mock('sentry/components/charts/worldMapChart');

function renderTestComponent({
  dashboard,
  query,
  orgFeatures,
  onSave,
  params,
}: {
  dashboard?: WidgetBuilderProps['dashboard'];
  onSave?: WidgetBuilderProps['onSave'];
  orgFeatures?: string[];
  params?: Partial<WidgetBuilderProps['params']>;
  query?: Record<string, any>;
} = {}) {
  const {organization, router, routerContext} = initializeOrg({
    ...initializeOrg(),
    organization: {
      features: orgFeatures ?? defaultOrgFeatures,
    },
    router: {
      location: {
        query: {
          source: DashboardWidgetSource.DASHBOARDS,
          ...query,
        },
      },
    },
  });

  render(
    <WidgetBuilder
      route={{}}
      router={router}
      routes={router.routes}
      routeParams={router.params}
      location={router.location}
      dashboard={{
        id: 'new',
        title: 'Dashboard',
        createdBy: undefined,
        dateCreated: '2020-01-01T00:00:00.000Z',
        widgets: [],
        ...dashboard,
      }}
      onSave={onSave ?? jest.fn()}
      params={{
        orgId: organization.slug,
        dashboardId: dashboard?.id ?? 'new',
        ...params,
      }}
    />,
    {
      context: routerContext,
      organization,
    }
  );

  return {router};
}

describe('WidgetBuilder', function () {
  const untitledDashboard: DashboardDetails = {
    id: '1',
    title: 'Untitled Dashboard',
    createdBy: undefined,
    dateCreated: '2020-01-01T00:00:00.000Z',
    widgets: [],
  };

  const testDashboard: DashboardDetails = {
    id: '2',
    title: 'Test Dashboard',
    createdBy: undefined,
    dateCreated: '2020-01-01T00:00:00.000Z',
    widgets: [],
  };

  let eventsStatsMock: jest.Mock | undefined;
  let eventsv2Mock: jest.Mock | undefined;
  let sessionsDataMock: jest.Mock | undefined;
  let tagsMock: jest.Mock | undefined;

  beforeEach(function () {
    MockApiClient.addMockResponse({
      url: '/organizations/org-slug/dashboards/',
      body: [
        {...untitledDashboard, widgetDisplay: [DisplayType.TABLE]},
        {...testDashboard, widgetDisplay: [DisplayType.AREA]},
      ],
    });

    MockApiClient.addMockResponse({
      url: '/organizations/org-slug/dashboards/widgets/',
      method: 'POST',
      statusCode: 200,
      body: [],
    });

    eventsv2Mock = MockApiClient.addMockResponse({
      url: '/organizations/org-slug/eventsv2/',
      method: 'GET',
      statusCode: 200,
      body: {
        meta: {},
        data: [],
      },
    });

    MockApiClient.addMockResponse({
      url: '/organizations/org-slug/projects/',
      method: 'GET',
      body: [],
    });

    MockApiClient.addMockResponse({
      url: '/organizations/org-slug/recent-searches/',
      method: 'GET',
      body: [],
    });

    MockApiClient.addMockResponse({
      url: '/organizations/org-slug/recent-searches/',
      method: 'POST',
      body: [],
    });

    MockApiClient.addMockResponse({
      url: '/organizations/org-slug/issues/',
      method: 'GET',
      body: [],
    });

    eventsStatsMock = MockApiClient.addMockResponse({
      url: '/organizations/org-slug/events-stats/',
      body: [],
    });

    MockApiClient.addMockResponse({
      url: '/organizations/org-slug/tags/event.type/values/',
      body: [{count: 2, name: 'Nvidia 1080ti'}],
    });

    MockApiClient.addMockResponse({
      url: '/organizations/org-slug/events-geo/',
      body: {data: [], meta: {}},
    });

    MockApiClient.addMockResponse({
      url: '/organizations/org-slug/users/',
      body: [],
    });

    sessionsDataMock = MockApiClient.addMockResponse({
      method: 'GET',
      url: `/organizations/org-slug/sessions/`,
      body: TestStubs.SessionsField({
        field: `sum(session)`,
      }),
    });

    tagsMock = MockApiClient.addMockResponse({
      url: '/organizations/org-slug/tags/',
      method: 'GET',
      body: TestStubs.Tags(),
    });
    TagStore.reset();
  });

  afterEach(function () {
    MockApiClient.clearMockResponses();
    jest.clearAllMocks();
    jest.useRealTimers();
  });

  it('no feature access', function () {
    renderTestComponent({orgFeatures: []});

    expect(screen.getByText("You don't have access to this feature")).toBeInTheDocument();
  });

  it('widget not found', function () {
    const widget: Widget = {
      displayType: DisplayType.AREA,
      interval: '1d',
      queries: [
        {
          name: 'Known Users',
          fields: [],
          columns: [],
          aggregates: [],
          conditions: '',
          orderby: '-time',
        },
        {
          name: 'Anonymous Users',
          fields: [],
          columns: [],
          aggregates: [],
          conditions: '',
          orderby: '-time',
        },
      ],
      title: 'Transactions',
      id: '1',
    };

    const dashboard: DashboardDetails = {
      id: '1',
      title: 'Dashboard',
      createdBy: undefined,
      dateCreated: '2020-01-01T00:00:00.000Z',
      widgets: [widget],
    };

    renderTestComponent({
      dashboard,
      orgFeatures: ['new-widget-builder-experience', 'dashboards-edit'],
      params: {
        widgetIndex: '2', // Out of bounds, only one widget
      },
    });

    expect(
      screen.getByText('The widget you want to edit was not found.')
    ).toBeInTheDocument();
  });

  it('renders a widget not found message if the widget index url is not an integer', async function () {
    const widget: Widget = {
      displayType: DisplayType.AREA,
      interval: '1d',
      queries: [
        {
          name: 'Known Users',
          fields: [],
          columns: [],
          aggregates: [],
          conditions: '',
          orderby: '-time',
        },
      ],
      title: 'Transactions',
      id: '1',
    };

    const dashboard: DashboardDetails = {
      id: '1',
      title: 'Dashboard',
      createdBy: undefined,
      dateCreated: '2020-01-01T00:00:00.000Z',
      widgets: [widget],
    };

    renderTestComponent({
      dashboard,
      orgFeatures: ['new-widget-builder-experience', 'dashboards-edit'],
      params: {
        widgetIndex: '0.5', // Invalid index
      },
    });

    expect(
      screen.getByText('The widget you want to edit was not found.')
    ).toBeInTheDocument();
  });

  it('renders', async function () {
    renderTestComponent();

    // Header - Breadcrumbs
    expect(await screen.findByRole('link', {name: 'Dashboards'})).toHaveAttribute(
      'href',
      '/organizations/org-slug/dashboards/'
    );
    expect(screen.getByRole('link', {name: 'Dashboard'})).toHaveAttribute(
      'href',
      '/organizations/org-slug/dashboards/new/'
    );
    expect(screen.getByText('Widget Builder')).toBeInTheDocument();

    // Header - Widget Title
    expect(screen.getByRole('heading', {name: 'Custom Widget'})).toBeInTheDocument();

    // Footer - Actions
    expect(screen.getByLabelText('Cancel')).toBeInTheDocument();
    expect(screen.getByLabelText('Add Widget')).toBeInTheDocument();

    // Content - Step 1
    expect(
      screen.getByRole('heading', {name: 'Choose your data set'})
    ).toBeInTheDocument();
    expect(screen.getByLabelText('Select Errors and Transactions')).toBeChecked();

    // Content - Step 2
    expect(
      screen.getByRole('heading', {name: 'Choose your visualization'})
    ).toBeInTheDocument();

    // Content - Step 3
    expect(
      screen.getByRole('heading', {name: 'Choose your columns'})
    ).toBeInTheDocument();

    // Content - Step 4
    expect(
      screen.getByRole('heading', {name: 'Filter your results'})
    ).toBeInTheDocument();

    // Content - Step 5
    expect(screen.getByRole('heading', {name: 'Sort by a column'})).toBeInTheDocument();
  });

  it('has links back to the new dashboard if creating', async function () {
    // Dashboard has undefined dashboardId when creating from a new dashboard
    // because of route setup
    renderTestComponent({params: {dashboardId: undefined}});

    expect(await screen.findByRole('link', {name: 'Dashboard'})).toHaveAttribute(
      'href',
      '/organizations/org-slug/dashboards/new/'
    );

    expect(screen.getByLabelText('Cancel')).toHaveAttribute(
      'href',
      '/organizations/org-slug/dashboards/new/'
    );
  });

  it('renders new design', async function () {
    renderTestComponent({
      orgFeatures: [...defaultOrgFeatures, 'new-widget-builder-experience-design'],
    });

    // Switch to line chart for time series
    userEvent.click(await screen.findByText('Table'));
    userEvent.click(screen.getByText('Line Chart'));

    // Header - Breadcrumbs
    expect(await screen.findByRole('link', {name: 'Dashboards'})).toHaveAttribute(
      'href',
      '/organizations/org-slug/dashboards/'
    );

    expect(screen.getByRole('link', {name: 'Dashboard'})).toHaveAttribute(
      'href',
      '/organizations/org-slug/dashboards/new/'
    );

    expect(screen.getByText('Widget Builder')).toBeInTheDocument();

    // Header - Widget Title
    expect(screen.getByRole('heading', {name: 'Custom Widget'})).toBeInTheDocument();

    // Footer - Actions
    expect(screen.getByLabelText('Cancel')).toBeInTheDocument();
    expect(screen.getByLabelText('Add Widget')).toBeInTheDocument();

    // Content - Step 1
    expect(
      screen.getByRole('heading', {name: 'Choose your data set'})
    ).toBeInTheDocument();
    expect(screen.getByLabelText('Select Errors and Transactions')).toBeChecked();

    // Content - Step 2
    expect(
      screen.getByRole('heading', {name: 'Choose your visualization'})
    ).toBeInTheDocument();

    // Content - Step 3
    expect(
      screen.getByRole('heading', {name: 'Choose what to plot in the y-axis'})
    ).toBeInTheDocument();

    // Content - Step 4
    expect(
      screen.getByRole('heading', {name: 'Filter your results'})
    ).toBeInTheDocument();

    // Content - Step 5
    expect(screen.getByRole('heading', {name: 'Group your results'})).toBeInTheDocument();
  });

  it('can update the title', async function () {
    renderTestComponent({
      query: {source: DashboardWidgetSource.DISCOVERV2},
    });

    const customWidgetLabels = await screen.findAllByText('Custom Widget');
    // EditableText and chart title
    expect(customWidgetLabels).toHaveLength(2);

    userEvent.click(customWidgetLabels[0]);
    userEvent.clear(screen.getByRole('textbox', {name: 'Widget title'}));
    userEvent.paste(screen.getByRole('textbox', {name: 'Widget title'}), 'Unique Users');
    userEvent.keyboard('{enter}');

    expect(screen.queryByText('Custom Widget')).not.toBeInTheDocument();

    expect(screen.getAllByText('Unique Users')).toHaveLength(2);
  });

  it('can add query conditions', async function () {
    const {router} = renderTestComponent({
      query: {source: DashboardWidgetSource.DISCOVERV2},
    });

    userEvent.type(
      await screen.findByRole('textbox', {name: 'Search events'}),
      'color:blue{enter}'
    );

    await selectEvent.select(screen.getByText('Select a dashboard'), 'Test Dashboard');

    userEvent.click(screen.getByText('Add Widget'));

    await waitFor(() => {
      expect(router.push).toHaveBeenCalledWith(
        expect.objectContaining({
          pathname: '/organizations/org-slug/dashboard/2/',
          query: {
            displayType: 'table',
            interval: '5m',
            title: 'Custom Widget',
            queryNames: [''],
            queryConditions: ['color:blue'],
            queryFields: ['count()'],
            queryOrderby: '',
            start: null,
            end: null,
            statsPeriod: '24h',
            utc: false,
            project: [],
            environment: [],
          },
        })
      );
    });
  });

  it('can choose a field', async function () {
    const {router} = renderTestComponent({
      query: {source: DashboardWidgetSource.DISCOVERV2},
    });

    expect(await screen.findAllByText('Custom Widget')).toHaveLength(2);

    // No delete button as there is only one query.
    expect(screen.queryByLabelText('Remove query')).not.toBeInTheDocument();

    const countFields = screen.getAllByText('count()');
    expect(countFields).toHaveLength(2);

    await selectEvent.select(countFields[1], ['last_seen()']);
    await selectEvent.select(screen.getByText('Select a dashboard'), 'Test Dashboard');

    userEvent.click(screen.getByText('Add Widget'));

    await waitFor(() => {
      expect(router.push).toHaveBeenCalledWith(
        expect.objectContaining({
          pathname: '/organizations/org-slug/dashboard/2/',
          query: {
            displayType: 'table',
            interval: '5m',
            title: 'Custom Widget',
            queryNames: [''],
            queryConditions: [''],
            queryFields: ['last_seen()'],
            queryOrderby: '',
            start: null,
            end: null,
            statsPeriod: '24h',
            utc: false,
            project: [],
            environment: [],
          },
        })
      );
    });
  });

  it('can add additional fields', async function () {
    const handleSave = jest.fn();

    renderTestComponent({onSave: handleSave});

    userEvent.click(await screen.findByText('Table'));

    // Select line chart display
    userEvent.click(screen.getByText('Line Chart'));

    // Click the add overlay button
    userEvent.click(screen.getByLabelText('Add Overlay'));
    await selectEvent.select(screen.getByText('(Required)'), ['count_unique(…)']);

    userEvent.click(screen.getByLabelText('Add Widget'));

    await waitFor(() => {
      expect(handleSave).toHaveBeenCalledWith([
        expect.objectContaining({
          title: 'Custom Widget',
          displayType: DisplayType.LINE,
          interval: '5m',
          widgetType: WidgetType.DISCOVER,
          queries: [
            {
              conditions: '',
              fields: ['count()', 'count_unique(user)'],
              aggregates: ['count()', 'count_unique(user)'],
              fieldAliases: [],
              columns: [],
              orderby: '',
              name: '',
            },
          ],
        }),
      ]);
    });

    expect(handleSave).toHaveBeenCalledTimes(1);
  });

  it('can add equation fields', async function () {
    const handleSave = jest.fn();

    renderTestComponent({onSave: handleSave});
    userEvent.click(await screen.findByText('Table'));

    // Select line chart display
    userEvent.click(screen.getByText('Line Chart'));

    // Click the add an equation button
    userEvent.click(screen.getByLabelText('Add an Equation'));

    expect(screen.getByPlaceholderText('Equation')).toBeInTheDocument();

    userEvent.paste(screen.getByPlaceholderText('Equation'), 'count() + 100');

    userEvent.click(screen.getByLabelText('Add Widget'));

    await waitFor(() => {
      expect(handleSave).toHaveBeenCalledWith([
        expect.objectContaining({
          title: 'Custom Widget',
          displayType: DisplayType.LINE,
          interval: '5m',
          widgetType: WidgetType.DISCOVER,
          queries: [
            {
              name: '',
              fields: ['count()', 'equation|count() + 100'],
              aggregates: ['count()', 'equation|count() + 100'],
              columns: [],
              fieldAliases: [],
              conditions: '',
              orderby: '',
            },
          ],
        }),
      ]);
    });

    expect(handleSave).toHaveBeenCalledTimes(1);
  });

  it('can respond to validation feedback', async function () {
    jest.spyOn(indicators, 'addErrorMessage');

    renderTestComponent();

    userEvent.click(await screen.findByText('Table'));

    const customWidgetLabels = await screen.findAllByText('Custom Widget');
    // EditableText and chart title
    expect(customWidgetLabels).toHaveLength(2);

    userEvent.click(customWidgetLabels[0]);
    userEvent.clear(screen.getByRole('textbox', {name: 'Widget title'}));

    userEvent.keyboard('{enter}');

    expect(indicators.addErrorMessage).toHaveBeenCalledWith('Widget title is required');
  });

  it('sets up widget data in edit correctly', async function () {
    const widget: Widget = {
      id: '1',
      title: 'Errors over time',
      interval: '5m',
      displayType: DisplayType.LINE,
      queries: [
        {
          name: 'errors',
          conditions: 'event.type:error',
          fields: ['count()', 'count_unique(id)'],
          aggregates: ['count()', 'count_unique(id)'],
          columns: [],
          orderby: '',
        },
        {
          name: 'csp',
          conditions: 'event.type:csp',
          fields: ['count()', 'count_unique(id)'],
          aggregates: ['count()', 'count_unique(id)'],
          columns: [],
          orderby: '',
        },
      ],
    };

    const dashboard: DashboardDetails = {
      id: '1',
      title: 'Dashboard',
      createdBy: undefined,
      dateCreated: '2020-01-01T00:00:00.000Z',
      widgets: [widget],
    };

    renderTestComponent({dashboard, params: {widgetIndex: '0'}});

    await screen.findByText('Line Chart');

    // Should be in edit 'mode'
    expect(await screen.findByText('Update Widget')).toBeInTheDocument();

    // Should set widget data up.
    expect(screen.getByText('Update Widget')).toBeInTheDocument();

    // Filters
    expect(
      screen.getAllByPlaceholderText('Search for events, users, tags, and more')
    ).toHaveLength(2);
    expect(screen.getByText('event.type:csp')).toBeInTheDocument();
    expect(screen.getByText('event.type:error')).toBeInTheDocument();

    // Y-axis
    expect(screen.getAllByRole('button', {name: 'Remove query'})).toHaveLength(2);
    expect(screen.getByText('count()')).toBeInTheDocument();
    expect(screen.getByText('count_unique(…)')).toBeInTheDocument();
    expect(screen.getByText('id')).toBeInTheDocument();

    // Expect events-stats endpoint to be called for each search conditions with
    // the same y-axis parameters
    expect(eventsStatsMock).toHaveBeenNthCalledWith(
      1,
      '/organizations/org-slug/events-stats/',
      expect.objectContaining({
        query: expect.objectContaining({
          query: 'event.type:error',
          yAxis: ['count()', 'count_unique(id)'],
        }),
      })
    );

    expect(eventsStatsMock).toHaveBeenNthCalledWith(
      2,
      '/organizations/org-slug/events-stats/',
      expect.objectContaining({
        query: expect.objectContaining({
          query: 'event.type:csp',
          yAxis: ['count()', 'count_unique(id)'],
        }),
      })
    );
  });

  it('can edit a widget', async function () {
    const widget: Widget = {
      id: '1',
      title: 'Errors over time',
      interval: '5m',
      displayType: DisplayType.LINE,
      queries: [
        {
          name: 'errors',
          conditions: 'event.type:error',
          fields: ['count()', 'count_unique(id)'],
          aggregates: ['count()', 'count_unique(id)'],
          columns: [],
          orderby: '',
        },
        {
          name: 'csp',
          conditions: 'event.type:csp',
          fields: ['count()', 'count_unique(id)'],
          aggregates: ['count()', 'count_unique(id)'],
          columns: [],
          orderby: '',
        },
      ],
    };

    const dashboard: DashboardDetails = {
      id: '1',
      title: 'Dashboard',
      createdBy: undefined,
      dateCreated: '2020-01-01T00:00:00.000Z',
      widgets: [widget],
    };

    const handleSave = jest.fn();

    renderTestComponent({onSave: handleSave, dashboard, params: {widgetIndex: '0'}});

    await screen.findByText('Line Chart');

    // Should be in edit 'mode'
    expect(await screen.findByText('Update Widget')).toBeInTheDocument();

    const customWidgetLabels = await screen.findAllByText(widget.title);
    // EditableText and chart title
    expect(customWidgetLabels).toHaveLength(2);
    userEvent.click(customWidgetLabels[0]);

    userEvent.clear(screen.getByRole('textbox', {name: 'Widget title'}));
    userEvent.paste(screen.getByRole('textbox', {name: 'Widget title'}), 'New Title');

    userEvent.click(screen.getByRole('button', {name: 'Update Widget'}));

    await waitFor(() => {
      expect(handleSave).toHaveBeenCalledWith([
        expect.objectContaining({
          ...widget,
          title: 'New Title',
        }),
      ]);
    });

    expect(handleSave).toHaveBeenCalledTimes(1);
  });

  it('renders column inputs for table widgets', async function () {
    const widget: Widget = {
      id: '0',
      title: 'sdk usage',
      interval: '5m',
      displayType: DisplayType.TABLE,
      queries: [
        {
          name: 'errors',
          conditions: 'event.type:error',
          fields: ['sdk.name', 'count()'],
          columns: ['sdk.name'],
          aggregates: ['count()'],
          orderby: '',
        },
      ],
    };

    const dashboard: DashboardDetails = {
      id: '1',
      title: 'Dashboard',
      createdBy: undefined,
      dateCreated: '2020-01-01T00:00:00.000Z',
      widgets: [widget],
    };

    renderTestComponent({dashboard, params: {widgetIndex: '0'}});

    // Should be in edit 'mode'
    expect(await screen.findByText('Update Widget')).toBeInTheDocument();

    // Should set widget data up.
    expect(screen.getByRole('heading', {name: widget.title})).toBeInTheDocument();
    expect(screen.getByText('Table')).toBeInTheDocument();
    expect(screen.getByLabelText('Search events')).toBeInTheDocument();

    // Should have an orderby select
    expect(screen.getByText('Sort by a column')).toBeInTheDocument();

    // Add a column, and choose a value,
    expect(screen.getByLabelText('Add a Column')).toBeInTheDocument();
  });

  it('can save table widgets', async function () {
    const widget: Widget = {
      id: '0',
      title: 'sdk usage',
      interval: '5m',
      displayType: DisplayType.TABLE,
      queries: [
        {
          name: 'errors',
          conditions: 'event.type:error',
          fields: ['sdk.name', 'count()'],
          columns: ['sdk.name'],
          aggregates: ['count()'],
          orderby: '',
        },
      ],
    };

    const dashboard: DashboardDetails = {
      id: '1',
      title: 'Dashboard',
      createdBy: undefined,
      dateCreated: '2020-01-01T00:00:00.000Z',
      widgets: [widget],
    };

    const handleSave = jest.fn();

    renderTestComponent({dashboard, onSave: handleSave, params: {widgetIndex: '0'}});

    // Should be in edit 'mode'
    expect(await screen.findByText('Update Widget')).toBeInTheDocument();
    // Add a column, and choose a value,
    userEvent.click(screen.getByLabelText('Add a Column'));
    await selectEvent.select(screen.getByText('(Required)'), 'trace');

    // Save widget
    userEvent.click(screen.getByLabelText('Update Widget'));

    await waitFor(() => {
      expect(handleSave).toHaveBeenCalledWith([
        expect.objectContaining({
          title: 'sdk usage',
          displayType: DisplayType.TABLE,
          interval: '5m',
          queries: [
            {
              name: 'errors',
              conditions: 'event.type:error',
              fields: ['sdk.name', 'count()', 'trace'],
              aggregates: ['count()'],
              columns: ['sdk.name', 'trace'],
              orderby: '',
            },
          ],
          widgetType: WidgetType.DISCOVER,
        }),
      ]);
    });

    expect(handleSave).toHaveBeenCalledTimes(1);
  });

  it('should properly query for table fields', async function () {
    const defaultWidgetQuery = {
      name: '',
      fields: ['title', 'count()'],
      columns: ['title'],
      aggregates: ['count()'],
      conditions: '',
      orderby: '',
    };

    const defaultTableColumns = ['title', 'count()', 'count_unique(user)', 'epm()'];

    renderTestComponent({
      query: {
        source: DashboardWidgetSource.DISCOVERV2,
        defaultWidgetQuery: urlEncode(defaultWidgetQuery),
        displayType: DisplayType.LINE,
        defaultTableColumns,
      },
    });

    expect(await screen.findByText('Line Chart')).toBeInTheDocument();
    userEvent.click(screen.getByText('Line Chart'));
    userEvent.click(screen.getByText('Table'));

    await waitFor(() => {
      expect(eventsv2Mock).toHaveBeenLastCalledWith(
        '/organizations/org-slug/eventsv2/',
        expect.objectContaining({
          query: expect.objectContaining({
            field: defaultTableColumns,
          }),
        })
      );
    });
  });

  it('should automatically add columns for top n widget charts according to the URL params', async function () {
    const defaultWidgetQuery = {
      name: '',
      fields: ['title', 'count()', 'count_unique(user)', 'epm()', 'count()'],
      columns: ['title'],
      aggregates: ['count()', 'count_unique(user)', 'epm()', 'count()'],
      conditions: 'tag:value',
      orderby: '',
    };

    renderTestComponent({
      query: {
        source: DashboardWidgetSource.DISCOVERV2,
        defaultWidgetQuery: urlEncode(defaultWidgetQuery),
        displayType: DisplayType.TOP_N,
        defaultTableColumns: ['title', 'count()', 'count_unique(user)', 'epm()'],
      },
    });

    //  Top N display
    expect(await screen.findByText('Top 5 Events')).toBeInTheDocument();

    // No delete button as there is only one field.
    expect(screen.queryByLabelText('Remove query')).not.toBeInTheDocument();

    // Restricting to a single query
    expect(screen.queryByLabelText('Add Query')).not.toBeInTheDocument();

    // Restricting to a single y-axis
    expect(screen.queryByLabelText('Add Overlay')).not.toBeInTheDocument();

    expect(screen.getByText('Choose what to plot in the y-axis')).toBeInTheDocument();

    expect(screen.getByText('Sort by a column')).toBeInTheDocument();

    expect(screen.getByText('title')).toBeInTheDocument();
    expect(screen.getAllByText('count()')).toHaveLength(2);
    expect(screen.getByText('count_unique(…)')).toBeInTheDocument();
    expect(screen.getByText('user')).toBeInTheDocument();
  });

  it('should use defaultWidgetQuery Y-Axis and Conditions if given a defaultWidgetQuery', async function () {
    const defaultWidgetQuery = {
      name: '',
      fields: ['count()', 'failure_count()', 'count_unique(user)'],
      columns: [],
      aggregates: ['count()', 'failure_count()', 'count_unique(user)'],
      conditions: 'tag:value',
      orderby: '',
    };

    renderTestComponent({
      query: {
        source: DashboardWidgetSource.DISCOVERV2,
        defaultWidgetQuery: urlEncode(defaultWidgetQuery),
      },
    });

    expect(await screen.findByText('tag:value')).toBeInTheDocument();

    // Table display and column
    expect(screen.getAllByText('count()')).toHaveLength(2);
    // Table display and column
    expect(screen.getAllByText('failure_count()')).toHaveLength(2);
    // Table display
    expect(screen.getByText('count_unique(user)')).toBeInTheDocument();
    // Column
    expect(screen.getByText('count_unique(…)')).toBeInTheDocument();
    // Column
    expect(screen.getByText('user')).toBeInTheDocument();
  });

  it('uses displayType if given a displayType', async function () {
    renderTestComponent({
      query: {
        displayType: DisplayType.BAR,
      },
    });

    expect(await screen.findByText('Bar Chart')).toBeInTheDocument();
  });

  it('correctly defaults fields and orderby when in Top N display', async function () {
    const defaultWidgetQuery = {
      fields: ['title', 'count()', 'count_unique(user)'],
      columns: ['title'],
      aggregates: ['count()', 'count_unique(user)'],
      orderby: '-count_unique(user)',
    };

    renderTestComponent({
      query: {
        source: DashboardWidgetSource.DISCOVERV2,
        defaultWidgetQuery: urlEncode(defaultWidgetQuery),
        displayType: DisplayType.TOP_N,
        defaultTableColumns: ['title', 'count()'],
      },
    });

    userEvent.click(await screen.findByText('Top 5 Events'));

    expect(screen.getByText('count()')).toBeInTheDocument();
    expect(screen.getByText('count_unique(…)')).toBeInTheDocument();
    expect(screen.getByText('user')).toBeInTheDocument();

    // Sort by a column
    expect(screen.getByText('Sort by a column')).toBeInTheDocument();
    expect(screen.getByText('count_unique(user) desc')).toBeInTheDocument();
  });

  it('limits TopN display to one query when switching from another visualization', async () => {
    renderTestComponent();

    userEvent.click(await screen.findByText('Table'));
    userEvent.click(screen.getByText('Bar Chart'));
    userEvent.click(screen.getByLabelText('Add Query'));
    userEvent.click(screen.getByLabelText('Add Query'));
    expect(
      screen.getAllByPlaceholderText('Search for events, users, tags, and more')
    ).toHaveLength(3);
    userEvent.click(screen.getByText('Bar Chart'));
    userEvent.click(await screen.findByText('Top 5 Events'));
    expect(
      screen.getByPlaceholderText('Search for events, users, tags, and more')
    ).toBeInTheDocument();
  });

  it('deletes the widget when the modal is confirmed', async () => {
    const handleSave = jest.fn();
    const widget: Widget = {
      id: '1',
      title: 'Errors over time',
      interval: '5m',
      displayType: DisplayType.LINE,
      queries: [
        {
          name: 'errors',
          conditions: 'event.type:error',
          fields: ['count()', 'count_unique(id)'],
          aggregates: ['count()', 'count_unique(id)'],
          columns: [],
          orderby: '',
        },
        {
          name: 'csp',
          conditions: 'event.type:csp',
          fields: ['count()', 'count_unique(id)'],
          aggregates: ['count()', 'count_unique(id)'],
          columns: [],
          orderby: '',
        },
      ],
    };
    const dashboard: DashboardDetails = {
      id: '1',
      title: 'Dashboard',
      createdBy: undefined,
      dateCreated: '2020-01-01T00:00:00.000Z',
      widgets: [widget],
    };

    renderTestComponent({onSave: handleSave, dashboard, params: {widgetIndex: '0'}});

    userEvent.click(await screen.findByText('Delete'));

    await mountGlobalModal();
    userEvent.click(await screen.findByText('Confirm'));

    await waitFor(() => {
      // The only widget was deleted
      expect(handleSave).toHaveBeenCalledWith([]);
    });

    expect(handleSave).toHaveBeenCalledTimes(1);
  });

  it('persists the page filter period when updating a widget', async () => {
    const widget: Widget = {
      id: '1',
      title: 'Errors over time',
      interval: '5m',
      displayType: DisplayType.LINE,
      queries: [
        {
          name: 'errors',
          conditions: 'event.type:error',
          fields: ['count()', 'count_unique(id)'],
          aggregates: ['count()', 'count_unique(id)'],
          columns: [],
          orderby: '',
        },
      ],
    };
    const dashboard: DashboardDetails = {
      id: '1',
      title: 'Dashboard',
      createdBy: undefined,
      dateCreated: '2020-01-01T00:00:00.000Z',
      widgets: [widget],
    };

    const {router} = renderTestComponent({
      dashboard,
      params: {orgId: 'org-slug', widgetIndex: '0'},
      query: {statsPeriod: '90d'},
    });

    await screen.findByText('Update Widget');
    await screen.findByText('90D');

    userEvent.click(screen.getByText('Update Widget'));

    await waitFor(() => {
      expect(router.push).toHaveBeenLastCalledWith(
        expect.objectContaining({
          pathname: '/organizations/org-slug/dashboard/1/',
          query: expect.objectContaining({
            statsPeriod: '90d',
          }),
        })
      );
    });
  });

  it('disables dashboards with max widgets', async function () {
    MockApiClient.addMockResponse({
      url: '/organizations/org-slug/dashboards/',
      body: [
        {...untitledDashboard, widgetDisplay: []},
        {...testDashboard, widgetDisplay: [DisplayType.TABLE]},
      ],
    });

    const maxWidgetsDefaultValue = MAX_WIDGETS;

    Object.defineProperty(dashboardsTypes, 'MAX_WIDGETS', {value: 1});

    renderTestComponent({
      query: {
        source: DashboardWidgetSource.DISCOVERV2,
      },
    });

    userEvent.click(await screen.findByText('Select a dashboard'));
    userEvent.hover(screen.getByText('Test Dashboard'));
    expect(
      await screen.findByText(
        textWithMarkupMatcher('Max widgets (1) per dashboard reached.')
      )
    ).toBeInTheDocument();

    Object.defineProperty(dashboardsTypes, 'MAX_WIDGETS', {
      value: maxWidgetsDefaultValue,
    });
  });

  it('does not error when query conditions field is blurred', async function () {
    jest.useFakeTimers();
    const widget: Widget = {
      id: '0',
      title: 'sdk usage',
      interval: '5m',
      displayType: DisplayType.BAR,
      queries: [
        {
          name: 'filled in',
          conditions: 'event.type:error',
          fields: ['count()', 'count_unique(id)'],
          aggregates: ['count()', 'count_unique(id)'],
          columns: [],
          orderby: '-count()',
        },
      ],
    };

    const dashboard: DashboardDetails = {
      id: '1',
      title: 'Dashboard',
      createdBy: undefined,
      dateCreated: '2020-01-01T00:00:00.000Z',
      widgets: [widget],
    };

    const handleSave = jest.fn();

    renderTestComponent({dashboard, onSave: handleSave, params: {widgetIndex: '0'}});

    userEvent.click(await screen.findByLabelText('Add Query'));

    // Triggering the onBlur of the new field should not error
    userEvent.click(
      screen.getAllByPlaceholderText('Search for events, users, tags, and more')[1]
    );
    userEvent.keyboard('{esc}');
    act(() => {
      // Run all timers because the handleBlur contains a setTimeout
      jest.runAllTimers();
    });
  });

  it('does not wipe column changes when filters are modified', async function () {
    jest.useFakeTimers();

    // widgetIndex: undefined means creating a new widget
    renderTestComponent({params: {widgetIndex: undefined}});

    userEvent.click(await screen.findByLabelText('Add a Column'));
    await selectEvent.select(screen.getByText('(Required)'), /project/);

    // Triggering the onBlur of the filter should not error
    userEvent.click(
      screen.getByPlaceholderText('Search for events, users, tags, and more')
    );
    userEvent.keyboard('{enter}');
    act(() => {
      // Run all timers because the handleBlur contains a setTimeout
      jest.runAllTimers();
    });

    expect(await screen.findAllByText('project')).toHaveLength(2);
  });

  it('renders fields with commas properly', async () => {
    const defaultWidgetQuery = {
      conditions: '',
      fields: ['equation|count_if(transaction.duration,equals,300)*2'],
      aggregates: ['equation|count_if(transaction.duration,equals,300)*2'],
      columns: [],
      orderby: '',
      name: '',
    };
    const defaultTableColumns = [
      'count_if(transaction.duration,equals,300)',
      'equation|count_if(transaction.duration,equals,300)*2',
    ];
    renderTestComponent({
      query: {
        source: DashboardWidgetSource.DISCOVERV2,
        defaultWidgetQuery: urlEncode(defaultWidgetQuery),
        defaultTableColumns,
        yAxis: ['equation|count_if(transaction.duration,equals,300)*2'],
      },
    });

    await screen.findByText('Add Widget');

    expect(
      await screen.findByText('count_if(transaction.duration,equals,300)*2')
    ).toBeInTheDocument();
  });

  it('sets the correct fields for a top n widget', async () => {
    renderTestComponent({
      orgFeatures: [...defaultOrgFeatures, 'performance-view'],
      query: {
        displayType: DisplayType.TOP_N,
      },
    });

    await screen.findByText('Add a Column');

    // Add both a field and a f(x)
    userEvent.click(screen.getByText('Add a Column'));
    await selectEvent.select(screen.getByText('(Required)'), /count_unique/);
    userEvent.click(screen.getByText('Add a Column'));
    await selectEvent.select(screen.getByText('(Required)'), /project/);

    // Change the y-axis
    await selectEvent.select(screen.getByText('count()'), 'eps()');

    // Check that no fields were lost
    await waitFor(() => {
      expect(eventsStatsMock).toHaveBeenCalledWith(
        '/organizations/org-slug/events-stats/',
        expect.objectContaining({
          query: expect.objectContaining({
            query: '',
            yAxis: 'eps()',
            field: ['project', 'count_unique(user)', 'eps()'],
            topEvents: TOP_N,
          }),
        })
      );
    });
  });

  it('fetches tags when tag store is empty', function () {
    renderTestComponent();
    expect(tagsMock).toHaveBeenCalled();
  });

  it('does not fetch tags when tag store is not empty', function () {
    TagStore.loadTagsSuccess(TestStubs.Tags());
    renderTestComponent();
    expect(tagsMock).not.toHaveBeenCalled();
  });

  it('excludes the Other series when grouping and using multiple y-axes', async function () {
    renderTestComponent({
      orgFeatures: [...defaultOrgFeatures, 'new-widget-builder-experience-design'],
      query: {
        displayType: DisplayType.LINE,
      },
    });

    await selectEvent.select(await screen.findByText('Select group'), 'project');

    userEvent.click(screen.getByText('Add Overlay'));
    await selectEvent.select(screen.getByText('(Required)'), /count_unique/);

    await waitFor(() => {
      expect(eventsStatsMock).toBeCalledWith(
        '/organizations/org-slug/events-stats/',
        expect.objectContaining({
          query: expect.objectContaining({excludeOther: '1'}),
        })
      );
    });
  });

  it('excludes the Other series when grouping and using multiple queries', async function () {
    renderTestComponent({
      orgFeatures: [...defaultOrgFeatures, 'new-widget-builder-experience-design'],
      query: {
        displayType: DisplayType.LINE,
      },
    });

    await selectEvent.select(await screen.findByText('Select group'), 'project');
    userEvent.click(screen.getByText('Add Query'));

    await waitFor(() => {
      expect(eventsStatsMock).toBeCalledWith(
        '/organizations/org-slug/events-stats/',
        expect.objectContaining({
          query: expect.objectContaining({excludeOther: '1'}),
        })
      );
    });
  });

  it('includes Other series when there is only one query and one y-axis', async function () {
    renderTestComponent({
      orgFeatures: [...defaultOrgFeatures, 'new-widget-builder-experience-design'],
      query: {
        displayType: DisplayType.LINE,
      },
    });

    await selectEvent.select(await screen.findByText('Select group'), 'project');

    await waitFor(() => {
      expect(eventsStatsMock).toBeCalledWith(
        '/organizations/org-slug/events-stats/',
        expect.objectContaining({
          query: expect.not.objectContaining({excludeOther: '1'}),
        })
      );
    });
  });

  it('decreases the limit when more y-axes and queries are added', async function () {
    renderTestComponent({
      orgFeatures: [...defaultOrgFeatures, 'new-widget-builder-experience-design'],
      query: {
        displayType: DisplayType.LINE,
      },
    });

    await selectEvent.select(await screen.findByText('Select group'), 'project');

    screen.getByText('Limit to 5 results');

    userEvent.click(screen.getByText('Add Query'));
    userEvent.click(screen.getByText('Add Overlay'));

    await screen.findByText('Limit to 2 results');
  });

  describe('Sort by selectors', function () {
    it('renders', async function () {
      renderTestComponent({
        orgFeatures: [...defaultOrgFeatures, 'new-widget-builder-experience-design'],
      });

      expect(await screen.findByText('Sort by a column')).toBeInTheDocument();
      expect(
        screen.getByText("Choose one of the columns you've created to sort by.")
      ).toBeInTheDocument();

      // Selector "sortDirection"
      expect(screen.getByText('High to low')).toBeInTheDocument();
      // Selector "sortBy"
      expect(screen.getAllByText('count()')).toHaveLength(3);
    });

    it('ordering by column uses field form when selecting orderby', async function () {
      const widget: Widget = {
        id: '1',
        title: 'Test Widget',
        interval: '5m',
        displayType: DisplayType.TABLE,
        queries: [
          {
            name: 'errors',
            conditions: 'event.type:error',
            fields: ['count()'],
            aggregates: ['count()'],
            columns: ['project'],
            orderby: '-project',
          },
        ],
      };

      const dashboard: DashboardDetails = {
        id: '1',
        title: 'Dashboard',
        createdBy: undefined,
        dateCreated: '2020-01-01T00:00:00.000Z',
        widgets: [widget],
      };

      renderTestComponent({
        orgFeatures: [...defaultOrgFeatures, 'new-widget-builder-experience-design'],
        dashboard,
        params: {
          widgetIndex: '0',
        },
      });

      await waitFor(async () => {
        expect(await screen.findAllByText('project')).toHaveLength(3);
      });

      await selectEvent.select(screen.getAllByText('project')[2], 'count()');

      await waitFor(() => {
        expect(eventsv2Mock).toHaveBeenCalledWith(
          '/organizations/org-slug/eventsv2/',
          expect.objectContaining({
            query: expect.objectContaining({
              sort: ['-count()'],
            }),
          })
        );
      });
    });

    it('sortBy defaults to the first field value when changing display type to table', async function () {
      const widget: Widget = {
        id: '1',
        title: 'Errors over time',
        interval: '5m',
        displayType: DisplayType.LINE,
        queries: [
          {
            name: 'errors',
            conditions: 'event.type:error',
            fields: ['count()', 'count_unique(id)'],
            aggregates: ['count()', 'count_unique(id)'],
            columns: [],
            orderby: '',
          },
          {
            name: 'csp',
            conditions: 'event.type:csp',
            fields: ['count()', 'count_unique(id)'],
            aggregates: ['count()', 'count_unique(id)'],
            columns: [],
            orderby: '',
          },
        ],
      };

      const dashboard: DashboardDetails = {
        id: '1',
        title: 'Dashboard',
        createdBy: undefined,
        dateCreated: '2020-01-01T00:00:00.000Z',
        widgets: [widget],
      };

      renderTestComponent({
        orgFeatures: [...defaultOrgFeatures, 'new-widget-builder-experience-design'],
        dashboard,
        params: {
          widgetIndex: '0',
        },
      });

      // Click on the displayType selector
      userEvent.click(await screen.findByText('Line Chart'));

      // Choose the table visualization
      userEvent.click(screen.getByText('Table'));

      expect(await screen.findByText('Sort by a column')).toBeInTheDocument();

      // Selector "sortDirection"
      expect(screen.getByText('High to low')).toBeInTheDocument();

      // Selector "sortBy"
      expect(screen.getAllByText('count()')).toHaveLength(3);
    });

    it('can update selectors values', async function () {
      const handleSave = jest.fn();

      const widget: Widget = {
        id: '1',
        title: 'Errors over time',
        interval: '5m',
        displayType: DisplayType.TABLE,
        queries: [
          {
            name: '',
            conditions: '',
            fields: ['count()', 'count_unique(id)'],
            aggregates: ['count()', 'count_unique(id)'],
            columns: [],
            orderby: '-count()',
          },
        ],
      };

      const dashboard: DashboardDetails = {
        id: '1',
        title: 'Dashboard',
        createdBy: undefined,
        dateCreated: '2020-01-01T00:00:00.000Z',
        widgets: [widget],
      };

      renderTestComponent({
        orgFeatures: [...defaultOrgFeatures, 'new-widget-builder-experience-design'],
        dashboard,
        onSave: handleSave,
        params: {
          widgetIndex: '0',
        },
      });

      expect(await screen.findByText('Sort by a column')).toBeInTheDocument();

      // Selector "sortDirection"
      expect(screen.getByText('High to low')).toBeInTheDocument();

      // Selector "sortBy"
      expect(screen.getAllByText('count()')).toHaveLength(3);

      await selectEvent.select(screen.getAllByText('count()')[2], 'count_unique(id)');

      // Wait for the Builder update the widget values
      await waitFor(() => {
        expect(screen.getAllByText('count()')).toHaveLength(2);
      });

      // Now count_unique(id) is selected in the "sortBy" selector
      expect(screen.getAllByText('count_unique(id)')).toHaveLength(2);

      await selectEvent.select(screen.getByText('High to low'), 'Low to high');

      // Saves the widget
      userEvent.click(screen.getByText('Update Widget'));

      await waitFor(() => {
        expect(handleSave).toHaveBeenCalledWith([
          expect.objectContaining({
            queries: [expect.objectContaining({orderby: 'count_unique(id)'})],
          }),
        ]);
      });
    });

    it('sortBy defaults to the first field value when coming from discover', async function () {
      const defaultWidgetQuery = {
        name: '',
        fields: ['title', 'count()', 'count_unique(user)', 'epm()', 'count()'],
        columns: ['title'],
        aggregates: ['count()', 'count_unique(user)', 'epm()', 'count()'],
        conditions: 'tag:value',
        orderby: '',
      };

      const {router} = renderTestComponent({
        orgFeatures: [...defaultOrgFeatures, 'new-widget-builder-experience-design'],
        query: {
          source: DashboardWidgetSource.DISCOVERV2,
          defaultWidgetQuery: urlEncode(defaultWidgetQuery),
          displayType: DisplayType.TABLE,
          defaultTableColumns: ['title', 'count()', 'count_unique(user)', 'epm()'],
        },
      });

      expect(await screen.findByText('Sort by a column')).toBeInTheDocument();

      // Selector "sortDirection"
      expect(screen.getByText('Low to high')).toBeInTheDocument();

      // Selector "sortBy"
      expect(screen.getAllByText('title')).toHaveLength(2);

      // Saves the widget
      userEvent.click(screen.getByText('Add Widget'));

      await waitFor(() => {
        expect(router.push).toHaveBeenCalledWith(
          expect.objectContaining({
            query: expect.objectContaining({queryOrderby: 'count()'}),
          })
        );
      });
    });

    it('sortBy is only visible on tabular visualizations or when there is a groupBy value selected on time-series visualizations', async function () {
      renderTestComponent({
        orgFeatures: [...defaultOrgFeatures, 'new-widget-builder-experience-design'],
      });

      // Sort by shall be visible on table visualization
      expect(await screen.findByText('Sort by a column')).toBeInTheDocument();

      // Update visualization to be a time-series
      userEvent.click(screen.getByText('Table'));
      userEvent.click(screen.getByText('Line Chart'));

      // Time-series visualizations display GroupBy step
      expect(await screen.findByText('Group your results')).toBeInTheDocument();

      // Do not show sortBy when empty columns (groupBys) are added
      userEvent.click(screen.getByText('Add Group'));
      expect(screen.getAllByText('Select group')).toHaveLength(2);

      // SortBy step shall not be visible
      expect(screen.queryByText('Sort by a y-axis')).not.toBeInTheDocument();

      // Select GroupBy value
      await selectEvent.select(screen.getAllByText('Select group')[0], 'project');

      // Now that at least one groupBy value is selected, the SortBy step shall be visible
      expect(screen.getByText('Sort by a y-axis')).toBeInTheDocument();

      // Remove selected GroupBy value
      userEvent.click(screen.getAllByLabelText('Remove group')[0]);

      // SortBy step shall no longer be visible
      expect(screen.queryByText('Sort by a y-axis')).not.toBeInTheDocument();

      // Update visualization to be "Top 5 Events"
      userEvent.click(screen.getByText('Line Chart'));
      userEvent.click(screen.getByText('Top 5 Events'));

      // Tabular visualizations display "Choose your columns" step
      expect(await screen.findByText('Choose your columns')).toBeInTheDocument();

      // SortBy step shall be visible
      expect(screen.getByText('Sort by a y-axis')).toBeInTheDocument();
    });

    it('allows for sorting by a custom equation', async function () {
      renderTestComponent({
        orgFeatures: [...defaultOrgFeatures, 'new-widget-builder-experience-design'],
        query: {
          source: DashboardWidgetSource.DASHBOARDS,
          displayType: DisplayType.LINE,
        },
      });

      await selectEvent.select(await screen.findByText('Select group'), 'project');
      expect(screen.getAllByText('count()')).toHaveLength(2);
      await selectEvent.select(screen.getAllByText('count()')[1], 'Custom Equation');
      userEvent.paste(
        screen.getByPlaceholderText('Enter Equation'),
        'count_unique(user) * 2'
      );
      userEvent.keyboard('{enter}');

      await waitFor(() => {
        expect(eventsStatsMock).toHaveBeenCalledWith(
          '/organizations/org-slug/events-stats/',
          expect.objectContaining({
            query: expect.objectContaining({
              field: expect.arrayContaining(['equation|count_unique(user) * 2']),
              orderby: '-equation[0]',
            }),
          })
        );
      });
    }, 10000);

    it('persists the state when toggling between sorting options', async function () {
      renderTestComponent({
        orgFeatures: [...defaultOrgFeatures, 'new-widget-builder-experience-design'],
        query: {
          source: DashboardWidgetSource.DASHBOARDS,
          displayType: DisplayType.LINE,
        },
      });

      await selectEvent.select(await screen.findByText('Select group'), 'project');
      expect(screen.getAllByText('count()')).toHaveLength(2);
      await selectEvent.select(screen.getAllByText('count()')[1], 'Custom Equation');
      userEvent.paste(
        screen.getByPlaceholderText('Enter Equation'),
        'count_unique(user) * 2'
      );
      userEvent.keyboard('{enter}');

      // Switch away from the Custom Equation
      expect(screen.getByText('project')).toBeInTheDocument();
      await selectEvent.select(screen.getByText('Custom Equation'), 'project');
      expect(screen.getAllByText('project')).toHaveLength(2);

      // Switch back, the equation should still be visible
      await selectEvent.select(screen.getAllByText('project')[1], 'Custom Equation');
      expect(screen.getByPlaceholderText('Enter Equation')).toHaveValue(
        'count_unique(user) * 2'
      );
    });

    it('persists the state when updating y-axes', async function () {
      renderTestComponent({
        orgFeatures: [...defaultOrgFeatures, 'new-widget-builder-experience-design'],
        query: {
          source: DashboardWidgetSource.DASHBOARDS,
          displayType: DisplayType.LINE,
        },
      });

      await selectEvent.select(await screen.findByText('Select group'), 'project');
      expect(screen.getAllByText('count()')).toHaveLength(2);
      await selectEvent.select(screen.getAllByText('count()')[1], 'Custom Equation');
      userEvent.paste(
        screen.getByPlaceholderText('Enter Equation'),
        'count_unique(user) * 2'
      );
      userEvent.keyboard('{enter}');

      // Add a y-axis
      userEvent.click(screen.getByText('Add Overlay'));

      // The equation should still be visible
      expect(screen.getByPlaceholderText('Enter Equation')).toHaveValue(
        'count_unique(user) * 2'
      );
    });

    it('displays the custom equation if the widget has it saved', async function () {
      const widget: Widget = {
        id: '1',
        title: 'Test Widget',
        interval: '5m',
        displayType: DisplayType.LINE,
        queries: [
          {
            name: '',
            conditions: '',
            fields: ['count()', 'project'],
            aggregates: ['count()'],
            columns: ['project'],
            orderby: '-equation|count_unique(user) * 2',
          },
        ],
      };

      const dashboard: DashboardDetails = {
        id: '1',
        title: 'Dashboard',
        createdBy: undefined,
        dateCreated: '2020-01-01T00:00:00.000Z',
        widgets: [widget],
      };
      renderTestComponent({
        orgFeatures: [...defaultOrgFeatures, 'new-widget-builder-experience-design'],
        query: {
          source: DashboardWidgetSource.DASHBOARDS,
          displayType: DisplayType.LINE,
        },
        params: {
          widgetIndex: '0',
        },
        dashboard,
      });

      expect(await screen.findByPlaceholderText('Enter Equation')).toHaveValue(
        'count_unique(user) * 2'
      );
    });

    it('displays Operators in the input dropdown', async function () {
      renderTestComponent({
        orgFeatures: [...defaultOrgFeatures, 'new-widget-builder-experience-design'],
        query: {
          source: DashboardWidgetSource.DASHBOARDS,
          displayType: DisplayType.LINE,
        },
      });

      await selectEvent.select(await screen.findByText('Select group'), 'project');
      expect(screen.getAllByText('count()')).toHaveLength(2);
      await selectEvent.select(screen.getAllByText('count()')[1], 'Custom Equation');
      selectEvent.openMenu(screen.getByPlaceholderText('Enter Equation'));

      expect(screen.getByText('Operators')).toBeInTheDocument();
      expect(screen.queryByText('Fields')).not.toBeInTheDocument();
    });

    it('hides Custom Equation input and resets orderby when switching to table', async function () {
      renderTestComponent({
        orgFeatures: [...defaultOrgFeatures, 'new-widget-builder-experience-design'],
        query: {
          source: DashboardWidgetSource.DASHBOARDS,
          displayType: DisplayType.LINE,
        },
      });

      await selectEvent.select(await screen.findByText('Select group'), 'project');
      expect(screen.getAllByText('count()')).toHaveLength(2);
      await selectEvent.select(screen.getAllByText('count()')[1], 'Custom Equation');
      userEvent.paste(
        screen.getByPlaceholderText('Enter Equation'),
        'count_unique(user) * 2'
      );
      userEvent.keyboard('{enter}');

      // Switch the display type to Table
      userEvent.click(screen.getByText('Line Chart'));
      userEvent.click(screen.getByText('Table'));

      expect(screen.getAllByText('count()')).toHaveLength(2);
      expect(screen.queryByPlaceholderText('Enter Equation')).not.toBeInTheDocument();

      await waitFor(() => {
        expect(eventsv2Mock).toHaveBeenCalledWith(
          '/organizations/org-slug/eventsv2/',
          expect.objectContaining({
            query: expect.objectContaining({
              sort: ['-count()'],
            }),
          })
        );
      });
    });

    it('does not show the Custom Equation input if the only y-axis left is an empty equation', async function () {
      renderTestComponent({
        orgFeatures: [...defaultOrgFeatures, 'new-widget-builder-experience-design'],
        query: {
          source: DashboardWidgetSource.DASHBOARDS,
          displayType: DisplayType.LINE,
        },
      });

      await selectEvent.select(await screen.findByText('Select group'), 'project');
      userEvent.click(screen.getByText('Add an Equation'));
      userEvent.click(screen.getAllByLabelText('Remove this Y-Axis')[0]);

      expect(screen.queryByPlaceholderText('Enter Equation')).not.toBeInTheDocument();
    });

    it('persists a sort by a grouping when changing y-axes', async function () {
      renderTestComponent({
        orgFeatures: [...defaultOrgFeatures, 'new-widget-builder-experience-design'],
        query: {
          source: DashboardWidgetSource.DASHBOARDS,
          displayType: DisplayType.LINE,
        },
      });

      await selectEvent.select(await screen.findByText('Select group'), 'project');
      expect(screen.getAllByText('count()')).toHaveLength(2);

      // Change the sort option to a grouping field, and then change a y-axis
      await selectEvent.select(screen.getAllByText('count()')[1], 'project');
      await selectEvent.select(screen.getAllByText('count()')[0], /count_unique/);

      // project should appear in the group by field, as well as the sort field
      expect(screen.getAllByText('project')).toHaveLength(2);
    });

    it('persists sort by a y-axis when grouping changes', async function () {
      renderTestComponent({
        orgFeatures: [...defaultOrgFeatures, 'new-widget-builder-experience-design'],
        query: {
          source: DashboardWidgetSource.DASHBOARDS,
          displayType: DisplayType.LINE,
        },
      });

      userEvent.click(await screen.findByText('Add Overlay'));
      await selectEvent.select(screen.getByText('Select group'), 'project');

      // Change the sort by to count_unique
      await selectEvent.select(screen.getAllByText('count()')[1], /count_unique/);

      // Change the grouping
      await selectEvent.select(screen.getByText('project'), 'environment');

      // count_unique(user) should still be the sorting field
      expect(screen.getByText(/count_unique/)).toBeInTheDocument();
      expect(screen.getByText('user')).toBeInTheDocument();
    });

    it('does not remove the Custom Equation field if a grouping is updated', async function () {
      renderTestComponent({
        orgFeatures: [...defaultOrgFeatures, 'new-widget-builder-experience-design'],
        query: {
          source: DashboardWidgetSource.DASHBOARDS,
          displayType: DisplayType.LINE,
        },
      });

      await selectEvent.select(await screen.findByText('Select group'), 'project');
      await selectEvent.select(screen.getAllByText('count()')[1], 'Custom Equation');
      userEvent.paste(
        screen.getByPlaceholderText('Enter Equation'),
        'count_unique(user) * 2'
      );
      userEvent.keyboard('{enter}');

      userEvent.click(screen.getByText('Add Group'));
      expect(screen.getByPlaceholderText('Enter Equation')).toHaveValue(
        'count_unique(user) * 2'
      );
    });

    it.each`
      directionPrefix | expectedOrderSelection | displayType
      ${'-'}          | ${'High to low'}       | ${DisplayType.TABLE}
      ${''}           | ${'Low to high'}       | ${DisplayType.TABLE}
      ${'-'}          | ${'High to low'}       | ${DisplayType.LINE}
      ${''}           | ${'Low to high'}       | ${DisplayType.LINE}
    `(
      `opens a widget with the '$expectedOrderSelection' sort order when the widget was saved with that direction`,
      async function ({directionPrefix, expectedOrderSelection}) {
        const widget: Widget = {
          id: '1',
          title: 'Test Widget',
          interval: '5m',
          displayType: DisplayType.LINE,
          queries: [
            {
              name: '',
              conditions: '',
              fields: ['count_unique(user)'],
              aggregates: ['count_unique(user)'],
              columns: ['project'],
              orderby: `${directionPrefix}count_unique(user)`,
            },
          ],
        };

        const dashboard: DashboardDetails = {
          id: '1',
          title: 'Dashboard',
          createdBy: undefined,
          dateCreated: '2020-01-01T00:00:00.000Z',
          widgets: [widget],
        };

        renderTestComponent({
          orgFeatures: [...defaultOrgFeatures, 'new-widget-builder-experience-design'],
          dashboard,
          params: {
            widgetIndex: '0',
          },
        });

        await screen.findByText(expectedOrderSelection);
      }
    );

    it('saved widget with aggregate alias as orderby should persist alias when y-axes change', async function () {
      const widget: Widget = {
        id: '1',
        title: 'Test Widget',
        interval: '5m',
        displayType: DisplayType.TABLE,
        queries: [
          {
            name: '',
            conditions: '',
            fields: ['project', 'count_unique(user)'],
            aggregates: ['count_unique(user)'],
            columns: ['project'],
            orderby: 'count_unique(user)',
          },
        ],
      };

      const dashboard: DashboardDetails = {
        id: '1',
        title: 'Dashboard',
        createdBy: undefined,
        dateCreated: '2020-01-01T00:00:00.000Z',
        widgets: [widget],
      };

      renderTestComponent({
        orgFeatures: [...defaultOrgFeatures, 'new-widget-builder-experience-design'],
        dashboard,
        params: {
          widgetIndex: '0',
        },
      });

      await screen.findByText('Sort by a column');

      // Assert for length 2 since one in the table header and one in sort by
      expect(screen.getAllByText('count_unique(user)')).toHaveLength(2);

      userEvent.click(screen.getByText('Add a Column'));

      // The sort by should still have count_unique(user)
      expect(screen.getAllByText('count_unique(user)')).toHaveLength(2);
    });

    it('will reset the sort field when going from line to table when sorting by a value not in fields', async function () {
      renderTestComponent({
        orgFeatures: [...defaultOrgFeatures, 'new-widget-builder-experience-design'],
        query: {
          displayType: DisplayType.LINE,
        },
      });

      await selectEvent.select(await screen.findByText('Select group'), 'project');
      expect(screen.getAllByText('count()')).toHaveLength(2);
      await selectEvent.select(screen.getAllByText('count()')[1], /count_unique/);

      userEvent.click(screen.getByText('Line Chart'));
      userEvent.click(screen.getByText('Table'));

      // 1 for table header, 1 for column selection, and 1 for sorting
      await waitFor(() => {
        expect(screen.getAllByText('count()')).toHaveLength(3);
      });
    });

    it('equations in y-axis appear in sort by field for grouped timeseries', async function () {
      renderTestComponent({
        orgFeatures: [...defaultOrgFeatures, 'new-widget-builder-experience-design'],
        query: {
          displayType: DisplayType.LINE,
        },
      });

      userEvent.click(await screen.findByText('Add an Equation'));
      userEvent.paste(screen.getByPlaceholderText('Equation'), 'count() * 100');
      userEvent.keyboard('{enter}');

      await selectEvent.select(screen.getByText('Select group'), 'project');
      expect(screen.getAllByText('count()')).toHaveLength(2);
      await selectEvent.select(screen.getAllByText('count()')[1], 'count() * 100');
    });
  });

  describe('Widget creation coming from other verticals', function () {
    it('redirects correctly when creating a new dashboard', async function () {
      const {router} = renderTestComponent({
        query: {source: DashboardWidgetSource.DISCOVERV2},
      });

      expect(await screen.findByText('Choose your dashboard')).toBeInTheDocument();
      expect(
        screen.getByText(
          "Choose which dashboard you'd like to add this query to. It will appear as a widget."
        )
      ).toBeInTheDocument();

      await selectEvent.select(
        screen.getByText('Select a dashboard'),
        '+ Create New Dashboard'
      );
      userEvent.click(screen.getByText('Add Widget'));

      await waitFor(() => {
        expect(router.push).toHaveBeenCalledWith(
          expect.objectContaining({
            pathname: '/organizations/org-slug/dashboards/new/',
            query: {
              displayType: 'table',
              interval: '5m',
              title: 'Custom Widget',
              queryNames: [''],
              queryConditions: [''],
              queryFields: ['count()'],
              queryOrderby: '',
              start: null,
              end: null,
              statsPeriod: '24h',
              utc: false,
              project: [],
              environment: [],
            },
          })
        );
      });
    });

    it('redirects correctly when choosing an existing dashboard', async function () {
      const {router} = renderTestComponent({
        query: {source: DashboardWidgetSource.DISCOVERV2},
      });

      userEvent.click(await screen.findByText('Select a dashboard'));
      userEvent.click(screen.getByText('Test Dashboard'));
      userEvent.click(screen.getByText('Add Widget'));

      await waitFor(() => {
        expect(router.push).toHaveBeenCalledWith(
          expect.objectContaining({
            pathname: '/organizations/org-slug/dashboard/2/',
            query: {
              displayType: 'table',
              interval: '5m',
              title: 'Custom Widget',
              queryNames: [''],
              queryConditions: [''],
              queryFields: ['count()'],
              queryOrderby: '',
              start: null,
              end: null,
              statsPeriod: '24h',
              utc: false,
              project: [],
              environment: [],
            },
          })
        );
      });
    });

    it('shows the correct orderby when switching from a line chart to table', async function () {
      const defaultWidgetQuery = {
        name: '',
        fields: ['count_unique(user)'],
        columns: [],
        aggregates: ['count_unique(user)'],
        conditions: '',
        orderby: 'count_unique(user)',
      };

      const defaultTableColumns = ['title', 'count_unique(user)'];

      renderTestComponent({
        orgFeatures: [...defaultOrgFeatures, 'new-widget-builder-experience-design'],
        query: {
          source: DashboardWidgetSource.DISCOVERV2,
          defaultWidgetQuery: urlEncode(defaultWidgetQuery),
          displayType: DisplayType.LINE,
          defaultTableColumns,
        },
      });

      userEvent.click(await screen.findByText('Line Chart'));
      userEvent.click(screen.getByText('Table'));

      expect(screen.getByText('count_unique(user)')).toBeInTheDocument();
      await waitFor(() => {
        expect(eventsv2Mock).toHaveBeenLastCalledWith(
          '/organizations/org-slug/eventsv2/',
          expect.objectContaining({
            query: expect.objectContaining({
              field: defaultTableColumns,
              sort: ['count_unique(user)'],
            }),
          })
        );
      });
    });

    it('does not send request with orderby if a timeseries chart without grouping', async function () {
      const defaultWidgetQuery = {
        name: '',
        fields: ['count_unique(user)'],
        columns: [],
        aggregates: ['count_unique(user)'],
        conditions: '',
        orderby: 'count_unique(user)',
      };

      const defaultTableColumns = ['title', 'count_unique(user)'];

      renderTestComponent({
        orgFeatures: [...defaultOrgFeatures, 'new-widget-builder-experience-design'],
        query: {
          source: DashboardWidgetSource.DISCOVERV2,
          defaultWidgetQuery: urlEncode(defaultWidgetQuery),
          displayType: DisplayType.LINE,
          defaultTableColumns,
        },
      });

      await waitFor(() => {
        expect(eventsStatsMock).toHaveBeenLastCalledWith(
          '/organizations/org-slug/events-stats/',
          expect.objectContaining({
            query: expect.objectContaining({
              orderby: '',
            }),
          })
        );
      });
    });
  });

  it('opens top-N widgets as top-N display', async function () {
    const widget: Widget = {
      id: '1',
      title: 'Errors over time',
      interval: '5m',
      displayType: DisplayType.TOP_N,
      queries: [
        {
          name: '',
          conditions: '',
          fields: ['count()', 'count_unique(id)'],
          aggregates: ['count()', 'count_unique(id)'],
          columns: [],
          orderby: '-count()',
        },
      ],
    };

    const dashboard: DashboardDetails = {
      id: '1',
      title: 'Dashboard',
      createdBy: undefined,
      dateCreated: '2020-01-01T00:00:00.000Z',
      widgets: [widget],
    };

    renderTestComponent({
      orgFeatures: [...defaultOrgFeatures, 'new-widget-builder-experience-design'],
      dashboard,
      params: {
        widgetIndex: '0',
      },
    });

    expect(await screen.findByText('Top 5 Events')).toBeInTheDocument();
  });

  it('Update table header values (field alias)', async function () {
    const handleSave = jest.fn();

    renderTestComponent({
      onSave: handleSave,
      orgFeatures: [...defaultOrgFeatures, 'new-widget-builder-experience-design'],
    });

    await screen.findByText('Table');

    userEvent.paste(screen.getByPlaceholderText('Alias'), 'First Alias');

    userEvent.click(screen.getByLabelText('Add a Column'));

    userEvent.paste(screen.getAllByPlaceholderText('Alias')[1], 'Second Alias');

    userEvent.click(screen.getByText('Add Widget'));

    await waitFor(() => {
      expect(handleSave).toHaveBeenCalledWith([
        expect.objectContaining({
          queries: [
            expect.objectContaining({fieldAliases: ['First Alias', 'Second Alias']}),
          ],
        }),
      ]);
    });
  });

  it('does not wipe equation aliases when a column alias is updated', async function () {
    renderTestComponent({
      orgFeatures: [...defaultOrgFeatures, 'new-widget-builder-experience-design'],
    });

    await screen.findByText('Table');

    userEvent.click(screen.getByText('Add an Equation'));
    userEvent.paste(screen.getAllByPlaceholderText('Alias')[1], 'This should persist');
    userEvent.type(screen.getAllByPlaceholderText('Alias')[0], 'A');

    expect(screen.getByText('This should persist')).toBeInTheDocument();
  });

  it('does not wipe equation aliases when a column selection is made', async function () {
    renderTestComponent({
      orgFeatures: [...defaultOrgFeatures, 'new-widget-builder-experience-design'],
    });

    await screen.findByText('Table');

    userEvent.click(screen.getByText('Add an Equation'));
    userEvent.paste(screen.getAllByPlaceholderText('Alias')[1], 'This should persist');

    await selectEvent.select(screen.getAllByText('count()')[1], /count_unique/);

    expect(screen.getByText('This should persist')).toBeInTheDocument();
  });

  it('copies over the orderby from the previous query if adding another', async function () {
    renderTestComponent({
      orgFeatures: [...defaultOrgFeatures, 'new-widget-builder-experience-design'],
    });

    userEvent.click(await screen.findByText('Table'));
    userEvent.click(screen.getByText('Line Chart'));
    await selectEvent.select(screen.getByText('Select group'), 'project');
    await selectEvent.select(screen.getAllByText('count()')[1], 'count_unique(…)');

    MockApiClient.clearMockResponses();
    eventsStatsMock = MockApiClient.addMockResponse({
      url: '/organizations/org-slug/events-stats/',
      body: [],
    });

    userEvent.click(screen.getByText('Add Query'));

    // Assert on two calls, one for each query
    const expectedArgs = expect.objectContaining({
      query: expect.objectContaining({
        orderby: '-count_unique(user)',
      }),
    });
    expect(eventsStatsMock).toHaveBeenNthCalledWith(
      1,
      '/organizations/org-slug/events-stats/',
      expectedArgs
    );

    expect(eventsStatsMock).toHaveBeenNthCalledWith(
      2,
      '/organizations/org-slug/events-stats/',
      expectedArgs
    );
  });

  describe('Issue Widgets', function () {
    it('sets widgetType to issues', async function () {
      const handleSave = jest.fn();

      renderTestComponent({onSave: handleSave});

      userEvent.click(await screen.findByText('Issues (States, Assignment, Time, etc.)'));
      userEvent.click(screen.getByLabelText('Add Widget'));

      await waitFor(() => {
        expect(handleSave).toHaveBeenCalledWith([
          expect.objectContaining({
            title: 'Custom Widget',
            displayType: DisplayType.TABLE,
            interval: '5m',
            widgetType: WidgetType.ISSUE,
            queries: [
              {
                conditions: '',
                fields: ['issue', 'assignee', 'title'],
                columns: ['issue', 'assignee', 'title'],
                aggregates: [],
                fieldAliases: [],
                name: '',
                orderby: '',
              },
            ],
          }),
        ]);
      });

      expect(handleSave).toHaveBeenCalledTimes(1);
    });

    it('render issues data set disabled when the display type is not set to table', async function () {
      renderTestComponent({
        query: {
          source: DashboardWidgetSource.DISCOVERV2,
        },
      });

      userEvent.click(await screen.findByText('Table'));
      userEvent.click(screen.getByText('Line Chart'));
      expect(
        screen.getByRole('radio', {
          name: 'Select Errors and Transactions',
        })
      ).toBeEnabled();
      expect(
        screen.getByRole('radio', {
          name: 'Select Issues (States, Assignment, Time, etc.)',
        })
      ).toBeDisabled();
    });

    it('disables moving and deleting issue column', async function () {
      renderTestComponent();

      userEvent.click(await screen.findByText('Issues (States, Assignment, Time, etc.)'));
      expect(screen.getByText('issue')).toBeInTheDocument();
      expect(screen.getByText('assignee')).toBeInTheDocument();
      expect(screen.getByText('title')).toBeInTheDocument();
      expect(screen.getAllByLabelText('Remove column')).toHaveLength(2);
      expect(screen.getAllByLabelText('Drag to reorder')).toHaveLength(3);

      userEvent.click(screen.getAllByLabelText('Remove column')[1]);
      userEvent.click(screen.getAllByLabelText('Remove column')[0]);

      expect(screen.getByText('issue')).toBeInTheDocument();
      expect(screen.queryByText('assignee')).not.toBeInTheDocument();
      expect(screen.queryByText('title')).not.toBeInTheDocument();
      expect(screen.queryByLabelText('Remove column')).not.toBeInTheDocument();
      expect(screen.queryByLabelText('Drag to reorder')).not.toBeInTheDocument();
    });

    it('issue query does not work on default search bar', async function () {
      renderTestComponent();

      userEvent.paste(
        await screen.findByPlaceholderText('Search for events, users, tags, and more'),
        'is:',
        {
          clipboardData: {getData: () => ''},
        } as unknown as React.ClipboardEvent<HTMLTextAreaElement>
      );
      expect(await screen.findByText('No items found')).toBeInTheDocument();
    });

    it('renders with an issues search bar when selected in dataset selection', async function () {
      renderTestComponent();

      userEvent.click(await screen.findByText('Issues (States, Assignment, Time, etc.)'));
      userEvent.paste(
        screen.getByPlaceholderText('Search for issues, status, assigned, and more'),
        'is:',
        {
          clipboardData: {getData: () => ''},
        } as unknown as React.ClipboardEvent<HTMLTextAreaElement>
      );
      expect(await screen.findByText('resolved')).toBeInTheDocument();
    });

    // Disabling for CI, but should run locally when making changes
    // eslint-disable-next-line jest/no-disabled-tests
    it.skip('Update table header values (field alias)', async function () {
      const handleSave = jest.fn();

      renderTestComponent({
        onSave: handleSave,
        orgFeatures: [...defaultOrgFeatures, 'new-widget-builder-experience-design'],
      });

      await screen.findByText('Table');

      userEvent.click(screen.getByText('Issues (States, Assignment, Time, etc.)'));

      userEvent.type(screen.getAllByPlaceholderText('Alias')[0], 'First Alias{enter}');

      userEvent.type(screen.getAllByPlaceholderText('Alias')[1], 'Second Alias{enter}');

      userEvent.type(screen.getAllByPlaceholderText('Alias')[2], 'Third Alias{enter}');

      userEvent.click(screen.getByText('Add Widget'));

      await waitFor(() => {
        expect(handleSave).toHaveBeenCalledWith([
          expect.objectContaining({
            queries: [
              expect.objectContaining({
                fieldAliases: ['First Alias', 'Second Alias', 'Third Alias'],
              }),
            ],
          }),
        ]);
      });
    });
  });

  describe('Release Widgets', function () {
    const releaseHealthFeatureFlags = [
      ...defaultOrgFeatures,
      'new-widget-builder-experience-design',
      'dashboards-releases',
    ];

    it('does not show the Release Health data set if there is no dashboards-releases flag', async function () {
      renderTestComponent({
        orgFeatures: [...defaultOrgFeatures, 'new-widget-builder-experience-design'],
      });

      expect(await screen.findByText('Errors and Transactions')).toBeInTheDocument();
      expect(
        screen.queryByText('Releases (sessions, crash rates)')
      ).not.toBeInTheDocument();
    });

    it('shows the Release Health data set if there is the dashboards-releases flag', async function () {
      renderTestComponent({
        orgFeatures: releaseHealthFeatureFlags,
      });

      expect(await screen.findByText('Errors and Transactions')).toBeInTheDocument();
      expect(screen.getByText('Releases (sessions, crash rates)')).toBeInTheDocument();
    });

    it('maintains the selected dataset when display type is changed', async function () {
      renderTestComponent({
        orgFeatures: releaseHealthFeatureFlags,
      });

      expect(
        await screen.findByText('Releases (sessions, crash rates)')
      ).toBeInTheDocument();

      expect(screen.getByLabelText(/releases/i)).not.toBeChecked();
      userEvent.click(screen.getByLabelText(/releases/i));
      await waitFor(() => expect(screen.getByLabelText(/releases/i)).toBeChecked());

      userEvent.click(screen.getByText('Table'));
      userEvent.click(screen.getByText('Line Chart'));
      await waitFor(() => expect(screen.getByLabelText(/releases/i)).toBeChecked());
    });

    it('displays releases tags', async function () {
      renderTestComponent({
        orgFeatures: releaseHealthFeatureFlags,
      });

      expect(
        await screen.findByText('Releases (sessions, crash rates)')
      ).toBeInTheDocument();

      userEvent.click(screen.getByLabelText(/releases/i));

      expect(screen.getByText('crash_free_rate(…)')).toBeInTheDocument();
      expect(screen.getByText('session')).toBeInTheDocument();

      userEvent.click(screen.getByText('crash_free_rate(…)'));
      expect(screen.getByText('count_unique(…)')).toBeInTheDocument();

      expect(screen.getByText('release')).toBeInTheDocument();
      expect(screen.getByText('environment')).toBeInTheDocument();
      expect(screen.getByText('session.status')).toBeInTheDocument();

      userEvent.click(screen.getByText('count_unique(…)'));
      expect(screen.getByText('user')).toBeInTheDocument();
    });

    it('does not display tags as params', async function () {
      renderTestComponent({
        orgFeatures: releaseHealthFeatureFlags,
      });

      expect(
        await screen.findByText('Releases (sessions, crash rates)')
      ).toBeInTheDocument();

      userEvent.click(screen.getByLabelText(/releases/i));

      expect(screen.getByText('crash_free_rate(…)')).toBeInTheDocument();
      await selectEvent.select(screen.getByText('crash_free_rate(…)'), 'count_unique(…)');

      userEvent.click(screen.getByText('user'));
      expect(screen.queryByText('release')).not.toBeInTheDocument();
      expect(screen.queryByText('environment')).not.toBeInTheDocument();
      expect(screen.queryByText('session.status')).not.toBeInTheDocument();
    });

    it('does not allow sort by when session.status is selected', async function () {
      renderTestComponent({
        orgFeatures: releaseHealthFeatureFlags,
      });

      expect(
        await screen.findByText('Releases (sessions, crash rates)')
      ).toBeInTheDocument();

      userEvent.click(screen.getByLabelText(/releases/i));

      expect(screen.getByText('High to low')).toBeEnabled();
      expect(screen.getByText('crash_free_rate(session)')).toBeInTheDocument();

      userEvent.click(screen.getByLabelText('Add a Column'));
      await selectEvent.select(screen.getByText('(Required)'), 'session.status');

      expect(screen.getByRole('textbox', {name: 'Sort direction'})).toBeDisabled();
      expect(screen.getByRole('textbox', {name: 'Sort by'})).toBeDisabled();
    });

    it('makes the appropriate sessions call', async function () {
      renderTestComponent({
        orgFeatures: releaseHealthFeatureFlags,
      });

      expect(
        await screen.findByText('Releases (sessions, crash rates)')
      ).toBeInTheDocument();

      userEvent.click(screen.getByLabelText(/releases/i));

      userEvent.click(screen.getByText('Table'));
      userEvent.click(screen.getByText('Line Chart'));

      await waitFor(() =>
        expect(sessionsDataMock).toHaveBeenLastCalledWith(
          `/organizations/org-slug/sessions/`,
          expect.objectContaining({
            query: expect.objectContaining({
              environment: [],
              field: [`crash_free_rate(session)`],
              groupBy: [],
              interval: '5m',
              project: [],
              statsPeriod: '24h',
            }),
          })
        )
      );
    });

    it('calls the session endpoint with the right limit', async function () {
      renderTestComponent({
        orgFeatures: releaseHealthFeatureFlags,
      });

      expect(
        await screen.findByText('Releases (sessions, crash rates)')
      ).toBeInTheDocument();

      userEvent.click(screen.getByLabelText(/releases/i));

      userEvent.click(screen.getByText('Table'));
      userEvent.click(screen.getByText('Line Chart'));

      await selectEvent.select(await screen.findByText('Select group'), 'project');

      expect(screen.getByText('Limit to 5 results')).toBeInTheDocument();

      await waitFor(() =>
        expect(sessionsDataMock).toHaveBeenLastCalledWith(
          `/organizations/org-slug/sessions/`,
          expect.objectContaining({
            query: expect.objectContaining({
              environment: [],
              field: ['crash_free_rate(session)'],
              groupBy: ['project'],
              interval: '5m',
<<<<<<< HEAD
              orderBy: '-crash_free_rate_session',
=======
              orderBy: '-sum(session)',
>>>>>>> e1552ce8
              per_page: 5,
              project: [],
              statsPeriod: '24h',
            }),
          })
        )
      );
    });

    it('displays the correct options for area chart', async function () {
      renderTestComponent({
        orgFeatures: releaseHealthFeatureFlags,
      });

      expect(
        await screen.findByText('Releases (sessions, crash rates)')
      ).toBeInTheDocument();

      // change data set to releases
      userEvent.click(screen.getByLabelText(/releases/i));

      userEvent.click(screen.getByText('Table'));
      userEvent.click(screen.getByText('Line Chart'));

      expect(screen.getByText('crash_free_rate(…)')).toBeInTheDocument();
      expect(screen.getByText(`session`)).toBeInTheDocument();

      userEvent.click(screen.getByText('crash_free_rate(…)'));
      expect(screen.getByText('count_unique(…)')).toBeInTheDocument();

      userEvent.click(screen.getByText('count_unique(…)'));
      expect(screen.getByText('user')).toBeInTheDocument();
    });

    it('sets widgetType to release', async function () {
      const handleSave = jest.fn();

      renderTestComponent({
        onSave: handleSave,
        orgFeatures: releaseHealthFeatureFlags,
      });

      userEvent.click(await screen.findByText('Releases (sessions, crash rates)'));
      userEvent.click(screen.getByLabelText('Add Widget'));

      await waitFor(() => {
        expect(handleSave).toHaveBeenCalledWith([
          expect.objectContaining({
            widgetType: WidgetType.RELEASE,
            queries: [
              expect.objectContaining({
                aggregates: [`crash_free_rate(session)`],
                fields: [`crash_free_rate(session)`],
                orderby: `-crash_free_rate(session)`,
              }),
            ],
          }),
        ]);
      });

      expect(handleSave).toHaveBeenCalledTimes(1);
    });

    it('does not display "add an equation" button', async function () {
      const widget: Widget = {
        title: 'Release Widget',
        displayType: DisplayType.TABLE,
        widgetType: WidgetType.RELEASE,
        queries: [
          {
            name: 'errors',
            conditions: 'event.type:error',
            fields: ['sdk.name', 'count()'],
            columns: ['sdk.name'],
            aggregates: ['count()'],
            orderby: '-sdk.name',
          },
        ],
        interval: '1d',
        id: '1',
      };

      const dashboard: DashboardDetails = {
        id: '1',
        title: 'Dashboard',
        createdBy: undefined,
        dateCreated: '2020-01-01T00:00:00.000Z',
        widgets: [widget],
      };

      renderTestComponent({
        orgFeatures: releaseHealthFeatureFlags,
        dashboard,
        params: {
          widgetIndex: '0',
        },
      });

      // Select line chart display
      userEvent.click(await screen.findByText('Table'));
      userEvent.click(screen.getByText('Line Chart'));

      await waitFor(() =>
        expect(screen.queryByLabelText('Add an Equation')).not.toBeInTheDocument()
      );
    });

    it('render release data set disabled when the display type is world map', async function () {
      renderTestComponent({
        query: {
          source: DashboardWidgetSource.DISCOVERV2,
        },
        orgFeatures: releaseHealthFeatureFlags,
      });

      userEvent.click(await screen.findByText('Table'));
      userEvent.click(screen.getByText('World Map'));

      await waitFor(() =>
        expect(
          screen.getByRole('radio', {
            name: 'Select Releases (sessions, crash rates)',
          })
        ).toBeDisabled()
      );

      expect(
        screen.getByRole('radio', {
          name: 'Select Errors and Transactions',
        })
      ).toBeEnabled();
      expect(
        screen.getByRole('radio', {
          name: 'Select Issues (States, Assignment, Time, etc.)',
        })
      ).toBeDisabled();
    });

    // Disabling for CI, but should run locally when making changes
    // eslint-disable-next-line jest/no-disabled-tests
    it.skip('renders with a release search bar', async function () {
      renderTestComponent({
        orgFeatures: releaseHealthFeatureFlags,
      });

      userEvent.type(
        await screen.findByPlaceholderText('Search for events, users, tags, and more'),
        'session.status:'
      );
      expect(await screen.findByText('No items found')).toBeInTheDocument();

      userEvent.click(screen.getByText('Releases (sessions, crash rates)'));
      userEvent.type(
        screen.getByPlaceholderText('Search for events, users, tags, and more'),
        'session.status:'
      );
      expect(await screen.findByText('crashed')).toBeInTheDocument();
    });
  });

  describe('Widget Library', function () {
    it('renders', async function () {
      renderTestComponent();
      expect(await screen.findByText('Widget Library')).toBeInTheDocument();
    });

    it('only opens the modal when the query data is changed', async function () {
      const mockModal = jest.spyOn(modals, 'openWidgetBuilderOverwriteModal');
      renderTestComponent();
      await screen.findByText('Widget Library');

      userEvent.click(screen.getByText('Duration Distribution'));

      // Widget Library, Builder title, and Chart title
      expect(await screen.findAllByText('Duration Distribution')).toHaveLength(3);

      // Confirm modal doesn't open because no changes were made
      expect(mockModal).not.toHaveBeenCalled();

      userEvent.click(screen.getAllByLabelText('Remove this Y-Axis')[0]);
      userEvent.click(screen.getByText('High Throughput Transactions'));

      // Should not have overwritten widget data, and confirm modal should open
      expect(await screen.findAllByText('Duration Distribution')).toHaveLength(3);
      expect(mockModal).toHaveBeenCalled();
    });
  });

  // Disabling for CI, but should run locally when making changes
  // eslint-disable-next-line jest/no-disabled-tests
  describe.skip('group by field', function () {
    it('does not contain functions as options', async function () {
      renderTestComponent({
        query: {displayType: 'line'},
        orgFeatures: [...defaultOrgFeatures, 'new-widget-builder-experience-design'],
      });

      await screen.findByText('Group your results');

      expect(screen.getByText('Select group')).toBeInTheDocument();

      userEvent.click(screen.getByText('Select group'));

      // Only one f(x) field set in the y-axis selector
      expect(screen.getByText('f(x)')).toBeInTheDocument();
    });

    it('adds more fields when Add Group is clicked', async function () {
      renderTestComponent({
        query: {displayType: 'line'},
        orgFeatures: [...defaultOrgFeatures, 'new-widget-builder-experience-design'],
      });

      await screen.findByText('Group your results');
      userEvent.click(screen.getByText('Add Group'));
      expect(await screen.findAllByText('Select group')).toHaveLength(2);
    });

    it('allows adding up to GROUP_BY_LIMIT fields', async function () {
      renderTestComponent({
        query: {displayType: 'line'},
        orgFeatures: [...defaultOrgFeatures, 'new-widget-builder-experience-design'],
      });

      await screen.findByText('Group your results');

      for (let i = 0; i < 19; i++) {
        userEvent.click(screen.getByText('Add Group'));
      }

      expect(await screen.findAllByText('Select group')).toHaveLength(20);
      expect(screen.queryByText('Add Group')).not.toBeInTheDocument();
    });

    it("doesn't reset group by when changing y-axis", async function () {
      renderTestComponent({
        query: {displayType: 'line'},
        orgFeatures: [...defaultOrgFeatures, 'new-widget-builder-experience-design'],
      });

      await selectEvent.select(await screen.findByText('Select group'), 'project');
      userEvent.click(screen.getAllByText('count()')[0], undefined, {skipHover: true});
      userEvent.click(screen.getByText(/count_unique/), undefined, {skipHover: true});

      expect(await screen.findByText('project')).toBeInTheDocument();
    });

    it("doesn't erase the selection when switching to another time series", async function () {
      renderTestComponent({
        query: {displayType: 'line'},
        orgFeatures: [...defaultOrgFeatures, 'new-widget-builder-experience-design'],
      });

      await selectEvent.select(await screen.findByText('Select group'), 'project');

      userEvent.click(screen.getByText('Line Chart'));
      userEvent.click(screen.getByText('Area Chart'));

      expect(await screen.findByText('project')).toBeInTheDocument();
    });

    it('sends a top N request when a grouping is selected', async function () {
      renderTestComponent({
        query: {displayType: 'line'},
        orgFeatures: [...defaultOrgFeatures, 'new-widget-builder-experience-design'],
      });

      userEvent.click(await screen.findByText('Group your results'));
      userEvent.type(screen.getByText('Select group'), 'project{enter}');

      await waitFor(() =>
        expect(eventsStatsMock).toHaveBeenNthCalledWith(
          2,
          '/organizations/org-slug/events-stats/',
          expect.objectContaining({
            query: expect.objectContaining({
              query: '',
              yAxis: ['count()'],
              field: ['project', 'count()'],
              topEvents: TOP_N,
              orderby: '-count()',
            }),
          })
        )
      );
    });

    it('allows deleting groups until there is one left', async function () {
      renderTestComponent({
        query: {displayType: 'line'},
        orgFeatures: [...defaultOrgFeatures, 'new-widget-builder-experience-design'],
      });

      await screen.findByText('Group your results');
      userEvent.click(screen.getByText('Add Group'));
      expect(screen.getAllByLabelText('Remove group')).toHaveLength(2);

      userEvent.click(screen.getAllByLabelText('Remove group')[1]);
      await waitFor(() =>
        expect(screen.queryByLabelText('Remove group')).not.toBeInTheDocument()
      );
    });

    it("display 'remove' and 'drag to reorder' buttons", async function () {
      renderTestComponent({
        query: {displayType: 'line'},
        orgFeatures: [...defaultOrgFeatures, 'new-widget-builder-experience-design'],
      });

      await screen.findByText('Select group');

      expect(screen.queryByLabelText('Remove group')).not.toBeInTheDocument();

      await selectEvent.select(screen.getByText('Select group'), 'project');

      expect(screen.getByLabelText('Remove group')).toBeInTheDocument();
      expect(screen.queryByLabelText('Drag to reorder')).not.toBeInTheDocument();

      userEvent.click(screen.getByText('Add Group'));

      expect(screen.getAllByLabelText('Remove group')).toHaveLength(2);
      expect(screen.getAllByLabelText('Drag to reorder')).toHaveLength(2);
    });

    it.todo(
      'Since simulate drag and drop with RTL is not recommended because of browser layout, remember to create acceptance test for this'
    );
  });

  describe('limit field', function () {
    it('renders if groupBy value is present', async function () {
      const handleSave = jest.fn();

      renderTestComponent({
        query: {displayType: 'line'},
        orgFeatures: [...defaultOrgFeatures, 'new-widget-builder-experience-design'],
        onSave: handleSave,
      });

      await selectEvent.select(await screen.findByText('Select group'), 'project');

      expect(screen.getByText('Limit to 5 results')).toBeInTheDocument();

      userEvent.click(screen.getByText('Add Widget'));

      await waitFor(() =>
        expect(handleSave).toHaveBeenCalledWith([
          expect.objectContaining({
            limit: 5,
          }),
        ])
      );
    });

    it('update value', async function () {
      renderTestComponent({
        query: {displayType: 'line'},
        orgFeatures: [...defaultOrgFeatures, 'new-widget-builder-experience-design'],
      });

      await selectEvent.select(await screen.findByText('Select group'), 'project');

      userEvent.click(screen.getByText('Limit to 5 results'));
      userEvent.click(screen.getByText('Limit to 2 results'));

      await waitFor(() =>
        expect(eventsStatsMock).toHaveBeenCalledWith(
          '/organizations/org-slug/events-stats/',
          expect.objectContaining({
            query: expect.objectContaining({
              query: '',
              yAxis: ['count()'],
              field: ['project', 'count()'],
              topEvents: 2,
              orderby: '-count()',
            }),
          })
        )
      );
    });

    it('gets removed if no groupBy value', async function () {
      renderTestComponent({
        query: {displayType: 'line'},
        orgFeatures: [...defaultOrgFeatures, 'new-widget-builder-experience-design'],
      });

      await selectEvent.select(await screen.findByText('Select group'), 'project');

      expect(screen.getByText('Limit to 5 results')).toBeInTheDocument();

      userEvent.click(screen.getByLabelText('Remove group'));

      await waitFor(() =>
        expect(screen.queryByText('Limit to 5 results')).not.toBeInTheDocument()
      );
    });

    it('applies a limit when switching from a table to timeseries chart with grouping', async function () {
      const widget: Widget = {
        displayType: DisplayType.TABLE,
        interval: '1d',
        queries: [
          {
            name: 'Test Widget',
            fields: ['count()', 'count_unique(user)', 'epm()', 'project'],
            columns: ['project'],
            aggregates: ['count()', 'count_unique(user)', 'epm()'],
            conditions: '',
            orderby: '',
          },
        ],
        title: 'Transactions',
        id: '1',
      };

      const dashboard: DashboardDetails = {
        id: '1',
        title: 'Dashboard',
        createdBy: undefined,
        dateCreated: '2020-01-01T00:00:00.000Z',
        widgets: [widget],
      };

      renderTestComponent({
        dashboard,
        orgFeatures: [...defaultOrgFeatures, 'new-widget-builder-experience-design'],
        params: {
          widgetIndex: '0',
        },
      });

      userEvent.click(await screen.findByText('Table'));
      userEvent.click(screen.getByText('Line Chart'));

      expect(screen.getByText('Limit to 3 results')).toBeInTheDocument();
      expect(eventsStatsMock).toHaveBeenCalledWith(
        '/organizations/org-slug/events-stats/',
        expect.objectContaining({
          query: expect.objectContaining({
            topEvents: 3,
          }),
        })
      );
    });

    it('persists the limit when switching between timeseries charts', async function () {
      const widget: Widget = {
        displayType: DisplayType.AREA,
        interval: '1d',
        queries: [
          {
            name: 'Test Widget',
            fields: ['count()', 'count_unique(user)', 'epm()', 'project'],
            columns: ['project'],
            aggregates: ['count()', 'count_unique(user)', 'epm()'],
            conditions: '',
            orderby: '',
          },
        ],
        title: 'Transactions',
        id: '1',
        limit: 1,
      };

      const dashboard: DashboardDetails = {
        id: '1',
        title: 'Dashboard',
        createdBy: undefined,
        dateCreated: '2020-01-01T00:00:00.000Z',
        widgets: [widget],
      };

      renderTestComponent({
        dashboard,
        orgFeatures: [...defaultOrgFeatures, 'new-widget-builder-experience-design'],
        params: {
          widgetIndex: '0',
        },
      });

      userEvent.click(await screen.findByText('Area Chart'));
      userEvent.click(screen.getByText('Line Chart'));

      expect(screen.getByText('Limit to 1 result')).toBeInTheDocument();
      expect(eventsStatsMock).toHaveBeenCalledWith(
        '/organizations/org-slug/events-stats/',
        expect.objectContaining({
          query: expect.objectContaining({
            topEvents: 1,
          }),
        })
      );
    });

    it('unsets the limit when going from timeseries to table', async function () {
      const widget: Widget = {
        displayType: DisplayType.AREA,
        interval: '1d',
        queries: [
          {
            name: 'Test Widget',
            fields: ['count()', 'count_unique(user)', 'epm()', 'project'],
            columns: ['project'],
            aggregates: ['count()', 'count_unique(user)', 'epm()'],
            conditions: '',
            orderby: '',
          },
        ],
        title: 'Transactions',
        id: '1',
        limit: 1,
      };

      const dashboard: DashboardDetails = {
        id: '1',
        title: 'Dashboard',
        createdBy: undefined,
        dateCreated: '2020-01-01T00:00:00.000Z',
        widgets: [widget],
      };

      renderTestComponent({
        dashboard,
        orgFeatures: [...defaultOrgFeatures, 'new-widget-builder-experience-design'],
        params: {
          widgetIndex: '0',
        },
      });

      userEvent.click(await screen.findByText('Area Chart'));
      userEvent.click(screen.getByText('Table'));

      expect(screen.queryByText('Limit to 1 result')).not.toBeInTheDocument();
      expect(eventsv2Mock).toHaveBeenCalledWith(
        '/organizations/org-slug/eventsv2/',
        expect.objectContaining({
          query: expect.objectContaining({
            topEvents: undefined,
          }),
        })
      );
    });
  });
});<|MERGE_RESOLUTION|>--- conflicted
+++ resolved
@@ -2648,11 +2648,7 @@
               field: ['crash_free_rate(session)'],
               groupBy: ['project'],
               interval: '5m',
-<<<<<<< HEAD
-              orderBy: '-crash_free_rate_session',
-=======
-              orderBy: '-sum(session)',
->>>>>>> e1552ce8
+              orderBy: '-crash_free_rate(session)',
               per_page: 5,
               project: [],
               statsPeriod: '24h',
