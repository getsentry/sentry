--- conflicted
+++ resolved
@@ -852,7 +852,6 @@
     ).toBeInTheDocument();
   });
 
-<<<<<<< HEAD
   it('additional fields get added to new seach filters', async function () {
     const handleSave = jest.fn();
 
@@ -1153,58 +1152,11 @@
           ],
         }),
       ]);
-=======
-  it('deletes the widget when the modal is confirmed', async () => {
-    const handleSave = jest.fn();
-    const widget: Widget = {
-      id: '1',
-      title: 'Errors over time',
-      interval: '5m',
-      displayType: DisplayType.LINE,
-      queries: [
-        {
-          name: 'errors',
-          conditions: 'event.type:error',
-          fields: ['count()', 'count_unique(id)'],
-          aggregates: ['count()', 'count_unique(id)'],
-          columns: [],
-          orderby: '',
-        },
-        {
-          name: 'csp',
-          conditions: 'event.type:csp',
-          fields: ['count()', 'count_unique(id)'],
-          aggregates: ['count()', 'count_unique(id)'],
-          columns: [],
-          orderby: '',
-        },
-      ],
-    };
-    const dashboard: DashboardDetails = {
-      id: '1',
-      title: 'Dashboard',
-      createdBy: undefined,
-      dateCreated: '2020-01-01T00:00:00.000Z',
-      widgets: [widget],
-    };
-
-    renderTestComponent({onSave: handleSave, dashboard, widget});
-
-    userEvent.click(await screen.findByText('Delete'));
-
-    await mountGlobalModal();
-    userEvent.click(await screen.findByText('Confirm'));
-
-    await waitFor(() => {
-      // The only widget was deleted
-      expect(handleSave).toHaveBeenCalledWith([]);
->>>>>>> 91811326
     });
 
     expect(handleSave).toHaveBeenCalledTimes(1);
   });
 
-<<<<<<< HEAD
   it('disables dashboards with max widgets', async function () {
     MockApiClient.addMockResponse({
       url: '/organizations/org-slug/dashboards/',
@@ -1237,8 +1189,6 @@
     Object.defineProperty(dashboardsTypes, 'MAX_WIDGETS', {value: defaultMaxWidgets});
   });
 
-=======
->>>>>>> 91811326
   describe('Widget creation coming from other verticals', function () {
     it('redirects correctly when creating a new dashboard', async function () {
       const {router} = renderTestComponent({
