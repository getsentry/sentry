--- conflicted
+++ resolved
@@ -807,39 +807,6 @@
     ).toBeInTheDocument();
   });
 
-<<<<<<< HEAD
-  it('uses count() columns if there are no aggregate fields remaining when switching from table to chart', async function () {
-    renderTestComponent();
-
-    expect(await screen.findByText('Table')).toBeInTheDocument();
-
-    // No delete button as there is only one field.
-    expect(screen.queryByLabelText('Remove column')).not.toBeInTheDocument();
-
-    // Add field column
-    userEvent.click(screen.getByLabelText('Add a Column'));
-    userEvent.click(screen.getByText('(Required)'));
-    userEvent.type(screen.getByText('(Required)'), 'event.type{enter}');
-
-    const removeColumnButtons = screen.queryAllByLabelText('Remove column');
-    expect(removeColumnButtons).toHaveLength(2);
-
-    // Remove the default count() column
-    userEvent.click(removeColumnButtons[0]);
-    expect(screen.queryByText('count()')).not.toBeInTheDocument();
-    expect(screen.getByText('event.type')).toBeInTheDocument();
-
-    // Select Line chart display
-    userEvent.click(screen.getByText('Table'));
-    userEvent.click(screen.getByText('Line Chart'));
-
-    // Expect event.type field to be converted to count()
-    expect(screen.queryByText('event.type')).not.toBeInTheDocument();
-    expect(screen.getByText('count()')).toBeInTheDocument();
-
-    // No delete button as there is only one field.
-    expect(screen.queryByLabelText('Remove column')).not.toBeInTheDocument();
-=======
   it('should filter y-axis choices by output type when switching from big number to line chart', async function () {
     const handleSave = jest.fn();
     renderTestComponent({onSave: handleSave});
@@ -912,7 +879,39 @@
       'measurements.lcp{enter}'
     );
     expect(screen.getByText('measurements.lcp')).toBeInTheDocument();
->>>>>>> 7135c9d8
+  });
+
+  it('uses count() columns if there are no aggregate fields remaining when switching from table to chart', async function () {
+    renderTestComponent();
+
+    expect(await screen.findByText('Table')).toBeInTheDocument();
+
+    // No delete button as there is only one field.
+    expect(screen.queryByLabelText('Remove column')).not.toBeInTheDocument();
+
+    // Add field column
+    userEvent.click(screen.getByLabelText('Add a Column'));
+    userEvent.click(screen.getByText('(Required)'));
+    userEvent.type(screen.getByText('(Required)'), 'event.type{enter}');
+
+    const removeColumnButtons = screen.queryAllByLabelText('Remove column');
+    expect(removeColumnButtons).toHaveLength(2);
+
+    // Remove the default count() column
+    userEvent.click(removeColumnButtons[0]);
+    expect(screen.queryByText('count()')).not.toBeInTheDocument();
+    expect(screen.getByText('event.type')).toBeInTheDocument();
+
+    // Select Line chart display
+    userEvent.click(screen.getByText('Table'));
+    userEvent.click(screen.getByText('Line Chart'));
+
+    // Expect event.type field to be converted to count()
+    expect(screen.queryByText('event.type')).not.toBeInTheDocument();
+    expect(screen.getByText('count()')).toBeInTheDocument();
+
+    // No delete button as there is only one field.
+    expect(screen.queryByLabelText('Remove column')).not.toBeInTheDocument();
   });
 
   describe('Widget creation coming from other verticals', function () {
