--- conflicted
+++ resolved
@@ -807,7 +807,6 @@
     ).toBeInTheDocument();
   });
 
-<<<<<<< HEAD
   it('should filter out non-aggregate fields when switching from table to chart', async function () {
     renderTestComponent({
       orgFeatures: [
@@ -838,89 +837,17 @@
     userEvent.click(screen.getByLabelText('Add a Column'));
     userEvent.click(screen.getByText('(Required)'));
     userEvent.type(screen.getByText('(Required)'), 'p95{enter}');
-=======
-  it('should filter y-axis choices by output type when switching from big number to line chart', async function () {
-    const handleSave = jest.fn();
-    renderTestComponent({onSave: handleSave});
-
-    // No delete button as there is only one field.
-    expect(screen.queryByLabelText('Remove query')).not.toBeInTheDocument();
-
-    // Select Big Number display
-    userEvent.click(await screen.findByText('Table'));
-    userEvent.click(screen.getByText('Big Number'));
-
-    // Choose any()
-    userEvent.click(screen.getByText('count()'));
-    userEvent.type(screen.getAllByText('count()')[0], 'any(…){enter}');
-    userEvent.click(screen.getByText('transaction.duration'));
-    userEvent.type(screen.getAllByText('transaction.duration')[0], 'device.arch{enter}');
-
-    // Select Line chart display
-    userEvent.click(screen.getByText('Big Number'));
-    userEvent.click(screen.getByText('Line Chart'));
-
-    // Expect any(...) field to be converted to count()
-    expect(screen.getByText('count()')).toBeInTheDocument();
-
-    // Save widget
-    userEvent.click(screen.getByLabelText('Add Widget'));
-
-    await waitFor(() => {
-      expect(handleSave).toHaveBeenCalledWith([
-        expect.objectContaining({
-          displayType: 'line',
-          queries: [
-            expect.objectContaining({
-              fields: ['count()'],
-            }),
-          ],
-        }),
-      ]);
-    });
-
-    expect(handleSave).toHaveBeenCalledTimes(1);
-  });
-
-  it('should filter non-legal y-axis choices for timeseries widget charts', async function () {
-    renderTestComponent();
-
-    expect(await screen.findByText('Table')).toBeInTheDocument();
->>>>>>> 7135c9d8
 
     // Select Line chart display
     userEvent.click(screen.getByText('Table'));
     userEvent.click(screen.getByText('Line Chart'));
 
-<<<<<<< HEAD
     // Expect event.type field to be dropped
     expect(await screen.findByText('p95(…)')).toBeInTheDocument();
     expect(screen.queryByText('event.type')).not.toBeInTheDocument();
 
     // No delete button as there is only one field.
     expect(screen.queryByLabelText('Remove column')).not.toBeInTheDocument();
-=======
-    // No delete button as there is only one field.
-    expect(screen.queryByLabelText('Remove column')).not.toBeInTheDocument();
-
-    userEvent.click(screen.getByText('count()'));
-    userEvent.type(screen.getAllByText('count()')[0], 'any{enter}');
-
-    // Expect user.display to not be an available parameter option for any()
-    // for line (timeseries) widget charts
-    userEvent.click(screen.getByText('transaction.duration'));
-    userEvent.type(screen.getAllByText('transaction.duration')[0], 'user.display');
-    expect(screen.getByText('No options')).toBeInTheDocument();
-
-    // Be able to choose a numeric-like option for any()
-    userEvent.keyboard('{escape}');
-    userEvent.click(screen.getByText('transaction.duration'));
-    userEvent.type(
-      screen.getAllByText('transaction.duration')[0],
-      'measurements.lcp{enter}'
-    );
-    expect(screen.getByText('measurements.lcp')).toBeInTheDocument();
->>>>>>> 7135c9d8
   });
 
   describe('Widget creation coming from other verticals', function () {
