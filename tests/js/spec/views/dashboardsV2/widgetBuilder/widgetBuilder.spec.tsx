import React from 'react';
import {urlEncode} from '@sentry/utils';

import {initializeOrg} from 'sentry-test/initializeOrg';
import {
  mountWithTheme,
  screen,
  userEvent,
  waitFor,
} from 'sentry-test/reactTestingLibrary';

import * as indicators from 'sentry/actionCreators/indicator';
import {
  DashboardDetails,
  DashboardWidgetSource,
  DisplayType,
  Widget,
} from 'sentry/views/dashboardsV2/types';
import * as dashboardsTypes from 'sentry/views/dashboardsV2/types';
import WidgetBuilder, {WidgetBuilderProps} from 'sentry/views/dashboardsV2/widgetBuilder';

function renderTestComponent({
  widget,
  dashboard,
  query,
  orgFeatures,
  onSave,
}: {
  dashboard?: WidgetBuilderProps['dashboard'];
  onSave?: WidgetBuilderProps['onSave'];
  orgFeatures?: string[];
  query?: Record<string, any>;
  widget?: WidgetBuilderProps['widget'];
} = {}) {
  const {organization, router, routerContext} = initializeOrg({
    ...initializeOrg(),
    organization: {
      features: orgFeatures ?? [
        'performance-view',
        'new-widget-builder-experience',
        'dashboards-edit',
        'global-views',
      ],
    },
    router: {
      location: {
        query: {
          source: DashboardWidgetSource.DASHBOARDS,
          ...query,
        },
      },
    },
  });

  mountWithTheme(
    <WidgetBuilder
      route={{}}
      router={router}
      routes={router.routes}
      routeParams={router.params}
      location={router.location}
      dashboard={
        dashboard ?? {
          id: '1',
          title: 'Dashboard',
          createdBy: undefined,
          dateCreated: '2020-01-01T00:00:00.000Z',
          widgets: [],
        }
      }
      onSave={onSave ?? jest.fn()}
      widget={widget}
      params={{
        orgId: organization.slug,
        widgetIndex: widget ? 0 : undefined,
      }}
    />,
    {
      context: routerContext,
      organization,
    }
  );

  return {router};
}

describe('WidgetBuilder', function () {
  const untitledDashboard: DashboardDetails = {
    id: '1',
    title: 'Untitled Dashboard',
    createdBy: undefined,
    dateCreated: '2020-01-01T00:00:00.000Z',
    widgets: [],
  };

  const testDashboard: DashboardDetails = {
    id: '2',
    title: 'Test Dashboard',
    createdBy: undefined,
    dateCreated: '2020-01-01T00:00:00.000Z',
    widgets: [],
  };

  let eventsStatsMock: jest.Mock | undefined;

  beforeEach(function () {
    MockApiClient.addMockResponse({
      url: '/organizations/org-slug/dashboards/',
      body: [
        {...untitledDashboard, widgetDisplay: [DisplayType.TABLE]},
        {...testDashboard, widgetDisplay: [DisplayType.AREA]},
      ],
    });

    MockApiClient.addMockResponse({
      url: '/organizations/org-slug/dashboards/widgets/',
      method: 'POST',
      statusCode: 200,
      body: [],
    });

    MockApiClient.addMockResponse({
      url: '/organizations/org-slug/eventsv2/',
      method: 'GET',
      statusCode: 200,
      body: {
        meta: {},
        data: [],
      },
    });

    MockApiClient.addMockResponse({
      url: '/organizations/org-slug/projects/',
      method: 'GET',
      body: [],
    });

    MockApiClient.addMockResponse({
      url: '/organizations/org-slug/recent-searches/',
      method: 'GET',
      body: [],
    });

    MockApiClient.addMockResponse({
      url: '/organizations/org-slug/recent-searches/',
      method: 'POST',
      body: [],
    });

    MockApiClient.addMockResponse({
      url: '/organizations/org-slug/issues/',
      body: [],
    });

    eventsStatsMock = MockApiClient.addMockResponse({
      url: '/organizations/org-slug/events-stats/',
      body: [],
    });

    MockApiClient.addMockResponse({
      url: '/organizations/org-slug/tags/event.type/values/',
      body: [{count: 2, name: 'Nvidia 1080ti'}],
    });
  });

  afterEach(function () {
    MockApiClient.clearMockResponses();
  });

  it('no feature access', function () {
    renderTestComponent({orgFeatures: []});

    expect(screen.getByText("You don't have access to this feature")).toBeInTheDocument();
  });

  it('widget not found', function () {
    const widget: Widget = {
      displayType: DisplayType.AREA,
      interval: '1d',
      queries: [
        {
          name: 'Known Users',
          fields: [],
          conditions: '',
          orderby: '-time',
        },
        {
          name: 'Anonymous Users',
          fields: [],
          conditions: '',
          orderby: '-time',
        },
      ],
      title: 'Transactions',
      id: '1',
    };

    renderTestComponent({
      widget,
      orgFeatures: ['new-widget-builder-experience', 'dashboards-edit'],
    });

    expect(
      screen.getByText('The widget you want to edit was not found.')
    ).toBeInTheDocument();
  });

  it('renders', async function () {
    renderTestComponent();

    // Header - Breadcrumbs
    expect(await screen.findByRole('link', {name: 'Dashboards'})).toHaveAttribute(
      'href',
      '/organizations/org-slug/dashboards/'
    );
    expect(screen.getByRole('link', {name: 'Dashboard'})).toHaveAttribute(
      'href',
      '/organizations/org-slug/dashboards/new/?source=dashboards'
    );
    expect(screen.getByText('Widget Builder')).toBeInTheDocument();

    // Header - Widget Title
    expect(screen.getByRole('heading', {name: 'Custom Widget'})).toBeInTheDocument();

    // Header - Actions
    expect(screen.getByLabelText('Cancel')).toBeInTheDocument();
    expect(screen.getByLabelText('Add Widget')).toBeInTheDocument();

    // Content - Step 1
    expect(
      screen.getByRole('heading', {name: 'Choose your data set'})
    ).toBeInTheDocument();
    expect(
      screen.getByLabelText('Select All Events (Errors and Transactions)')
    ).toBeChecked();

    // Content - Step 2
    expect(
      screen.getByRole('heading', {name: 'Choose your visualization'})
    ).toBeInTheDocument();

    // Content - Step 3
    expect(screen.getByRole('heading', {name: 'Columns'})).toBeInTheDocument();

    // Content - Step 4
    expect(screen.getByRole('heading', {name: 'Query'})).toBeInTheDocument();

    // Content - Step 5
    expect(screen.getByRole('heading', {name: 'Sort by'})).toBeInTheDocument();
  });

  it('can update the title', async function () {
    renderTestComponent({
      query: {source: DashboardWidgetSource.DISCOVERV2},
    });

    const customWidgetLabels = await screen.findAllByText('Custom Widget');
    // EditableText and chart title
    expect(customWidgetLabels).toHaveLength(2);

    userEvent.click(customWidgetLabels[0]);
    userEvent.clear(screen.getByRole('textbox', {name: 'Widget title'}));
    userEvent.paste(screen.getByRole('textbox', {name: 'Widget title'}), 'Unique Users');
    userEvent.keyboard('{enter}');

    expect(screen.queryByText('Custom Widget')).not.toBeInTheDocument();

    expect(screen.getAllByText('Unique Users')).toHaveLength(2);
  });

  it('can add query conditions', async function () {
    const {router} = renderTestComponent({
      query: {source: DashboardWidgetSource.DISCOVERV2},
    });

    userEvent.type(
      await screen.findByRole('textbox', {name: 'Search events'}),
      'color:blue{enter}'
    );

    userEvent.click(screen.getByText('Select a dashboard'));
    userEvent.click(screen.getByText('Test Dashboard'));
    userEvent.click(screen.getByText('Add Widget'));

    await waitFor(() => {
      expect(router.push).toHaveBeenCalledWith(
        expect.objectContaining({
          pathname: '/organizations/org-slug/dashboard/2/',
          query: {
            displayType: 'table',
            interval: '5m',
            title: 'Custom Widget',
            queryNames: [''],
            queryConditions: ['color:blue'],
            queryFields: ['count()'],
            queryOrderby: '',
            start: null,
            end: null,
            period: '24h',
            utc: false,
            project: [],
            environment: [],
          },
        })
      );
    });
  });

  it('can choose a field', async function () {
    const {router} = renderTestComponent({
      query: {source: DashboardWidgetSource.DISCOVERV2},
    });

    expect(await screen.findAllByText('Custom Widget')).toHaveLength(2);

    // No delete button as there is only one query.
    expect(screen.queryByLabelText('Remove query')).not.toBeInTheDocument();

    const countFields = screen.getAllByText('count()');
    expect(countFields).toHaveLength(2);

    userEvent.click(countFields[1]);
    userEvent.type(countFields[1], 'last');
    userEvent.click(screen.getByText('last_seen()'));

    userEvent.click(screen.getByText('Select a dashboard'));
    userEvent.click(screen.getByText('Test Dashboard'));
    userEvent.click(screen.getByText('Add Widget'));

    await waitFor(() => {
      expect(router.push).toHaveBeenCalledWith(
        expect.objectContaining({
          pathname: '/organizations/org-slug/dashboard/2/',
          query: {
            displayType: 'table',
            interval: '5m',
            title: 'Custom Widget',
            queryNames: [''],
            queryConditions: [''],
            queryFields: ['last_seen()'],
            queryOrderby: '',
            start: null,
            end: null,
            period: '24h',
            utc: false,
            project: [],
            environment: [],
          },
        })
      );
    });
  });

  it('can add additional fields', async function () {
    const handleSave = jest.fn();

    renderTestComponent({onSave: handleSave});

    userEvent.click(await screen.findByText('Table'));

    // Select line chart display
    userEvent.click(screen.getByText('Line Chart'));

    // Click the add overlay button
    userEvent.click(screen.getByLabelText('Add Overlay'));

    // Should be another field input.
    expect(screen.getAllByLabelText('Remove this Y-Axis')).toHaveLength(2);

    userEvent.click(screen.getByText('(Required)'));
    userEvent.type(screen.getByText('(Required)'), 'count_unique(…){enter}');

    userEvent.click(screen.getByLabelText('Add Widget'));

    await waitFor(() => {
      expect(handleSave).toHaveBeenCalledWith([
        expect.objectContaining({
          title: 'Custom Widget',
          displayType: 'line',
          interval: '5m',
          widgetType: 'discover',
          queries: [
            {
              conditions: '',
              fields: ['count()', 'count_unique(user)'],
              orderby: '',
              name: '',
            },
          ],
        }),
      ]);
    });

    expect(handleSave).toHaveBeenCalledTimes(1);
  });

  it('can add equation fields', async function () {
    const handleSave = jest.fn();

    renderTestComponent({onSave: handleSave});

    userEvent.click(await screen.findByText('Table'));

    // Select line chart display
    userEvent.click(screen.getByText('Line Chart'));

    // Click the add an equation button
    userEvent.click(screen.getByLabelText('Add an Equation'));

    // Should be another field input.
    expect(screen.getAllByLabelText('Remove this Y-Axis')).toHaveLength(2);

    expect(screen.getByPlaceholderText('Equation')).toBeInTheDocument();

    userEvent.paste(screen.getByPlaceholderText('Equation'), 'count() + 100');

    userEvent.click(screen.getByLabelText('Add Widget'));

    await waitFor(() => {
      expect(handleSave).toHaveBeenCalledWith([
        expect.objectContaining({
          title: 'Custom Widget',
          displayType: 'line',
          interval: '5m',
          widgetType: 'discover',
          queries: [
            {
              name: '',
              fields: ['count()', 'equation|count() + 100'],
              conditions: '',
              orderby: '',
            },
          ],
        }),
      ]);
    });

    expect(handleSave).toHaveBeenCalledTimes(1);
  });

  it('additional fields get added to new seach filters', async function () {
    const handleSave = jest.fn();

    renderTestComponent({onSave: handleSave});

    userEvent.click(await screen.findByText('Table'));

    // Select line chart display
    userEvent.click(screen.getByText('Line Chart'));

    // Click the add overlay button
    userEvent.click(screen.getByLabelText('Add Overlay'));

    // Should be another field input.
    expect(screen.getAllByLabelText('Remove this Y-Axis')).toHaveLength(2);

    userEvent.click(screen.getByText('(Required)'));
    userEvent.click(screen.getByText('count_unique(…)'));

    // Add another search filter
    userEvent.click(screen.getByLabelText('Add query'));

    // Set second query search conditions
    userEvent.type(
      screen.getAllByPlaceholderText('Search for events, users, tags, and more')[1],
      'event.type:error{enter}'
    );

    // Set second query legend alias
    userEvent.paste(screen.getAllByPlaceholderText('Legend Alias')[1], 'Errors');
    userEvent.keyboard('{enter}');

    // Save widget
    userEvent.click(screen.getByLabelText('Add Widget'));

    await waitFor(() => {
      expect(handleSave).toHaveBeenCalledWith([
        expect.objectContaining({
          title: 'Custom Widget',
          displayType: 'line',
          interval: '5m',
          widgetType: 'discover',
          queries: [
            {
              name: '',
              fields: ['count()', 'count_unique(user)'],
              conditions: '',
              orderby: '',
            },
            {
              name: 'Errors',
              fields: ['count()', 'count_unique(user)'],
              conditions: 'event.type:error',
              orderby: '',
            },
          ],
        }),
      ]);
    });

    expect(handleSave).toHaveBeenCalledTimes(1);
  });

  it('can respond to validation feedback', async function () {
    jest.spyOn(indicators, 'addErrorMessage');

    renderTestComponent();

    userEvent.click(await screen.findByText('Table'));

    const customWidgetLabels = await screen.findAllByText('Custom Widget');
    // EditableText and chart title
    expect(customWidgetLabels).toHaveLength(2);

    userEvent.click(customWidgetLabels[0]);
    userEvent.clear(screen.getByRole('textbox', {name: 'Widget title'}));

    userEvent.keyboard('{enter}');

    expect(indicators.addErrorMessage).toHaveBeenCalledWith('Widget title is required');
  });

  it('can edit a widget', async function () {
    const widget: Widget = {
      id: '1',
      title: 'Errors over time',
      interval: '5m',
      displayType: DisplayType.LINE,
      queries: [
        {
          name: 'errors',
          conditions: 'event.type:error',
          fields: ['count()', 'count_unique(id)'],
          orderby: '',
        },
        {
          name: 'csp',
          conditions: 'event.type:csp',
          fields: ['count()', 'count_unique(id)'],
          orderby: '',
        },
      ],
    };

    const dashboard: DashboardDetails = {
      id: '1',
      title: 'Dashboard',
      createdBy: undefined,
      dateCreated: '2020-01-01T00:00:00.000Z',
      widgets: [widget],
    };

    const handleSave = jest.fn();

    renderTestComponent({onSave: handleSave, dashboard, widget});

    await screen.findByText('Line Chart');

    // Should be in edit 'mode'
    expect(await screen.findByText('Update Widget')).toBeInTheDocument();

    // Should set widget data up.
    expect(screen.getByText('Update Widget')).toBeInTheDocument();

    // Filters
    expect(
      screen.getAllByPlaceholderText('Search for events, users, tags, and more')
    ).toHaveLength(2);
    expect(screen.getByText('event.type:csp')).toBeInTheDocument();
    expect(screen.getByText('event.type:error')).toBeInTheDocument();

    // Y-axis
    expect(screen.getAllByRole('button', {name: 'Remove query'})).toHaveLength(2);
    expect(screen.getByText('count()')).toBeInTheDocument();
    expect(screen.getByText('count_unique(…)')).toBeInTheDocument();
    expect(screen.getByText('id')).toBeInTheDocument();

    // Expect events-stats endpoint to be called for each search conditions with
    // the same y-axis parameters
    expect(eventsStatsMock).toHaveBeenNthCalledWith(
      1,
      '/organizations/org-slug/events-stats/',
      expect.objectContaining({
        query: expect.objectContaining({
          query: 'event.type:error',
          yAxis: ['count()', 'count_unique(id)'],
        }),
      })
    );

    expect(eventsStatsMock).toHaveBeenNthCalledWith(
      2,
      '/organizations/org-slug/events-stats/',
      expect.objectContaining({
        query: expect.objectContaining({
          query: 'event.type:csp',
          yAxis: ['count()', 'count_unique(id)'],
        }),
      })
    );

    const customWidgetLabels = await screen.findAllByText(widget.title);
    // EditableText and chart title
    expect(customWidgetLabels).toHaveLength(2);
    userEvent.click(customWidgetLabels[0]);

    userEvent.clear(screen.getByRole('textbox', {name: 'Widget title'}));
    userEvent.type(
      screen.getByRole('textbox', {name: 'Widget title'}),
      'New Title{enter}'
    );

    userEvent.click(screen.getByRole('button', {name: 'Update Widget'}));

    await waitFor(() => {
      expect(handleSave).toHaveBeenCalledWith([
        expect.objectContaining({
          ...widget,
          title: 'New Title',
        }),
      ]);
    });

    expect(handleSave).toHaveBeenCalledTimes(1);
  });

  it('renders column inputs for table widgets', async function () {
    const widget: Widget = {
      id: '0',
      title: 'sdk usage',
      interval: '5m',
      displayType: DisplayType.TABLE,
      queries: [
        {
          name: 'errors',
          conditions: 'event.type:error',
          fields: ['sdk.name', 'count()'],
          orderby: '',
        },
      ],
    };

    const dashboard: DashboardDetails = {
      id: '1',
      title: 'Dashboard',
      createdBy: undefined,
      dateCreated: '2020-01-01T00:00:00.000Z',
      widgets: [widget],
    };

    const handleSave = jest.fn();

    renderTestComponent({dashboard, widget, onSave: handleSave});

    // Should be in edit 'mode'
    expect(await screen.findByText('Update Widget')).toBeInTheDocument();

    // Should set widget data up.
    expect(screen.getByRole('heading', {name: widget.title})).toBeInTheDocument();
    expect(screen.getByText('Table')).toBeInTheDocument();
    expect(screen.getByLabelText('Search events')).toBeInTheDocument();

    // Should have an orderby select
    expect(screen.getByText('Sort by')).toBeInTheDocument();

    // Add a column, and choose a value,
    userEvent.click(screen.getByLabelText('Add a Column'));
    userEvent.click(screen.getByText('(Required)'));
    userEvent.type(screen.getByText('(Required)'), 'trace{enter}');

    // Save widget
    userEvent.click(screen.getByLabelText('Update Widget'));

    await waitFor(() => {
      expect(handleSave).toHaveBeenCalledWith([
        expect.objectContaining({
          title: 'sdk usage',
          displayType: 'table',
          interval: '5m',
          queries: [
            {
              name: 'errors',
              conditions: 'event.type:error',
              fields: ['sdk.name', 'count()', 'trace'],
              orderby: '',
            },
          ],
          widgetType: 'discover',
        }),
      ]);
    });

    expect(handleSave).toHaveBeenCalledTimes(1);
  });

  it('should automatically add columns for top n widget charts according to the URL params', async function () {
    const defaultWidgetQuery = {
      name: '',
      fields: ['title', 'count()', 'count_unique(user)', 'epm()', 'count()'],
      conditions: 'tag:value',
      orderby: '',
    };

    renderTestComponent({
      query: {
        source: DashboardWidgetSource.DISCOVERV2,
        defaultWidgetQuery: urlEncode(defaultWidgetQuery),
        displayType: DisplayType.TOP_N,
        defaultTableColumns: ['title', 'count()', 'count_unique(user)', 'epm()'],
      },
    });

    //  Top N display
    expect(await screen.findByText('Top 5 Events')).toBeInTheDocument();

    // No delete button as there is only one field.
    expect(screen.queryByLabelText('Remove query')).not.toBeInTheDocument();

    // Restricting to a single query
    expect(screen.queryByLabelText('Add query')).not.toBeInTheDocument();

    // // Restricting to a single y-axis
    expect(screen.queryByLabelText('Add Overlay')).not.toBeInTheDocument();

    expect(screen.getByText('Choose your y-axis')).toBeInTheDocument();

    expect(screen.getByText('Sort by')).toBeInTheDocument();

    expect(screen.getByText('title')).toBeInTheDocument();
    expect(screen.getAllByText('count()')).toHaveLength(2);
    expect(screen.getByText('count_unique(…)')).toBeInTheDocument();
    expect(screen.getByText('user')).toBeInTheDocument();
  });

  it('should use defaultWidgetQuery Y-Axis and Conditions if given a defaultWidgetQuery', async function () {
    const defaultWidgetQuery = {
      name: '',
      fields: ['count()', 'failure_count()', 'count_unique(user)'],
      conditions: 'tag:value',
      orderby: '',
    };

    renderTestComponent({
      query: {
        source: DashboardWidgetSource.DISCOVERV2,
        defaultWidgetQuery: urlEncode(defaultWidgetQuery),
      },
    });

    expect(await screen.findByText('tag:value')).toBeInTheDocument();

    expect(screen.getAllByText('count()')).toHaveLength(2);
    expect(screen.getAllByText('failure_count()')).toHaveLength(2);
    expect(screen.getAllByText(/count_unique/)).toHaveLength(2);
    expect(screen.getByText('count_unique(user)')).toBeInTheDocument();
  });

  it('uses displayType if given a displayType', async function () {
    renderTestComponent({
      query: {
        displayType: DisplayType.BAR,
      },
    });

    expect(await screen.findByText('Bar Chart')).toBeInTheDocument();
  });

  it('correctly defaults fields and orderby when in Top N display', async function () {
    const defaultWidgetQuery = {
      fields: ['title', 'count()', 'count_unique(user)'],
      orderby: '-count_unique_user',
    };

    renderTestComponent({
      query: {
        source: DashboardWidgetSource.DISCOVERV2,
        defaultWidgetQuery: urlEncode(defaultWidgetQuery),
        displayType: DisplayType.TOP_N,
        defaultTableColumns: ['title', 'count()'],
      },
    });

    userEvent.click(await screen.findByText('Top 5 Events'));

    expect(screen.getByText('count()')).toBeInTheDocument();
    expect(screen.getByText('count_unique(…)')).toBeInTheDocument();
    expect(screen.getByText('user')).toBeInTheDocument();

    // Sort by
    expect(screen.getByText('Sort by')).toBeInTheDocument();
    expect(screen.getByText('count_unique(user) desc')).toBeInTheDocument();
  });

  it('limits TopN display to one query when switching from another visualization', async () => {
    renderTestComponent();

    userEvent.click(await screen.findByText('Table'));
    userEvent.click(screen.getByText('Bar Chart'));
    userEvent.click(screen.getByLabelText('Add query'));
    userEvent.click(screen.getByLabelText('Add query'));
    expect(
      screen.getAllByPlaceholderText('Search for events, users, tags, and more')
    ).toHaveLength(3);
    userEvent.click(screen.getByText('Bar Chart'));
    userEvent.click(await screen.findByText('Top 5 Events'));
    expect(
      screen.getByPlaceholderText('Search for events, users, tags, and more')
    ).toBeInTheDocument();
  });

  it('should filter y-axis choices by output type when switching from big number to line chart', async function () {
    const handleSave = jest.fn();
    renderTestComponent({onSave: handleSave});

    // No delete button as there is only one field.
    expect(screen.queryByLabelText('Remove query')).not.toBeInTheDocument();

    // Select Big Number display
    userEvent.click(await screen.findByText('Table'));
    userEvent.click(screen.getByText('Big Number'));

    // Choose any()
    userEvent.click(screen.getByText('count()'));
    userEvent.type(screen.getAllByText('count()')[0], 'any(…){enter}');
    userEvent.click(screen.getByText('transaction.duration'));
    userEvent.type(screen.getAllByText('transaction.duration')[0], 'device.arch{enter}');

    // Select Line chart display
    userEvent.click(screen.getByText('Big Number'));
    userEvent.click(screen.getByText('Line Chart'));

    // Expect any(...) field to be converted to count()
    expect(screen.getByText('count()')).toBeInTheDocument();

    // Save widget
    userEvent.click(screen.getByLabelText('Add Widget'));

    await waitFor(() => {
      expect(handleSave).toHaveBeenCalledWith([
        expect.objectContaining({
          displayType: 'line',
          queries: [
            expect.objectContaining({
              fields: ['count()'],
            }),
          ],
        }),
      ]);
    });

    expect(handleSave).toHaveBeenCalledTimes(1);
  });

  it('should filter non-legal y-axis choices for timeseries widget charts', async function () {
    renderTestComponent();

    expect(await screen.findByText('Table')).toBeInTheDocument();

    // Select Line chart display
    userEvent.click(screen.getByText('Table'));
    userEvent.click(screen.getByText('Line Chart'));

    // No delete button as there is only one field.
    expect(screen.queryByLabelText('Remove column')).not.toBeInTheDocument();

    userEvent.click(screen.getByText('count()'));
    userEvent.type(screen.getAllByText('count()')[0], 'any{enter}');

    // Expect user.display to not be an available parameter option for any()
    // for line (timeseries) widget charts
    userEvent.click(screen.getByText('transaction.duration'));
    userEvent.type(screen.getAllByText('transaction.duration')[0], 'user.display');
    expect(screen.getByText('No options')).toBeInTheDocument();

    // Be able to choose a numeric-like option for any()
    userEvent.keyboard('{escape}');
    userEvent.click(screen.getByText('transaction.duration'));
    userEvent.type(
      screen.getAllByText('transaction.duration')[0],
      'measurements.lcp{enter}'
    );
    expect(screen.getByText('measurements.lcp')).toBeInTheDocument();
  });

<<<<<<< HEAD
  it('should filter out non-aggregate fields when switching from table to chart', async function () {
=======
  it('uses count() columns if there are no aggregate fields remaining when switching from table to chart', async function () {
>>>>>>> 672bd0d2
    renderTestComponent();

    expect(await screen.findByText('Table')).toBeInTheDocument();

    // No delete button as there is only one field.
    expect(screen.queryByLabelText('Remove column')).not.toBeInTheDocument();

    // Add field column
    userEvent.click(screen.getByLabelText('Add a Column'));
    userEvent.click(screen.getByText('(Required)'));
    userEvent.type(screen.getByText('(Required)'), 'event.type{enter}');

    const removeColumnButtons = screen.queryAllByLabelText('Remove column');
    expect(removeColumnButtons).toHaveLength(2);

<<<<<<< HEAD
    // Add columns
    userEvent.click(screen.getByText('count()'));
    userEvent.type(screen.getAllByText('count()')[0], 'event.type{enter}');

    userEvent.click(screen.getByLabelText('Add a Column'));
    userEvent.click(screen.getByText('(Required)'));
    userEvent.type(screen.getByText('(Required)'), 'p95{enter}');
=======
    // Remove the default count() column
    userEvent.click(removeColumnButtons[0]);
    expect(screen.queryByText('count()')).not.toBeInTheDocument();
    expect(screen.getByText('event.type')).toBeInTheDocument();
>>>>>>> 672bd0d2

    // Select Line chart display
    userEvent.click(screen.getByText('Table'));
    userEvent.click(screen.getByText('Line Chart'));

<<<<<<< HEAD
    // Expect event.type field to be dropped
    expect(screen.getByText('p95(…)')).toBeInTheDocument();
    expect(screen.queryByText('event.type')).not.toBeInTheDocument();
=======
    // Expect event.type field to be converted to count()
    expect(screen.queryByText('event.type')).not.toBeInTheDocument();
    expect(screen.getByText('count()')).toBeInTheDocument();
>>>>>>> 672bd0d2

    // No delete button as there is only one field.
    expect(screen.queryByLabelText('Remove column')).not.toBeInTheDocument();
  });

  describe('Widget creation coming from other verticals', function () {
    it('redirects correctly when creating a new dashboard', async function () {
      const {router} = renderTestComponent({
        query: {source: DashboardWidgetSource.DISCOVERV2},
      });

      expect(await screen.findByText('Choose your dashboard')).toBeInTheDocument();
      expect(
        screen.getByText(
          "Choose which dashboard you'd like to add this query to. It will appear as a widget."
        )
      ).toBeInTheDocument();

      userEvent.click(screen.getByText('Select a dashboard'));
      userEvent.click(screen.getByText('+ Create New Dashboard'));
      userEvent.click(screen.getByText('Add Widget'));

      await waitFor(() => {
        expect(router.push).toHaveBeenCalledWith(
          expect.objectContaining({
            pathname: '/organizations/org-slug/dashboards/new/',
            query: {
              displayType: 'table',
              interval: '5m',
              title: 'Custom Widget',
              queryNames: [''],
              queryConditions: [''],
              queryFields: ['count()'],
              queryOrderby: '',
              start: null,
              end: null,
              period: '24h',
              utc: false,
              project: [],
              environment: [],
            },
          })
        );
      });
    });

    it('redirects correctly when choosing an existing dashboard', async function () {
      const {router} = renderTestComponent({
        query: {source: DashboardWidgetSource.DISCOVERV2},
      });

      userEvent.click(await screen.findByText('Select a dashboard'));
      userEvent.click(screen.getByText('Test Dashboard'));
      userEvent.click(screen.getByText('Add Widget'));

      await waitFor(() => {
        expect(router.push).toHaveBeenCalledWith(
          expect.objectContaining({
            pathname: '/organizations/org-slug/dashboard/2/',
            query: {
              displayType: 'table',
              interval: '5m',
              title: 'Custom Widget',
              queryNames: [''],
              queryConditions: [''],
              queryFields: ['count()'],
              queryOrderby: '',
              start: null,
              end: null,
              period: '24h',
              utc: false,
              project: [],
              environment: [],
            },
          })
        );
      });
    });
  });

  it('disables dashboards with max widgets', async function () {
    MockApiClient.addMockResponse({
      url: '/organizations/org-slug/dashboards/',
      body: [
        {...untitledDashboard, widgetDisplay: []},
        {...testDashboard, widgetDisplay: [DisplayType.TABLE]},
      ],
    });

    Object.defineProperty(dashboardsTypes, 'MAX_WIDGETS', {value: 1});

    renderTestComponent({
      query: {
        source: DashboardWidgetSource.DISCOVERV2,
      },
    });

    userEvent.click(await screen.findByText('Select a dashboard'));
    userEvent.type(screen.getByText('Select a dashboard'), 'Test Dashboard{enter}');

    // Dashboard wasn't selected because it has the max number of widgets
    expect(screen.queryByText('Test Dashboard')).not.toBeInTheDocument();
    expect(screen.getByText('Select a dashboard')).toBeInTheDocument();
  });

  describe('Issue Widgets', function () {
    it('sets widgetType to issues', async function () {
      const handleSave = jest.fn();

      renderTestComponent({onSave: handleSave});

      userEvent.click(await screen.findByText('Issues (States, Assignment, Time, etc.)'));
      userEvent.click(screen.getByLabelText('Add Widget'));

      await waitFor(() => {
        expect(handleSave).toHaveBeenCalledWith([
          expect.objectContaining({
            title: 'Custom Widget',
            displayType: 'table',
            interval: '5m',
            widgetType: 'issue',
            queries: [
              {
                conditions: '',
                fields: ['issue', 'assignee', 'title'],
                name: '',
                orderby: '',
              },
            ],
          }),
        ]);
      });

      expect(handleSave).toHaveBeenCalledTimes(1);
    });

    it('render issues data set disabled when the display type is not set to table', async function () {
      renderTestComponent({
        query: {
          source: DashboardWidgetSource.DISCOVERV2,
        },
      });

      userEvent.click(await screen.findByText('Table'));
      userEvent.click(screen.getByText('Line Chart'));
      expect(
        screen.getByRole('radio', {
          name: 'Select All Events (Errors and Transactions)',
        })
      ).toBeEnabled();
      expect(
        screen.getByRole('radio', {
          name: 'Select Issues (States, Assignment, Time, etc.)',
        })
      ).toBeDisabled();
    });

    it('disables moving and deleting issue column', async function () {
      renderTestComponent();

      userEvent.click(await screen.findByText('Issues (States, Assignment, Time, etc.)'));
      expect(screen.getByText('issue')).toBeInTheDocument();
      expect(screen.getByText('assignee')).toBeInTheDocument();
      expect(screen.getByText('title')).toBeInTheDocument();
      expect(screen.getAllByLabelText('Remove column')).toHaveLength(2);
      expect(screen.getAllByLabelText('Drag to reorder')).toHaveLength(3);

      userEvent.click(screen.getAllByLabelText('Remove column')[1]);
      userEvent.click(screen.getAllByLabelText('Remove column')[0]);

      expect(screen.getByText('issue')).toBeInTheDocument();
      expect(screen.queryByText('assignee')).not.toBeInTheDocument();
      expect(screen.queryByText('title')).not.toBeInTheDocument();
      expect(screen.queryByLabelText('Remove column')).not.toBeInTheDocument();
      expect(screen.queryByLabelText('Drag to reorder')).not.toBeInTheDocument();
    });
  });

  describe('Widget Library', function () {
    it('renders', async function () {
      renderTestComponent();
      expect(await screen.findByText('Widget Library')).toBeInTheDocument();
    });
  });
});<|MERGE_RESOLUTION|>--- conflicted
+++ resolved
@@ -882,11 +882,7 @@
     expect(screen.getByText('measurements.lcp')).toBeInTheDocument();
   });
 
-<<<<<<< HEAD
-  it('should filter out non-aggregate fields when switching from table to chart', async function () {
-=======
   it('uses count() columns if there are no aggregate fields remaining when switching from table to chart', async function () {
->>>>>>> 672bd0d2
     renderTestComponent();
 
     expect(await screen.findByText('Table')).toBeInTheDocument();
@@ -902,34 +898,54 @@
     const removeColumnButtons = screen.queryAllByLabelText('Remove column');
     expect(removeColumnButtons).toHaveLength(2);
 
-<<<<<<< HEAD
-    // Add columns
-    userEvent.click(screen.getByText('count()'));
-    userEvent.type(screen.getAllByText('count()')[0], 'event.type{enter}');
-
-    userEvent.click(screen.getByLabelText('Add a Column'));
-    userEvent.click(screen.getByText('(Required)'));
-    userEvent.type(screen.getByText('(Required)'), 'p95{enter}');
-=======
     // Remove the default count() column
     userEvent.click(removeColumnButtons[0]);
     expect(screen.queryByText('count()')).not.toBeInTheDocument();
     expect(screen.getByText('event.type')).toBeInTheDocument();
->>>>>>> 672bd0d2
 
     // Select Line chart display
     userEvent.click(screen.getByText('Table'));
     userEvent.click(screen.getByText('Line Chart'));
 
-<<<<<<< HEAD
+    // Expect event.type field to be converted to count()
+    expect(screen.queryByText('event.type')).not.toBeInTheDocument();
+    expect(screen.getByText('count()')).toBeInTheDocument();
+
+    // No delete button as there is only one field.
+    expect(screen.queryByLabelText('Remove column')).not.toBeInTheDocument();
+  });
+
+  it('should filter out non-aggregate fields when switching from table to chart', async function () {
+    renderTestComponent();
+
+    expect(await screen.findByText('Table')).toBeInTheDocument();
+
+    // No delete button as there is only one field.
+    expect(screen.queryByLabelText('Remove column')).not.toBeInTheDocument();
+
+    // Add field column
+    userEvent.click(screen.getByLabelText('Add a Column'));
+    userEvent.click(screen.getByText('(Required)'));
+    userEvent.type(screen.getByText('(Required)'), 'event.type{enter}');
+
+    const removeColumnButtons = screen.queryAllByLabelText('Remove column');
+    expect(removeColumnButtons).toHaveLength(2);
+
+    // Add columns
+    userEvent.click(screen.getByText('count()'));
+    userEvent.type(screen.getAllByText('count()')[0], 'event.type{enter}');
+
+    userEvent.click(screen.getByLabelText('Add a Column'));
+    userEvent.click(screen.getByText('(Required)'));
+    userEvent.type(screen.getByText('(Required)'), 'p95{enter}');
+
+    // Select Line chart display
+    userEvent.click(screen.getByText('Table'));
+    userEvent.click(screen.getByText('Line Chart'));
+
     // Expect event.type field to be dropped
     expect(screen.getByText('p95(…)')).toBeInTheDocument();
     expect(screen.queryByText('event.type')).not.toBeInTheDocument();
-=======
-    // Expect event.type field to be converted to count()
-    expect(screen.queryByText('event.type')).not.toBeInTheDocument();
-    expect(screen.getByText('count()')).toBeInTheDocument();
->>>>>>> 672bd0d2
 
     // No delete button as there is only one field.
     expect(screen.queryByLabelText('Remove column')).not.toBeInTheDocument();
