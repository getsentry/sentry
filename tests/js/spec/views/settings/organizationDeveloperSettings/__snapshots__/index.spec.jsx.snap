// Jest Snapshot v1, https://goo.gl/fbAQLP

exports[`Organization Developer Settings when no Apps exist displays empty state 1`] = `
<OrganizationDeveloperSettings
  params={
    Object {
      "orgId": "org-slug",
    }
  }
>
  <SideEffect(DocumentTitle)
    title="Sentry"
  >
    <DocumentTitle
      title="Sentry"
    >
      <div>
        <SettingsPageHeading
          action={
            <Button
              disabled={false}
              icon="icon-circle-add"
              priority="primary"
              size="small"
              to="/settings/org-slug/developer-settings/new/"
            >
              Create New Application
            </Button>
          }
          noTitleStyles={false}
          title="Developer Settings"
        >
          <Wrapper>
            <div
              className="css-1r5ylk7-Wrapper e1kblvez2"
            >
              <Flex
                align="center"
              >
                <Base
                  align="center"
                  className="css-5ipae5"
                >
                  <div
                    className="css-5ipae5"
                    is={null}
                  >
                    <Title
                      styled={false}
                    >
                      <Base
                        className="css-1ky52ze-Title e1kblvez0"
                      >
                        <div
                          className="css-1ky52ze-Title e1kblvez0"
                          is={null}
                        >
                          <HeaderTitle>
                            <h4
                              className="css-1w8ttcn-HeaderTitle e6lvex72"
                            >
                              Developer Settings
                            </h4>
                          </HeaderTitle>
                        </div>
                      </Base>
                    </Title>
                    <Action>
                      <div
                        className="css-18luhfc-Action e1kblvez1"
                      >
                        <Button
                          disabled={false}
                          icon="icon-circle-add"
                          priority="primary"
                          size="small"
                          to="/settings/org-slug/developer-settings/new/"
                        >
                          <StyledButton
                            aria-label="Create New Application"
                            disabled={false}
                            onClick={[Function]}
                            priority="primary"
                            role="button"
                            size="small"
                            to="/settings/org-slug/developer-settings/new/"
                          >
                            <Component
                              aria-label="Create New Application"
                              className="css-zvpqlo-StyledButton-getColors eqrebog0"
                              disabled={false}
                              onClick={[Function]}
                              priority="primary"
                              role="button"
                              size="small"
                              to="/settings/org-slug/developer-settings/new/"
                            >
                              <Link
                                aria-label="Create New Application"
                                className="css-zvpqlo-StyledButton-getColors eqrebog0"
                                disabled={false}
                                onClick={[Function]}
                                onlyActiveOnIndex={false}
                                priority="primary"
                                role="button"
                                size="small"
                                style={Object {}}
                                to="/settings/org-slug/developer-settings/new/"
                              >
                                <a
                                  aria-label="Create New Application"
                                  className="css-zvpqlo-StyledButton-getColors eqrebog0"
                                  disabled={false}
                                  onClick={[Function]}
                                  priority="primary"
                                  role="button"
                                  size="small"
                                  style={Object {}}
                                >
                                  <ButtonLabel
                                    priority="primary"
                                    size="small"
                                  >
                                    <Component
                                      className="css-7ui8bl-ButtonLabel eqrebog1"
                                      priority="primary"
                                      size="small"
                                    >
                                      <span
                                        className="css-7ui8bl-ButtonLabel eqrebog1"
                                      >
                                        <Icon
                                          hasChildren={true}
                                          size="small"
                                        >
                                          <Component
                                            className="css-1vdnsie-Icon eqrebog2"
                                            hasChildren={true}
                                            size="small"
                                          >
                                            <span
                                              className="css-1vdnsie-Icon eqrebog2"
                                              size="small"
                                            >
                                              <StyledInlineSvg
                                                size="12px"
                                                src="icon-circle-add"
                                              >
                                                <InlineSvg
                                                  className="css-1ov3rcq-StyledInlineSvg eqrebog3"
                                                  size="12px"
                                                  src="icon-circle-add"
                                                >
                                                  <StyledSvg
                                                    className="css-1ov3rcq-StyledInlineSvg eqrebog3"
                                                    height="12px"
                                                    viewBox={Object {}}
                                                    width="12px"
                                                  >
                                                    <svg
                                                      className="eqrebog3 css-1jjmnki-StyledSvg-StyledInlineSvg e2idor0"
                                                      height="12px"
                                                      viewBox={Object {}}
                                                      width="12px"
                                                    >
                                                      <use
                                                        href="#test"
                                                        xlinkHref="#test"
                                                      />
                                                    </svg>
                                                  </StyledSvg>
                                                </InlineSvg>
                                              </StyledInlineSvg>
                                            </span>
                                          </Component>
                                        </Icon>
                                        Create New Application
                                      </span>
                                    </Component>
                                  </ButtonLabel>
                                </a>
                              </Link>
                            </Component>
                          </StyledButton>
                        </Button>
                      </div>
                    </Action>
                  </div>
                </Base>
              </Flex>
            </div>
          </Wrapper>
        </SettingsPageHeading>
        <Panel>
          <Component
            className="css-yahxlu-Panel e1laxa7d0"
          >
            <div
              className="css-yahxlu-Panel e1laxa7d0"
            >
              <PanelHeader>
                <Component
                  className="css-xhx6pj-PanelHeader-getPadding e1p8v8nv0"
                >
                  <Flex
                    align="center"
                    className="css-xhx6pj-PanelHeader-getPadding e1p8v8nv0"
                    justify="space-between"
                  >
                    <Base
                      align="center"
                      className="e1p8v8nv0 css-b7ices-PanelHeader-getPadding"
                      justify="space-between"
                    >
                      <div
                        className="e1p8v8nv0 css-b7ices-PanelHeader-getPadding"
                        is={null}
                      >
                        Applications
                      </div>
                    </Base>
                  </Flex>
                </Component>
              </PanelHeader>
              <PanelBody
                direction="column"
                disablePadding={true}
                flex={false}
              >
                <div
                  className="css-9vq8an-textStyles"
                >
                  <EmptyMessage>
                    <Wrapper>
                      <div
                        className="css-ev9qm0-Wrapper eh488yo0"
                      >
                        <Description
                          noMargin={true}
                        >
                          <Component
                            className="css-pwn5v-TextBlock-Description-MarginStyles eh488yo1"
                            noMargin={true}
                          >
                            <div
                              className="css-pwn5v-TextBlock-Description-MarginStyles eh488yo1"
                            >
                              No applications have been created yet.
                            </div>
                          </Component>
                        </Description>
                      </div>
                    </Wrapper>
                  </EmptyMessage>
                </div>
              </PanelBody>
            </div>
          </Component>
        </Panel>
      </div>
    </DocumentTitle>
  </SideEffect(DocumentTitle)>
</OrganizationDeveloperSettings>
`;

exports[`Organization Developer Settings with published apps trash button is disabled 1`] = `
<OrganizationDeveloperSettings
  params={
    Object {
      "orgId": "org-slug",
    }
  }
>
  <SideEffect(DocumentTitle)
    title="Sentry"
  >
    <DocumentTitle
      title="Sentry"
    >
      <div>
        <SettingsPageHeading
          action={
            <Button
              disabled={false}
              icon="icon-circle-add"
              priority="primary"
              size="small"
              to="/settings/org-slug/developer-settings/new/"
            >
              Create New Application
            </Button>
          }
          noTitleStyles={false}
          title="Developer Settings"
        >
          <Wrapper>
            <div
              className="css-1r5ylk7-Wrapper e1kblvez2"
            >
              <Flex
                align="center"
              >
                <Base
                  align="center"
                  className="css-5ipae5"
                >
                  <div
                    className="css-5ipae5"
                    is={null}
                  >
                    <Title
                      styled={false}
                    >
                      <Base
                        className="css-1ky52ze-Title e1kblvez0"
                      >
                        <div
                          className="css-1ky52ze-Title e1kblvez0"
                          is={null}
                        >
                          <HeaderTitle>
                            <h4
                              className="css-1w8ttcn-HeaderTitle e6lvex72"
                            >
                              Developer Settings
                            </h4>
                          </HeaderTitle>
                        </div>
                      </Base>
                    </Title>
                    <Action>
                      <div
                        className="css-18luhfc-Action e1kblvez1"
                      >
                        <Button
                          disabled={false}
                          icon="icon-circle-add"
                          priority="primary"
                          size="small"
                          to="/settings/org-slug/developer-settings/new/"
                        >
                          <StyledButton
                            aria-label="Create New Application"
                            disabled={false}
                            onClick={[Function]}
                            priority="primary"
                            role="button"
                            size="small"
                            to="/settings/org-slug/developer-settings/new/"
                          >
                            <Component
                              aria-label="Create New Application"
                              className="css-zvpqlo-StyledButton-getColors eqrebog0"
                              disabled={false}
                              onClick={[Function]}
                              priority="primary"
                              role="button"
                              size="small"
                              to="/settings/org-slug/developer-settings/new/"
                            >
                              <Link
                                aria-label="Create New Application"
                                className="css-zvpqlo-StyledButton-getColors eqrebog0"
                                disabled={false}
                                onClick={[Function]}
                                onlyActiveOnIndex={false}
                                priority="primary"
                                role="button"
                                size="small"
                                style={Object {}}
                                to="/settings/org-slug/developer-settings/new/"
                              >
                                <a
                                  aria-label="Create New Application"
                                  className="css-zvpqlo-StyledButton-getColors eqrebog0"
                                  disabled={false}
                                  onClick={[Function]}
                                  priority="primary"
                                  role="button"
                                  size="small"
                                  style={Object {}}
                                >
                                  <ButtonLabel
                                    priority="primary"
                                    size="small"
                                  >
                                    <Component
                                      className="css-7ui8bl-ButtonLabel eqrebog1"
                                      priority="primary"
                                      size="small"
                                    >
                                      <span
                                        className="css-7ui8bl-ButtonLabel eqrebog1"
                                      >
                                        <Icon
                                          hasChildren={true}
                                          size="small"
                                        >
                                          <Component
                                            className="css-1vdnsie-Icon eqrebog2"
                                            hasChildren={true}
                                            size="small"
                                          >
                                            <span
                                              className="css-1vdnsie-Icon eqrebog2"
                                              size="small"
                                            >
                                              <StyledInlineSvg
                                                size="12px"
                                                src="icon-circle-add"
                                              >
                                                <InlineSvg
                                                  className="css-1ov3rcq-StyledInlineSvg eqrebog3"
                                                  size="12px"
                                                  src="icon-circle-add"
                                                >
                                                  <StyledSvg
                                                    className="css-1ov3rcq-StyledInlineSvg eqrebog3"
                                                    height="12px"
                                                    viewBox={Object {}}
                                                    width="12px"
                                                  >
                                                    <svg
                                                      className="eqrebog3 css-1jjmnki-StyledSvg-StyledInlineSvg e2idor0"
                                                      height="12px"
                                                      viewBox={Object {}}
                                                      width="12px"
                                                    >
                                                      <use
                                                        href="#test"
                                                        xlinkHref="#test"
                                                      />
                                                    </svg>
                                                  </StyledSvg>
                                                </InlineSvg>
                                              </StyledInlineSvg>
                                            </span>
                                          </Component>
                                        </Icon>
                                        Create New Application
                                      </span>
                                    </Component>
                                  </ButtonLabel>
                                </a>
                              </Link>
                            </Component>
                          </StyledButton>
                        </Button>
                      </div>
                    </Action>
                  </div>
                </Base>
              </Flex>
            </div>
          </Wrapper>
        </SettingsPageHeading>
        <Panel>
          <Component
            className="css-yahxlu-Panel e1laxa7d0"
          >
            <div
              className="css-yahxlu-Panel e1laxa7d0"
            >
              <PanelHeader>
                <Component
                  className="css-xhx6pj-PanelHeader-getPadding e1p8v8nv0"
                >
                  <Flex
                    align="center"
                    className="css-xhx6pj-PanelHeader-getPadding e1p8v8nv0"
                    justify="space-between"
                  >
                    <Base
                      align="center"
                      className="e1p8v8nv0 css-b7ices-PanelHeader-getPadding"
                      justify="space-between"
                    >
                      <div
                        className="e1p8v8nv0 css-b7ices-PanelHeader-getPadding"
<<<<<<< HEAD
                        is={null}
                      >
                        Applications
                      </div>
                    </Base>
                  </Flex>
                </Component>
              </PanelHeader>
              <PanelBody
                direction="column"
                disablePadding={true}
                flex={false}
              >
                <div
                  className="css-9vq8an-textStyles"
                >
                  <EmptyMessage>
                    <Wrapper>
                      <div
                        className="css-ev9qm0-Wrapper eh488yo0"
                      >
                        <Description
                          noMargin={true}
                        >
                          <Component
                            className="css-pwn5v-TextBlock-Description-MarginStyles eh488yo1"
                            noMargin={true}
                          >
                            <div
                              className="css-pwn5v-TextBlock-Description-MarginStyles eh488yo1"
                            >
                              No applications have been created yet.
                            </div>
                          </Component>
                        </Description>
                      </div>
                    </Wrapper>
                  </EmptyMessage>
                </div>
              </PanelBody>
            </div>
          </Component>
        </Panel>
      </div>
    </DocumentTitle>
  </SideEffect(DocumentTitle)>
</OrganizationDeveloperSettings>
`;

exports[`Organization Developer Settings with published apps trash button is disabled 1`] = `
<OrganizationDeveloperSettings
  params={
    Object {
      "orgId": "org-slug",
    }
  }
>
  <SideEffect(DocumentTitle)
    title="Sentry"
  >
    <DocumentTitle
      title="Sentry"
    >
      <div>
        <SettingsPageHeading
          action={
            <Button
              disabled={false}
              icon="icon-circle-add"
              priority="primary"
              size="small"
              to="/settings/org-slug/developer-settings/new/"
            >
              Create New Application
            </Button>
          }
          title="Developer Settings"
        >
          <Wrapper>
            <div
              className="css-1pnrn3o-Wrapper e1kblvez1"
            >
              <Flex
                align="center"
              >
                <Base
                  align="center"
                  className="css-5ipae5"
                >
                  <div
                    className="css-5ipae5"
                    is={null}
                  >
                    <Title>
                      <Base
                        className="css-1mqcea-Title e1kblvez0"
                      >
                        <div
                          className="css-1mqcea-Title e1kblvez0"
                          is={null}
                        >
                          Developer Settings
                        </div>
                      </Base>
                    </Title>
                    <div>
                      <Button
                        disabled={false}
                        icon="icon-circle-add"
                        priority="primary"
                        size="small"
                        to="/settings/org-slug/developer-settings/new/"
                      >
                        <StyledButton
                          aria-label="Create New Application"
                          disabled={false}
                          onClick={[Function]}
                          priority="primary"
                          role="button"
                          size="small"
                          to="/settings/org-slug/developer-settings/new/"
                        >
                          <Component
                            aria-label="Create New Application"
                            className="css-zvpqlo-StyledButton-getColors eqrebog0"
                            disabled={false}
                            onClick={[Function]}
                            priority="primary"
                            role="button"
                            size="small"
                            to="/settings/org-slug/developer-settings/new/"
                          >
                            <Link
                              aria-label="Create New Application"
                              className="css-zvpqlo-StyledButton-getColors eqrebog0"
                              disabled={false}
                              onClick={[Function]}
                              onlyActiveOnIndex={false}
                              priority="primary"
                              role="button"
                              size="small"
                              style={Object {}}
                              to="/settings/org-slug/developer-settings/new/"
                            >
                              <a
                                aria-label="Create New Application"
                                className="css-zvpqlo-StyledButton-getColors eqrebog0"
                                disabled={false}
                                onClick={[Function]}
                                priority="primary"
                                role="button"
                                size="small"
                                style={Object {}}
                              >
                                <ButtonLabel
                                  priority="primary"
                                  size="small"
                                >
                                  <Component
                                    className="css-7ui8bl-ButtonLabel eqrebog1"
                                    priority="primary"
                                    size="small"
                                  >
                                    <span
                                      className="css-7ui8bl-ButtonLabel eqrebog1"
                                    >
                                      <Icon
                                        hasChildren={true}
                                        size="small"
                                      >
                                        <Component
                                          className="css-1vdnsie-Icon eqrebog2"
                                          hasChildren={true}
                                          size="small"
                                        >
                                          <span
                                            className="css-1vdnsie-Icon eqrebog2"
                                            size="small"
                                          >
                                            <StyledInlineSvg
                                              size="12px"
                                              src="icon-circle-add"
                                            >
                                              <InlineSvg
                                                className="css-1ov3rcq-StyledInlineSvg eqrebog3"
                                                size="12px"
                                                src="icon-circle-add"
                                              >
                                                <StyledSvg
                                                  className="css-1ov3rcq-StyledInlineSvg eqrebog3"
                                                  height="12px"
                                                  viewBox={Object {}}
                                                  width="12px"
                                                >
                                                  <svg
                                                    className="eqrebog3 css-1jjmnki-StyledSvg-StyledInlineSvg e2idor0"
                                                    height="12px"
                                                    viewBox={Object {}}
                                                    width="12px"
                                                  >
                                                    <use
                                                      href="#test"
                                                      xlinkHref="#test"
                                                    />
                                                  </svg>
                                                </StyledSvg>
                                              </InlineSvg>
                                            </StyledInlineSvg>
                                          </span>
                                        </Component>
                                      </Icon>
                                      Create New Application
                                    </span>
                                  </Component>
                                </ButtonLabel>
                              </a>
                            </Link>
                          </Component>
                        </StyledButton>
                      </Button>
                    </div>
                  </div>
                </Base>
              </Flex>
            </div>
          </Wrapper>
        </SettingsPageHeading>
        <Panel>
          <Component
            className="css-yahxlu-Panel e1laxa7d0"
          >
            <div
              className="css-yahxlu-Panel e1laxa7d0"
            >
              <PanelHeader>
                <Component
                  className="css-xhx6pj-PanelHeader-getPadding e1p8v8nv0"
                >
                  <Flex
                    align="center"
                    className="css-xhx6pj-PanelHeader-getPadding e1p8v8nv0"
                    justify="space-between"
                  >
                    <Base
                      align="center"
                      className="e1p8v8nv0 css-b7ices-PanelHeader-getPadding"
                      justify="space-between"
                    >
                      <div
                        className="e1p8v8nv0 css-b7ices-PanelHeader-getPadding"
=======
>>>>>>> 31a48d59
                        is={null}
                      >
                        Applications
                      </div>
                    </Base>
                  </Flex>
                </Component>
              </PanelHeader>
              <PanelBody
                direction="column"
                disablePadding={true}
                flex={false}
              >
                <div
                  className="css-9vq8an-textStyles"
                >
                  <SentryApplicationRow
                    app={
                      Object {
                        "clientId": "client-id",
                        "clientSecret": "client-secret",
                        "events": Array [],
                        "isAlertable": false,
                        "name": "Sample App",
                        "overview": "This is an app.",
                        "redirectUrl": "https://example/com/setup",
                        "scopes": Array [
                          "project:read",
                        ],
                        "slug": "sample-app",
                        "status": "published",
                        "uuid": "123456123456123456123456",
                        "webhookUrl": "https://example.com/webhook",
                      }
                    }
                    key="123456123456123456123456"
                    onRemoveApp={[Function]}
                    orgId="org-slug"
                    showPublishStatus={true}
                  >
                    <SentryAppItem>
                      <Base
                        className="css-h9gjd5-PanelItem-SentryAppItem eac2pqx0"
                      >
                        <div
                          className="css-h9gjd5-PanelItem-SentryAppItem eac2pqx0"
                          is={null}
                        >
                          <StyledFlex>
                            <Base
                              className="css-14n192s-StyledFlex eac2pqx1"
                            >
                              <div
                                className="css-14n192s-StyledFlex eac2pqx1"
                                is={null}
                              >
                                <SentryAppAvatar
                                  sentryApp={
                                    Object {
                                      "clientId": "client-id",
                                      "clientSecret": "client-secret",
                                      "events": Array [],
                                      "isAlertable": false,
                                      "name": "Sample App",
                                      "overview": "This is an app.",
                                      "redirectUrl": "https://example/com/setup",
                                      "scopes": Array [
                                        "project:read",
                                      ],
                                      "slug": "sample-app",
                                      "status": "published",
                                      "uuid": "123456123456123456123456",
                                      "webhookUrl": "https://example.com/webhook",
                                    }
                                  }
                                  size={36}
                                >
                                  <BaseAvatar
                                    hasTooltip={false}
                                    letterId="123456123456123456123456"
                                    size={36}
                                    style={Object {}}
                                    title="Sample App"
                                    tooltip="Sample App"
                                    type="letter_avatar"
                                    uploadId=""
                                    uploadPath="avatar"
                                  >
                                    <Tooltip
                                      disabled={true}
                                      title="Sample App"
                                    >
                                      <StyledBaseAvatar
                                        className="avatar"
                                        loaded={true}
                                        style={
                                          Object {
                                            "height": "36px",
                                            "width": "36px",
                                          }
                                        }
                                      >
                                        <span
                                          className="avatar css-1i62700-StyledBaseAvatar e1z0ohzl0"
                                          style={
                                            Object {
                                              "height": "36px",
                                              "width": "36px",
                                            }
                                          }
                                        >
                                          <LetterAvatar
                                            displayName="Sample App"
                                            identifier="123456123456123456123456"
                                          >
                                            <Svg
                                              viewBox="0 0 120 120"
                                            >
                                              <svg
                                                className="css-123ijso-Svg e1knxa8x0"
                                                viewBox="0 0 120 120"
                                              >
                                                <rect
                                                  fill="#4674ca"
                                                  height="120"
                                                  rx="15"
                                                  ry="15"
                                                  width="120"
                                                  x="0"
                                                  y="0"
                                                />
                                                <text
                                                  fill="#FFFFFF"
                                                  fontSize="65"
                                                  style={
                                                    Object {
                                                      "dominantBaseline": "central",
                                                    }
                                                  }
                                                  textAnchor="middle"
                                                  x="50%"
                                                  y="50%"
                                                >
                                                  SA
                                                </text>
                                              </svg>
                                            </Svg>
                                          </LetterAvatar>
                                        </span>
                                      </StyledBaseAvatar>
                                    </Tooltip>
                                  </BaseAvatar>
                                </SentryAppAvatar>
                                <SentryAppBox>
                                  <Base
                                    className="css-161g25b-SentryAppBox eac2pqx2"
                                  >
                                    <div
                                      className="css-161g25b-SentryAppBox eac2pqx2"
                                      is={null}
                                    >
                                      <SentryAppName>
                                        <div
                                          className="css-uiwo8x-SentryAppName eac2pqx4"
                                        >
                                          <SentryAppLink
                                            to="/settings/org-slug/developer-settings/sample-app/"
                                          >
                                            <Link
                                              className="css-gg019v-SentryAppLink eac2pqx6"
                                              onlyActiveOnIndex={false}
                                              style={Object {}}
                                              to="/settings/org-slug/developer-settings/sample-app/"
                                            >
                                              <a
                                                className="css-gg019v-SentryAppLink eac2pqx6"
                                                onClick={[Function]}
                                                style={Object {}}
                                              >
                                                Sample App
                                              </a>
                                            </Link>
                                          </SentryAppLink>
                                        </div>
                                      </SentryAppName>
                                      <SentryAppDetails>
                                        <Base
                                          className="css-f0t6d-SentryAppDetails eac2pqx3"
                                        >
                                          <div
                                            className="css-f0t6d-SentryAppDetails eac2pqx3"
                                            is={null}
                                          >
                                            <PublishStatus
                                              published={true}
                                            >
                                              <Component
                                                className="css-ziyhwp-PublishStatus eac2pqx9"
                                                published={true}
                                              >
                                                <Flex
                                                  align="center"
                                                >
                                                  <Base
                                                    align="center"
                                                    className="css-5ipae5"
                                                  >
                                                    <div
                                                      className="css-5ipae5"
                                                      is={null}
                                                    >
                                                      <div
                                                        className="css-ziyhwp-PublishStatus eac2pqx9"
                                                      >
                                                        published
                                                      </div>
                                                    </div>
                                                  </Base>
                                                </Flex>
                                              </Component>
                                            </PublishStatus>
                                          </div>
                                        </Base>
                                      </SentryAppDetails>
                                    </div>
                                  </Base>
                                </SentryAppBox>
                                <Box>
                                  <Base
                                    className="css-roynbj"
                                  >
                                    <div
                                      className="css-roynbj"
                                      is={null}
                                    >
                                      <Tooltip
                                        title="Published apps cannot be removed."
                                      >
                                        <span
                                          className="tip"
                                          title="Published apps cannot be removed."
                                        >
                                          <Button
                                            disabled={true}
                                            icon="icon-trash"
                                            size="small"
                                          >
                                            <StyledButton
                                              disabled={true}
                                              href={null}
                                              onClick={[Function]}
                                              role="button"
                                              size="small"
                                              to={null}
                                            >
                                              <Component
                                                className="css-1ujzp8g-StyledButton-getColors eqrebog0"
                                                disabled={true}
                                                href={null}
                                                onClick={[Function]}
                                                role="button"
                                                size="small"
                                                to={null}
                                              >
                                                <button
                                                  className="css-1ujzp8g-StyledButton-getColors eqrebog0"
                                                  disabled={true}
                                                  href={null}
                                                  onClick={[Function]}
                                                  role="button"
                                                  size="small"
                                                  to={null}
                                                >
                                                  <ButtonLabel
                                                    size="small"
                                                  >
                                                    <Component
                                                      className="css-7ui8bl-ButtonLabel eqrebog1"
                                                      size="small"
                                                    >
                                                      <span
                                                        className="css-7ui8bl-ButtonLabel eqrebog1"
                                                      >
                                                        <Icon
                                                          hasChildren={false}
                                                          size="small"
                                                        >
                                                          <Component
                                                            className="css-ljhpxy-Icon eqrebog2"
                                                            hasChildren={false}
                                                            size="small"
                                                          >
                                                            <span
                                                              className="css-ljhpxy-Icon eqrebog2"
                                                              size="small"
                                                            >
                                                              <StyledInlineSvg
                                                                size="12px"
                                                                src="icon-trash"
                                                              >
                                                                <InlineSvg
                                                                  className="css-1ov3rcq-StyledInlineSvg eqrebog3"
                                                                  size="12px"
                                                                  src="icon-trash"
                                                                >
                                                                  <StyledSvg
                                                                    className="css-1ov3rcq-StyledInlineSvg eqrebog3"
                                                                    height="12px"
                                                                    viewBox={Object {}}
                                                                    width="12px"
                                                                  >
                                                                    <svg
                                                                      className="eqrebog3 css-1jjmnki-StyledSvg-StyledInlineSvg e2idor0"
                                                                      height="12px"
                                                                      viewBox={Object {}}
                                                                      width="12px"
                                                                    >
                                                                      <use
                                                                        href="#test"
                                                                        xlinkHref="#test"
                                                                      />
                                                                    </svg>
                                                                  </StyledSvg>
                                                                </InlineSvg>
                                                              </StyledInlineSvg>
                                                            </span>
                                                          </Component>
                                                        </Icon>
                                                      </span>
                                                    </Component>
                                                  </ButtonLabel>
                                                </button>
                                              </Component>
                                            </StyledButton>
                                          </Button>
                                        </span>
                                      </Tooltip>
                                    </div>
                                  </Base>
                                </Box>
                              </div>
                            </Base>
                          </StyledFlex>
                        </div>
                      </Base>
                    </SentryAppItem>
                  </SentryApplicationRow>
                </div>
              </PanelBody>
            </div>
          </Component>
        </Panel>
      </div>
    </DocumentTitle>
  </SideEffect(DocumentTitle)>
</OrganizationDeveloperSettings>
`;

exports[`Organization Developer Settings with unpublished apps displays all Apps owned by the Org 1`] = `
<OrganizationDeveloperSettings
  params={
    Object {
      "orgId": "org-slug",
    }
  }
>
  <SideEffect(DocumentTitle)
    title="Sentry"
  >
    <DocumentTitle
      title="Sentry"
    >
      <div>
        <SettingsPageHeading
          action={
            <Button
              disabled={false}
              icon="icon-circle-add"
              priority="primary"
              size="small"
              to="/settings/org-slug/developer-settings/new/"
            >
              Create New Application
            </Button>
          }
          noTitleStyles={false}
          title="Developer Settings"
        >
          <Wrapper>
            <div
              className="css-1r5ylk7-Wrapper e1kblvez2"
            >
              <Flex
                align="center"
              >
                <Base
                  align="center"
                  className="css-5ipae5"
                >
                  <div
                    className="css-5ipae5"
                    is={null}
                  >
                    <Title
                      styled={false}
                    >
                      <Base
                        className="css-1ky52ze-Title e1kblvez0"
                      >
                        <div
                          className="css-1ky52ze-Title e1kblvez0"
                          is={null}
                        >
                          <HeaderTitle>
                            <h4
                              className="css-1w8ttcn-HeaderTitle e6lvex72"
                            >
                              Developer Settings
                            </h4>
                          </HeaderTitle>
                        </div>
                      </Base>
                    </Title>
                    <Action>
                      <div
                        className="css-18luhfc-Action e1kblvez1"
                      >
                        <Button
                          disabled={false}
                          icon="icon-circle-add"
                          priority="primary"
                          size="small"
                          to="/settings/org-slug/developer-settings/new/"
                        >
                          <StyledButton
                            aria-label="Create New Application"
                            disabled={false}
                            onClick={[Function]}
                            priority="primary"
                            role="button"
                            size="small"
                            to="/settings/org-slug/developer-settings/new/"
                          >
                            <Component
                              aria-label="Create New Application"
                              className="css-zvpqlo-StyledButton-getColors eqrebog0"
                              disabled={false}
                              onClick={[Function]}
                              priority="primary"
                              role="button"
                              size="small"
                              to="/settings/org-slug/developer-settings/new/"
                            >
                              <Link
                                aria-label="Create New Application"
                                className="css-zvpqlo-StyledButton-getColors eqrebog0"
                                disabled={false}
                                onClick={[Function]}
                                onlyActiveOnIndex={false}
                                priority="primary"
                                role="button"
                                size="small"
                                style={Object {}}
                                to="/settings/org-slug/developer-settings/new/"
                              >
                                <a
                                  aria-label="Create New Application"
                                  className="css-zvpqlo-StyledButton-getColors eqrebog0"
                                  disabled={false}
                                  onClick={[Function]}
                                  priority="primary"
                                  role="button"
                                  size="small"
                                  style={Object {}}
                                >
                                  <ButtonLabel
                                    priority="primary"
                                    size="small"
                                  >
                                    <Component
                                      className="css-7ui8bl-ButtonLabel eqrebog1"
                                      priority="primary"
                                      size="small"
                                    >
                                      <span
                                        className="css-7ui8bl-ButtonLabel eqrebog1"
                                      >
                                        <Icon
                                          hasChildren={true}
                                          size="small"
                                        >
                                          <Component
                                            className="css-1vdnsie-Icon eqrebog2"
                                            hasChildren={true}
                                            size="small"
                                          >
                                            <span
                                              className="css-1vdnsie-Icon eqrebog2"
                                              size="small"
                                            >
                                              <StyledInlineSvg
                                                size="12px"
                                                src="icon-circle-add"
                                              >
                                                <InlineSvg
                                                  className="css-1ov3rcq-StyledInlineSvg eqrebog3"
                                                  size="12px"
                                                  src="icon-circle-add"
                                                >
                                                  <StyledSvg
                                                    className="css-1ov3rcq-StyledInlineSvg eqrebog3"
                                                    height="12px"
                                                    viewBox={Object {}}
                                                    width="12px"
                                                  >
                                                    <svg
                                                      className="eqrebog3 css-1jjmnki-StyledSvg-StyledInlineSvg e2idor0"
                                                      height="12px"
                                                      viewBox={Object {}}
                                                      width="12px"
                                                    >
                                                      <use
                                                        href="#test"
                                                        xlinkHref="#test"
                                                      />
                                                    </svg>
                                                  </StyledSvg>
                                                </InlineSvg>
                                              </StyledInlineSvg>
                                            </span>
                                          </Component>
                                        </Icon>
                                        Create New Application
                                      </span>
                                    </Component>
                                  </ButtonLabel>
                                </a>
                              </Link>
                            </Component>
                          </StyledButton>
                        </Button>
                      </div>
                    </Action>
                  </div>
                </Base>
              </Flex>
            </div>
          </Wrapper>
        </SettingsPageHeading>
        <Panel>
          <Component
            className="css-yahxlu-Panel e1laxa7d0"
          >
            <div
              className="css-yahxlu-Panel e1laxa7d0"
            >
              <PanelHeader>
                <Component
                  className="css-xhx6pj-PanelHeader-getPadding e1p8v8nv0"
                >
                  <Flex
                    align="center"
                    className="css-xhx6pj-PanelHeader-getPadding e1p8v8nv0"
                    justify="space-between"
                  >
                    <Base
                      align="center"
                      className="e1p8v8nv0 css-b7ices-PanelHeader-getPadding"
                      justify="space-between"
                    >
                      <div
                        className="e1p8v8nv0 css-b7ices-PanelHeader-getPadding"
                        is={null}
                      >
                        Applications
                      </div>
                    </Base>
                  </Flex>
                </Component>
              </PanelHeader>
              <PanelBody
                direction="column"
                disablePadding={true}
                flex={false}
              >
                <div
                  className="css-9vq8an-textStyles"
                >
                  <SentryApplicationRow
                    app={
                      Object {
                        "clientId": "client-id",
                        "clientSecret": "client-secret",
                        "events": Array [],
                        "isAlertable": false,
                        "name": "Sample App",
                        "overview": "This is an app.",
                        "redirectUrl": "https://example/com/setup",
                        "scopes": Array [
                          "project:read",
                        ],
                        "slug": "sample-app",
                        "status": "unpublished",
                        "uuid": "123456123456123456123456",
                        "webhookUrl": "https://example.com/webhook",
                      }
                    }
                    key="123456123456123456123456"
                    onRemoveApp={[Function]}
                    orgId="org-slug"
                    showPublishStatus={true}
                  >
                    <SentryAppItem>
                      <Base
                        className="css-h9gjd5-PanelItem-SentryAppItem eac2pqx0"
                      >
                        <div
                          className="css-h9gjd5-PanelItem-SentryAppItem eac2pqx0"
                          is={null}
                        >
                          <StyledFlex>
                            <Base
                              className="css-14n192s-StyledFlex eac2pqx1"
                            >
                              <div
                                className="css-14n192s-StyledFlex eac2pqx1"
                                is={null}
                              >
                                <SentryAppAvatar
                                  sentryApp={
                                    Object {
                                      "clientId": "client-id",
                                      "clientSecret": "client-secret",
                                      "events": Array [],
                                      "isAlertable": false,
                                      "name": "Sample App",
                                      "overview": "This is an app.",
                                      "redirectUrl": "https://example/com/setup",
                                      "scopes": Array [
                                        "project:read",
                                      ],
                                      "slug": "sample-app",
                                      "status": "unpublished",
                                      "uuid": "123456123456123456123456",
                                      "webhookUrl": "https://example.com/webhook",
                                    }
                                  }
                                  size={36}
                                >
                                  <BaseAvatar
                                    hasTooltip={false}
                                    letterId="123456123456123456123456"
                                    size={36}
                                    style={Object {}}
                                    title="Sample App"
                                    tooltip="Sample App"
                                    type="letter_avatar"
                                    uploadId=""
                                    uploadPath="avatar"
                                  >
                                    <Tooltip
                                      disabled={true}
                                      title="Sample App"
                                    >
                                      <StyledBaseAvatar
                                        className="avatar"
                                        loaded={true}
                                        style={
                                          Object {
                                            "height": "36px",
                                            "width": "36px",
                                          }
                                        }
                                      >
                                        <span
                                          className="avatar css-1i62700-StyledBaseAvatar e1z0ohzl0"
                                          style={
                                            Object {
                                              "height": "36px",
                                              "width": "36px",
                                            }
                                          }
                                        >
                                          <LetterAvatar
                                            displayName="Sample App"
                                            identifier="123456123456123456123456"
                                          >
                                            <Svg
                                              viewBox="0 0 120 120"
                                            >
                                              <svg
                                                className="css-123ijso-Svg e1knxa8x0"
                                                viewBox="0 0 120 120"
                                              >
                                                <rect
                                                  fill="#4674ca"
                                                  height="120"
                                                  rx="15"
                                                  ry="15"
                                                  width="120"
                                                  x="0"
                                                  y="0"
                                                />
                                                <text
                                                  fill="#FFFFFF"
                                                  fontSize="65"
                                                  style={
                                                    Object {
                                                      "dominantBaseline": "central",
                                                    }
                                                  }
                                                  textAnchor="middle"
                                                  x="50%"
                                                  y="50%"
                                                >
                                                  SA
                                                </text>
                                              </svg>
                                            </Svg>
                                          </LetterAvatar>
                                        </span>
                                      </StyledBaseAvatar>
                                    </Tooltip>
                                  </BaseAvatar>
                                </SentryAppAvatar>
                                <SentryAppBox>
                                  <Base
                                    className="css-161g25b-SentryAppBox eac2pqx2"
                                  >
                                    <div
                                      className="css-161g25b-SentryAppBox eac2pqx2"
                                      is={null}
                                    >
                                      <SentryAppName>
                                        <div
                                          className="css-uiwo8x-SentryAppName eac2pqx4"
                                        >
                                          <SentryAppLink
                                            to="/settings/org-slug/developer-settings/sample-app/"
                                          >
                                            <Link
                                              className="css-gg019v-SentryAppLink eac2pqx6"
                                              onlyActiveOnIndex={false}
                                              style={Object {}}
                                              to="/settings/org-slug/developer-settings/sample-app/"
                                            >
                                              <a
                                                className="css-gg019v-SentryAppLink eac2pqx6"
                                                onClick={[Function]}
                                                style={Object {}}
                                              >
                                                Sample App
                                              </a>
                                            </Link>
                                          </SentryAppLink>
                                        </div>
                                      </SentryAppName>
                                      <SentryAppDetails>
                                        <Base
                                          className="css-f0t6d-SentryAppDetails eac2pqx3"
                                        >
                                          <div
                                            className="css-f0t6d-SentryAppDetails eac2pqx3"
                                            is={null}
                                          >
                                            <PublishStatus
                                              published={false}
                                            >
                                              <Component
                                                className="css-1h03aoe-PublishStatus eac2pqx9"
                                                published={false}
                                              >
                                                <Flex
                                                  align="center"
                                                >
                                                  <Base
                                                    align="center"
                                                    className="css-5ipae5"
                                                  >
                                                    <div
                                                      className="css-5ipae5"
                                                      is={null}
                                                    >
                                                      <div
                                                        className="css-1h03aoe-PublishStatus eac2pqx9"
                                                      >
                                                        unpublished
                                                      </div>
                                                    </div>
                                                  </Base>
                                                </Flex>
                                              </Component>
                                            </PublishStatus>
                                          </div>
                                        </Base>
                                      </SentryAppDetails>
                                    </div>
                                  </Base>
                                </SentryAppBox>
                                <Box>
                                  <Base
                                    className="css-roynbj"
                                  >
                                    <div
                                      className="css-roynbj"
                                      is={null}
                                    >
                                      <ConfirmDelete
                                        cancelText="Cancel"
                                        confirmInput="sample-app"
                                        confirmText="Confirm"
                                        message="Deleting sample-app will also delete any and all of its installations.        This is a permanent action. Do you wish to continue?"
                                        onConfirm={[Function]}
                                        priority="danger"
                                      >
                                        <Confirm
                                          bypass={false}
                                          cancelText="Cancel"
                                          confirmText="Confirm"
                                          disableConfirmButton={true}
                                          message={
                                            <React.Fragment>
                                              <Alert
                                                iconSize="24px"
                                                type="error"
                                              >
                                                Deleting sample-app will also delete any and all of its installations.        This is a permanent action. Do you wish to continue?
                                              </Alert>
                                              <Field
                                                alignRight={false}
                                                disabled={false}
                                                flexibleControlStateSize={true}
                                                inline={false}
                                                label={
                                                  <div>
                                                    Please enter 
                                                    <code>
                                                      sample-app
                                                    </code>
                                                     to confirm the deletion
                                                  </div>
                                                }
                                                p={0}
                                                required={false}
                                                visible={true}
                                              >
                                                <Input
                                                  onChange={[Function]}
                                                  placeholder="sample-app"
                                                  type="text"
                                                  value=""
                                                />
                                              </Field>
                                            </React.Fragment>
                                          }
                                          onConfirm={[Function]}
                                          priority="danger"
                                        >
                                          <Button
                                            disabled={false}
                                            icon="icon-trash"
                                            onClick={[Function]}
                                            size="small"
                                          >
                                            <StyledButton
                                              disabled={false}
                                              onClick={[Function]}
                                              role="button"
                                              size="small"
                                            >
                                              <Component
                                                className="css-dkprmi-StyledButton-getColors eqrebog0"
                                                disabled={false}
                                                onClick={[Function]}
                                                role="button"
                                                size="small"
                                              >
                                                <button
                                                  className="css-dkprmi-StyledButton-getColors eqrebog0"
                                                  disabled={false}
                                                  onClick={[Function]}
                                                  role="button"
                                                  size="small"
                                                >
                                                  <ButtonLabel
                                                    size="small"
                                                  >
                                                    <Component
                                                      className="css-7ui8bl-ButtonLabel eqrebog1"
                                                      size="small"
                                                    >
                                                      <span
                                                        className="css-7ui8bl-ButtonLabel eqrebog1"
                                                      >
                                                        <Icon
                                                          hasChildren={false}
                                                          size="small"
                                                        >
                                                          <Component
                                                            className="css-ljhpxy-Icon eqrebog2"
                                                            hasChildren={false}
                                                            size="small"
                                                          >
                                                            <span
                                                              className="css-ljhpxy-Icon eqrebog2"
                                                              size="small"
                                                            >
                                                              <StyledInlineSvg
                                                                size="12px"
                                                                src="icon-trash"
                                                              >
                                                                <InlineSvg
                                                                  className="css-1ov3rcq-StyledInlineSvg eqrebog3"
                                                                  size="12px"
                                                                  src="icon-trash"
                                                                >
                                                                  <StyledSvg
                                                                    className="css-1ov3rcq-StyledInlineSvg eqrebog3"
                                                                    height="12px"
                                                                    viewBox={Object {}}
                                                                    width="12px"
                                                                  >
                                                                    <svg
                                                                      className="eqrebog3 css-1jjmnki-StyledSvg-StyledInlineSvg e2idor0"
                                                                      height="12px"
                                                                      viewBox={Object {}}
                                                                      width="12px"
                                                                    >
                                                                      <use
                                                                        href="#test"
                                                                        xlinkHref="#test"
                                                                      />
                                                                    </svg>
                                                                  </StyledSvg>
                                                                </InlineSvg>
                                                              </StyledInlineSvg>
                                                            </span>
                                                          </Component>
                                                        </Icon>
                                                      </span>
                                                    </Component>
                                                  </ButtonLabel>
                                                </button>
                                              </Component>
                                            </StyledButton>
                                          </Button>
                                          <Modal
                                            animation={false}
                                            autoFocus={true}
                                            backdrop={true}
                                            bsClass="modal"
                                            dialogComponentClass={[Function]}
                                            enforceFocus={true}
                                            keyboard={true}
                                            manager={
                                              ModalManager {
                                                "add": [Function],
                                                "containers": Array [],
                                                "data": Array [],
                                                "handleContainerOverflow": true,
                                                "hideSiblingNodes": true,
                                                "isTopModal": [Function],
                                                "modals": Array [],
                                                "remove": [Function],
                                              }
                                            }
                                            onHide={[Function]}
                                            renderBackdrop={[Function]}
                                            restoreFocus={true}
                                            show={false}
                                          >
                                            <Modal
                                              autoFocus={true}
                                              backdrop={true}
                                              backdropClassName="modal-backdrop"
                                              containerClassName="modal-open"
                                              enforceFocus={true}
                                              keyboard={true}
                                              manager={
                                                ModalManager {
                                                  "add": [Function],
                                                  "containers": Array [],
                                                  "data": Array [],
                                                  "handleContainerOverflow": true,
                                                  "hideSiblingNodes": true,
                                                  "isTopModal": [Function],
                                                  "modals": Array [],
                                                  "remove": [Function],
                                                }
                                              }
                                              onEntering={[Function]}
                                              onExited={[Function]}
                                              onHide={[Function]}
                                              renderBackdrop={[Function]}
                                              restoreFocus={true}
                                              show={false}
                                            />
                                          </Modal>
                                        </Confirm>
                                      </ConfirmDelete>
                                    </div>
                                  </Base>
                                </Box>
                              </div>
                            </Base>
                          </StyledFlex>
                        </div>
                      </Base>
                    </SentryAppItem>
                  </SentryApplicationRow>
                </div>
              </PanelBody>
            </div>
          </Component>
        </Panel>
      </div>
    </DocumentTitle>
  </SideEffect(DocumentTitle)>
</OrganizationDeveloperSettings>
`;<|MERGE_RESOLUTION|>--- conflicted
+++ resolved
@@ -477,259 +477,6 @@
                     >
                       <div
                         className="e1p8v8nv0 css-b7ices-PanelHeader-getPadding"
-<<<<<<< HEAD
-                        is={null}
-                      >
-                        Applications
-                      </div>
-                    </Base>
-                  </Flex>
-                </Component>
-              </PanelHeader>
-              <PanelBody
-                direction="column"
-                disablePadding={true}
-                flex={false}
-              >
-                <div
-                  className="css-9vq8an-textStyles"
-                >
-                  <EmptyMessage>
-                    <Wrapper>
-                      <div
-                        className="css-ev9qm0-Wrapper eh488yo0"
-                      >
-                        <Description
-                          noMargin={true}
-                        >
-                          <Component
-                            className="css-pwn5v-TextBlock-Description-MarginStyles eh488yo1"
-                            noMargin={true}
-                          >
-                            <div
-                              className="css-pwn5v-TextBlock-Description-MarginStyles eh488yo1"
-                            >
-                              No applications have been created yet.
-                            </div>
-                          </Component>
-                        </Description>
-                      </div>
-                    </Wrapper>
-                  </EmptyMessage>
-                </div>
-              </PanelBody>
-            </div>
-          </Component>
-        </Panel>
-      </div>
-    </DocumentTitle>
-  </SideEffect(DocumentTitle)>
-</OrganizationDeveloperSettings>
-`;
-
-exports[`Organization Developer Settings with published apps trash button is disabled 1`] = `
-<OrganizationDeveloperSettings
-  params={
-    Object {
-      "orgId": "org-slug",
-    }
-  }
->
-  <SideEffect(DocumentTitle)
-    title="Sentry"
-  >
-    <DocumentTitle
-      title="Sentry"
-    >
-      <div>
-        <SettingsPageHeading
-          action={
-            <Button
-              disabled={false}
-              icon="icon-circle-add"
-              priority="primary"
-              size="small"
-              to="/settings/org-slug/developer-settings/new/"
-            >
-              Create New Application
-            </Button>
-          }
-          title="Developer Settings"
-        >
-          <Wrapper>
-            <div
-              className="css-1pnrn3o-Wrapper e1kblvez1"
-            >
-              <Flex
-                align="center"
-              >
-                <Base
-                  align="center"
-                  className="css-5ipae5"
-                >
-                  <div
-                    className="css-5ipae5"
-                    is={null}
-                  >
-                    <Title>
-                      <Base
-                        className="css-1mqcea-Title e1kblvez0"
-                      >
-                        <div
-                          className="css-1mqcea-Title e1kblvez0"
-                          is={null}
-                        >
-                          Developer Settings
-                        </div>
-                      </Base>
-                    </Title>
-                    <div>
-                      <Button
-                        disabled={false}
-                        icon="icon-circle-add"
-                        priority="primary"
-                        size="small"
-                        to="/settings/org-slug/developer-settings/new/"
-                      >
-                        <StyledButton
-                          aria-label="Create New Application"
-                          disabled={false}
-                          onClick={[Function]}
-                          priority="primary"
-                          role="button"
-                          size="small"
-                          to="/settings/org-slug/developer-settings/new/"
-                        >
-                          <Component
-                            aria-label="Create New Application"
-                            className="css-zvpqlo-StyledButton-getColors eqrebog0"
-                            disabled={false}
-                            onClick={[Function]}
-                            priority="primary"
-                            role="button"
-                            size="small"
-                            to="/settings/org-slug/developer-settings/new/"
-                          >
-                            <Link
-                              aria-label="Create New Application"
-                              className="css-zvpqlo-StyledButton-getColors eqrebog0"
-                              disabled={false}
-                              onClick={[Function]}
-                              onlyActiveOnIndex={false}
-                              priority="primary"
-                              role="button"
-                              size="small"
-                              style={Object {}}
-                              to="/settings/org-slug/developer-settings/new/"
-                            >
-                              <a
-                                aria-label="Create New Application"
-                                className="css-zvpqlo-StyledButton-getColors eqrebog0"
-                                disabled={false}
-                                onClick={[Function]}
-                                priority="primary"
-                                role="button"
-                                size="small"
-                                style={Object {}}
-                              >
-                                <ButtonLabel
-                                  priority="primary"
-                                  size="small"
-                                >
-                                  <Component
-                                    className="css-7ui8bl-ButtonLabel eqrebog1"
-                                    priority="primary"
-                                    size="small"
-                                  >
-                                    <span
-                                      className="css-7ui8bl-ButtonLabel eqrebog1"
-                                    >
-                                      <Icon
-                                        hasChildren={true}
-                                        size="small"
-                                      >
-                                        <Component
-                                          className="css-1vdnsie-Icon eqrebog2"
-                                          hasChildren={true}
-                                          size="small"
-                                        >
-                                          <span
-                                            className="css-1vdnsie-Icon eqrebog2"
-                                            size="small"
-                                          >
-                                            <StyledInlineSvg
-                                              size="12px"
-                                              src="icon-circle-add"
-                                            >
-                                              <InlineSvg
-                                                className="css-1ov3rcq-StyledInlineSvg eqrebog3"
-                                                size="12px"
-                                                src="icon-circle-add"
-                                              >
-                                                <StyledSvg
-                                                  className="css-1ov3rcq-StyledInlineSvg eqrebog3"
-                                                  height="12px"
-                                                  viewBox={Object {}}
-                                                  width="12px"
-                                                >
-                                                  <svg
-                                                    className="eqrebog3 css-1jjmnki-StyledSvg-StyledInlineSvg e2idor0"
-                                                    height="12px"
-                                                    viewBox={Object {}}
-                                                    width="12px"
-                                                  >
-                                                    <use
-                                                      href="#test"
-                                                      xlinkHref="#test"
-                                                    />
-                                                  </svg>
-                                                </StyledSvg>
-                                              </InlineSvg>
-                                            </StyledInlineSvg>
-                                          </span>
-                                        </Component>
-                                      </Icon>
-                                      Create New Application
-                                    </span>
-                                  </Component>
-                                </ButtonLabel>
-                              </a>
-                            </Link>
-                          </Component>
-                        </StyledButton>
-                      </Button>
-                    </div>
-                  </div>
-                </Base>
-              </Flex>
-            </div>
-          </Wrapper>
-        </SettingsPageHeading>
-        <Panel>
-          <Component
-            className="css-yahxlu-Panel e1laxa7d0"
-          >
-            <div
-              className="css-yahxlu-Panel e1laxa7d0"
-            >
-              <PanelHeader>
-                <Component
-                  className="css-xhx6pj-PanelHeader-getPadding e1p8v8nv0"
-                >
-                  <Flex
-                    align="center"
-                    className="css-xhx6pj-PanelHeader-getPadding e1p8v8nv0"
-                    justify="space-between"
-                  >
-                    <Base
-                      align="center"
-                      className="e1p8v8nv0 css-b7ices-PanelHeader-getPadding"
-                      justify="space-between"
-                    >
-                      <div
-                        className="e1p8v8nv0 css-b7ices-PanelHeader-getPadding"
-=======
->>>>>>> 31a48d59
                         is={null}
                       >
                         Applications
