--- conflicted
+++ resolved
@@ -381,7 +381,6 @@
                                           </SentryAppLink>
                                         </div>
                                       </SentryAppName>
-<<<<<<< HEAD
                                       <SentryAppDetails>
                                         <Base
                                           className="css-f0t6d-SentryAppDetails eac2pqx3"
@@ -894,118 +893,6 @@
                                           </div>
                                         </Base>
                                       </SentryAppDetails>
-=======
-                                      <Status
-                                        published={false}
-                                      >
-                                        <Component
-                                          className="css-1m055qq-Status ew9bjim6"
-                                          published={false}
-                                        >
-                                          <Flex
-                                            align="center"
-                                          >
-                                            <Base
-                                              align="center"
-                                              className="css-5ipae5"
-                                            >
-                                              <div
-                                                className="css-5ipae5"
-                                                is={null}
-                                              >
-                                                <div
-                                                  className="css-1m055qq-Status ew9bjim6"
-                                                >
-                                                  unpublished
-                                                </div>
-                                              </div>
-                                            </Base>
-                                          </Flex>
-                                        </Component>
-                                      </Status>
-                                    </div>
-                                  </Base>
-                                </SentryAppBox>
-                              </div>
-                            </Base>
-                          </Flex>
-                          <StyledButtonGroup>
-                            <Base
-                              className="css-b3hw0m-StyledButtonGroup ew9bjim0"
-                            >
-                              <div
-                                className="css-b3hw0m-StyledButtonGroup ew9bjim0"
-                                is={null}
-                              >
-                                <Box>
-                                  <Base
-                                    className="css-roynbj"
-                                  >
-                                    <div
-                                      className="css-roynbj"
-                                      is={null}
-                                    >
-                                      <StyledInstallButton
-                                        className="btn btn-default"
-                                        onClick={[Function]}
-                                        size="small"
-                                      >
-                                        <Component
-                                          className="btn btn-default css-1158k9d-StyledInstallButton ew9bjim4"
-                                          onClick={[Function]}
-                                          size="small"
-                                        >
-                                          <Button
-                                            className="btn btn-default css-1158k9d-StyledInstallButton ew9bjim4"
-                                            disabled={false}
-                                            onClick={[Function]}
-                                            size="small"
-                                          >
-                                            <StyledButton
-                                              aria-label="Install"
-                                              className="btn btn-default css-1158k9d-StyledInstallButton ew9bjim4"
-                                              disabled={false}
-                                              onClick={[Function]}
-                                              role="button"
-                                              size="small"
-                                            >
-                                              <Component
-                                                aria-label="Install"
-                                                className="btn btn-default ew9bjim4 css-bu1b4v-StyledButton-getColors-StyledInstallButton eqrebog0"
-                                                disabled={false}
-                                                onClick={[Function]}
-                                                role="button"
-                                                size="small"
-                                              >
-                                                <button
-                                                  aria-label="Install"
-                                                  className="btn btn-default ew9bjim4 css-bu1b4v-StyledButton-getColors-StyledInstallButton eqrebog0"
-                                                  disabled={false}
-                                                  onClick={[Function]}
-                                                  role="button"
-                                                  size="small"
-                                                >
-                                                  <ButtonLabel
-                                                    size="small"
-                                                  >
-                                                    <Component
-                                                      className="css-7ui8bl-ButtonLabel eqrebog1"
-                                                      size="small"
-                                                    >
-                                                      <span
-                                                        className="css-7ui8bl-ButtonLabel eqrebog1"
-                                                      >
-                                                        Install
-                                                      </span>
-                                                    </Component>
-                                                  </ButtonLabel>
-                                                </button>
-                                              </Component>
-                                            </StyledButton>
-                                          </Button>
-                                        </Component>
-                                      </StyledInstallButton>
->>>>>>> cc9f152f
                                     </div>
                                   </Base>
                                 </SentryAppBox>
