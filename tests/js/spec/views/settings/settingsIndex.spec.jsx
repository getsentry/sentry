import React from 'react';

import {shallow, mountWithTheme} from 'sentry-test/enzyme';

import * as OrgActions from 'app/actionCreators/organizations';
import {SettingsIndex} from 'app/views/settings/settingsIndex';
import ConfigStore from 'app/stores/configStore';

describe('SettingsIndex', function() {
  let wrapper;

  it('renders', function() {
    wrapper = shallow(
      <SettingsIndex
        router={TestStubs.router()}
        organization={TestStubs.Organization()}
      />
    );
    expect(wrapper).toMatchSnapshot();
  });

  it('has loading when there is no organization', function() {
<<<<<<< HEAD
    wrapper = shallow(<SettingsIndex router={TestStubs.router()} organization={null} />);
=======
    wrapper = mountWithTheme(<SettingsIndex organization={null} />);
>>>>>>> 8d2f1cbb

    expect(wrapper.find('LoadingIndicator')).toHaveLength(1);
  });

  it('has different links for on premise users', function() {
    ConfigStore.set('isOnPremise', true);

    wrapper = shallow(
      <SettingsIndex
        router={TestStubs.router()}
        organization={TestStubs.Organization()}
      />
    );

    expect(
      wrapper.find(
        'HomePanelHeader SupportLinkComponent[href="https://forum.sentry.io/"]'
      )
    ).toHaveLength(1);

    expect(
      wrapper
        .find('HomePanelBody SupportLinkComponent[href="https://forum.sentry.io/"]')
        .prop('children')
    ).toBe('Community Forums');
  });

  describe('Fetch org details for Sidebar', function() {
    let spy;
    let api;
    const organization = {
      id: '44',
      name: 'Org Index',
      slug: 'org-index',
    };

    beforeEach(function() {
      spy = jest.spyOn(OrgActions, 'fetchOrganizationDetails');
      api = MockApiClient.addMockResponse({
        url: `/organizations/${organization.slug}/`,
      });
      ConfigStore.config.isOnPremise = false;
      wrapper = mountWithTheme(
        <SettingsIndex router={TestStubs.router()} params={{}} />,
        TestStubs.routerContext()
      );
    });

    it('fetches org details for SidebarDropdown', function() {
      // org from index endpoint, no `access` info
      wrapper.setProps({organization});
      wrapper.update();

      expect(spy).toHaveBeenCalledWith(organization.slug, {
        setActive: true,
        loadProjects: true,
      });
      expect(api).toHaveBeenCalledTimes(1);
    });

    it('does not fetch org details for SidebarDropdown', function() {
      // org already has details
      wrapper.setProps({organization: TestStubs.Organization()});
      wrapper.update();

      expect(spy).not.toHaveBeenCalledWith();
      expect(api).not.toHaveBeenCalled();
    });
  });
});<|MERGE_RESOLUTION|>--- conflicted
+++ resolved
@@ -20,11 +20,9 @@
   });
 
   it('has loading when there is no organization', function() {
-<<<<<<< HEAD
-    wrapper = shallow(<SettingsIndex router={TestStubs.router()} organization={null} />);
-=======
-    wrapper = mountWithTheme(<SettingsIndex organization={null} />);
->>>>>>> 8d2f1cbb
+    wrapper = mountWithTheme(
+      <SettingsIndex router={TestStubs.router()} organization={null} />
+    );
 
     expect(wrapper.find('LoadingIndicator')).toHaveLength(1);
   });
