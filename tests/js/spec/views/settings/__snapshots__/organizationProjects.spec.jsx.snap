--- conflicted
+++ resolved
@@ -543,47 +543,6 @@
                                             }
                                             className="css-1qavcxg-BookmarkLink enngb6z1"
                                             isBookmarked={false}
-<<<<<<< HEAD
-                                            onClick={[Function]}
-                                            src="icon-star-small-filled"
-                                          >
-                                            <ForwardRef
-                                              className="enngb6z1 css-judnc9-InlineSvg-Star-BookmarkLink ez1a7zv0"
-                                              isBookmarked={false}
-                                              onClick={[Function]}
-                                              src="icon-star-small-filled"
-                                            >
-                                              <svg
-                                                className="enngb6z1 css-judnc9-InlineSvg-Star-BookmarkLink ez1a7zv0"
-                                                height="1em"
-                                                onClick={[Function]}
-                                                viewBox={Object {}}
-                                                width="1em"
-                                              >
-                                                <use
-                                                  href="#test"
-                                                  xlinkHref="#test"
-                                                />
-                                              </svg>
-                                            </ForwardRef>
-                                          </Star>
-                                        </BookmarkStar>
-                                      </withApi(BookmarkStar)>
-                                    </BookmarkLink>
-                                    <Link
-                                      to="/settings/org-slug/projects/project-slug/"
-                                    >
-                                      <Link
-                                        onlyActiveOnIndex={false}
-                                        style={Object {}}
-                                        to="/settings/org-slug/projects/project-slug/"
-                                      >
-                                        <a
-                                          onClick={[Function]}
-                                          style={Object {}}
-                                        >
-                                          <ProjectLabel
-=======
                                             onToggle={[Function]}
                                             organization={
                                               Object {
@@ -613,7 +572,6 @@
                                                 "teams": Array [],
                                               }
                                             }
->>>>>>> 7d720674
                                             project={
                                               Object {
                                                 "environments": Array [],
@@ -634,13 +592,13 @@
                                               src="icon-star-small-filled"
                                             >
                                               <ForwardRef
-                                                className="enngb6z1 css-lulb5m-InlineSvg-Star-BookmarkLink e5ekdrk0"
+                                                className="enngb6z1 css-lulb5m-InlineSvg-Star-BookmarkLink ez1a7zv0"
                                                 isBookmarked={false}
                                                 onClick={[Function]}
                                                 src="icon-star-small-filled"
                                               >
                                                 <svg
-                                                  className="enngb6z1 css-lulb5m-InlineSvg-Star-BookmarkLink e5ekdrk0"
+                                                  className="enngb6z1 css-lulb5m-InlineSvg-Star-BookmarkLink ez1a7zv0"
                                                   height="1em"
                                                   onClick={[Function]}
                                                   viewBox={Object {}}
