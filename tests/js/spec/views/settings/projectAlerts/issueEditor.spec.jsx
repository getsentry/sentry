--- conflicted
+++ resolved
@@ -82,11 +82,8 @@
           params={params}
           location={{pathname: ''}}
           routes={projectAlertRuleDetailsRoutes}
-<<<<<<< HEAD
           onChangeTitle={onChangeTitleMock}
-=======
           project={project}
->>>>>>> b105f33c
         />
       </ProjectAlerts>,
       routerContext
