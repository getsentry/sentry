--- conflicted
+++ resolved
@@ -71,11 +71,8 @@
             ruleId: rule.id,
           }}
           organization={organization}
-<<<<<<< HEAD
           onChangeTitle={onChangeTitleMock}
-=======
           project={project}
->>>>>>> b105f33c
         />
       </React.Fragment>,
       routerContext
