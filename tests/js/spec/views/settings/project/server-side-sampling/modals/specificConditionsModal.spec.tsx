--- conflicted
+++ resolved
@@ -159,33 +159,7 @@
     );
   });
 
-<<<<<<< HEAD
-  it('edits the rule', async function () {
-    MockApiClient.addMockResponse({
-      url: '/organizations/org-slug/tags/release/values/',
-      method: 'GET',
-      body: [{value: '1.2.3'}],
-    });
-=======
   it('edits specific rule', async function () {
-    const specificRule: SamplingRule = {
-      sampleRate: 0.2,
-      active: false,
-      type: SamplingRuleType.TRACE,
-      condition: {
-        op: SamplingConditionOperator.AND,
-        inner: [
-          {
-            op: SamplingInnerOperator.GLOB_MATCH,
-            name: 'trace.release',
-            value: ['1.2.2'],
-          },
-        ],
-      },
-      id: 2,
-    };
->>>>>>> 52ca39e1
-
     const {organization, project} = getMockData({
       projects: [
         TestStubs.Project({
