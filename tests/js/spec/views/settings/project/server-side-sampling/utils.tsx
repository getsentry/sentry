import {InjectedRouter} from 'react-router';

import {initializeOrg} from 'sentry-test/initializeOrg';

import GlobalModal from 'sentry/components/globalModal';
import {Organization, Project} from 'sentry/types';
import {
  SamplingConditionOperator,
<<<<<<< HEAD
  SamplingDistribution,
=======
  SamplingInnerOperator,
>>>>>>> a48393b7
  SamplingRule,
  SamplingRuleType,
  SamplingSdkVersion,
} from 'sentry/types/sampling';
import {OrganizationContext} from 'sentry/views/organizationContext';
import {RouteContext} from 'sentry/views/routeContext';
import ServerSideSampling from 'sentry/views/settings/project/server-side-sampling';
import importedUseProjectStats from 'sentry/views/settings/project/server-side-sampling/utils/useProjectStats';
import {useRecommendedSdkUpgrades as importedUseRecommendedSdkUpgrades} from 'sentry/views/settings/project/server-side-sampling/utils/useRecommendedSdkUpgrades';

export const uniformRule: SamplingRule = {
  sampleRate: 0.5,
  type: SamplingRuleType.TRACE,
  active: false,
  condition: {
    op: SamplingConditionOperator.AND,
    inner: [],
  },
  id: 1,
};

export const specificRule: SamplingRule = {
  sampleRate: 0.2,
  active: false,
  type: SamplingRuleType.TRACE,
  condition: {
    op: SamplingConditionOperator.AND,
    inner: [
      {
        op: SamplingInnerOperator.GLOB_MATCH,
        name: 'trace.release',
        value: ['1.2.2'],
      },
    ],
  },
  id: 2,
};

export const mockedProjects = [
  TestStubs.Project({
    name: 'javascript',
    slug: 'javascript',
    id: 1,
  }),
  TestStubs.Project({
    name: 'sentry',
    slug: 'sentry',
    platform: 'python',
    id: 2,
  }),
  TestStubs.Project({
    id: 4,
    dynamicSampling: {
      rules: [
        {
          sampleRate: 1,
          type: 'trace',
          active: false,
          condition: {
            op: 'and',
            inner: [],
          },
          id: 1,
        },
      ],
    },
  }),
];

export const mockedSamplingSdkVersions: SamplingSdkVersion[] = [
  {
    project: mockedProjects[0].slug,
    latestSDKVersion: '1.0.3',
    latestSDKName: 'sentry.javascript.react',
    isSendingSampleRate: true,
  },
  {
    project: mockedProjects[1].slug,
    latestSDKVersion: '1.0.2',
    latestSDKName: 'sentry.python',
    isSendingSampleRate: false,
  },
];

export const mockedSamplingDistribution: SamplingDistribution = {
  project_breakdown: [
    {
      project: mockedProjects[0].slug,
      project_id: mockedProjects[0].id,
      'count()': 888,
    },
    {
      project: mockedProjects[1].slug,
      project_id: mockedProjects[1].id,
      'count()': 100,
    },
  ],
  sample_size: 100,
  null_sample_rate_percentage: 98,
  sample_rate_distributions: {
    min: 1,
    max: 1,
    avg: 1,
    p50: 1,
    p90: 1,
    p95: 1,
    p99: 1,
  },
};

jest.mock('sentry/views/settings/project/server-side-sampling/utils/useProjectStats');
const useProjectStats = importedUseProjectStats as jest.MockedFunction<
  typeof importedUseProjectStats
>;
useProjectStats.mockImplementation(() => ({
  projectStats: TestStubs.Outcomes(),
  loading: false,
  error: undefined,
  projectStatsSeries: [],
}));

jest.mock(
  'sentry/views/settings/project/server-side-sampling/utils/useRecommendedSdkUpgrades'
);
const useRecommendedSdkUpgrades =
  importedUseRecommendedSdkUpgrades as jest.MockedFunction<
    typeof importedUseRecommendedSdkUpgrades
  >;
useRecommendedSdkUpgrades.mockImplementation(() => ({
  recommendedSdkUpgrades: [
    {
      project: mockedProjects[1],
      latestSDKName: mockedSamplingSdkVersions[1].latestSDKName,
      latestSDKVersion: mockedSamplingSdkVersions[1].latestSDKVersion,
    },
  ],
}));

export function getMockData({
  projects,
  access,
}: {access?: string[]; projects?: Project[]} = {}) {
  return initializeOrg({
    ...initializeOrg(),
    organization: {
      ...initializeOrg().organization,
      features: ['server-side-sampling'],
      access: access ?? initializeOrg().organization.access,
      projects,
    },
    projects,
  });
}

export function TestComponent({
  router,
  project,
  organization,
  withModal,
}: {
  organization: Organization;
  project: Project;
  router: InjectedRouter;
  withModal?: boolean;
}) {
  return (
    <RouteContext.Provider
      value={{
        router,
        location: router.location,
        params: {
          orgId: organization.slug,
          projectId: project.slug,
        },
        routes: [],
      }}
    >
      {withModal && <GlobalModal />}
      <OrganizationContext.Provider value={organization}>
        <ServerSideSampling project={project} />
      </OrganizationContext.Provider>
    </RouteContext.Provider>
  );
}<|MERGE_RESOLUTION|>--- conflicted
+++ resolved
@@ -6,11 +6,8 @@
 import {Organization, Project} from 'sentry/types';
 import {
   SamplingConditionOperator,
-<<<<<<< HEAD
   SamplingDistribution,
-=======
   SamplingInnerOperator,
->>>>>>> a48393b7
   SamplingRule,
   SamplingRuleType,
   SamplingSdkVersion,
