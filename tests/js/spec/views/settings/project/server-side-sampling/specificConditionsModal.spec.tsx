import {InjectedRouter} from 'react-router';

import {
  render,
  screen,
  userEvent,
  waitForElementToBeRemoved,
  within,
} from 'sentry-test/reactTestingLibrary';
import {textWithMarkupMatcher} from 'sentry-test/utils';

import * as indicators from 'sentry/actionCreators/indicator';
import GlobalModal from 'sentry/components/globalModal';
import {Organization, Project} from 'sentry/types';
import {SamplingInnerName} from 'sentry/types/sampling';
import {OrganizationContext} from 'sentry/views/organizationContext';
import {RouteContext} from 'sentry/views/routeContext';
import ServerSideSampling from 'sentry/views/settings/project/server-side-sampling';
import {distributedTracesConditions} from 'sentry/views/settings/project/server-side-sampling/modals/specificConditionsModal/utils';
import {getInnerNameLabel} from 'sentry/views/settings/project/server-side-sampling/utils';
import importedUseProjectStats from 'sentry/views/settings/project/server-side-sampling/utils/useProjectStats';
import importedUseSamplingDistribution from 'sentry/views/settings/project/server-side-sampling/utils/useSamplingDistribution';

import {getMockData} from './index.spec';

jest.mock('sentry/views/settings/project/server-side-sampling/utils/useProjectStats');
const useProjectStats = importedUseProjectStats as jest.MockedFunction<
  typeof importedUseProjectStats
>;
useProjectStats.mockImplementation(() => ({
  projectStats: TestStubs.Outcomes(),
  loading: false,
  error: undefined,
  projectStatsSeries: [],
}));

jest.mock(
  'sentry/views/settings/project/server-side-sampling/utils/useSamplingDistribution'
);
const useSamplingDistribution = importedUseSamplingDistribution as jest.MockedFunction<
  typeof importedUseSamplingDistribution
>;

useSamplingDistribution.mockImplementation(() => ({
  samplingDistribution: {
    project_breakdown: null,
    sample_size: 0,
    null_sample_rate_percentage: null,
    sample_rate_distributions: null,
  },
}));

function TestComponent({
  router,
  project,
  organization,
}: {
  organization: Organization;
  project: Project;
  router: InjectedRouter;
}) {
  return (
    <RouteContext.Provider
      value={{
        router,
        location: router.location,
        params: {
          orgId: organization.slug,
          projectId: project.slug,
        },
        routes: [],
      }}
    >
      <GlobalModal />
      <OrganizationContext.Provider value={organization}>
        <ServerSideSampling project={project} />
      </OrganizationContext.Provider>
    </RouteContext.Provider>
  );
}

describe('Server-side Sampling - Specific Conditions Modal', function () {
  const uniformRule = {
    sampleRate: 1,
    type: 'trace',
    active: false,
    condition: {
      op: 'and',
      inner: [],
    },
    id: 1,
  };

  beforeEach(function () {
    MockApiClient.addMockResponse({
      url: '/projects/org-slug/project-slug/tags/',
      body: TestStubs.Tags,
    });

    MockApiClient.addMockResponse({
      url: '/organizations/org-slug/tags/release/values/',
      method: 'GET',
      body: [{value: '1.2.3'}],
    });
  });

  afterEach(function () {
    MockApiClient.clearMockResponses();
  });

  it('add new rule', async function () {
    const {organization, project, router} = getMockData({
      projects: [
        TestStubs.Project({
          dynamicSampling: {
            rules: [uniformRule],
          },
        }),
      ],
    });

    const newRule = {
      condition: {
        inner: [{name: 'trace.release', op: 'glob', value: ['1.2.3']}],
        op: 'and',
      },
      id: 0,
      sampleRate: 0.2,
      type: 'trace',
      active: false,
    };

    const saveMock = MockApiClient.addMockResponse({
      url: '/projects/org-slug/project-slug/',
      method: 'PUT',
      body: TestStubs.Project({
        dynamicSampling: {
          rules: [uniformRule, newRule],
        },
      }),
    });

    jest.spyOn(indicators, 'addSuccessMessage');

    render(
      <TestComponent organization={organization} project={project} router={router} />
    );

    // Rules Panel Content
    userEvent.click(screen.getByLabelText('Add Rule'));

    const dialog = await screen.findByRole('dialog');

    // Dialog Header
    expect(screen.getByRole('heading', {name: 'Add Rule'})).toBeInTheDocument();

    // Dialog Content
    expect(
      screen.getByText(
        'Using a Trace ID, select all Transactions distributed across multiple projects/services which match your conditions.'
      )
    ).toBeInTheDocument();

    expect(screen.getByText('No conditions added')).toBeInTheDocument();

    expect(
      screen.getByText('Click on the button above to add (+) a condition')
    ).toBeInTheDocument();

    expect(screen.getByPlaceholderText('\u0025')).toHaveTextContent('');

    // Dialog Footer
    expect(screen.getByRole('button', {name: 'Cancel'})).toBeEnabled();
    expect(screen.getByRole('button', {name: 'Save Rule'})).toBeDisabled();

    userEvent.hover(screen.getByText('Save Rule'));

    expect(
      await screen.findByText('Required fields must be filled out')
    ).toBeInTheDocument();

    // Click on 'Add condition'
    userEvent.click(screen.getByText('Add Condition'));

    // Autocomplete
    expect(screen.getByText(/filter conditions/i)).toBeInTheDocument();

    // Distributed Traces Options
    distributedTracesConditions.forEach(condition => {
      expect(within(dialog).getByText(getInnerNameLabel(condition))).toBeInTheDocument();
    });

    // Click on the condition option
    userEvent.click(
      within(dialog).getByText(getInnerNameLabel(SamplingInnerName.TRACE_RELEASE))
    );

    // Release field is empty
    expect(screen.queryByTestId('multivalue')).not.toBeInTheDocument();

    // Type into release field
    userEvent.paste(screen.getByLabelText('Search or add a release'), '1.2.3');

    // Autocomplete suggests options
    expect(screen.getByTestId('1.2.3')).toHaveTextContent('1.2.3');

    // Click on the suggested option
    userEvent.click(screen.getByTestId('1.2.3'));

    // Button is still disabled
    expect(screen.getByLabelText('Save Rule')).toBeDisabled();

    // Fill sample rate field
    userEvent.paste(screen.getByPlaceholderText('\u0025'), '20');

    // Save button is now enabled
    expect(screen.getByLabelText('Save Rule')).toBeEnabled();

    // Click on save button
    userEvent.click(screen.getByLabelText('Save Rule'));

    // Dialog should close
    await waitForElementToBeRemoved(() => screen.queryByText('Save Rule'), {
      timeout: 2500,
    });

    expect(saveMock).toHaveBeenCalledTimes(1);

    expect(saveMock).toHaveBeenLastCalledWith(
      '/projects/org-slug/project-slug/',
      expect.objectContaining({
        data: {
          dynamicSampling: {
            rules: [uniformRule, newRule],
          },
        },
      })
    );

    expect(indicators.addSuccessMessage).toHaveBeenCalledWith(
      'Successfully added sampling rule'
    );
  });

  it('edits the rule', async function () {
    const specificRule = {
      sampleRate: 0.2,
      active: false,
      type: 'trace',
      condition: {
        op: 'and',
        inner: [
          {
            op: 'glob',
            name: 'trace.release',
            value: ['1.2.2'],
          },
        ],
      },
      id: 2,
    };

    const {organization, project, router} = getMockData({
<<<<<<< HEAD
      projects: [
        TestStubs.Project({
          dynamicSampling: {
            rules: [
              uniformRule,
              {
                sampleRate: 0.2,
                active: false,
                type: 'trace',
                condition: {
                  op: 'and',
                  inner: [
                    {
                      op: 'glob',
                      name: 'trace.release',
                      value: ['1.2.2'],
                    },
                  ],
                },
                id: 2,
              },
            ],
          },
        }),
      ],
=======
      project: TestStubs.Project({
        dynamicSampling: {
          rules: [uniformRule, specificRule],
        },
      }),
>>>>>>> e0c4ee76
    });

    const newRule = {
      ...specificRule,
      id: 0,
      sampleRate: 0.6,
      condition: {
        ...specificRule.condition,
        inner: [
          {
            ...specificRule.condition.inner[0],
            value: ['1.2.3'],
          },
        ],
      },
    };

    const saveMock = MockApiClient.addMockResponse({
      url: '/projects/org-slug/project-slug/',
      method: 'PUT',
      body: TestStubs.Project({
        dynamicSampling: {
          rules: [uniformRule, newRule],
        },
      }),
    });

    jest.spyOn(indicators, 'addSuccessMessage');

    render(
      <TestComponent organization={organization} project={project} router={router} />
    );

    expect(screen.getByText('1.2.2')).toBeInTheDocument();
    expect(screen.getByText('20%')).toBeInTheDocument();

    const samplingRule = screen.getAllByTestId('sampling-rule')[1];

    // Rules Panel Content
    userEvent.click(within(samplingRule).getByLabelText('Actions'));

    userEvent.click(within(samplingRule).getByText('Edit'));

    await screen.findByRole('dialog');

    // Empty conditions message is not displayed
    expect(screen.queryByText('No conditions added')).not.toBeInTheDocument();

    // Type into realease field
    userEvent.clear(screen.getByLabelText('Search or add a release'));
    userEvent.paste(screen.getByLabelText('Search or add a release'), '1.2.3');

    // Click on the suggested option
    userEvent.click(await screen.findByText(textWithMarkupMatcher('Add "1.2.3"')));

    // Update sample rate field
    userEvent.clear(screen.getByPlaceholderText('\u0025'));
    userEvent.paste(screen.getByPlaceholderText('\u0025'), '60');

    // Click on save button
    userEvent.click(screen.getByLabelText('Save Rule'));

    // Modal will close
    await waitForElementToBeRemoved(() => screen.queryByText('Edit Rule'));

    expect(saveMock).toHaveBeenCalledTimes(1);

    expect(saveMock).toHaveBeenLastCalledWith(
      '/projects/org-slug/project-slug/',
      expect.objectContaining({
        data: {
          dynamicSampling: {
            rules: [uniformRule, newRule],
          },
        },
      })
    );

    expect(indicators.addSuccessMessage).toHaveBeenCalledWith(
      'Successfully edited sampling rule'
    );
  });

  it('does not let you add without permissions', async function () {
    const {organization, project, router} = getMockData({
      projects: [
        TestStubs.Project({
          dynamicSampling: {
            rules: [uniformRule],
          },
        }),
      ],
      access: [],
    });

    render(
      <TestComponent organization={organization} project={project} router={router} />
    );

    expect(screen.getByRole('button', {name: 'Add Rule'})).toBeDisabled();
    userEvent.hover(screen.getByText('Add Rule'));
    expect(
      await screen.findByText("You don't have permission to add a rule")
    ).toBeInTheDocument();
  });
});<|MERGE_RESOLUTION|>--- conflicted
+++ resolved
@@ -261,7 +261,6 @@
     };
 
     const {organization, project, router} = getMockData({
-<<<<<<< HEAD
       projects: [
         TestStubs.Project({
           dynamicSampling: {
@@ -287,13 +286,6 @@
           },
         }),
       ],
-=======
-      project: TestStubs.Project({
-        dynamicSampling: {
-          rules: [uniformRule, specificRule],
-        },
-      }),
->>>>>>> e0c4ee76
     });
 
     const newRule = {
