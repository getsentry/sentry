<<<<<<< HEAD
import {screen, userEvent} from 'sentry-test/reactTestingLibrary';
import {textWithMarkupMatcher} from 'sentry-test/utils';
=======
import {screen, userEvent, within} from 'sentry-test/reactTestingLibrary';
>>>>>>> 263eddbf

import {SamplingRuleType} from 'sentry/types/sampling';
import {SAMPLING_DOC_LINK} from 'sentry/views/settings/project/sampling/utils';

import {renderComponent} from './utils';

describe('Sampling', function () {
  const EMPTY_MESSAGE = 'There are no transaction rules to display';

  it('renders empty', function () {
    MockApiClient.addMockResponse({
      url: '/projects/org-slug/project-slug/',
      method: 'GET',
      body: TestStubs.Project(),
    });

    renderComponent({withModal: false});

    // Subitle has the right link to the docs
    expect(
      screen.getByRole('link', {
        name: 'SDK sampling configuration',
      })
    ).toHaveAttribute('href', SAMPLING_DOC_LINK);

    // Rules tabs
    expect(screen.getAllByRole('tab')).toHaveLength(2);
    expect(screen.getByRole('tab', {name: /Distributed Traces/})).toHaveAttribute(
      'aria-selected',
      'true'
    );
    expect(screen.getByRole('tab', {name: /Individual Transactions/})).toHaveAttribute(
      'aria-selected',
      'false'
    );

    // Tab content
    expect(screen.getByText('Operator')).toBeInTheDocument();
    expect(screen.getByText('Condition')).toBeInTheDocument();
    expect(screen.getByText('Rate')).toBeInTheDocument();

    // Empty message is displayed
    expect(screen.getByText(EMPTY_MESSAGE)).toBeInTheDocument();

    // Actions
    expect(screen.getByRole('button', {name: 'Read Docs'})).toHaveAttribute(
      'href',
      SAMPLING_DOC_LINK
    );
    expect(screen.getByRole('button', {name: 'Add Rule'})).toBeInTheDocument();
  });

  it('renders distributed traces tab', function () {
    MockApiClient.addMockResponse({
      url: '/projects/org-slug/project-slug/',
      method: 'GET',
      body: TestStubs.Project({
        dynamicSampling: {
          rules: [
            {
              sampleRate: 0.2,
              type: 'trace',
              condition: {
                op: 'and',
                inner: [
                  {
                    op: 'glob',
                    name: 'trace.release',
                    value: ['1.2.3'],
                  },
                ],
              },
              id: 40,
            },
          ],
          next_id: 41,
        },
      }),
    });

    const {router} = renderComponent({
      withModal: false,
      ruleType: SamplingRuleType.TRACE,
    });

    const tracesTab = screen.getByRole('tab', {name: /Distributed Traces/});
    // Tab is active
    expect(tracesTab).toHaveAttribute('aria-selected', 'true');
    // Tab has the correct number of rules badge
    expect(within(tracesTab).getByText('1')).toBeInTheDocument();

    // Tab description
    expect(
      screen.getByText(
        'Using a Trace ID, select all Transactions distributed across multiple projects/services which match your conditions.'
      )
    ).toBeInTheDocument();

    // Tab content
    expect(screen.getAllByTestId('sampling-rule').length).toBe(1);
    expect(screen.getByTestId('sampling-rule')).toHaveTextContent('If');
    expect(screen.getByText('Release')).toBeInTheDocument();
    expect(screen.getByText('1.2.3')).toBeInTheDocument();
    expect(screen.getByText('20%')).toBeInTheDocument();

    // Empty message is not displayed
    expect(screen.queryByText(EMPTY_MESSAGE)).not.toBeInTheDocument();

    // Switch tabs
    userEvent.click(screen.getByRole('tab', {name: /Individual Transactions/}));

    // Transaction tab is pushed to the router
    expect(router.push).toHaveBeenCalledWith(`${SamplingRuleType.TRANSACTION}/`);
  });

  it('renders individual transactions tab', function () {
    MockApiClient.addMockResponse({
      url: '/projects/org-slug/project-slug/',
      method: 'GET',
      body: TestStubs.Project({
        dynamicSampling: {
          rules: [
            {
              sampleRate: 0.2,
              type: 'transaction',
              condition: {
                op: 'and',
                inner: [
                  {
                    op: 'eq',
                    name: 'event.environment',
                    value: ['prod'],
                  },
                ],
              },
              id: 41,
            },
            {
              sampleRate: 0.5,
              type: 'transaction',
              condition: {
                op: 'and',
                inner: [],
              },
              id: 42,
            },
          ],
          next_id: 43,
        },
      }),
    });

    const {router} = renderComponent({
      withModal: false,
      ruleType: SamplingRuleType.TRANSACTION,
    });

    const transactionsTab = screen.getByRole('tab', {name: /Individual Transactions/});
    // Tab is active
    expect(transactionsTab).toHaveAttribute('aria-selected', 'true');
    // Tab has the correct number of rules badge
    expect(within(transactionsTab).getByText('2')).toBeInTheDocument();

    // Tab description
    screen.getByText(
      'Select Transactions only within this project which match your conditions.'
    );

<<<<<<< HEAD
      // Info Alert
      screen.getByText(
        textWithMarkupMatcher('1 Distributed Trace rule will initiate before these rules')
      );
      expect(
        screen.getByRole('link', {name: '1 Distributed Trace rule'})
      ).toHaveAttribute('href', `${SamplingRuleType.TRACE}/`);

      // Empty message is not displayed
      expect(
        screen.queryByText('There are no transaction rules to display')
      ).not.toBeInTheDocument();
=======
    // Tab content
    const rules = screen.getAllByTestId('sampling-rule');
    expect(rules.length).toBe(2);
    expect(rules[0]).toHaveTextContent('IfEnvironmentprod20%');
    expect(rules[1]).toHaveTextContent('Else50%');
>>>>>>> 263eddbf

    // Empty message is not displayed
    expect(screen.queryByText(EMPTY_MESSAGE)).not.toBeInTheDocument();

    // Switch tabs
    userEvent.click(screen.getByRole('tab', {name: /Distributed Traces/}));

    // Distributed Traces tab is pushed to the router
    expect(router.push).toHaveBeenCalledWith(`${SamplingRuleType.TRACE}/`);
  });
});<|MERGE_RESOLUTION|>--- conflicted
+++ resolved
@@ -1,9 +1,5 @@
-<<<<<<< HEAD
-import {screen, userEvent} from 'sentry-test/reactTestingLibrary';
+import {screen, userEvent, within} from 'sentry-test/reactTestingLibrary';
 import {textWithMarkupMatcher} from 'sentry-test/utils';
-=======
-import {screen, userEvent, within} from 'sentry-test/reactTestingLibrary';
->>>>>>> 263eddbf
 
 import {SamplingRuleType} from 'sentry/types/sampling';
 import {SAMPLING_DOC_LINK} from 'sentry/views/settings/project/sampling/utils';
@@ -172,26 +168,20 @@
       'Select Transactions only within this project which match your conditions.'
     );
 
-<<<<<<< HEAD
-      // Info Alert
-      screen.getByText(
-        textWithMarkupMatcher('1 Distributed Trace rule will initiate before these rules')
-      );
-      expect(
-        screen.getByRole('link', {name: '1 Distributed Trace rule'})
-      ).toHaveAttribute('href', `${SamplingRuleType.TRACE}/`);
-
-      // Empty message is not displayed
-      expect(
-        screen.queryByText('There are no transaction rules to display')
-      ).not.toBeInTheDocument();
-=======
     // Tab content
     const rules = screen.getAllByTestId('sampling-rule');
     expect(rules.length).toBe(2);
     expect(rules[0]).toHaveTextContent('IfEnvironmentprod20%');
     expect(rules[1]).toHaveTextContent('Else50%');
->>>>>>> 263eddbf
+
+    // Info Alert
+    screen.getByText(
+      textWithMarkupMatcher('1 Distributed Trace rule will initiate before these rules')
+    );
+    expect(screen.getByRole('link', {name: '1 Distributed Trace rule'})).toHaveAttribute(
+      'href',
+      `${SamplingRuleType.TRACE}/`
+    );
 
     // Empty message is not displayed
     expect(screen.queryByText(EMPTY_MESSAGE)).not.toBeInTheDocument();
