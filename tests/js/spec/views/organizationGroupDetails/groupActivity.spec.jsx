--- conflicted
+++ resolved
@@ -67,7 +67,6 @@
     );
   });
 
-<<<<<<< HEAD
   it('renders a assigned to self activity', function () {
     const user = TestStubs.User({id: '301', name: 'Mark'});
     const wrapper = createWrapper({
@@ -87,7 +86,9 @@
     });
     expect(wrapper.find('GroupActivityItem').text()).toContain(
       'assigned this issue to themselves'
-=======
+    );
+  });
+
   it('requests assignees that are not in the team store', async function () {
     const team = TestStubs.Team({id: '123', name: 'workflow'});
     const teamRequest = MockApiClient.addMockResponse({
@@ -116,7 +117,6 @@
     expect(teamRequest).toHaveBeenCalledTimes(1);
     expect(wrapper.find('GroupActivityItem').text()).toContain(
       'assigned this issue to #team-slug'
->>>>>>> 4a9eb214
     );
   });
 
