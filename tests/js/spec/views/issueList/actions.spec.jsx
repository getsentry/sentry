--- conflicted
+++ resolved
@@ -365,32 +365,24 @@
       );
     });
 
-<<<<<<< HEAD
     it('hides actions when no issues are selected', async function () {
-      expect(wrapper.find('[data-test-id="button-backlog"]').exists()).toBe(false);
+      expect(wrapper.find('[data-test-id="button-acknowledge"]').exists()).toBe(false);
     });
 
     it('displays actions on issue selection', async function () {
       wrapper.setState({anySelected: true});
-      expect(wrapper.find('[data-test-id="button-backlog"]').exists()).toBe(true);
-    });
-
-    it('moves group to backlog', async function () {
+      expect(wrapper.find('[data-test-id="button-acknowledge"]').exists()).toBe(true);
+    });
+
+    it('acknowledges group', async function () {
       wrapper.setState({anySelected: true});
       SelectedGroupStore.add([1, 2, 3]);
       SelectedGroupStore.toggleSelectAll();
-=======
-    it('renders acknowledge action', function () {
-      expect(wrapper.find('[data-test-id="button-acknowledge"]').exists()).toBeTruthy();
-    });
-
-    it('acknowledges group', async function () {
->>>>>>> 140a196a
       const apiMock = MockApiClient.addMockResponse({
         url: '/organizations/1337/issues/',
         method: 'PUT',
       });
-      wrapper.find('[data-test-id="button-acknowledge"]').first().simulate('click');
+      wrapper.find('[data-test-id="button-backlog"]').first().simulate('click');
 
       expect(wrapper.find('ModalDialog')).toSnapshot();
       wrapper.find('Button[priority="primary"]').simulate('click');
