--- conflicted
+++ resolved
@@ -239,29 +239,16 @@
 
 describe('decodeColumnOrder', function() {
   it('can decode 0 elements', function() {
-<<<<<<< HEAD
-    const results = decodeColumnOrder({
-      field: [],
-    });
-=======
     const results = decodeColumnOrder([]);
->>>>>>> 45f6b4d0
 
     expect(Array.isArray(results)).toBeTruthy();
     expect(results).toHaveLength(0);
   });
 
   it('can decode fields', function() {
-<<<<<<< HEAD
-    const results = decodeColumnOrder({
-      field: ['title'],
-      fields: [{field: 'title'}],
-    });
-=======
     const results = decodeColumnOrder([
       {field: 'title', title: 'Event title', width: 123},
     ]);
->>>>>>> 45f6b4d0
 
     expect(Array.isArray(results)).toBeTruthy();
 
@@ -270,16 +257,11 @@
       name: 'title',
       aggregation: '',
       field: 'title',
-<<<<<<< HEAD
-      eventViewField: {field: 'title'},
-=======
       width: 123,
       eventViewField: {
         field: 'title',
-        title: 'Event title',
         width: 123,
       },
->>>>>>> 45f6b4d0
       isDragging: false,
       isPrimary: true,
       isSortable: false,
@@ -288,16 +270,7 @@
   });
 
   it('can decode aggregate functions with no arguments', function() {
-<<<<<<< HEAD
-    const results = decodeColumnOrder({
-      field: ['count()'],
-      fields: [{field: 'count()'}],
-    });
-=======
-    const results = decodeColumnOrder([
-      {field: 'count()', title: 'projects', width: 123},
-    ]);
->>>>>>> 45f6b4d0
+    const results = decodeColumnOrder([{field: 'count()', width: 123}]);
 
     expect(Array.isArray(results)).toBeTruthy();
 
@@ -306,16 +279,11 @@
       name: 'count()',
       aggregation: 'count',
       field: '',
-<<<<<<< HEAD
-      eventViewField: {field: 'count()'},
-=======
       width: 123,
       eventViewField: {
         field: 'count()',
-        title: 'projects',
         width: 123,
       },
->>>>>>> 45f6b4d0
       isDragging: false,
       isPrimary: false,
       isSortable: true,
@@ -324,16 +292,7 @@
   });
 
   it('can decode elements with aggregate functions with arguments', function() {
-<<<<<<< HEAD
-    const results = decodeColumnOrder({
-      field: ['avg(transaction.duration)'],
-      fields: [{field: 'avg(transaction.duration)'}],
-    });
-=======
-    const results = decodeColumnOrder([
-      {field: 'avg(transaction.duration)', title: 'average'},
-    ]);
->>>>>>> 45f6b4d0
+    const results = decodeColumnOrder([{field: 'avg(transaction.duration)'}]);
 
     expect(Array.isArray(results)).toBeTruthy();
 
@@ -342,12 +301,8 @@
       name: 'avg(transaction.duration)',
       aggregation: 'avg',
       field: 'transaction.duration',
-<<<<<<< HEAD
+      width: COL_WIDTH_NUMBER,
       eventViewField: {field: 'avg(transaction.duration)'},
-=======
-      width: COL_WIDTH_NUMBER,
-      eventViewField: {field: 'avg(transaction.duration)', title: 'average'},
->>>>>>> 45f6b4d0
       isDragging: false,
       isPrimary: false,
       isSortable: true,
@@ -390,11 +345,7 @@
         id: '1234',
         name: 'best query',
         field: ['count()', 'project.id'],
-<<<<<<< HEAD
-=======
-        fieldnames: ['events', 'project'],
         widths: [COL_WIDTH_UNDEFINED, COL_WIDTH_UNDEFINED],
->>>>>>> 45f6b4d0
         sort: ['-count'],
         tag: ['foo', 'bar'],
         query: 'event.type:error',
@@ -423,11 +374,7 @@
         id: '1234',
         name: 'best query',
         field: ['count()', 'project.id'],
-<<<<<<< HEAD
-=======
-        fieldnames: ['events', 'project'],
         widths: [COL_WIDTH_UNDEFINED, COL_WIDTH_UNDEFINED],
->>>>>>> 45f6b4d0
         sort: ['-count'],
         tag: ['foo', 'bar'],
         query: 'event.type:error',
