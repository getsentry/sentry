--- conflicted
+++ resolved
@@ -231,19 +231,10 @@
     // Get the first link as we wrap react-router's link
     const tagLink = wrapper.find('EventDetails TagsTable TagValue Link').first();
 
-<<<<<<< HEAD
-    // Should remove eventSlug and append new tag value causing
-    // the view to re-render
-    expect(tagLink.props().to).toEqual({
-      pathname: '/organizations/org-slug/discover/results/',
-      query: {query: 'browser:Firefox'},
-    });
-=======
     // Should append tag value and other event attributes to results view query.
     const target = tagLink.props().to;
-    expect(target.pathname).toEqual('/organizations/org-slug/eventsv2/results/');
+    expect(target.pathname).toEqual('/organizations/org-slug/discover/results/');
     expect(target.query.query).toEqual('browser:Firefox title:"Oh no something bad"');
->>>>>>> 825661ff
   });
 
   it('appends tag value to existing query when clicked', async function() {
@@ -251,15 +242,8 @@
       organization: TestStubs.Organization({projects: [TestStubs.Project()]}),
       router: {
         location: {
-<<<<<<< HEAD
           pathname: '/organizations/org-slug/discover/project-slug:deadbeef',
-          query: {
-            query: 'Dumpster',
-          },
-=======
-          pathname: '/organizations/org-slug/eventsv2/project-slug:deadbeef',
           query: {},
->>>>>>> 825661ff
         },
       },
     });
@@ -279,20 +263,11 @@
     // Get the first link as we wrap react-router's link
     const tagLink = wrapper.find('EventDetails TagsTable TagValue Link').first();
 
-<<<<<<< HEAD
-    // Should remove eventSlug and append new tag value causing
-    // the view to re-render
-    expect(tagLink.props().to).toEqual({
-      pathname: '/organizations/org-slug/discover/results/',
-      query: {query: 'Dumpster browser:Firefox'},
-    });
-=======
     // Should append tag value and other event attributes to results view query.
     const target = tagLink.props().to;
-    expect(target.pathname).toEqual('/organizations/org-slug/eventsv2/results/');
+    expect(target.pathname).toEqual('/organizations/org-slug/discover/results/');
     expect(target.query.query).toEqual(
       'Dumpster browser:Firefox title:"Oh no something bad"'
     );
->>>>>>> 825661ff
   });
 });