import {mount} from 'enzyme';

import {
  getChartData,
  getChartDataByDay,
  getDisplayValue,
  getDisplayText,
  downloadAsCsv,
} from 'app/views/organizationDiscover/result/utils';

describe('Utils', function() {
  describe('getChartData()', function() {
    const raw = [
      {count: 2, uniq_id: 1, 'project.id': 5, environment: null},
      {count: 2, uniq_id: 3, 'project.id': 5, environment: 'staging'},
      {count: 2, uniq_id: 4, 'project.id': 5, environment: 'alpha'},
      {count: 6, uniq_id: 10, 'project.id': 5, environment: 'production'},
    ];
    const query = {
      aggregations: [['count()', null, 'count'], ['uniq', 'id', 'uniq_id']],
      fields: ['project.id', 'environment'],
    };

    it('returns chart data', function() {
      const expected = [
        {
          seriesName: 'count',
          data: [
            {value: 2, name: 'project.id 5 environment null'},
            {value: 2, name: 'project.id 5 environment staging'},
            {value: 2, name: 'project.id 5 environment alpha'},
            {value: 6, name: 'project.id 5 environment production'},
          ],
        },
        {
          seriesName: 'uniq_id',
          data: [
            {value: 1, name: 'project.id 5 environment null'},
            {value: 3, name: 'project.id 5 environment staging'},
            {value: 4, name: 'project.id 5 environment alpha'},
            {value: 10, name: 'project.id 5 environment production'},
          ],
        },
      ];

      expect(getChartData(raw, query)).toEqual(expected);
    });

    it('customizes separator', function() {
      const expected = [
        {
          seriesName: 'count',
          data: [
            {value: 2, name: 'project.id 5, environment null'},
            {value: 2, name: 'project.id 5, environment staging'},
            {value: 2, name: 'project.id 5, environment alpha'},
            {value: 6, name: 'project.id 5, environment production'},
          ],
        },
        {
          seriesName: 'uniq_id',
          data: [
            {value: 1, name: 'project.id 5, environment null'},
            {value: 3, name: 'project.id 5, environment staging'},
            {value: 4, name: 'project.id 5, environment alpha'},
            {value: 10, name: 'project.id 5, environment production'},
          ],
        },
      ];

      expect(getChartData(raw, query, {separator: ', '})).toEqual(expected);
    });

    it('hides field name for series label', function() {
      const expected = [
        {
          seriesName: 'count',
          data: [
            {value: 2, name: '5 null'},
            {value: 2, name: '5 staging'},
            {value: 2, name: '5 alpha'},
            {value: 6, name: '5 production'},
          ],
        },
        {
          seriesName: 'uniq_id',
          data: [
            {value: 1, name: '5 null'},
            {value: 3, name: '5 staging'},
            {value: 4, name: '5 alpha'},
            {value: 10, name: '5 production'},
          ],
        },
      ];

      expect(getChartData(raw, query, {hideFieldName: true})).toEqual(expected);
    });
  });

  describe('getChartDataByDay()', function() {
    const raw = [
      {
        'error.type': 'Type Error',
        platform: 'javascript',
        count: 5,
        time: 1532070000,
      },
      {
        'error.type': 'Exception',
        platform: 'php',
        count: 8,
        time: 1532070000,
      },
      {
        'error.type': 'SnubaError',
        platform: 'python',
        count: 30,
        time: 1532070000,
      },
      {
        'error.type': 'ZeroDivisionError',
        platform: 'python',
        count: 20,
        time: 1531180800,
      },
      {
        'error.type': 'ZeroDivisionError',
        platform: 'python',
        count: 6,
        time: 1531094400,
      },
      {
        'error.type': 'Type Error',
        platform: 'javascript',
        count: 6,
        time: 1531094400,
      },
      {
        'error.type': 'Exception',
        platform: 'php',
        count: 6,
        time: 1531094400,
      },
      {
        'error.type': 'SnubaError',
        platform: 'python',
        count: 14,
        time: 1531094400,
      },
    ];

    const query = {
      aggregations: [['count()', null, 'count']],
      fields: ['platform', 'error.type'],
    };

    it('returns chart data grouped by day', function() {
      const expected = [
        {
          data: [
            {name: 'Jul 9th', value: 14},
            {name: 'Jul 10th', value: null},
            {name: 'Jul 20th', value: 30},
          ],
          seriesName: 'python,SnubaError',
        },
        {
          data: [
            {name: 'Jul 9th', value: 6},
            {name: 'Jul 10th', value: null},
            {name: 'Jul 20th', value: 8},
          ],
          seriesName: 'php,Exception',
        },
        {
          data: [
            {name: 'Jul 9th', value: 6},
            {name: 'Jul 10th', value: null},
            {name: 'Jul 20th', value: 5},
          ],
          seriesName: 'javascript,Type Error',
        },
        {
          data: [
            {name: 'Jul 9th', value: 6},
            {name: 'Jul 10th', value: 20},
            {name: 'Jul 20th', value: null},
          ],
          seriesName: 'python,ZeroDivisionError',
        },
      ];

      expect(getChartDataByDay(raw, query)).toEqual(expected);
    });

    it('returns chart data grouped by timestamp', function() {
      const expected = [
        {
          data: [
            {name: 1531094400000, value: 14},
            {name: 1531180800000, value: null},
            {name: 1532070000000, value: 30},
          ],
          seriesName: 'python,SnubaError',
        },
        {
          data: [
            {name: 1531094400000, value: 6},
            {name: 1531180800000, value: null},
            {name: 1532070000000, value: 8},
          ],
          seriesName: 'php,Exception',
        },
        {
          data: [
            {name: 1531094400000, value: 6},
            {name: 1531180800000, value: null},
            {name: 1532070000000, value: 5},
          ],
          seriesName: 'javascript,Type Error',
        },
        {
          data: [
            {name: 1531094400000, value: 6},
            {name: 1531180800000, value: 20},
            {name: 1532070000000, value: null},
          ],
          seriesName: 'python,ZeroDivisionError',
        },
      ];
      expect(getChartDataByDay(raw, query, {useTimestamps: true})).toEqual(expected);
    });

<<<<<<< HEAD
    it('assumes null value as 0', function() {
      const expected = [
        {
          data: [
            {name: 'Jul 9th', value: 14},
            {name: 'Jul 10th', value: 0},
            {name: 'Jul 20th', value: 30},
          ],
          seriesName: 'python,SnubaError',
        },
        {
          data: [
            {name: 'Jul 9th', value: 6},
            {name: 'Jul 10th', value: 0},
            {name: 'Jul 20th', value: 8},
          ],
          seriesName: 'php,Exception',
        },
        {
          data: [
            {name: 'Jul 9th', value: 6},
            {name: 'Jul 10th', value: 0},
            {name: 'Jul 20th', value: 5},
          ],
          seriesName: 'javascript,Type Error',
        },
        {
          data: [
            {name: 'Jul 9th', value: 6},
            {name: 'Jul 10th', value: 20},
            {name: 'Jul 20th', value: 0},
          ],
          seriesName: 'python,ZeroDivisionError',
        },
      ];
      expect(getChartDataByDay(raw, query, {assumeNullAsZero: true})).toEqual(expected);
=======
    it('shows only top 10 series by default', function() {
      expect(
        getChartDataByDay(
          [
            ...raw,
            ...[...new Array(10)].map(() => ({
              'error.type': 'Exeption',
              platform: `${Math.random()}`,
              count: 10,
              time: 1532070000,
            })),
          ],
          query
        )
      ).toHaveLength(10);
    });

    it('shows all series', function() {
      expect(
        getChartDataByDay(
          [
            ...raw,
            ...[...new Array(10)].map(() => ({
              'error.type': 'Exeption',
              platform: `${Math.random()}`,
              count: 10,
              time: 1532070000,
            })),
          ],
          query,
          {allSeries: true}
        )
      ).toHaveLength(14);
>>>>>>> 9ab1fbcb
    });
  });

  it('getDisplayValue()', function() {
    const testData = [
      {input: null, expectedText: 'null'},
      {
        input: 'some thing',
        expectedText: '"some thing"',
      },
      {
        input: 12,
        expectedText: '12',
      },
      {
        input: ['one', 'two', 'three'],
        expectedText: '["one","two","three"]',
      },
      {
        input: 1000000,
        expectedText: '1,000,000',
      },
    ];

    testData.forEach(({input, expectedText}) => {
      expect(mount(getDisplayValue(input)).text()).toBe(expectedText);
    });
  });

  it('getTextValue()', function() {
    const testData = [
      {input: null, expectedText: 'null'},
      {
        input: 'some thing',
        expectedText: '"some thing"',
      },
      {
        input: 12,
        expectedText: '12',
      },
      {
        input: ['one', 'two', 'three'],
        expectedText: '["one","two","three"]',
      },
      {
        input: 1000000,
        expectedText: '1,000,000',
      },
    ];

    testData.forEach(({input, expectedText}) => {
      expect(getDisplayText(input)).toBe(expectedText);
    });
  });

  describe('downloadAsCsv()', function() {
    let locationSpy;
    beforeEach(function() {
      locationSpy = jest.spyOn(window.location, 'assign').mockImplementation(_ => _);
    });
    afterEach(function() {
      jest.restoreAllMocks();
    });
    it('handles raw data', function() {
      const result = {
        meta: [{name: 'message'}, {name: 'environment'}],
        data: [
          {message: 'test 1', environment: 'prod'},
          {message: 'test 2', environment: 'test'},
        ],
      };
      downloadAsCsv(result);
      expect(locationSpy).toHaveBeenCalledWith(
        expect.stringContaining(
          encodeURI('message,environment\r\ntest 1,prod\r\ntest 2,test')
        )
      );
    });
    it('handles aggregations', function() {
      const result = {
        meta: [{type: 'UInt64', name: 'count'}],
        data: [{count: 3}],
      };
      downloadAsCsv(result);
      expect(locationSpy).toHaveBeenCalledWith(
        expect.stringContaining(encodeURI('count\r\n3'))
      );
    });
    it('quotes unsafe strings', function() {
      const result = {
        meta: [{name: 'message'}],
        data: [{message: '=HYPERLINK(http://some-bad-website)'}],
      };
      downloadAsCsv(result);
      expect(locationSpy).toHaveBeenCalledWith(
        expect.stringContaining(
          encodeURI("message\r\n'=HYPERLINK(http://some-bad-website)")
        )
      );
    });
  });
});<|MERGE_RESOLUTION|>--- conflicted
+++ resolved
@@ -231,7 +231,6 @@
       expect(getChartDataByDay(raw, query, {useTimestamps: true})).toEqual(expected);
     });
 
-<<<<<<< HEAD
     it('assumes null value as 0', function() {
       const expected = [
         {
@@ -268,7 +267,8 @@
         },
       ];
       expect(getChartDataByDay(raw, query, {assumeNullAsZero: true})).toEqual(expected);
-=======
+    });
+
     it('shows only top 10 series by default', function() {
       expect(
         getChartDataByDay(
@@ -302,7 +302,6 @@
           {allSeries: true}
         )
       ).toHaveLength(14);
->>>>>>> 9ab1fbcb
     });
   });
 
