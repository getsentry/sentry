import React from 'react';
<<<<<<< HEAD
import {shallow} from 'enzyme';
=======
import {shallow, mount} from 'enzyme';
import toJson from 'enzyme-to-json';
>>>>>>> 543a1251

import {Client} from 'app/api';
import OnboardingWizard from 'app/views/onboarding/';
import Project from 'app/views/onboarding/project';

describe('OnboardingWizard', function() {
  beforeEach(function() {
    this.sandbox = sinon.sandbox.create();
    this.stubbedApiRequest = this.sandbox.stub(Client.prototype, 'request');
  });

  afterEach(function() {
    this.sandbox.restore();
  });

  describe('render()', function() {
    const baseProps = {
      location: {query: {}},
      params: {
        projectId: '',
        orgId: 'testOrg'
      }
    };

    it('should render NotFound if no matching organization', function() {
      let props = {
        ...baseProps,
        params: {
          orgId: 'my-cool-org'
        }
      };

      let wrapper = shallow(<OnboardingWizard {...props} />, {
        organization: {id: '1337', slug: 'testOrg'}
      });
      expect(wrapper).toMatchSnapshot();
    });

    it('should fill in project name if its empty when platform is chosen', function() {
      let props = {
        ...baseProps,
        children: (
          <Project
            next={jest.fn()}
            platform={''}
            setName={jest.fn()}
            name={''}
            setPlatform={jest.fn()}
          />
        )
      };

      let wrapper = mount(<OnboardingWizard {...props} />, {
        context: {
          organization: {id: '1337', slug: 'testOrg'},
          router: TestStubs.router()
        },
        childContextTypes: {
          router: React.PropTypes.object,
          organization: React.PropTypes.object
        }
      });

      let node = wrapper.find('PlatformCard').first();
      node.props().onClick();
      expect(wrapper.state().projectName).toBe('C#');

      node = wrapper.find('PlatformCard').last();
      node.props().onClick();
      expect(wrapper.state().projectName).toBe('Rails');

      //but not replace it when project name is something else:
      wrapper.setState({projectName: 'another'});

      node = wrapper.find('PlatformCard').first();
      node.props().onClick();
      expect(wrapper.state().projectName).toBe('another');

      expect(toJson(wrapper)).toMatchSnapshot();
    });
  });
});<|MERGE_RESOLUTION|>--- conflicted
+++ resolved
@@ -1,10 +1,5 @@
 import React from 'react';
-<<<<<<< HEAD
-import {shallow} from 'enzyme';
-=======
 import {shallow, mount} from 'enzyme';
-import toJson from 'enzyme-to-json';
->>>>>>> 543a1251
 
 import {Client} from 'app/api';
 import OnboardingWizard from 'app/views/onboarding/';
