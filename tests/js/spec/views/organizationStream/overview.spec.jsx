--- conflicted
+++ resolved
@@ -257,11 +257,7 @@
     });
   });
 
-<<<<<<< HEAD
-  describe('componentDidUpdate fetching tags', function() {
-=======
   describe('componentDidUpdate fetching members', function() {
->>>>>>> 9b0088a1
     beforeEach(function() {
       wrapper = shallow(<OrganizationStream {...props} />, {
         disableLifecycleMethods: false,
@@ -269,15 +265,9 @@
       wrapper.instance().fetchData = jest.fn();
     });
 
-<<<<<<< HEAD
-    it('fetches tags on project change', function() {
-      // Called during componentDidMount
-      expect(fetchTagsRequest).toHaveBeenCalledTimes(1);
-=======
     it('fetches memberlist on project change', function() {
       // Called during componentDidMount
       expect(fetchMembersRequest).toHaveBeenCalledTimes(1);
->>>>>>> 9b0088a1
 
       const selection = {
         projects: [99],
@@ -286,12 +276,31 @@
       };
       wrapper.setProps({selection});
       wrapper.update();
-
-<<<<<<< HEAD
+      expect(fetchMembersRequest).toHaveBeenCalledTimes(2);
+    });
+  });
+
+  describe('componentDidUpdate fetching tags', function() {
+    beforeEach(function() {
+      wrapper = shallow(<OrganizationStream {...props} />, {
+        disableLifecycleMethods: false,
+      });
+      wrapper.instance().fetchData = jest.fn();
+    });
+
+    it('fetches tags on project change', function() {
+      // Called during componentDidMount
+      expect(fetchTagsRequest).toHaveBeenCalledTimes(1);
+
+      const selection = {
+        projects: [99],
+        environments: [],
+        datetime: {period: '24h'},
+      };
+      wrapper.setProps({selection});
+      wrapper.update();
+
       expect(fetchTagsRequest).toHaveBeenCalledTimes(2);
-=======
-      expect(fetchMembersRequest).toHaveBeenCalledTimes(2);
->>>>>>> 9b0088a1
     });
   });
 
