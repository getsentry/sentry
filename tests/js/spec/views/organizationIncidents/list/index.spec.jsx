--- conflicted
+++ resolved
@@ -45,13 +45,8 @@
       <OrganizationIncidentsList params={{orgId: 'org-slug'}} location={{query: {}}} />,
       routerContext
     );
-<<<<<<< HEAD
     expect(wrapper.find('PanelItem')).toHaveLength(0);
     expect(wrapper.text()).toContain("You don't have any Incidents yet");
-=======
-    expect(wrapper.find('IncidentPanelItem')).toHaveLength(0);
-    expect(wrapper.text()).toContain("You don't have any incidents yet");
->>>>>>> 606c9554
   });
 
   it('toggles all/open', function() {
