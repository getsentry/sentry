--- conflicted
+++ resolved
@@ -392,13 +392,8 @@
                                                 platform="javascript"
                                                 size={18}
                                               >
-<<<<<<< HEAD
                                                 <PlatformIcon
-                                                  className="css-13qi1e0-StyledPlatformIcon ezvce7z1"
-=======
-                                                <Platformicon
                                                   className="css-d510pr-StyledPlatformIcon ezvce7z1"
->>>>>>> 7d720674
                                                   platform="javascript"
                                                   size="18px"
                                                 >
