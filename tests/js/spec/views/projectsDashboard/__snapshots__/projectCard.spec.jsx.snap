// Jest Snapshot v1, https://goo.gl/fbAQLP

exports[`ProjectCard renders 1`] = `
<ProjectCard
  organization={
    Object {
      "access": Array [
        "org:read",
        "org:write",
        "org:admin",
        "org:integrations",
        "project:read",
        "project:write",
        "project:admin",
        "team:read",
        "team:write",
        "team:admin",
      ],
      "features": Array [],
      "id": "3",
      "name": "Organization Name",
      "onboardingTasks": Array [],
      "projects": Array [],
      "scrapeJavaScript": true,
      "slug": "org-slug",
      "status": Object {
        "id": "active",
        "name": "active",
      },
      "teams": Array [],
    }
  }
  params={
    Object {
      "orgId": "org-slug",
    }
  }
  project={
    Object {
      "environments": Array [],
      "hasAccess": true,
      "id": "2",
      "isBookmarked": false,
      "isMember": true,
      "name": "Project Name",
      "platform": "javascript",
      "slug": "project-slug",
      "stats": Array [
        Array [
          1525042800,
          1,
        ],
        Array [
          1525046400,
          2,
        ],
      ],
      "teams": Array [],
    }
  }
>
  <ProjectCardWrapper
    data-test-id="project-slug"
    width={
      Array [
        "100%",
        "50%",
        "33%",
        "25%",
      ]
    }
  >
    <div
      className="css-1exk9f2-ProjectCardWrapper e1o95it02"
      data-test-id="project-slug"
    >
      <StyledProjectCard>
        <div
          className="css-mgpviq-StyledProjectCard e1o95it03"
        >
          <StyledProjectCardHeader>
            <div
              className="css-120s530-StyledProjectCardHeader e1o95it01"
            >
              <StyledIdBadge
                avatarSize={18}
                displayName={
                  <span>
                    project-slug
                  </span>
                }
                project={
                  Object {
                    "environments": Array [],
                    "hasAccess": true,
                    "id": "2",
                    "isBookmarked": false,
                    "isMember": true,
                    "name": "Project Name",
                    "platform": "javascript",
                    "slug": "project-slug",
                    "stats": Array [
                      Array [
                        1525042800,
                        1,
                      ],
                      Array [
                        1525046400,
                        2,
                      ],
                    ],
                    "teams": Array [],
                  }
                }
              >
                <IdBadge
                  avatarSize={18}
                  className="css-k5ntz1-StyledIdBadge e1o95it05"
                  displayName={
                    <span>
                      project-slug
                    </span>
                  }
                  project={
                    Object {
                      "environments": Array [],
                      "hasAccess": true,
                      "id": "2",
                      "isBookmarked": false,
                      "isMember": true,
                      "name": "Project Name",
                      "platform": "javascript",
                      "slug": "project-slug",
                      "stats": Array [
                        Array [
                          1525042800,
                          1,
                        ],
                        Array [
                          1525046400,
                          2,
                        ],
                      ],
                      "teams": Array [],
                    }
                  }
                >
                  <InlineErrorBoundary
                    mini={true}
                  >
                    <ErrorBoundary
                      className="css-1wuy21l-InlineErrorBoundary e83vi020"
                      mini={true}
                    >
                      <ProjectBadge
                        avatarSize={18}
                        className="css-k5ntz1-StyledIdBadge e1o95it05"
                        displayName={
                          <span>
                            project-slug
                          </span>
                        }
                        hideAvatar={false}
                        hideOverflow={true}
                        project={
                          Object {
                            "environments": Array [],
                            "hasAccess": true,
                            "id": "2",
                            "isBookmarked": false,
                            "isMember": true,
                            "name": "Project Name",
                            "platform": "javascript",
                            "slug": "project-slug",
                            "stats": Array [
                              Array [
                                1525042800,
                                1,
                              ],
                              Array [
                                1525046400,
                                2,
                              ],
                            ],
                            "teams": Array [],
                          }
                        }
                      >
                        <BaseBadge
                          avatarProps={Object {}}
                          avatarSize={18}
                          className="css-k5ntz1-StyledIdBadge e1o95it05"
                          displayName={
                            <span>
                              project-slug
                            </span>
                          }
                          hideAvatar={false}
                          project={
                            Object {
                              "environments": Array [],
                              "hasAccess": true,
                              "id": "2",
                              "isBookmarked": false,
                              "isMember": true,
                              "name": "Project Name",
                              "platform": "javascript",
                              "slug": "project-slug",
                              "stats": Array [
                                Array [
                                  1525042800,
                                  1,
                                ],
                                Array [
                                  1525046400,
                                  2,
                                ],
                              ],
                              "teams": Array [],
                            }
                          }
                        >
                          <BaseBadgeWrapper
                            className="css-k5ntz1-StyledIdBadge e1o95it05"
                          >
                            <div
                              className="e1o95it05 css-na2q6v-BaseBadgeWrapper-StyledIdBadge e165dl3i0"
                            >
                              <EmotionCssPropInternal
                                __EMOTION_TYPE_PLEASE_DO_NOT_USE__={
                                  Object {
                                    "$$typeof": Symbol(react.forward_ref),
                                    "__emotion_base": [Function],
                                    "__emotion_forwardProp": undefined,
                                    "__emotion_real": [Circular],
                                    "__emotion_styles": Array [
                                      "label:StyledAvatar;",
                                      "margin-right:",
                                      [Function],
                                      ";flex-shrink:0;",
                                    ],
                                    "defaultProps": Object {
                                      "hasTooltip": false,
                                    },
                                    "displayName": "StyledAvatar",
                                    "render": [Function],
                                    "withComponent": [Function],
                                  }
                                }
                                project={
                                  Object {
                                    "environments": Array [],
                                    "hasAccess": true,
                                    "id": "2",
                                    "isBookmarked": false,
                                    "isMember": true,
                                    "name": "Project Name",
                                    "platform": "javascript",
                                    "slug": "project-slug",
                                    "stats": Array [
                                      Array [
                                        1525042800,
                                        1,
                                      ],
                                      Array [
                                        1525046400,
                                        2,
                                      ],
                                    ],
                                    "teams": Array [],
                                  }
                                }
                                size={18}
                              >
                                <StyledAvatar
                                  className="css-0"
                                  hasTooltip={false}
                                  project={
                                    Object {
                                      "environments": Array [],
                                      "hasAccess": true,
                                      "id": "2",
                                      "isBookmarked": false,
                                      "isMember": true,
                                      "name": "Project Name",
                                      "platform": "javascript",
                                      "slug": "project-slug",
                                      "stats": Array [
                                        Array [
                                          1525042800,
                                          1,
                                        ],
                                        Array [
                                          1525046400,
                                          2,
                                        ],
                                      ],
                                      "teams": Array [],
                                    }
                                  }
                                  size={18}
                                >
                                  <Avatar
                                    className="css-1neg7x4-StyledAvatar e165dl3i1"
                                    hasTooltip={false}
                                    project={
                                      Object {
                                        "environments": Array [],
                                        "hasAccess": true,
                                        "id": "2",
                                        "isBookmarked": false,
                                        "isMember": true,
                                        "name": "Project Name",
                                        "platform": "javascript",
                                        "slug": "project-slug",
                                        "stats": Array [
                                          Array [
                                            1525042800,
                                            1,
                                          ],
                                          Array [
                                            1525046400,
                                            2,
                                          ],
                                        ],
                                        "teams": Array [],
                                      }
                                    }
                                    size={18}
                                  >
                                    <ProjectAvatar
                                      className="css-1neg7x4-StyledAvatar e165dl3i1"
                                      hasTooltip={false}
                                      project={
                                        Object {
                                          "environments": Array [],
                                          "hasAccess": true,
                                          "id": "2",
                                          "isBookmarked": false,
                                          "isMember": true,
                                          "name": "Project Name",
                                          "platform": "javascript",
                                          "slug": "project-slug",
                                          "stats": Array [
                                            Array [
                                              1525042800,
                                              1,
                                            ],
                                            Array [
                                              1525046400,
                                              2,
                                            ],
                                          ],
                                          "teams": Array [],
                                        }
                                      }
                                      size={18}
                                    >
                                      <PlatformList
                                        className="css-1neg7x4-StyledAvatar e165dl3i1"
                                        consistentWidth={false}
                                        direction="right"
                                        hasTooltip={false}
                                        max={1}
                                        platforms={
                                          Array [
                                            "javascript",
                                          ]
                                        }
                                        size={18}
                                      >
                                        <PlatformIcons
                                          className="css-1neg7x4-StyledAvatar e165dl3i1"
                                          consistentWidth={false}
                                          direction="right"
                                          max={1}
                                          size={18}
                                        >
                                          <div
                                            className="e165dl3i1 css-corue1-PlatformIcons-StyledAvatar ezvce7z0"
                                            direction="right"
                                            max={1}
                                            size={18}
                                          >
                                            <StyledPlatformIcon
                                              key="javascript"
                                              platform="javascript"
                                              size={18}
                                            >
                                              <Component
                                                className="css-d510pr-StyledPlatformIcon ezvce7z1"
                                                platform="javascript"
                                                size={18}
                                              >
                                                <Platformicon
                                                  className="css-d510pr-StyledPlatformIcon ezvce7z1"
                                                  platform="javascript"
                                                  size="18px"
                                                >
                                                  <img
                                                    className="css-d510pr-StyledPlatformIcon ezvce7z1"
                                                    height="18px"
                                                    src={
                                                      Object {
                                                        "default": Object {
                                                          "id": "test",
                                                          "viewBox": Object {},
                                                        },
                                                      }
                                                    }
                                                    width="18px"
                                                  />
                                                </Platformicon>
                                              </Component>
                                            </StyledPlatformIcon>
                                          </div>
                                        </PlatformIcons>
                                      </PlatformList>
                                    </ProjectAvatar>
                                  </Avatar>
                                </StyledAvatar>
                              </EmotionCssPropInternal>
                              <DisplayNameAndDescription>
                                <div
                                  className="css-1d2tk0c-DisplayNameAndDescription e165dl3i2"
                                >
                                  <DisplayName
                                    data-test-id="badge-display-name"
                                  >
                                    <span
                                      className="css-1exc02x-DisplayName e165dl3i3"
                                      data-test-id="badge-display-name"
                                    >
                                      <span>
                                        project-slug
                                      </span>
                                    </span>
                                  </DisplayName>
                                </div>
                              </DisplayNameAndDescription>
                            </div>
                          </BaseBadgeWrapper>
                        </BaseBadge>
                      </ProjectBadge>
                    </ErrorBoundary>
                  </InlineErrorBoundary>
                </IdBadge>
              </StyledIdBadge>
              <withApi(BookmarkStar)
                organization={
                  Object {
                    "access": Array [
                      "org:read",
                      "org:write",
                      "org:admin",
                      "org:integrations",
                      "project:read",
                      "project:write",
                      "project:admin",
                      "team:read",
                      "team:write",
                      "team:admin",
                    ],
                    "features": Array [],
                    "id": "3",
                    "name": "Organization Name",
                    "onboardingTasks": Array [],
                    "projects": Array [],
                    "scrapeJavaScript": true,
                    "slug": "org-slug",
                    "status": Object {
                      "id": "active",
                      "name": "active",
                    },
                    "teams": Array [],
                  }
                }
                project={
                  Object {
                    "environments": Array [],
                    "hasAccess": true,
                    "id": "2",
                    "isBookmarked": false,
                    "isMember": true,
                    "name": "Project Name",
                    "platform": "javascript",
                    "slug": "project-slug",
                    "stats": Array [
                      Array [
                        1525042800,
                        1,
                      ],
                      Array [
                        1525046400,
                        2,
                      ],
                    ],
                    "teams": Array [],
                  }
                }
              >
                <BookmarkStar
                  api={
                    Client {
                      "_chain": [Function],
                      "_wrapRequest": [Function],
                      "bulkUpdate": [Function],
                      "handleRequestError": [Function],
                      "hasProjectBeenRenamed": [Function],
                    }
                  }
                  organization={
                    Object {
                      "access": Array [
                        "org:read",
                        "org:write",
                        "org:admin",
                        "org:integrations",
                        "project:read",
                        "project:write",
                        "project:admin",
                        "team:read",
                        "team:write",
                        "team:admin",
                      ],
                      "features": Array [],
                      "id": "3",
                      "name": "Organization Name",
                      "onboardingTasks": Array [],
                      "projects": Array [],
                      "scrapeJavaScript": true,
                      "slug": "org-slug",
                      "status": Object {
                        "id": "active",
                        "name": "active",
                      },
                      "teams": Array [],
                    }
                  }
                  project={
                    Object {
                      "environments": Array [],
                      "hasAccess": true,
                      "id": "2",
                      "isBookmarked": false,
                      "isMember": true,
                      "name": "Project Name",
                      "platform": "javascript",
                      "slug": "project-slug",
                      "stats": Array [
                        Array [
                          1525042800,
                          1,
                        ],
                        Array [
                          1525046400,
                          2,
                        ],
                      ],
                      "teams": Array [],
                    }
                  }
                >
                  <Star
                    isBookmarked={false}
                    onClick={[Function]}
                    src="icon-star-small-filled"
                  >
                    <ForwardRef
                      className="css-176na0z-InlineSvg-Star e5ekdrk0"
                      isBookmarked={false}
                      onClick={[Function]}
                      src="icon-star-small-filled"
                    >
<<<<<<< HEAD
                      <ForwardRef
                        className="css-1lg61nd-InlineSvg-Star ez1a7zv0"
                        isBookmarked={false}
=======
                      <svg
                        className="css-176na0z-InlineSvg-Star e5ekdrk0"
                        height="1em"
>>>>>>> 7d720674
                        onClick={[Function]}
                        viewBox={Object {}}
                        width="1em"
                      >
<<<<<<< HEAD
                        <svg
                          className="css-1lg61nd-InlineSvg-Star ez1a7zv0"
                          height="1em"
                          onClick={[Function]}
                          viewBox={Object {}}
                          width="1em"
                        >
                          <use
                            href="#test"
                            xlinkHref="#test"
                          />
                        </svg>
                      </ForwardRef>
                    </Star>
                  </BookmarkStar>
                </withApi(BookmarkStar)>
              </div>
            </StyledProjectCardHeader>
            <ChartContainer>
              <div
                className="css-1s8o1vf-ChartContainer e1o95it00"
              >
                <Chart
                  noEvents={true}
                  stats={
=======
                        <use
                          href="#test"
                          xlinkHref="#test"
                        />
                      </svg>
                    </ForwardRef>
                  </Star>
                </BookmarkStar>
              </withApi(BookmarkStar)>
            </div>
          </StyledProjectCardHeader>
          <ChartContainer>
            <div
              className="css-3rk05l-ChartContainer e1o95it00"
            >
              <Chart
                noEvents={true}
                stats={
                  Array [
>>>>>>> 7d720674
                    Array [
                      1525042800,
                      1,
                    ],
                    Array [
                      1525046400,
                      2,
                    ],
                  ]
                }
              >
                <div>
                  <StyledBarChart
                    gap={1.5}
                    height={60}
                    label="events"
                    points={
                      Array [
                        Object {
                          "x": 1525042800,
                          "y": 1,
                        },
                        Object {
                          "x": 1525046400,
                          "y": 2,
                        },
                      ]
                    }
                  >
                    <BarChart
                      className="css-4cbp86-StyledBarChart e1aigaye0"
                      gap={1.5}
                      height={60}
                      label="events"
                      points={
                        Array [
                          Object {
                            "x": 1525042800,
                            "y": 1,
                          },
                          Object {
                            "x": 1525046400,
                            "y": 2,
                          },
                        ]
                      }
                    >
                      <StackedBarChart
                        barClasses={
                          Array [
                            "chart-bar",
                          ]
                        }
                        className="css-4cbp86-StyledBarChart e1aigaye0"
                        gap={1.5}
                        height={60}
                        label="events"
                        markers={Array []}
                        points={
                          Array [
                            Object {
                              "x": 1525042800,
                              "y": Array [
                                1,
                              ],
                            },
                            Object {
                              "x": 1525046400,
                              "y": Array [
                                2,
                              ],
                            },
                          ]
                        }
                        series={Array []}
                        width={null}
                      >
                        <StyledFigure
                          className="css-4cbp86-StyledBarChart e1aigaye0 barchart"
                          style={
                            Object {
                              "height": 60,
                              "width": null,
                            }
                          }
                        >
                          <figure
                            className="e1aigaye0 barchart css-1law1hb-StyledFigure-StyledBarChart e5t71581"
                            style={
                              Object {
                                "height": 60,
                                "width": null,
                              }
                            }
                          >
                            <span
                              className="max-y"
                            >
                              <Count
                                value={10}
                              >
                                <span>
                                  10
                                </span>
                              </Count>
                            </span>
                            <span
                              className="min-y"
                            >
                              0
                            </span>
                            <SvgContainer>
                              <div
                                className="css-6tdbe5-SvgContainer e5t71582"
                              >
                                <StyledSvg
                                  overflow="visible"
                                  preserveAspectRatio="none"
                                  viewBox="0 0 100 400"
                                >
                                  <svg
                                    className="css-1w5ytn5-StyledSvg e5t71580"
                                    overflow="visible"
                                    preserveAspectRatio="none"
                                    viewBox="0 0 100 400"
                                  >
                                    <Tooltip
                                      containerDisplayMode="inline-block"
                                      key="1525042800"
                                      position="bottom"
                                      title={
                                        <React.Fragment>
                                          <div
                                            style={
                                              Object {
                                                "width": "130px",
                                              }
                                            }
                                          >
                                            <div
                                              className="time-label"
                                            >
                                              <span>
                                                April 29, 2018
                                                <br />
                                                11:00 PM
                                                →
                                                11:59 PM
                                              </span>
                                            </div>
                                          </div>
                                          <div
                                            className="value-label"
                                          >
                                            1
                                             
                                            events
                                          </div>
                                        </React.Fragment>
                                      }
                                    >
                                      <Manager>
                                        <Reference>
                                          <InnerReference
                                            setReferenceNode={[Function]}
                                          >
                                            <g
                                              aria-describedby="tooltip-123456"
                                              onBlur={[Function]}
                                              onFocus={[Function]}
                                              onMouseEnter={[Function]}
                                              onMouseLeave={[Function]}
                                            >
                                              <rect
                                                height="100%"
                                                opacity="0"
                                                width="52.3%"
                                                x="-1.5%"
                                              />
                                              <rect
                                                className="chart-bar barchart-rect"
                                                data-test-id="chart-column"
                                                height="9.9%"
                                                key="0"
                                                width="49.3%"
                                                x="0%"
                                                y="90.1%"
                                              >
                                                1
                                              </rect>
                                            </g>
                                          </InnerReference>
                                        </Reference>
                                      </Manager>
                                    </Tooltip>
                                    <Tooltip
                                      containerDisplayMode="inline-block"
                                      key="1525046400"
                                      position="bottom"
                                      title={
                                        <React.Fragment>
                                          <div
                                            style={
                                              Object {
                                                "width": "130px",
                                              }
                                            }
                                          >
                                            <div
                                              className="time-label"
                                            >
                                              <span>
                                                April 30, 2018
                                                <br />
                                                12:00 AM
                                                →
                                                12:59 AM
                                              </span>
                                            </div>
                                          </div>
                                          <div
                                            className="value-label"
                                          >
                                            2
                                             
                                            events
                                          </div>
                                        </React.Fragment>
                                      }
                                    >
                                      <Manager>
                                        <Reference>
                                          <InnerReference
                                            setReferenceNode={[Function]}
                                          >
                                            <g
                                              aria-describedby="tooltip-123456"
                                              onBlur={[Function]}
                                              onFocus={[Function]}
                                              onMouseEnter={[Function]}
                                              onMouseLeave={[Function]}
                                            >
                                              <rect
                                                height="100%"
                                                opacity="0"
                                                width="52.3%"
                                                x="49.3%"
                                              />
                                              <rect
                                                className="chart-bar barchart-rect"
                                                data-test-id="chart-column"
                                                height="19.8%"
                                                key="0"
                                                width="49.3%"
                                                x="50.8%"
                                                y="80.2%"
                                              >
                                                2
                                              </rect>
                                            </g>
                                          </InnerReference>
                                        </Reference>
                                      </Manager>
                                    </Tooltip>
                                  </svg>
                                </StyledSvg>
                              </div>
                            </SvgContainer>
                          </figure>
                        </StyledFigure>
                      </StackedBarChart>
                    </BarChart>
                  </StyledBarChart>
                </div>
              </Chart>
              <NoEvents>
                <Container>
                  <div
                    className="css-15s27md-Container e1acggzn0"
                  >
                    <EmptyText>
                      <div
                        className="css-1txj62-EmptyText e1acggzn1"
                      >
                        No activity yet.
                      </div>
                    </EmptyText>
                  </div>
                </Container>
              </NoEvents>
            </div>
          </ChartContainer>
          <Deploys
            organization={
              Object {
                "access": Array [
                  "org:read",
                  "org:write",
                  "org:admin",
                  "org:integrations",
                  "project:read",
                  "project:write",
                  "project:admin",
                  "team:read",
                  "team:write",
                  "team:admin",
                ],
                "features": Array [],
                "id": "3",
                "name": "Organization Name",
                "onboardingTasks": Array [],
                "projects": Array [],
                "scrapeJavaScript": true,
                "slug": "org-slug",
                "status": Object {
                  "id": "active",
                  "name": "active",
                },
                "teams": Array [],
              }
            }
            project={
              Object {
                "environments": Array [],
                "hasAccess": true,
                "id": "2",
                "isBookmarked": false,
                "isMember": true,
                "name": "Project Name",
                "platform": "javascript",
                "slug": "project-slug",
                "stats": Array [
                  Array [
                    1525042800,
                    1,
                  ],
                  Array [
                    1525046400,
                    2,
                  ],
                ],
                "teams": Array [],
              }
            }
          >
            <NoDeploys>
              <DeployBox
                p={2}
              >
                <div
                  className="css-d9a0z6-DeployBox elff1ar5"
                >
                  <Background
                    alignItems="center"
                    justifyContent="center"
                  >
                    <div
                      className="css-4zyp61-Background elff1ar6"
                    >
                      <Button
                        align="center"
                        disabled={false}
                        external={true}
                        href="https://docs.sentry.io/learn/releases/"
                        size="xsmall"
                      >
                        <StyledButton
                          aria-disabled={false}
                          aria-label="Track deploys"
                          disabled={false}
                          external={true}
                          href="https://docs.sentry.io/learn/releases/"
                          onClick={[Function]}
                          role="button"
                          size="xsmall"
                        >
                          <ForwardRef
                            aria-disabled={false}
                            aria-label="Track deploys"
                            className="css-12ogwys-StyledButton edwq9my0"
                            disabled={false}
                            external={true}
                            href="https://docs.sentry.io/learn/releases/"
                            onClick={[Function]}
                            role="button"
                            size="xsmall"
                          >
                            <ForwardRef
                              aria-disabled={false}
                              aria-label="Track deploys"
                              className="css-12ogwys-StyledButton edwq9my0"
                              href="https://docs.sentry.io/learn/releases/"
                              onClick={[Function]}
                              role="button"
                              size="xsmall"
                            >
                              <a
                                aria-disabled={false}
                                aria-label="Track deploys"
                                className="css-12ogwys-StyledButton edwq9my0"
                                href="https://docs.sentry.io/learn/releases/"
                                onClick={[Function]}
                                rel="noreferrer noopener"
                                role="button"
                                size="xsmall"
                                target="_blank"
                              >
                                <ButtonLabel
                                  align="center"
                                  size="xsmall"
                                >
                                  <Component
                                    align="center"
                                    className="css-cmi7y3-ButtonLabel edwq9my1"
                                    size="xsmall"
                                  >
                                    <span
                                      className="css-cmi7y3-ButtonLabel edwq9my1"
                                    >
                                      Track deploys
                                    </span>
                                  </Component>
                                </ButtonLabel>
                              </a>
                            </ForwardRef>
                          </ForwardRef>
                        </StyledButton>
                      </Button>
                    </div>
                  </Background>
                </div>
              </DeployBox>
            </NoDeploys>
          </Deploys>
        </div>
      </StyledProjectCard>
    </div>
  </ProjectCardWrapper>
</ProjectCard>
`;<|MERGE_RESOLUTION|>--- conflicted
+++ resolved
@@ -567,51 +567,18 @@
                     src="icon-star-small-filled"
                   >
                     <ForwardRef
-                      className="css-176na0z-InlineSvg-Star e5ekdrk0"
+                      className="css-176na0z-InlineSvg-Star ez1a7zv0"
                       isBookmarked={false}
                       onClick={[Function]}
                       src="icon-star-small-filled"
                     >
-<<<<<<< HEAD
-                      <ForwardRef
-                        className="css-1lg61nd-InlineSvg-Star ez1a7zv0"
-                        isBookmarked={false}
-=======
                       <svg
-                        className="css-176na0z-InlineSvg-Star e5ekdrk0"
+                        className="css-176na0z-InlineSvg-Star ez1a7zv0"
                         height="1em"
->>>>>>> 7d720674
                         onClick={[Function]}
                         viewBox={Object {}}
                         width="1em"
                       >
-<<<<<<< HEAD
-                        <svg
-                          className="css-1lg61nd-InlineSvg-Star ez1a7zv0"
-                          height="1em"
-                          onClick={[Function]}
-                          viewBox={Object {}}
-                          width="1em"
-                        >
-                          <use
-                            href="#test"
-                            xlinkHref="#test"
-                          />
-                        </svg>
-                      </ForwardRef>
-                    </Star>
-                  </BookmarkStar>
-                </withApi(BookmarkStar)>
-              </div>
-            </StyledProjectCardHeader>
-            <ChartContainer>
-              <div
-                className="css-1s8o1vf-ChartContainer e1o95it00"
-              >
-                <Chart
-                  noEvents={true}
-                  stats={
-=======
                         <use
                           href="#test"
                           xlinkHref="#test"
@@ -631,7 +598,6 @@
                 noEvents={true}
                 stats={
                   Array [
->>>>>>> 7d720674
                     Array [
                       1525042800,
                       1,
