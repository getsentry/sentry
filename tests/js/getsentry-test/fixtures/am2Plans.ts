import {
  SEER_TIERS,
  SEER_TIERS_ANNUAL,
  SEER_TIERS_DEVELOPER,
  SEER_TIERS_TRIAL_OR_ENTERPRISE,
} from 'getsentry-test/fixtures/am3Plans';
import {SeerReservedBudgetCategoryFixture} from 'getsentry-test/fixtures/reservedBudget';

import type {DataCategory} from 'sentry/types/core';

import {ANNUAL, MONTHLY} from 'getsentry/constants';
import type {Plan} from 'getsentry/types';
import {CheckoutType, ReservedBudgetCategoryType} from 'getsentry/types';

const AM2_CHECKOUT_CATEGORIES = [
  'errors',
  'transactions',
  'replays',
  'attachments',
  'monitorSeats',
  'uptime',
  'logBytes',
] as DataCategory[];

const AM2_ONDEMAND_CATEGORIES = [
  ...AM2_CHECKOUT_CATEGORIES,
  'profileDuration',
  'profileDurationUI',
  'logBytes',
  'seerAutofix',
  'seerScanner',
] as DataCategory[];

const AM2_CATEGORIES = [...AM2_ONDEMAND_CATEGORIES] as DataCategory[];

const AM2_CATEGORY_DISPLAY_NAMES = {
  errors: {singular: 'error', plural: 'errors'},
  transactions: {singular: 'performance unit', plural: 'performance units'},
  replays: {singular: 'replay', plural: 'replays'},
  attachments: {singular: 'attachment', plural: 'attachments'},
  monitorSeats: {singular: 'cron monitor', plural: 'cron monitors'},
  profileDuration: {
    plural: 'continuous profile hours',
    singular: 'continuous profile hour',
  },
  profileDurationUI: {plural: 'UI profile hours', singular: 'UI profile hour'},
  uptime: {singular: 'uptime monitor', plural: 'uptime monitors'},
  logBytes: {singular: 'log', plural: 'logs'},
  seerAutofix: {singular: 'issue fix', plural: 'issue fixes'},
  seerScanner: {singular: 'issue scan', plural: 'issue scans'},
};

const AM2_AVAILABLE_RESERVED_BUDGET_TYPES = {
  [ReservedBudgetCategoryType.SEER]: SeerReservedBudgetCategoryFixture({}),
};

const AM2_FREE_FEATURES = [
  'advanced-search',
  'integrations-stacktrace-link',
  'dynamic-sampling',
  'performance-view',
  'profiling-view',
  'session-replay',
  'monitor-seat-billing',
  'event-attachments',
];

const AM2_TEAM_FEATURES = [
  ...AM2_FREE_FEATURES,
  'codecov-integration',
  'crash-rate-alerts',
  'dashboards-basic',
  'discover-basic',
  'incidents',
  'integrations-issue-basic',
  'integrations-issue-sync',
  'integrations-alert-rule',
  'integrations-chat-unfurl',
  'integrations-incident-management',
  'sso-basic',
  'weekly-reports',
  'on-demand-metrics-prefill',
  'seer-billing',
];

const AM2_BUSINESS_FEATURES = [
  ...AM2_TEAM_FEATURES,
  'anomaly-detection-alerts',
  'app-store-connect-multiple',
  'baa',
  'change-alerts',
  'custom-inbound-filters',
  'custom-symbol-sources',
  'dashboards-edit',
  'data-forwarding',
  'discard-groups',
  'discover-query',
  'global-views',
  'integrations-codeowners',
  'integrations-enterprise-alert-rule',
  'integrations-enterprise-incident-management',
  'integrations-event-hooks',
  'integrations-ticket-rules',
  'rate-limits',
  'relay',
  'sso-saml2',
  'team-insights',
  'team-roles',
];

const AM2_TRIAL_FEATURES = AM2_BUSINESS_FEATURES.filter(
  feature => feature !== 'sso-saml2' && feature !== 'baa'
);

const BUDGET_TERM = 'on-demand';

// TODO: Update with correct pricing and structure
const AM2_PLANS: Record<string, Plan> = {
  am2_business: {
    id: 'am2_business',
    name: 'Business',
    description: '',
    price: 8900,
    basePrice: 8900,
    totalPrice: 8900,
    trialPlan: null,
    maxMembers: null,
    retentionDays: 90,
    isTestPlan: false,
    userSelectable: true,
    checkoutType: CheckoutType.STANDARD,
    features: AM2_BUSINESS_FEATURES,
    billingInterval: MONTHLY,
    contractInterval: MONTHLY,
    onDemandEventPrice: 0.1157,
    allowOnDemand: true,
    reservedMinimum: 50000,
    allowAdditionalReservedEvents: false,
    categoryDisplayNames: AM2_CATEGORY_DISPLAY_NAMES,
    categories: AM2_CATEGORIES,
    checkoutCategories: AM2_CHECKOUT_CATEGORIES,
    availableCategories: AM2_CATEGORIES,
    onDemandCategories: AM2_ONDEMAND_CATEGORIES,
    hasOnDemandModes: true,
    planCategories: {
      errors: [
        {
          events: 50000,
          unitPrice: 0.089,
          price: 0,
          onDemandPrice: 0.1157,
        },
        {
          events: 100000,
          unitPrice: 0.089,
          price: 4500,
          onDemandPrice: 0.1157,
        },
        {
          events: 200000,
          unitPrice: 0.05,
          price: 9500,
          onDemandPrice: 0.065,
        },
        {
          events: 300000,
          unitPrice: 0.05,
          price: 14500,
          onDemandPrice: 0.065,
        },
        {
          events: 400000,
          unitPrice: 0.05,
          price: 19500,
          onDemandPrice: 0.065,
        },
        {
          events: 500000,
          unitPrice: 0.05,
          price: 24500,
          onDemandPrice: 0.065,
        },
        {
          events: 1000000,
          unitPrice: 0.03,
          price: 39500,
          onDemandPrice: 0.039,
        },
        {
          events: 1500000,
          unitPrice: 0.03,
          price: 54500,
          onDemandPrice: 0.039,
        },
        {
          events: 2000000,
          unitPrice: 0.03,
          price: 69500,
          onDemandPrice: 0.039,
        },
        {
          events: 3000000,
          unitPrice: 0.03,
          price: 99500,
          onDemandPrice: 0.039,
        },
        {
          events: 4000000,
          unitPrice: 0.03,
          price: 129500,
          onDemandPrice: 0.039,
        },
        {
          events: 5000000,
          unitPrice: 0.03,
          price: 159500,
          onDemandPrice: 0.039,
        },
        {
          events: 6000000,
          unitPrice: 0.03,
          price: 189500,
          onDemandPrice: 0.039,
        },
        {
          events: 7000000,
          unitPrice: 0.03,
          price: 219500,
          onDemandPrice: 0.039,
        },
        {
          events: 8000000,
          unitPrice: 0.03,
          price: 249500,
          onDemandPrice: 0.039,
        },
        {
          events: 9000000,
          unitPrice: 0.03,
          price: 279500,
          onDemandPrice: 0.039,
        },
        {
          events: 10000000,
          unitPrice: 0.03,
          price: 309500,
          onDemandPrice: 0.039,
        },
        {
          events: 11000000,
          unitPrice: 0.0251,
          price: 334500,
          onDemandPrice: 0.03263,
        },
        {
          events: 12000000,
          unitPrice: 0.0251,
          price: 359500,
          onDemandPrice: 0.03263,
        },
        {
          events: 13000000,
          unitPrice: 0.0251,
          price: 384500,
          onDemandPrice: 0.03263,
        },
        {
          events: 14000000,
          unitPrice: 0.0251,
          price: 409500,
          onDemandPrice: 0.03263,
        },
        {
          events: 15000000,
          unitPrice: 0.0251,
          price: 434500,
          onDemandPrice: 0.03263,
        },
        {
          events: 16000000,
          unitPrice: 0.0251,
          price: 459500,
          onDemandPrice: 0.03263,
        },
        {
          events: 17000000,
          unitPrice: 0.0251,
          price: 484500,
          onDemandPrice: 0.03263,
        },
        {
          events: 18000000,
          unitPrice: 0.0251,
          price: 509500,
          onDemandPrice: 0.03263,
        },
        {
          events: 19000000,
          unitPrice: 0.0251,
          price: 534500,
          onDemandPrice: 0.03263,
        },
        {
          events: 20000000,
          unitPrice: 0.0251,
          price: 559500,
          onDemandPrice: 0.03263,
        },
        {
          events: 21000000,
          unitPrice: 0.0144,
          price: 573900,
          onDemandPrice: 0.01872,
        },
        {
          events: 22000000,
          unitPrice: 0.0144,
          price: 588300,
          onDemandPrice: 0.01872,
        },
        {
          events: 23000000,
          unitPrice: 0.0144,
          price: 602700,
          onDemandPrice: 0.01872,
        },
        {
          events: 24000000,
          unitPrice: 0.0144,
          price: 617100,
          onDemandPrice: 0.01872,
        },
        {
          events: 25000000,
          unitPrice: 0.0144,
          price: 631500,
          onDemandPrice: 0.01872,
        },
        {
          events: 30000000,
          unitPrice: 0.0144,
          price: 703500,
          onDemandPrice: 0.01872,
        },
        {
          events: 35000000,
          unitPrice: 0.0144,
          price: 775500,
          onDemandPrice: 0.01872,
        },
        {
          events: 40000000,
          unitPrice: 0.0144,
          price: 847500,
          onDemandPrice: 0.01872,
        },
        {
          events: 45000000,
          unitPrice: 0.0144,
          price: 919500,
          onDemandPrice: 0.01872,
        },
        {
          events: 50000000,
          unitPrice: 0.0144,
          price: 991500,
          onDemandPrice: 0.01872,
        },
      ],
      transactions: [
        {
          events: 100000,
          unitPrice: 0.0445,
          price: 0,
        },
        {
          events: 250000,
          unitPrice: 0.0358,
          price: 4500,
        },
        {
          events: 500000,
          unitPrice: 0.0268,
          price: 9000,
        },
        {
          events: 1000000,
          unitPrice: 0.0199,
          price: 15500,
        },
        {
          events: 1500000,
          unitPrice: 0.0176,
          price: 22000,
        },
        {
          events: 2000000,
          unitPrice: 0.0165,
          price: 28500,
        },
        {
          events: 2500000,
          unitPrice: 0.0158,
          price: 35000,
        },
        {
          events: 3000000,
          unitPrice: 0.0153,
          price: 41500,
        },
        {
          events: 3500000,
          unitPrice: 0.015,
          price: 48000,
        },
        {
          events: 4000000,
          unitPrice: 0.0147,
          price: 54500,
        },
        {
          events: 4500000,
          unitPrice: 0.0145,
          price: 61000,
        },
        {
          events: 5000000,
          unitPrice: 0.014,
          price: 65600,
        },
        {
          events: 5500000,
          unitPrice: 0.0134,
          price: 69300,
        },
        {
          events: 6000000,
          unitPrice: 0.0129,
          price: 73000,
        },
        {
          events: 6500000,
          unitPrice: 0.0125,
          price: 76700,
        },
        {
          events: 7000000,
          unitPrice: 0.0121,
          price: 80400,
        },
        {
          events: 7500000,
          unitPrice: 0.0118,
          price: 84100,
        },
        {
          events: 8000000,
          unitPrice: 0.0115,
          price: 87800,
        },
        {
          events: 8500000,
          unitPrice: 0.0113,
          price: 91500,
        },
        {
          events: 9000000,
          unitPrice: 0.011,
          price: 95200,
        },
        {
          events: 9500000,
          unitPrice: 0.0109,
          price: 98900,
        },
        {
          events: 10000000,
          unitPrice: 0.0107,
          price: 102600,
        },
        {
          events: 15000000,
          unitPrice: 0.0085,
          price: 122800,
        },
        {
          events: 20000000,
          unitPrice: 0.0074,
          price: 143000,
        },
        {
          events: 25000000,
          unitPrice: 0.0067,
          price: 163200,
        },
        {
          events: 30000000,
          unitPrice: 0.0063,
          price: 183400,
        },
        {
          events: 35000000,
          unitPrice: 0.0059,
          price: 203600,
        },
        {
          events: 40000000,
          unitPrice: 0.0057,
          price: 223800,
        },
        {
          events: 45000000,
          unitPrice: 0.0055,
          price: 244000,
        },
        {
          events: 50000000,
          unitPrice: 0.0054,
          price: 264200,
        },
        {
          events: 55000000,
          unitPrice: 0.0053,
          price: 284400,
        },
        {
          events: 60000000,
          unitPrice: 0.0052,
          price: 304600,
        },
        {
          events: 65000000,
          unitPrice: 0.0051,
          price: 324800,
        },
        {
          events: 70000000,
          unitPrice: 0.005,
          price: 345000,
        },
        {
          events: 75000000,
          unitPrice: 0.0049,
          price: 365200,
        },
        {
          events: 80000000,
          unitPrice: 0.0049,
          price: 385400,
        },
        {
          events: 85000000,
          unitPrice: 0.0048,
          price: 405600,
        },
        {
          events: 90000000,
          unitPrice: 0.0048,
          price: 425800,
        },
        {
          events: 95000000,
          unitPrice: 0.0047,
          price: 446000,
        },
        {
          events: 100000000,
          unitPrice: 0.0047,
          price: 466200,
        },
        {
          events: 125000000,
          unitPrice: 0.0047,
          price: 547200,
        },
        {
          events: 150000000,
          unitPrice: 0.0037,
          price: 628200,
        },
        {
          events: 175000000,
          price: 709200,
          unitPrice: 0.0037,
        },
        {
          events: 200000000,
          price: 790200,
          unitPrice: 0.0032,
        },
      ],
      replays: [
        {
          events: 500,
          unitPrice: 0.2925,
          price: 0,
        },
        {
          events: 10000,
          unitPrice: 0.288,
          price: 2900,
        },
        {
          events: 25000,
          unitPrice: 0.2865,
          price: 7200,
        },
        {
          events: 50000,
          unitPrice: 0.286,
          price: 14300,
        },
        {
          events: 75000,
          unitPrice: 0.2858,
          price: 21500,
        },
        {
          events: 100000,
          unitPrice: 0.2711,
          price: 28600,
        },
        {
          events: 200000,
          unitPrice: 0.2663,
          price: 54200,
        },
        {
          events: 300000,
          unitPrice: 0.2638,
          price: 79900,
        },
        {
          events: 400000,
          unitPrice: 0.2624,
          price: 105500,
        },
        {
          events: 500000,
          unitPrice: 0.2614,
          price: 131200,
        },
        {
          events: 600000,
          unitPrice: 0.2607,
          price: 156800,
        },
        {
          events: 700000,
          unitPrice: 0.2602,
          price: 182500,
        },
        {
          events: 800000,
          unitPrice: 0.2598,
          price: 208100,
        },
        {
          events: 900000,
          unitPrice: 0.2569,
          price: 233800,
        },
        {
          events: 1000000,
          unitPrice: 0.2482,
          price: 256900,
        },
        {
          events: 1500000,
          price: 372300,
          unitPrice: 0.2439,
        },
        {
          events: 2000000,
          price: 487700,
          unitPrice: 0.2413,
        },
        {
          events: 2500000,
          price: 603100,
          unitPrice: 0.2395,
        },
        {
          events: 3000000,
          price: 718500,
          unitPrice: 0.2383,
        },
        {
          events: 3500000,
          price: 833900,
          unitPrice: 0.2374,
        },
        {
          events: 4000000,
          price: 949300,
          unitPrice: 0.2366,
        },
        {
          events: 4500000,
          price: 1064700,
          unitPrice: 0.2326,
        },
        {
          events: 5000000,
          price: 1162800,
          unitPrice: 0.2265,
        },
        {
          events: 6000000,
          price: 1359000,
          unitPrice: 0.2222,
        },
        {
          events: 7000000,
          price: 1555200,
          unitPrice: 0.219,
        },
        {
          events: 8000000,
          price: 1751400,
          unitPrice: 0.2164,
        },
        {
          events: 9000000,
          price: 1947600,
          unitPrice: 0.2144,
        },
        {
          events: 10000000,
          price: 2143800,
          unitPrice: 0.2144,
        },
      ],
      attachments: [
        {
          events: 1,
          unitPrice: 25.0,
          price: 0,
        },
        {
          events: 25,
          unitPrice: 25.0,
          price: 600,
        },
        {
          events: 50,
          unitPrice: 25.0,
          price: 1200,
        },
        {
          events: 75,
          unitPrice: 25.0,
          price: 1800,
        },
        {
          events: 100,
          unitPrice: 25.0,
          price: 2400,
        },
        {
          events: 200,
          unitPrice: 25.0,
          price: 4700,
        },
        {
          events: 300,
          unitPrice: 25.0,
          price: 7000,
        },
        {
          events: 400,
          unitPrice: 25.0,
          price: 9300,
        },
        {
          events: 500,
          unitPrice: 25.0,
          price: 11600,
        },
        {
          events: 600,
          unitPrice: 25.0,
          price: 13900,
        },
        {
          events: 700,
          unitPrice: 25.0,
          price: 16300,
        },
        {
          events: 800,
          unitPrice: 25.0,
          price: 18600,
        },
        {
          events: 900,
          unitPrice: 25.0,
          price: 20900,
        },
        {
          events: 1000,
          unitPrice: 25.0,
          price: 23200,
        },
      ],
      monitorSeats: [
        {
          events: 1,
          unitPrice: 0,
          price: 0,
        },
      ],
      uptime: [
        {
          events: 1,
          unitPrice: 0,
          price: 0,
        },
      ],
      profileDuration: [
        {
          events: 0,
          unitPrice: 0,
          price: 0,
        },
      ],
      profileDurationUI: [
        {
          events: 0,
          unitPrice: 0,
          price: 0,
        },
      ],
      logBytes: [
        {
<<<<<<< HEAD
          events: 0,
          unitPrice: 0,
=======
          events: 5,
          unitPrice: 0.5,
>>>>>>> fe2eb237
          price: 0,
        },
      ],
      ...SEER_TIERS,
    },
    budgetTerm: BUDGET_TERM,
    availableReservedBudgetTypes: AM2_AVAILABLE_RESERVED_BUDGET_TYPES,
  },
  am2_f: {
    id: 'am2_f',
    name: 'Developer',
    description: '',
    price: 0,
    basePrice: 0,
    totalPrice: 0,
    trialPlan: 'am2_t',
    maxMembers: 1,
    retentionDays: 30,
    isTestPlan: false,
    userSelectable: true,
    checkoutType: CheckoutType.STANDARD,
    features: AM2_FREE_FEATURES,
    billingInterval: MONTHLY,
    contractInterval: MONTHLY,
    onDemandEventPrice: 0,
    allowOnDemand: false,
    reservedMinimum: 5000,
    allowAdditionalReservedEvents: false,
    categoryDisplayNames: AM2_CATEGORY_DISPLAY_NAMES,
    categories: AM2_CATEGORIES,
    checkoutCategories: AM2_CHECKOUT_CATEGORIES,
    availableCategories: AM2_CATEGORIES,
    onDemandCategories: AM2_ONDEMAND_CATEGORIES,
    hasOnDemandModes: true,
    planCategories: {
      errors: [
        {
          events: 5000,
          unitPrice: 0,
          price: 0,
        },
      ],
      transactions: [
        {
          events: 10000,
          unitPrice: 0,
          price: 0,
        },
      ],
      replays: [
        {
          events: 50,
          unitPrice: 0,
          price: 0,
        },
      ],
      attachments: [
        {
          events: 1,
          unitPrice: 0,
          price: 0,
        },
      ],
      monitorSeats: [
        {
          events: 1,
          unitPrice: 0,
          price: 0,
        },
      ],
      uptime: [
        {
          events: 1,
          unitPrice: 0,
          price: 0,
        },
      ],
      profileDuration: [
        {
          events: 0,
          unitPrice: 0,
          price: 0,
        },
      ],
      profileDurationUI: [
        {
          events: 0,
          unitPrice: 0,
          price: 0,
        },
      ],
      logBytes: [
        {
<<<<<<< HEAD
          events: 0,
          unitPrice: 0,
=======
          events: 5,
          unitPrice: 0.5,
>>>>>>> fe2eb237
          price: 0,
        },
      ],
      ...SEER_TIERS_DEVELOPER,
    },
    budgetTerm: BUDGET_TERM,
    availableReservedBudgetTypes: AM2_AVAILABLE_RESERVED_BUDGET_TYPES,
  },
  am2_team: {
    id: 'am2_team',
    name: 'Team',
    description: '',
    price: 2900,
    basePrice: 2900,
    totalPrice: 2900,
    trialPlan: 'am2_business',
    maxMembers: null,
    retentionDays: 90,
    isTestPlan: false,
    userSelectable: true,
    checkoutType: CheckoutType.STANDARD,
    features: AM2_TEAM_FEATURES,
    billingInterval: MONTHLY,
    contractInterval: MONTHLY,
    onDemandEventPrice: 0.0377,
    allowOnDemand: true,
    reservedMinimum: 50000,
    allowAdditionalReservedEvents: false,
    categoryDisplayNames: AM2_CATEGORY_DISPLAY_NAMES,
    categories: AM2_CATEGORIES,
    checkoutCategories: AM2_CHECKOUT_CATEGORIES,
    availableCategories: AM2_CATEGORIES,
    onDemandCategories: AM2_ONDEMAND_CATEGORIES,
    hasOnDemandModes: true,
    planCategories: {
      errors: [
        {
          events: 50000,
          unitPrice: 0.029,
          price: 0,
          onDemandPrice: 0.0377,
        },
        {
          events: 100000,
          unitPrice: 0.029,
          price: 1500,
          onDemandPrice: 0.0377,
        },
        {
          events: 200000,
          unitPrice: 0.0175,
          price: 3200,
          onDemandPrice: 0.02275,
        },
        {
          events: 300000,
          unitPrice: 0.0175,
          price: 5000,
          onDemandPrice: 0.02275,
        },
        {
          events: 400000,
          unitPrice: 0.0175,
          price: 6700,
          onDemandPrice: 0.02275,
        },
        {
          events: 500000,
          unitPrice: 0.0175,
          price: 8500,
          onDemandPrice: 0.02275,
        },
        {
          events: 1000000,
          unitPrice: 0.015,
          price: 16000,
          onDemandPrice: 0.0195,
        },
        {
          events: 1500000,
          unitPrice: 0.015,
          price: 23500,
          onDemandPrice: 0.0195,
        },
        {
          events: 2000000,
          unitPrice: 0.015,
          price: 31000,
          onDemandPrice: 0.0195,
        },
        {
          events: 3000000,
          unitPrice: 0.015,
          price: 46000,
          onDemandPrice: 0.0195,
        },
        {
          events: 4000000,
          unitPrice: 0.015,
          price: 61000,
          onDemandPrice: 0.0195,
        },
        {
          events: 5000000,
          unitPrice: 0.015,
          price: 76000,
          onDemandPrice: 0.0195,
        },
        {
          events: 6000000,
          unitPrice: 0.015,
          price: 91000,
          onDemandPrice: 0.0195,
        },
        {
          events: 7000000,
          unitPrice: 0.015,
          price: 106000,
          onDemandPrice: 0.0195,
        },
        {
          events: 8000000,
          unitPrice: 0.015,
          price: 121000,
          onDemandPrice: 0.0195,
        },
        {
          events: 9000000,
          unitPrice: 0.015,
          price: 136000,
          onDemandPrice: 0.0195,
        },
        {
          events: 10000000,
          unitPrice: 0.015,
          price: 151000,
          onDemandPrice: 0.0195,
        },
        {
          events: 11000000,
          unitPrice: 0.013,
          price: 164000,
          onDemandPrice: 0.0169,
        },
        {
          events: 12000000,
          unitPrice: 0.013,
          price: 177000,
          onDemandPrice: 0.0169,
        },
        {
          events: 13000000,
          unitPrice: 0.013,
          price: 190000,
          onDemandPrice: 0.0169,
        },
        {
          events: 14000000,
          unitPrice: 0.013,
          price: 203000,
          onDemandPrice: 0.0169,
        },
        {
          events: 15000000,
          unitPrice: 0.013,
          price: 216000,
          onDemandPrice: 0.0169,
        },
        {
          events: 16000000,
          unitPrice: 0.013,
          price: 229000,
          onDemandPrice: 0.0169,
        },
        {
          events: 17000000,
          unitPrice: 0.013,
          price: 242000,
          onDemandPrice: 0.0169,
        },
        {
          events: 18000000,
          unitPrice: 0.013,
          price: 255000,
          onDemandPrice: 0.0169,
        },
        {
          events: 19000000,
          unitPrice: 0.013,
          price: 268000,
          onDemandPrice: 0.0169,
        },
        {
          events: 20000000,
          unitPrice: 0.013,
          price: 281000,
          onDemandPrice: 0.0169,
        },
        {
          events: 21000000,
          unitPrice: 0.012,
          price: 293000,
          onDemandPrice: 0.0156,
        },
        {
          events: 22000000,
          unitPrice: 0.012,
          price: 305000,
          onDemandPrice: 0.0156,
        },
        {
          events: 23000000,
          unitPrice: 0.012,
          price: 317000,
          onDemandPrice: 0.0156,
        },
        {
          events: 24000000,
          unitPrice: 0.012,
          price: 329000,
          onDemandPrice: 0.0156,
        },
        {
          events: 25000000,
          unitPrice: 0.012,
          price: 341000,
          onDemandPrice: 0.0156,
        },
        {
          events: 30000000,
          unitPrice: 0.012,
          price: 401000,
          onDemandPrice: 0.0156,
        },
        {
          events: 35000000,
          unitPrice: 0.012,
          price: 461000,
          onDemandPrice: 0.0156,
        },
        {
          events: 40000000,
          unitPrice: 0.012,
          price: 521000,
          onDemandPrice: 0.0156,
        },
        {
          events: 45000000,
          unitPrice: 0.012,
          price: 581000,
          onDemandPrice: 0.0156,
        },
        {
          events: 50000000,
          unitPrice: 0.012,
          price: 641000,
          onDemandPrice: 0.0156,
        },
      ],
      transactions: [
        {
          events: 100000,
          unitPrice: 0.0145,
          price: 0,
        },
        {
          events: 250000,
          unitPrice: 0.0118,
          price: 1500,
        },
        {
          events: 500000,
          unitPrice: 0.0088,
          price: 3000,
        },
        {
          events: 1000000,
          unitPrice: 0.007,
          price: 5600,
        },
        {
          events: 1500000,
          unitPrice: 0.0064,
          price: 8200,
        },
        {
          events: 2000000,
          unitPrice: 0.0061,
          price: 10800,
        },
        {
          events: 2500000,
          unitPrice: 0.0059,
          price: 13400,
        },
        {
          events: 3000000,
          unitPrice: 0.0058,
          price: 16000,
        },
        {
          events: 3500000,
          unitPrice: 0.0057,
          price: 18600,
        },
        {
          events: 4000000,
          unitPrice: 0.0057,
          price: 21200,
        },
        {
          events: 4500000,
          unitPrice: 0.0056,
          price: 23800,
        },
        {
          events: 5000000,
          unitPrice: 0.0055,
          price: 26100,
        },
        {
          events: 5500000,
          unitPrice: 0.0054,
          price: 28100,
        },
        {
          events: 6000000,
          unitPrice: 0.0054,
          price: 30100,
        },
        {
          events: 6500000,
          unitPrice: 0.0054,
          price: 32100,
        },
        {
          events: 7000000,
          unitPrice: 0.0054,
          price: 34100,
        },
        {
          events: 7500000,
          unitPrice: 0.0054,
          price: 36100,
        },
        {
          events: 8000000,
          unitPrice: 0.0054,
          price: 38100,
        },
        {
          events: 8500000,
          unitPrice: 0.0054,
          price: 40100,
        },
        {
          events: 9000000,
          unitPrice: 0.0054,
          price: 42100,
        },
        {
          events: 9500000,
          unitPrice: 0.0054,
          price: 44100,
        },
        {
          events: 10000000,
          unitPrice: 0.0054,
          price: 46100,
        },
        {
          events: 15000000,
          unitPrice: 0.004,
          price: 598_00,
        },
        {
          events: 20000000,
          unitPrice: 0.004,
          price: 735_00,
        },
        {
          events: 25000000,
          unitPrice: 0.004,
          price: 872_00,
        },
        {
          events: 30000000,
          unitPrice: 0.004,
          price: 1009_00,
        },
        {
          events: 35000000,
          unitPrice: 0.004,
          price: 1146_00,
        },
        {
          events: 40000000,
          unitPrice: 0.004,
          price: 1283_00,
        },
        {
          events: 45000000,
          unitPrice: 0.004,
          price: 1420_00,
        },
        {
          events: 50000000,
          unitPrice: 0.004,
          price: 1557_00,
        },
        {
          events: 55000000,
          unitPrice: 0.004,
          price: 1694_00,
        },
        {
          events: 60000000,
          unitPrice: 0.004,
          price: 1831_00,
        },
        {
          events: 65000000,
          unitPrice: 0.004,
          price: 1968_00,
        },
        {
          events: 70000000,
          unitPrice: 0.004,
          price: 2105_00,
        },
        {
          events: 75000000,
          unitPrice: 0.004,
          price: 2242_00,
        },
        {
          events: 80000000,
          unitPrice: 0.004,
          price: 2379_00,
        },
        {
          events: 85000000,
          unitPrice: 0.004,
          price: 2516_00,
        },
        {
          events: 90000000,
          unitPrice: 0.004,
          price: 2653_00,
        },
        {
          events: 95000000,
          unitPrice: 0.004,
          price: 2790_00,
        },
        {
          events: 100000000,
          unitPrice: 0.004,
          price: 2927_00,
        },
        {
          events: 125_000_000,
          unitPrice: 0.0027,
          price: 3406_00,
        },
        {
          events: 150_000_000,
          unitPrice: 0.0026,
          price: 3885_00,
        },
        {
          events: 175_000_000,
          unitPrice: 0.0025,
          price: 4364_00,
        },
        {
          events: 200_000_000,
          unitPrice: 0.0024,
          price: 4843_00,
        },
      ],
      replays: [
        {
          events: 500,
          unitPrice: 0.2925,
          price: 0,
        },
        {
          events: 10000,
          unitPrice: 0.288,
          price: 2900,
        },
        {
          events: 25000,
          unitPrice: 0.2865,
          price: 7200,
        },
        {
          events: 50000,
          unitPrice: 0.286,
          price: 14300,
        },
        {
          events: 75000,
          unitPrice: 0.2858,
          price: 21500,
        },
        {
          events: 100000,
          unitPrice: 0.2711,
          price: 28600,
        },
        {
          events: 200000,
          unitPrice: 0.2663,
          price: 54200,
        },
        {
          events: 300000,
          unitPrice: 0.2638,
          price: 79900,
        },
        {
          events: 400000,
          unitPrice: 0.2624,
          price: 105500,
        },
        {
          events: 500000,
          unitPrice: 0.2614,
          price: 131200,
        },
        {
          events: 600000,
          unitPrice: 0.2607,
          price: 156800,
        },
        {
          events: 700000,
          unitPrice: 0.2602,
          price: 182500,
        },
        {
          events: 800000,
          unitPrice: 0.2598,
          price: 208100,
        },
        {
          events: 900000,
          unitPrice: 0.2569,
          price: 233800,
        },
        {
          events: 1000000,
          unitPrice: 0.2482,
          price: 256900,
        },
        {
          events: 1500000,
          price: 372300,
          unitPrice: 0.2439,
        },
        {
          events: 2000000,
          price: 487700,
          unitPrice: 0.2413,
        },
        {
          events: 2500000,
          price: 603100,
          unitPrice: 0.2395,
        },
        {
          events: 3000000,
          price: 718500,
          unitPrice: 0.2383,
        },
        {
          events: 3500000,
          price: 833900,
          unitPrice: 0.2374,
        },
        {
          events: 4000000,
          price: 949300,
          unitPrice: 0.2366,
        },
        {
          events: 4500000,
          price: 1064700,
          unitPrice: 0.2326,
        },
        {
          events: 5000000,
          price: 1162800,
          unitPrice: 0.2265,
        },
        {
          events: 6000000,
          price: 1359000,
          unitPrice: 0.2222,
        },
        {
          events: 7000000,
          price: 1555200,
          unitPrice: 0.219,
        },
        {
          events: 8000000,
          price: 1751400,
          unitPrice: 0.2164,
        },
        {
          events: 9000000,
          price: 1947600,
          unitPrice: 0.2144,
        },
        {
          events: 10000000,
          price: 2143800,
          unitPrice: 0.2144,
        },
      ],
      attachments: [
        {
          events: 1,
          unitPrice: 25.0,
          price: 0,
        },
        {
          events: 25,
          unitPrice: 25.0,
          price: 600,
        },
        {
          events: 50,
          unitPrice: 25.0,
          price: 1200,
        },
        {
          events: 75,
          unitPrice: 25.0,
          price: 1800,
        },
        {
          events: 100,
          unitPrice: 25.0,
          price: 2400,
        },
        {
          events: 200,
          unitPrice: 25.0,
          price: 4700,
        },
        {
          events: 300,
          unitPrice: 25.0,
          price: 7000,
        },
        {
          events: 400,
          unitPrice: 25.0,
          price: 9300,
        },
        {
          events: 500,
          unitPrice: 25.0,
          price: 11600,
        },
        {
          events: 600,
          unitPrice: 25.0,
          price: 13900,
        },
        {
          events: 700,
          unitPrice: 25.0,
          price: 16300,
        },
        {
          events: 800,
          unitPrice: 25.0,
          price: 18600,
        },
        {
          events: 900,
          unitPrice: 25.0,
          price: 20900,
        },
        {
          events: 1000,
          unitPrice: 25.0,
          price: 23200,
        },
      ],
      monitorSeats: [
        {
          events: 1,
          unitPrice: 0,
          price: 0,
        },
      ],
      uptime: [
        {
          events: 1,
          unitPrice: 0,
          price: 0,
        },
      ],
      profileDuration: [
        {
          events: 0,
          unitPrice: 0,
          price: 0,
        },
      ],
      profileDurationUI: [
        {
          events: 0,
          unitPrice: 0,
          price: 0,
        },
      ],
      logBytes: [
        {
<<<<<<< HEAD
          events: 0,
          unitPrice: 0,
=======
          events: 5,
          unitPrice: 0.5,
>>>>>>> fe2eb237
          price: 0,
        },
      ],
      ...SEER_TIERS,
    },
    budgetTerm: BUDGET_TERM,
    availableReservedBudgetTypes: AM2_AVAILABLE_RESERVED_BUDGET_TYPES,
  },
  am2_t: {
    id: 'am2_t',
    name: 'Trial',
    description: '',
    price: 0,
    basePrice: 0,
    totalPrice: 0,
    trialPlan: null,
    maxMembers: 20,
    retentionDays: 90,
    isTestPlan: false,
    userSelectable: false,
    checkoutType: CheckoutType.STANDARD,
    features: AM2_TRIAL_FEATURES,
    billingInterval: MONTHLY,
    contractInterval: MONTHLY,
    onDemandEventPrice: 0,
    allowOnDemand: false,
    reservedMinimum: 0,
    allowAdditionalReservedEvents: false,
    categoryDisplayNames: AM2_CATEGORY_DISPLAY_NAMES,
    categories: AM2_CATEGORIES,
    checkoutCategories: AM2_CHECKOUT_CATEGORIES,
    availableCategories: AM2_CATEGORIES,
    onDemandCategories: AM2_ONDEMAND_CATEGORIES,
    hasOnDemandModes: true,
    planCategories: {
      errors: [
        {
          events: 0,
          unitPrice: 0,
          price: 0,
        },
      ],
      transactions: [
        {
          events: 0,
          unitPrice: 0,
          price: 0,
        },
      ],
      replays: [
        {
          events: 0,
          unitPrice: 0,
          price: 0,
        },
      ],
      attachments: [
        {
          events: 0,
          unitPrice: 0,
          price: 0,
        },
      ],
      monitorSeats: [
        {
          events: 0,
          unitPrice: 0,
          price: 0,
        },
      ],
      uptime: [
        {
          events: 0,
          unitPrice: 0,
          price: 0,
        },
      ],
      profileDuration: [
        {
          events: 0,
          unitPrice: 0,
          price: 0,
        },
      ],
      profileDurationUI: [
        {
          events: 0,
          unitPrice: 0,
          price: 0,
        },
      ],
      logBytes: [
        {
<<<<<<< HEAD
          events: 0,
          unitPrice: 0,
=======
          events: 5,
          unitPrice: 0.5,
>>>>>>> fe2eb237
          price: 0,
        },
      ],
      ...SEER_TIERS_TRIAL_OR_ENTERPRISE,
    },
    budgetTerm: BUDGET_TERM,
    availableReservedBudgetTypes: AM2_AVAILABLE_RESERVED_BUDGET_TYPES,
  },
  am2_team_auf: {
    id: 'am2_team_auf',
    name: 'Team',
    description: '',
    price: 31200,
    basePrice: 31200,
    totalPrice: 31200,
    trialPlan: 'am2_business',
    maxMembers: null,
    retentionDays: 90,
    isTestPlan: false,
    userSelectable: true,
    checkoutType: CheckoutType.STANDARD,
    features: AM2_TEAM_FEATURES,
    billingInterval: ANNUAL,
    contractInterval: ANNUAL,
    onDemandEventPrice: 0.0377,
    allowOnDemand: true,
    reservedMinimum: 50000,
    allowAdditionalReservedEvents: false,
    categoryDisplayNames: AM2_CATEGORY_DISPLAY_NAMES,
    categories: AM2_CATEGORIES,
    checkoutCategories: AM2_CHECKOUT_CATEGORIES,
    availableCategories: AM2_CATEGORIES,
    onDemandCategories: AM2_ONDEMAND_CATEGORIES,
    hasOnDemandModes: true,
    budgetTerm: BUDGET_TERM,
    availableReservedBudgetTypes: AM2_AVAILABLE_RESERVED_BUDGET_TYPES,
    planCategories: {
      errors: [
        {
          events: 50000,
          unitPrice: 0.029,
          price: 0,
        },
        {
          events: 100000,
          unitPrice: 0.0175,
          price: 16800,
        },
        {
          events: 200000,
          unitPrice: 0.0175,
          price: 35200,
        },
        {
          events: 300000,
          unitPrice: 0.0175,
          price: 54600,
        },
        {
          events: 400000,
          unitPrice: 0.0175,
          price: 73000,
        },
        {
          events: 500000,
          unitPrice: 0.015,
          price: 92400,
        },
        {
          events: 1000000,
          unitPrice: 0.015,
          price: 173400,
        },
        {
          events: 1500000,
          unitPrice: 0.015,
          price: 254400,
        },
        {
          events: 2000000,
          unitPrice: 0.015,
          price: 335400,
        },
        {
          events: 3000000,
          unitPrice: 0.015,
          price: 497400,
        },
        {
          events: 4000000,
          unitPrice: 0.015,
          price: 659400,
        },
        {
          events: 5000000,
          unitPrice: 0.015,
          price: 821400,
        },
        {
          events: 6000000,
          unitPrice: 0.015,
          price: 983400,
        },
        {
          events: 7000000,
          unitPrice: 0.015,
          price: 1145400,
        },
        {
          events: 8000000,
          unitPrice: 0.015,
          price: 1307400,
        },
        {
          events: 9000000,
          unitPrice: 0.015,
          price: 1469400,
        },
        {
          events: 10000000,
          unitPrice: 0.013,
          price: 1631400,
        },
        {
          events: 11000000,
          unitPrice: 0.013,
          price: 1771800,
        },
        {
          events: 12000000,
          unitPrice: 0.013,
          price: 1912200,
        },
        {
          events: 13000000,
          unitPrice: 0.013,
          price: 2052600,
        },
        {
          events: 14000000,
          unitPrice: 0.013,
          price: 2193000,
        },
        {
          events: 15000000,
          unitPrice: 0.013,
          price: 2333400,
        },
        {
          events: 16_000_000,
          unitPrice: 0.013,
          price: 24738_00,
        },
        {
          events: 17_000_000,
          unitPrice: 0.013,
          price: 26142_00,
        },
        {
          events: 18_000_000,
          unitPrice: 0.013,
          price: 27546_00,
        },
        {
          events: 19_000_000,
          unitPrice: 0.013,
          price: 28950_00,
        },
        {
          events: 20_000_000,
          unitPrice: 0.013,
          price: 30354_00,
        },
        {
          events: 21_000_000,
          unitPrice: 0.012,
          price: 31650_00,
        },
        {
          events: 22_000_000,
          unitPrice: 0.012,
          price: 32946_00,
        },
        {
          events: 23_000_000,
          unitPrice: 0.012,
          price: 34242_00,
        },
        {
          events: 24_000_000,
          unitPrice: 0.012,
          price: 35538_00,
        },
        {
          events: 25_000_000,
          unitPrice: 0.012,
          price: 36834_00,
        },
        {
          events: 30_000_000,
          unitPrice: 0.012,
          price: 43314_00,
        },
        {
          events: 35_000_000,
          unitPrice: 0.012,
          price: 49794_00,
        },
        {
          events: 40_000_000,
          unitPrice: 0.012,
          price: 56274_00,
        },
        {
          events: 45_000_000,
          unitPrice: 0.012,
          price: 62754_00,
        },
        {
          events: 50_000_000,
          unitPrice: 0.012,
          price: 69234_00,
        },
      ],
      transactions: [
        {
          events: 100000,
          unitPrice: 0.0145,
          price: 0,
        },
        {
          events: 250000,
          unitPrice: 0.0118,
          price: 16800,
        },
        {
          events: 500000,
          unitPrice: 0.0088,
          price: 32400,
        },
        {
          events: 1000000,
          unitPrice: 0.007,
          price: 60000,
        },
        {
          events: 1500000,
          unitPrice: 0.0064,
          price: 88800,
        },
        {
          events: 2000000,
          unitPrice: 0.0061,
          price: 116400,
        },
        {
          events: 2500000,
          unitPrice: 0.0059,
          price: 145200,
        },
        {
          events: 3000000,
          unitPrice: 0.0058,
          price: 172800,
        },
        {
          events: 3500000,
          unitPrice: 0.0057,
          price: 200400,
        },
        {
          events: 4000000,
          unitPrice: 0.0057,
          price: 229200,
        },
        {
          events: 4500000,
          unitPrice: 0.0056,
          price: 256800,
        },
        {
          events: 5000000,
          unitPrice: 0.0055,
          price: 282000,
        },
        {
          events: 5500000,
          unitPrice: 0.0054,
          price: 303600,
        },
        {
          events: 6000000,
          unitPrice: 0.0054,
          price: 325200,
        },
        {
          events: 6500000,
          unitPrice: 0.0054,
          price: 346800,
        },
        {
          events: 7000000,
          unitPrice: 0.0054,
          price: 368400,
        },
        {
          events: 7500000,
          unitPrice: 0.0054,
          price: 390000,
        },
        {
          events: 8000000,
          unitPrice: 0.0054,
          price: 411600,
        },
        {
          events: 8500000,
          unitPrice: 0.0054,
          price: 433200,
        },
        {
          events: 9000000,
          unitPrice: 0.0054,
          price: 454800,
        },
        {
          events: 9500000,
          unitPrice: 0.0054,
          price: 476400,
        },
        {
          events: 10000000,
          unitPrice: 0.0054,
          price: 498000,
        },
        {
          events: 15_000_000,
          unitPrice: 0.004,
          price: 6456_00,
        },
        {
          events: 20_000_000,
          unitPrice: 0.004,
          price: 7944_00,
        },
        {
          events: 25_000_000,
          unitPrice: 0.004,
          price: 9420_00,
        },
        {
          events: 30_000_000,
          unitPrice: 0.004,
          price: 10896_00,
        },
        {
          events: 35_000_000,
          unitPrice: 0.004,
          price: 12372_00,
        },
        {
          events: 40_000_000,
          unitPrice: 0.004,
          price: 13860_00,
        },
        {
          events: 45_000_000,
          unitPrice: 0.004,
          price: 15336_00,
        },
        {
          events: 50_000_000,
          unitPrice: 0.004,
          price: 16812_00,
        },
        {
          events: 55_000_000,
          unitPrice: 0.004,
          price: 18300_00,
        },
        {
          events: 60_000_000,
          unitPrice: 0.004,
          price: 19776_00,
        },
        {
          events: 65_000_000,
          unitPrice: 0.004,
          price: 21252_00,
        },
        {
          events: 70_000_000,
          unitPrice: 0.004,
          price: 22740_00,
        },
        {
          events: 75_000_000,
          unitPrice: 0.004,
          price: 24216_00,
        },
        {
          events: 80_000_000,
          unitPrice: 0.004,
          price: 25692_00,
        },
        {
          events: 85_000_000,
          unitPrice: 0.004,
          price: 27168_00,
        },
        {
          events: 90_000_000,
          unitPrice: 0.004,
          price: 28656_00,
        },
        {
          events: 95_000_000,
          unitPrice: 0.004,
          price: 30132_00,
        },
        {
          events: 100_000_000,
          unitPrice: 0.004,
          price: 31608_00,
        },
        {
          events: 125_000_000,
          unitPrice: 0.0027,
          price: 36780_00,
        },
        {
          events: 150_000_000,
          unitPrice: 0.0026,
          price: 41964_00,
        },
        {
          events: 175_000_000,
          unitPrice: 0.0025,
          price: 47136_00,
        },
        {
          events: 200_000_000,
          unitPrice: 0.0024,
          price: 52308_00,
        },
      ],
      replays: [
        {
          events: 500,
          unitPrice: 0.2925,
          price: 0,
        },
        {
          events: 10000,
          unitPrice: 0.288,
          price: 31200,
        },
        {
          events: 25000,
          unitPrice: 0.2865,
          price: 78000,
        },
        {
          events: 50000,
          unitPrice: 0.286,
          price: 154800,
        },
        {
          events: 75000,
          unitPrice: 0.2858,
          price: 232800,
        },
        {
          events: 100000,
          unitPrice: 0.2711,
          price: 308400,
        },
        {
          events: 200000,
          unitPrice: 0.2663,
          price: 585600,
        },
        {
          events: 300000,
          unitPrice: 0.2638,
          price: 862800,
        },
        {
          events: 400000,
          unitPrice: 0.2624,
          price: 1140000,
        },
        {
          events: 500000,
          unitPrice: 0.2614,
          price: 1417200,
        },
        {
          events: 600000,
          unitPrice: 0.2607,
          price: 1693200,
        },
        {
          events: 700000,
          unitPrice: 0.2602,
          price: 1971600,
        },
        {
          events: 800000,
          unitPrice: 0.2598,
          price: 2247600,
        },
        {
          events: 900000,
          unitPrice: 0.2569,
          price: 2524800,
        },
        {
          events: 1000000,
          unitPrice: 0.2482,
          price: 2774400,
        },
        {
          events: 1500000,
          price: 4021200,
          unitPrice: 0.2439,
        },
        {
          events: 2000000,
          price: 5266800,
          unitPrice: 0.2413,
        },
        {
          events: 2500000,
          price: 6513600,
          unitPrice: 0.2395,
        },
        {
          events: 3000000,
          price: 7760400,
          unitPrice: 0.2383,
        },
        {
          events: 3500000,
          price: 9006000,
          unitPrice: 0.2374,
        },
        {
          events: 4000000,
          price: 10252800,
          unitPrice: 0.2366,
        },
        {
          events: 4500000,
          price: 11498400,
          unitPrice: 0.2326,
        },
        {
          events: 5000000,
          price: 12558000,
          unitPrice: 0.2265,
        },
        {
          events: 6000000,
          price: 14677200,
          unitPrice: 0.2222,
        },
        {
          events: 7000000,
          price: 16796400,
          unitPrice: 0.219,
        },
        {
          events: 8000000,
          price: 18915600,
          unitPrice: 0.2164,
        },
        {
          events: 9000000,
          price: 21033600,
          unitPrice: 0.2144,
        },
        {
          events: 10000000,
          price: 23152800,
          unitPrice: 0.2144,
        },
      ],
      attachments: [
        {
          events: 1,
          unitPrice: 25.0,
          price: 0,
        },
        {
          events: 25,
          unitPrice: 25.0,
          price: 6300,
        },
        {
          events: 50,
          unitPrice: 25.0,
          price: 12500,
        },
        {
          events: 75,
          unitPrice: 25.0,
          price: 18800,
        },
        {
          events: 100,
          unitPrice: 25.0,
          price: 25000,
        },
        {
          events: 200,
          unitPrice: 25.0,
          price: 50000,
        },
        {
          events: 300,
          unitPrice: 25.0,
          price: 75000,
        },
        {
          events: 400,
          unitPrice: 25.0,
          price: 100000,
        },
        {
          events: 500,
          unitPrice: 25.0,
          price: 125000,
        },
        {
          events: 600,
          unitPrice: 25.0,
          price: 150000,
        },
        {
          events: 700,
          unitPrice: 25.0,
          price: 175000,
        },
        {
          events: 800,
          unitPrice: 25.0,
          price: 200000,
        },
        {
          events: 900,
          unitPrice: 25.0,
          price: 225000,
        },
        {
          events: 1000,
          unitPrice: 25.0,
          price: 250000,
        },
      ],
      monitorSeats: [
        {
          events: 1,
          unitPrice: 0,
          price: 0,
        },
      ],
      uptime: [
        {
          events: 1,
          unitPrice: 0,
          price: 0,
        },
      ],
      profileDuration: [
        {
          events: 0,
          unitPrice: 0,
          price: 0,
        },
      ],
      profileDurationUI: [
        {
          events: 0,
          unitPrice: 0,
          price: 0,
        },
      ],
      logBytes: [
        {
<<<<<<< HEAD
          events: 0,
          unitPrice: 0,
=======
          events: 5,
          unitPrice: 0.5,
>>>>>>> fe2eb237
          price: 0,
        },
      ],
      ...SEER_TIERS_ANNUAL,
    },
  },
  am2_business_auf: {
    id: 'am2_business_auf',
    name: 'Business',
    description: '',
    price: 96000,
    basePrice: 96000,
    totalPrice: 96000,
    trialPlan: null,
    maxMembers: null,
    retentionDays: 90,
    isTestPlan: false,
    userSelectable: true,
    checkoutType: CheckoutType.STANDARD,
    features: AM2_BUSINESS_FEATURES,
    billingInterval: ANNUAL,
    contractInterval: ANNUAL,
    onDemandEventPrice: 0.1157,
    allowOnDemand: true,
    reservedMinimum: 50000,
    allowAdditionalReservedEvents: false,
    categoryDisplayNames: AM2_CATEGORY_DISPLAY_NAMES,
    categories: AM2_CATEGORIES,
    checkoutCategories: AM2_CHECKOUT_CATEGORIES,
    availableCategories: AM2_CATEGORIES,
    onDemandCategories: AM2_ONDEMAND_CATEGORIES,
    hasOnDemandModes: true,
    budgetTerm: BUDGET_TERM,
    planCategories: {
      errors: [
        {
          events: 50000,
          unitPrice: 0.089,
          price: 0,
        },
        {
          events: 100000,
          unitPrice: 0.05,
          price: 49200,
        },
        {
          events: 200000,
          unitPrice: 0.05,
          price: 103200,
        },
        {
          events: 300000,
          unitPrice: 0.05,
          price: 157200,
        },
        {
          events: 400000,
          unitPrice: 0.05,
          price: 211200,
        },
        {
          events: 500000,
          unitPrice: 0.03,
          price: 265200,
        },
        {
          events: 1000000,
          unitPrice: 0.03,
          price: 427200,
        },
        {
          events: 1500000,
          unitPrice: 0.03,
          price: 589200,
        },
        {
          events: 2000000,
          unitPrice: 0.03,
          price: 751200,
        },
        {
          events: 3000000,
          unitPrice: 0.03,
          price: 1075200,
        },
        {
          events: 4000000,
          unitPrice: 0.03,
          price: 1399200,
        },
        {
          events: 5000000,
          unitPrice: 0.03,
          price: 1723200,
        },
        {
          events: 6000000,
          unitPrice: 0.03,
          price: 2047200,
        },
        {
          events: 7000000,
          unitPrice: 0.03,
          price: 2371200,
        },
        {
          events: 8000000,
          unitPrice: 0.03,
          price: 2695200,
        },
        {
          events: 9000000,
          unitPrice: 0.03,
          price: 3019200,
        },
        {
          events: 10000000,
          unitPrice: 0.0251,
          price: 3343200,
        },
        {
          events: 11000000,
          unitPrice: 0.0251,
          price: 3613200,
        },
        {
          events: 12000000,
          unitPrice: 0.0251,
          price: 3883200,
        },
        {
          events: 13000000,
          unitPrice: 0.0251,
          price: 4153200,
        },
        {
          events: 14000000,
          unitPrice: 0.0251,
          price: 4423200,
        },
        {
          events: 15000000,
          unitPrice: 0.0251,
          price: 4693200,
        },
        {
          events: 16_000_000,
          unitPrice: 0.0251,
          price: 49632_00,
        },
        {
          events: 17_000_000,
          unitPrice: 0.0251,
          price: 52332_00,
        },
        {
          events: 18_000_000,
          unitPrice: 0.0251,
          price: 55032_00,
        },
        {
          events: 19_000_000,
          unitPrice: 0.0251,
          price: 57732_00,
        },
        {
          events: 20_000_000,
          unitPrice: 0.0251,
          price: 60432_00,
        },
        {
          events: 21_000_000,
          unitPrice: 0.0144,
          price: 61987_00,
        },
        {
          events: 22_000_000,
          unitPrice: 0.0144,
          price: 63542_00,
        },
        {
          events: 23_000_000,
          unitPrice: 0.0144,
          price: 65097_00,
        },
        {
          events: 24_000_000,
          unitPrice: 0.0144,
          price: 66652_00,
        },
        {
          events: 25_000_000,
          unitPrice: 0.0144,
          price: 68207_00,
        },
        {
          events: 30_000_000,
          unitPrice: 0.0144,
          price: 75983_00,
        },
        {
          events: 35_000_000,
          unitPrice: 0.0144,
          price: 83759_00,
        },
        {
          events: 40_000_000,
          unitPrice: 0.0144,
          price: 91535_00,
        },
        {
          events: 45_000_000,
          unitPrice: 0.0144,
          price: 99311_00,
        },
        {
          events: 50_000_000,
          unitPrice: 0.0144,
          price: 107087_00,
        },
      ],
      transactions: [
        {
          events: 100000,
          unitPrice: 0.0445,
          price: 0,
        },
        {
          events: 250000,
          unitPrice: 0.0358,
          price: 49200,
        },
        {
          events: 500000,
          unitPrice: 0.0268,
          price: 97200,
        },
        {
          events: 1000000,
          unitPrice: 0.0199,
          price: 168000,
        },
        {
          events: 1500000,
          unitPrice: 0.0176,
          price: 237600,
        },
        {
          events: 2000000,
          unitPrice: 0.0165,
          price: 308400,
        },
        {
          events: 2500000,
          unitPrice: 0.0158,
          price: 378000,
        },
        {
          events: 3000000,
          unitPrice: 0.0153,
          price: 448800,
        },
        {
          events: 3500000,
          unitPrice: 0.015,
          price: 518400,
        },
        {
          events: 4000000,
          unitPrice: 0.0147,
          price: 589200,
        },
        {
          events: 4500000,
          unitPrice: 0.0145,
          price: 658800,
        },
        {
          events: 5000000,
          unitPrice: 0.014,
          price: 708000,
        },
        {
          events: 5500000,
          unitPrice: 0.0134,
          price: 748800,
        },
        {
          events: 6000000,
          unitPrice: 0.0129,
          price: 788400,
        },
        {
          events: 6500000,
          unitPrice: 0.0125,
          price: 828000,
        },
        {
          events: 7000000,
          unitPrice: 0.0121,
          price: 868800,
        },
        {
          events: 7500000,
          unitPrice: 0.0118,
          price: 908400,
        },
        {
          events: 8000000,
          unitPrice: 0.0115,
          price: 948000,
        },
        {
          events: 8500000,
          unitPrice: 0.0113,
          price: 988800,
        },
        {
          events: 9000000,
          unitPrice: 0.011,
          price: 1028400,
        },
        {
          events: 9500000,
          unitPrice: 0.0109,
          price: 1068000,
        },
        {
          events: 10000000,
          unitPrice: 0.0107,
          price: 1107600,
        },
        {
          events: 15000000,
          unitPrice: 0.0085,
          price: 13260_00,
        },
        {
          events: 20000000,
          unitPrice: 0.0074,
          price: 15444_00,
        },
        {
          events: 25000000,
          unitPrice: 0.0067,
          price: 17628_00,
        },
        {
          events: 30000000,
          unitPrice: 0.0063,
          price: 19812_00,
        },
        {
          events: 35000000,
          unitPrice: 0.0059,
          price: 21984_00,
        },
        {
          events: 40000000,
          unitPrice: 0.0057,
          price: 24168_00,
        },
        {
          events: 45000000,
          unitPrice: 0.0055,
          price: 26352_00,
        },
        {
          events: 50000000,
          unitPrice: 0.0054,
          price: 28536_00,
        },
        {
          events: 55000000,
          unitPrice: 0.0053,
          price: 30720_00,
        },
        {
          events: 60000000,
          unitPrice: 0.0052,
          price: 32892_00,
        },
        {
          events: 65000000,
          unitPrice: 0.0051,
          price: 35076_00,
        },
        {
          events: 70000000,
          unitPrice: 0.005,
          price: 37260_00,
        },
        {
          events: 75000000,
          unitPrice: 0.0049,
          price: 39444_00,
        },
        {
          events: 80000000,
          unitPrice: 0.0049,
          price: 41628_00,
        },
        {
          events: 85000000,
          unitPrice: 0.0048,
          price: 43800_00,
        },
        {
          events: 90000000,
          unitPrice: 0.0048,
          price: 45984_00,
        },
        {
          events: 95000000,
          unitPrice: 0.0047,
          price: 48168_00,
        },
        {
          events: 100000000,
          unitPrice: 0.0047,
          price: 50352_00,
        },
        {
          events: 125_000_000,
          unitPrice: 0.0044,
          price: 59100_00,
        },
        {
          events: 150_000_000,
          unitPrice: 0.0042,
          price: 67848_00,
        },
        {
          events: 175_000_000,
          unitPrice: 0.0041,
          price: 76596_00,
        },
        {
          events: 200_000_000,
          unitPrice: 0.004,
          price: 85344_00,
        },
      ],
      replays: [
        {
          events: 500,
          unitPrice: 0.2925,
          price: 0,
        },
        {
          events: 10000,
          unitPrice: 0.288,
          price: 31200,
        },
        {
          events: 25000,
          unitPrice: 0.2865,
          price: 78000,
        },
        {
          events: 50000,
          unitPrice: 0.286,
          price: 154800,
        },
        {
          events: 75000,
          unitPrice: 0.2858,
          price: 232800,
        },
        {
          events: 100000,
          unitPrice: 0.2711,
          price: 308400,
        },
        {
          events: 200000,
          unitPrice: 0.2663,
          price: 585600,
        },
        {
          events: 300000,
          unitPrice: 0.2638,
          price: 862800,
        },
        {
          events: 400000,
          unitPrice: 0.2624,
          price: 1140000,
        },
        {
          events: 500000,
          unitPrice: 0.2614,
          price: 1417200,
        },
        {
          events: 600000,
          unitPrice: 0.2607,
          price: 1693200,
        },
        {
          events: 700000,
          unitPrice: 0.2602,
          price: 1971600,
        },
        {
          events: 800000,
          unitPrice: 0.2598,
          price: 2247600,
        },
        {
          events: 900000,
          unitPrice: 0.2569,
          price: 2524800,
        },
        {
          events: 1000000,
          unitPrice: 0.2482,
          price: 2774400,
        },
        {
          events: 1500000,
          price: 4021200,
          unitPrice: 0.2439,
        },
        {
          events: 2000000,
          price: 5266800,
          unitPrice: 0.2413,
        },
        {
          events: 2500000,
          price: 6513600,
          unitPrice: 0.2395,
        },
        {
          events: 3000000,
          price: 7760400,
          unitPrice: 0.2383,
        },
        {
          events: 3500000,
          price: 9006000,
          unitPrice: 0.2374,
        },
        {
          events: 4000000,
          price: 10252800,
          unitPrice: 0.2366,
        },
        {
          events: 4500000,
          price: 11498400,
          unitPrice: 0.2326,
        },
        {
          events: 5000000,
          price: 12558000,
          unitPrice: 0.2265,
        },
        {
          events: 6000000,
          price: 14677200,
          unitPrice: 0.2222,
        },
        {
          events: 7000000,
          price: 16796400,
          unitPrice: 0.219,
        },
        {
          events: 8000000,
          price: 18915600,
          unitPrice: 0.2164,
        },
        {
          events: 9000000,
          price: 21033600,
          unitPrice: 0.2144,
        },
        {
          events: 10000000,
          price: 23152800,
          unitPrice: 0.2144,
        },
      ],
      attachments: [
        {
          events: 1,
          unitPrice: 25.0,
          price: 0,
        },
        {
          events: 25,
          unitPrice: 25.0,
          price: 6300,
        },
        {
          events: 50,
          unitPrice: 25.0,
          price: 12500,
        },
        {
          events: 75,
          unitPrice: 25.0,
          price: 18800,
        },
        {
          events: 100,
          unitPrice: 25.0,
          price: 25000,
        },
        {
          events: 200,
          unitPrice: 25.0,
          price: 50000,
        },
        {
          events: 300,
          unitPrice: 25.0,
          price: 75000,
        },
        {
          events: 400,
          unitPrice: 25.0,
          price: 100000,
        },
        {
          events: 500,
          unitPrice: 25.0,
          price: 125000,
        },
        {
          events: 600,
          unitPrice: 25.0,
          price: 150000,
        },
        {
          events: 700,
          unitPrice: 25.0,
          price: 175000,
        },
        {
          events: 800,
          unitPrice: 25.0,
          price: 200000,
        },
        {
          events: 900,
          unitPrice: 25.0,
          price: 225000,
        },
        {
          events: 1000,
          unitPrice: 25.0,
          price: 250000,
        },
      ],
      monitorSeats: [
        {
          events: 1,
          unitPrice: 0,
          price: 0,
        },
      ],
      uptime: [
        {
          events: 1,
          unitPrice: 0,
          price: 0,
        },
      ],
      profileDuration: [
        {
          events: 0,
          unitPrice: 0,
          price: 0,
        },
      ],
      profileDurationUI: [
        {
          events: 0,
          unitPrice: 0,
          price: 0,
        },
      ],
      logBytes: [
        {
<<<<<<< HEAD
          events: 0,
          unitPrice: 0,
=======
          events: 5,
          unitPrice: 0.5,
>>>>>>> fe2eb237
          price: 0,
        },
      ],
      ...SEER_TIERS_ANNUAL,
    },
    availableReservedBudgetTypes: AM2_AVAILABLE_RESERVED_BUDGET_TYPES,
  },
  am2_sponsored: {
    // NOTE: being deprecated
    id: 'am2_sponsored',
    name: 'Sponsored',
    description: '',
    price: 0,
    basePrice: 0,
    totalPrice: 0,
    trialPlan: null,
    maxMembers: null,
    retentionDays: 90,
    isTestPlan: false,
    userSelectable: false,
    checkoutType: CheckoutType.STANDARD,
    features: AM2_TEAM_FEATURES,
    billingInterval: 'monthly',
    contractInterval: 'monthly',
    onDemandEventPrice: 0.0377,
    allowOnDemand: true,
    reservedMinimum: 5000000,
    allowAdditionalReservedEvents: false,
    categories: AM2_CATEGORIES,
    checkoutCategories: AM2_CHECKOUT_CATEGORIES,
    availableCategories: AM2_CATEGORIES,
    onDemandCategories: AM2_ONDEMAND_CATEGORIES,
    hasOnDemandModes: true,
    planCategories: {
      errors: [{events: 5000000, unitPrice: 0.015, price: 0}],
      transactions: [{events: 10000000, unitPrice: 0.0054, price: 0}],
      replays: [{events: 10000, unitPrice: 0.288, price: 0}],
      attachments: [{events: 10, unitPrice: 25.0, price: 0}],
      monitorSeats: [{events: 500, unitPrice: 0, price: 0}],
      uptime: [{events: 500, unitPrice: 0, price: 0}],
      profileDuration: [{events: 0, unitPrice: 0, price: 0}],
      profileDurationUI: [{events: 0, unitPrice: 0, price: 0}],
<<<<<<< HEAD
      logBytes: [{events: 1, unitPrice: 50.0, price: 0}],
=======
      logBytes: [{events: 5, unitPrice: 0.5, price: 0}],
>>>>>>> fe2eb237
    },
    categoryDisplayNames: AM2_CATEGORY_DISPLAY_NAMES,
    budgetTerm: BUDGET_TERM,
    availableReservedBudgetTypes: {},
  },
  am2_sponsored_team_auf: {
    id: 'am2_sponsored_team_auf',
    name: 'Sponsored Team',
    description: '',
    price: 0,
    basePrice: 0,
    totalPrice: 0,
    trialPlan: null,
    maxMembers: null,
    retentionDays: 90,
    isTestPlan: false,
    userSelectable: false,
    checkoutType: CheckoutType.STANDARD,
    features: AM2_TEAM_FEATURES,
    billingInterval: 'annual',
    contractInterval: 'annual',
    onDemandEventPrice: 0.0377,
    allowOnDemand: true,
    reservedMinimum: 50_000,
    allowAdditionalReservedEvents: false,
    categories: AM2_CATEGORIES,
    checkoutCategories: AM2_CHECKOUT_CATEGORIES,
    availableCategories: AM2_CATEGORIES,
    onDemandCategories: AM2_ONDEMAND_CATEGORIES,
    hasOnDemandModes: true,
    planCategories: {
      errors: [{events: 50_000, unitPrice: 0.015, price: 0}],
      transactions: [{events: 100_000, unitPrice: 0.0054, price: 0}],
      replays: [{events: 500, unitPrice: 0.288, price: 0}],
      attachments: [{events: 1, unitPrice: 25.0, price: 0}],
      monitorSeats: [{events: 10, unitPrice: 0, price: 0}],
      uptime: [{events: 10, unitPrice: 0, price: 0}],
      profileDuration: [{events: 0, unitPrice: 0, price: 0}],
      profileDurationUI: [{events: 0, unitPrice: 0, price: 0}],
<<<<<<< HEAD
      logBytes: [{events: 1, unitPrice: 50.0, price: 0}],
=======
      logBytes: [{events: 5, unitPrice: 0.5, price: 0}],
>>>>>>> fe2eb237
    },
    categoryDisplayNames: AM2_CATEGORY_DISPLAY_NAMES,
    budgetTerm: BUDGET_TERM,
    availableReservedBudgetTypes: {},
  },
  am2_business_bundle: {
    id: 'am2_business_bundle',
    name: 'Business Bundle',
    description: '',
    price: 50000,
    basePrice: 50000,
    totalPrice: 50000,
    trialPlan: null,
    maxMembers: null,
    retentionDays: 90,
    isTestPlan: false,
    userSelectable: false,
    checkoutType: CheckoutType.BUNDLE,
    features: AM2_BUSINESS_FEATURES,
    billingInterval: MONTHLY,
    contractInterval: MONTHLY,
    onDemandEventPrice: 0.1157,
    allowOnDemand: true,
    reservedMinimum: 500000,
    allowAdditionalReservedEvents: false,
    categoryDisplayNames: AM2_CATEGORY_DISPLAY_NAMES,
    budgetTerm: BUDGET_TERM,
    categories: AM2_CATEGORIES,
    checkoutCategories: AM2_CHECKOUT_CATEGORIES,
    availableCategories: AM2_CATEGORIES,
    onDemandCategories: AM2_ONDEMAND_CATEGORIES,
    hasOnDemandModes: true,
    planCategories: {
      errors: [
        {
          events: 500000,
          unitPrice: 0.03,
          price: 0,
        },
        {
          events: 1000000,
          unitPrice: 0.03,
          price: 15000,
        },
        {
          events: 1500000,
          unitPrice: 0.03,
          price: 30000,
        },
        {
          events: 2000000,
          unitPrice: 0.03,
          price: 45000,
        },
        {
          events: 3000000,
          unitPrice: 0.03,
          price: 75000,
        },
        {
          events: 4000000,
          unitPrice: 0.03,
          price: 105000,
        },
        {
          events: 5000000,
          unitPrice: 0.03,
          price: 135000,
        },
        {
          events: 6000000,
          unitPrice: 0.03,
          price: 165000,
        },
        {
          events: 7000000,
          unitPrice: 0.03,
          price: 195000,
        },
        {
          events: 8000000,
          unitPrice: 0.03,
          price: 225000,
        },
        {
          events: 9000000,
          unitPrice: 0.03,
          price: 255000,
        },
        {
          events: 10000000,
          unitPrice: 0.0251,
          price: 285000,
        },
        {
          events: 11000000,
          unitPrice: 0.0251,
          price: 310000,
        },
        {
          events: 12000000,
          unitPrice: 0.0251,
          price: 335000,
        },
        {
          events: 13000000,
          unitPrice: 0.0251,
          price: 360000,
        },
        {
          events: 14000000,
          unitPrice: 0.0251,
          price: 385000,
        },
        {
          events: 15000000,
          unitPrice: 0.0251,
          price: 410000,
        },
        {
          events: 16000000,
          unitPrice: 0.0251,
          price: 435000,
        },
        {
          events: 17000000,
          unitPrice: 0.0251,
          price: 460000,
        },
        {
          events: 18000000,
          unitPrice: 0.0251,
          price: 485000,
        },
        {
          events: 19000000,
          unitPrice: 0.0251,
          price: 510000,
        },
        {
          events: 20000000,
          unitPrice: 0.0251,
          price: 535000,
        },
        {
          events: 21000000,
          unitPrice: 0.0251,
          price: 549400,
        },
        {
          events: 22000000,
          unitPrice: 0.0251,
          price: 563800,
        },
        {
          events: 23000000,
          unitPrice: 0.0251,
          price: 578200,
        },
        {
          events: 24000000,
          unitPrice: 0.0251,
          price: 592600,
        },
        {
          events: 25000000,
          unitPrice: 0.0251,
          price: 607000,
        },
      ],
      transactions: [
        {
          events: 5000000,
          unitPrice: 0.014,
          price: 0,
        },
        {
          events: 5500000,
          unitPrice: 0.0134,
          price: 3700,
        },
        {
          events: 6000000,
          unitPrice: 0.0129,
          price: 7400,
        },
        {
          events: 6500000,
          unitPrice: 0.0125,
          price: 11100,
        },
        {
          events: 7000000,
          unitPrice: 0.0121,
          price: 14800,
        },
        {
          events: 7500000,
          unitPrice: 0.0118,
          price: 18500,
        },
        {
          events: 8000000,
          unitPrice: 0.0115,
          price: 22200,
        },
        {
          events: 8500000,
          unitPrice: 0.0113,
          price: 25900,
        },
        {
          events: 9000000,
          unitPrice: 0.011,
          price: 29600,
        },
        {
          events: 9500000,
          unitPrice: 0.0109,
          price: 33300,
        },
        {
          events: 10000000,
          unitPrice: 0.0107,
          price: 37000,
        },
        {
          events: 15000000,
          unitPrice: 0.009,
          price: 57200,
        },
        {
          events: 20000000,
          unitPrice: 0.0081,
          price: 77400,
        },
        {
          events: 25000000,
          unitPrice: 0.0076,
          price: 97600,
        },
        {
          events: 30000000,
          unitPrice: 0.0072,
          price: 117800,
        },
        {
          events: 35000000,
          unitPrice: 0.007,
          price: 138000,
        },
        {
          events: 40000000,
          unitPrice: 0.0068,
          price: 158200,
        },
        {
          events: 45000000,
          unitPrice: 0.0067,
          price: 178400,
        },
        {
          events: 50000000,
          unitPrice: 0.0066,
          price: 198600,
        },
        {
          events: 55000000,
          unitPrice: 0.0065,
          price: 218800,
        },
        {
          events: 60000000,
          unitPrice: 0.0064,
          price: 239000,
        },
        {
          events: 65000000,
          unitPrice: 0.0063,
          price: 259200,
        },
        {
          events: 70000000,
          unitPrice: 0.0063,
          price: 279400,
        },
        {
          events: 75000000,
          unitPrice: 0.0062,
          price: 299600,
        },
        {
          events: 80000000,
          unitPrice: 0.0062,
          price: 319800,
        },
        {
          events: 85000000,
          unitPrice: 0.0061,
          price: 340000,
        },
        {
          events: 90000000,
          unitPrice: 0.0061,
          price: 360200,
        },
        {
          events: 95000000,
          unitPrice: 0.0061,
          price: 380400,
        },
        {
          events: 100000000,
          unitPrice: 0.006,
          price: 400600,
        },
        {
          events: 125000000,
          unitPrice: 0.006,
          price: 481700,
        },
        {
          events: 150000000,
          unitPrice: 0.006,
          price: 562600,
        },
      ],
      replays: [
        {
          events: 25000,
          unitPrice: 0.2865,
          price: 0,
        },
        {
          events: 50000,
          unitPrice: 0.286,
          price: 7100,
        },
        {
          events: 75000,
          unitPrice: 0.2858,
          price: 14300,
        },
        {
          events: 100000,
          unitPrice: 0.2711,
          price: 21400,
        },
        {
          events: 200000,
          unitPrice: 0.2663,
          price: 47000,
        },
        {
          events: 300000,
          unitPrice: 0.2638,
          price: 72700,
        },
        {
          events: 400000,
          unitPrice: 0.2624,
          price: 98300,
        },
        {
          events: 500000,
          unitPrice: 0.2614,
          price: 124000,
        },
        {
          events: 600000,
          unitPrice: 0.2607,
          price: 149600,
        },
        {
          events: 700000,
          unitPrice: 0.2602,
          price: 175300,
        },
        {
          events: 800000,
          unitPrice: 0.2598,
          price: 200900,
        },
        {
          events: 900000,
          unitPrice: 0.2569,
          price: 226600,
        },
        {
          events: 1000000,
          unitPrice: 0.2482,
          price: 249700,
        },
      ],
      attachments: [
        {
          events: 1,
          unitPrice: 25.0,
          price: 0,
        },
        {
          events: 25,
          unitPrice: 25.0,
          price: 600,
        },
        {
          events: 50,
          unitPrice: 25.0,
          price: 1200,
        },
        {
          events: 75,
          unitPrice: 25.0,
          price: 1800,
        },
        {
          events: 100,
          unitPrice: 25.0,
          price: 2400,
        },
        {
          events: 200,
          unitPrice: 25.0,
          price: 4700,
        },
        {
          events: 300,
          unitPrice: 25.0,
          price: 7000,
        },
        {
          events: 400,
          unitPrice: 25.0,
          price: 9300,
        },
        {
          events: 500,
          unitPrice: 25.0,
          price: 11600,
        },
        {
          events: 600,
          unitPrice: 25.0,
          price: 13900,
        },
        {
          events: 700,
          unitPrice: 25.0,
          price: 16300,
        },
        {
          events: 800,
          unitPrice: 25.0,
          price: 18600,
        },
        {
          events: 900,
          unitPrice: 25.0,
          price: 20900,
        },
        {
          events: 1000,
          unitPrice: 25.0,
          price: 23200,
        },
      ],
      monitorSeats: [
        {
          events: 1,
          unitPrice: 0,
          price: 0,
        },
      ],
      uptime: [
        {
          events: 1,
          unitPrice: 0,
          price: 0,
        },
      ],
      profileDuration: [
        {
          events: 0,
          unitPrice: 0,
          price: 0,
        },
      ],
      profileDurationUI: [
        {
          events: 0,
          unitPrice: 0,
          price: 0,
        },
      ],
      logBytes: [
        {
<<<<<<< HEAD
          events: 0,
          unitPrice: 0,
=======
          events: 5,
          unitPrice: 0.5,
>>>>>>> fe2eb237
          price: 0,
        },
      ],
      ...SEER_TIERS,
    },
    availableReservedBudgetTypes: AM2_AVAILABLE_RESERVED_BUDGET_TYPES,
  },
  am2_business_249_bundle: {
    id: 'am2_business_249_bundle',
    name: 'Business Bundle',
    description: '',
    price: 24900,
    basePrice: 24900,
    totalPrice: 24900,
    trialPlan: null,
    maxMembers: null,
    retentionDays: 90,
    isTestPlan: false,
    userSelectable: false,
    checkoutType: CheckoutType.BUNDLE,
    features: AM2_BUSINESS_FEATURES,
    billingInterval: MONTHLY,
    contractInterval: MONTHLY,
    onDemandEventPrice: 0.1157,
    allowOnDemand: true,
    reservedMinimum: 500000,
    allowAdditionalReservedEvents: false,
    categoryDisplayNames: AM2_CATEGORY_DISPLAY_NAMES,
    categories: AM2_CATEGORIES,
    checkoutCategories: AM2_CHECKOUT_CATEGORIES,
    availableCategories: AM2_CATEGORIES,
    onDemandCategories: AM2_ONDEMAND_CATEGORIES,
    hasOnDemandModes: true,
    budgetTerm: BUDGET_TERM,
    planCategories: {
      errors: [
        {
          events: 200000,
          unitPrice: 0.03,
          price: 0,
        },
        {
          events: 300000,
          unitPrice: 0.03,
          price: 5000,
        },
        {
          events: 400000,
          unitPrice: 0.03,
          price: 10000,
        },
        {
          events: 500000,
          unitPrice: 0.03,
          price: 15000,
        },
        {
          events: 1000000,
          unitPrice: 0.03,
          price: 30000,
        },
        {
          events: 1500000,
          unitPrice: 0.03,
          price: 45000,
        },
        {
          events: 2000000,
          unitPrice: 0.03,
          price: 60000,
        },
        {
          events: 3000000,
          unitPrice: 0.03,
          price: 90000,
        },
        {
          events: 4000000,
          unitPrice: 0.03,
          price: 120000,
        },
        {
          events: 5000000,
          unitPrice: 0.03,
          price: 150000,
        },
        {
          events: 6000000,
          unitPrice: 0.03,
          price: 180000,
        },
        {
          events: 7000000,
          unitPrice: 0.03,
          price: 210000,
        },
        {
          events: 8000000,
          unitPrice: 0.03,
          price: 240000,
        },
        {
          events: 9000000,
          unitPrice: 0.03,
          price: 270000,
        },
        {
          events: 10000000,
          unitPrice: 0.0251,
          price: 300000,
        },
        {
          events: 11000000,
          unitPrice: 0.0251,
          price: 325000,
        },
        {
          events: 12000000,
          unitPrice: 0.0251,
          price: 350000,
        },
        {
          events: 13000000,
          unitPrice: 0.0251,
          price: 375000,
        },
        {
          events: 14000000,
          unitPrice: 0.0251,
          price: 400000,
        },
        {
          events: 15000000,
          unitPrice: 0.0251,
          price: 425000,
        },
        {
          events: 16000000,
          unitPrice: 0.0251,
          price: 450000,
        },
        {
          events: 17000000,
          unitPrice: 0.0251,
          price: 475000,
        },
        {
          events: 18000000,
          unitPrice: 0.0251,
          price: 500000,
        },
        {
          events: 19000000,
          unitPrice: 0.0251,
          price: 525000,
        },
        {
          events: 20000000,
          unitPrice: 0.0251,
          price: 550000,
        },
        {
          events: 21000000,
          unitPrice: 0.0251,
          price: 564400,
        },
        {
          events: 22000000,
          unitPrice: 0.0251,
          price: 578800,
        },
        {
          events: 23000000,
          unitPrice: 0.0251,
          price: 593200,
        },
        {
          events: 24000000,
          unitPrice: 0.0251,
          price: 607600,
        },
        {
          events: 25000000,
          unitPrice: 0.0251,
          price: 622000,
        },
      ],
      transactions: [
        {
          events: 2000000,
          unitPrice: 0.014,
          price: 0,
        },
        {
          events: 2500000,
          unitPrice: 0.0134,
          price: 6500,
        },
        {
          events: 3000000,
          unitPrice: 0.014,
          price: 13000,
        },
        {
          events: 3500000,
          unitPrice: 0.0134,
          price: 19500,
        },
        {
          events: 4000000,
          unitPrice: 0.014,
          price: 26000,
        },
        {
          events: 4500000,
          unitPrice: 0.0134,
          price: 32500,
        },
        {
          events: 5000000,
          unitPrice: 0.014,
          price: 37100,
        },
        {
          events: 5500000,
          unitPrice: 0.0134,
          price: 40800,
        },
        {
          events: 6000000,
          unitPrice: 0.0129,
          price: 44500,
        },
        {
          events: 6500000,
          unitPrice: 0.0125,
          price: 48200,
        },
        {
          events: 7000000,
          unitPrice: 0.0121,
          price: 51900,
        },
        {
          events: 7500000,
          unitPrice: 0.0118,
          price: 55600,
        },
        {
          events: 8000000,
          unitPrice: 0.0115,
          price: 59300,
        },
        {
          events: 8500000,
          unitPrice: 0.0113,
          price: 63000,
        },
        {
          events: 9000000,
          unitPrice: 0.011,
          price: 66700,
        },
        {
          events: 9500000,
          unitPrice: 0.0109,
          price: 70400,
        },
        {
          events: 10000000,
          unitPrice: 0.0107,
          price: 74100,
        },
        {
          events: 15000000,
          unitPrice: 0.009,
          price: 94300,
        },
        {
          events: 20000000,
          unitPrice: 0.0081,
          price: 114500,
        },
        {
          events: 25000000,
          unitPrice: 0.0076,
          price: 134700,
        },
        {
          events: 30000000,
          unitPrice: 0.0072,
          price: 154900,
        },
        {
          events: 35000000,
          unitPrice: 0.007,
          price: 175100,
        },
        {
          events: 40000000,
          unitPrice: 0.0068,
          price: 195300,
        },
        {
          events: 45000000,
          unitPrice: 0.0067,
          price: 215500,
        },
        {
          events: 50000000,
          unitPrice: 0.0066,
          price: 235700,
        },
        {
          events: 55000000,
          unitPrice: 0.0065,
          price: 255900,
        },
        {
          events: 60000000,
          unitPrice: 0.0064,
          price: 276100,
        },
        {
          events: 65000000,
          unitPrice: 0.0063,
          price: 296300,
        },
        {
          events: 70000000,
          unitPrice: 0.0063,
          price: 316500,
        },
        {
          events: 75000000,
          unitPrice: 0.0062,
          price: 336700,
        },
        {
          events: 80000000,
          unitPrice: 0.0062,
          price: 356900,
        },
        {
          events: 85000000,
          unitPrice: 0.0061,
          price: 377100,
        },
        {
          events: 90000000,
          unitPrice: 0.0061,
          price: 397300,
        },
        {
          events: 95000000,
          unitPrice: 0.0061,
          price: 417400,
        },
        {
          events: 100000000,
          unitPrice: 0.006,
          price: 437700,
        },
        {
          events: 125000000,
          unitPrice: 0.006,
          price: 518800,
        },
        {
          events: 150000000,
          unitPrice: 0.006,
          price: 599700,
        },
      ],
      replays: [
        {
          events: 10000,
          unitPrice: 0.2865,
          price: 0,
        },
        {
          events: 25000,
          unitPrice: 0.2865,
          price: 4300,
        },
        {
          events: 50000,
          unitPrice: 0.286,
          price: 11400,
        },
        {
          events: 75000,
          unitPrice: 0.2858,
          price: 18600,
        },
        {
          events: 100000,
          unitPrice: 0.2711,
          price: 25700,
        },
        {
          events: 200000,
          unitPrice: 0.2663,
          price: 51300,
        },
        {
          events: 300000,
          unitPrice: 0.2638,
          price: 77000,
        },
        {
          events: 400000,
          unitPrice: 0.2624,
          price: 102600,
        },
        {
          events: 500000,
          unitPrice: 0.2614,
          price: 128300,
        },
        {
          events: 600000,
          unitPrice: 0.2607,
          price: 153900,
        },
        {
          events: 700000,
          unitPrice: 0.2602,
          price: 179600,
        },
        {
          events: 800000,
          unitPrice: 0.2598,
          price: 205200,
        },
        {
          events: 900000,
          unitPrice: 0.2569,
          price: 230900,
        },
        {
          events: 1000000,
          unitPrice: 0.2482,
          price: 254000,
        },
      ],
      attachments: [
        {
          events: 1,
          unitPrice: 25.0,
          price: 0,
        },
        {
          events: 25,
          unitPrice: 25.0,
          price: 600,
        },
        {
          events: 50,
          unitPrice: 25.0,
          price: 1200,
        },
        {
          events: 75,
          unitPrice: 25.0,
          price: 1800,
        },
        {
          events: 100,
          unitPrice: 25.0,
          price: 2400,
        },
        {
          events: 200,
          unitPrice: 25.0,
          price: 4700,
        },
        {
          events: 300,
          unitPrice: 25.0,
          price: 7000,
        },
        {
          events: 400,
          unitPrice: 25.0,
          price: 9300,
        },
        {
          events: 500,
          unitPrice: 25.0,
          price: 11600,
        },
        {
          events: 600,
          unitPrice: 25.0,
          price: 13900,
        },
        {
          events: 700,
          unitPrice: 25.0,
          price: 16300,
        },
        {
          events: 800,
          unitPrice: 25.0,
          price: 18600,
        },
        {
          events: 900,
          unitPrice: 25.0,
          price: 20900,
        },
        {
          events: 1000,
          unitPrice: 25.0,
          price: 23200,
        },
      ],
      monitorSeats: [
        {
          events: 1,
          unitPrice: 0,
          price: 0,
        },
      ],
      uptime: [
        {
          events: 1,
          unitPrice: 0,
          price: 0,
        },
      ],
      profileDuration: [
        {
          events: 0,
          unitPrice: 0,
          price: 0,
        },
      ],
      profileDurationUI: [
        {
          events: 0,
          unitPrice: 0,
          price: 0,
        },
      ],
      logBytes: [
        {
<<<<<<< HEAD
          events: 0,
          unitPrice: 0,
=======
          events: 5,
          unitPrice: 0.5,
>>>>>>> fe2eb237
          price: 0,
        },
      ],
      ...SEER_TIERS,
    },
    availableReservedBudgetTypes: AM2_AVAILABLE_RESERVED_BUDGET_TYPES,
  },
  am2_team_bundle: {
    id: 'am2_team_bundle',
    name: 'Team Bundle',
    description: '',
    price: 9900,
    basePrice: 9900,
    totalPrice: 9900,
    trialPlan: 'am2_business',
    maxMembers: null,
    retentionDays: 90,
    isTestPlan: false,
    userSelectable: false,
    checkoutType: CheckoutType.BUNDLE,
    features: AM2_TEAM_FEATURES,
    billingInterval: MONTHLY,
    contractInterval: MONTHLY,
    onDemandEventPrice: 0.0377,
    allowOnDemand: true,
    reservedMinimum: 100000,
    allowAdditionalReservedEvents: false,
    categoryDisplayNames: AM2_CATEGORY_DISPLAY_NAMES,
    categories: AM2_CATEGORIES,
    checkoutCategories: AM2_CHECKOUT_CATEGORIES,
    availableCategories: AM2_CATEGORIES,
    onDemandCategories: AM2_ONDEMAND_CATEGORIES,
    hasOnDemandModes: true,
    budgetTerm: BUDGET_TERM,
    planCategories: {
      errors: [
        {
          events: 100000,
          unitPrice: 0.0175,
          price: 0,
        },
        {
          events: 200000,
          unitPrice: 0.0175,
          price: 1700,
        },
        {
          events: 300000,
          unitPrice: 0.0175,
          price: 3500,
        },
        {
          events: 400000,
          unitPrice: 0.0175,
          price: 5200,
        },
        {
          events: 500000,
          unitPrice: 0.015,
          price: 7000,
        },
        {
          events: 1000000,
          unitPrice: 0.015,
          price: 14500,
        },
        {
          events: 1500000,
          unitPrice: 0.015,
          price: 22000,
        },
        {
          events: 2000000,
          unitPrice: 0.015,
          price: 29500,
        },
        {
          events: 3000000,
          unitPrice: 0.015,
          price: 44500,
        },
        {
          events: 4000000,
          unitPrice: 0.015,
          price: 59500,
        },
        {
          events: 5000000,
          unitPrice: 0.015,
          price: 74500,
        },
        {
          events: 6000000,
          unitPrice: 0.015,
          price: 89500,
        },
        {
          events: 7000000,
          unitPrice: 0.015,
          price: 104500,
        },
        {
          events: 8000000,
          unitPrice: 0.015,
          price: 119500,
        },
        {
          events: 9000000,
          unitPrice: 0.015,
          price: 134500,
        },
        {
          events: 10000000,
          unitPrice: 0.013,
          price: 149500,
        },
        {
          events: 11000000,
          unitPrice: 0.013,
          price: 162500,
        },
        {
          events: 12000000,
          unitPrice: 0.013,
          price: 175500,
        },
        {
          events: 13000000,
          unitPrice: 0.013,
          price: 188500,
        },
        {
          events: 14000000,
          unitPrice: 0.013,
          price: 201500,
        },
        {
          events: 15000000,
          unitPrice: 0.013,
          price: 214500,
        },
        {
          events: 16000000,
          unitPrice: 0.013,
          price: 227500,
        },
        {
          events: 17000000,
          unitPrice: 0.013,
          price: 240500,
        },
        {
          events: 18000000,
          unitPrice: 0.013,
          price: 253400,
        },
        {
          events: 19000000,
          unitPrice: 0.013,
          price: 266500,
        },
        {
          events: 20000000,
          unitPrice: 0.013,
          price: 279500,
        },
        {
          events: 21000000,
          unitPrice: 0.013,
          price: 291500,
        },
        {
          events: 22000000,
          unitPrice: 0.013,
          price: 303500,
        },
        {
          events: 23000000,
          unitPrice: 0.013,
          price: 315500,
        },
        {
          events: 24000000,
          unitPrice: 0.013,
          price: 327500,
        },
        {
          events: 25000000,
          unitPrice: 0.013,
          price: 339500,
        },
      ],
      transactions: [
        {
          events: 1000000,
          unitPrice: 0.007,
          price: 0,
        },
        {
          events: 1500000,
          unitPrice: 0.0064,
          price: 2600,
        },
        {
          events: 2000000,
          unitPrice: 0.0061,
          price: 5200,
        },
        {
          events: 2500000,
          unitPrice: 0.0059,
          price: 7800,
        },
        {
          events: 3000000,
          unitPrice: 0.0058,
          price: 10400,
        },
        {
          events: 3500000,
          unitPrice: 0.0057,
          price: 13000,
        },
        {
          events: 4000000,
          unitPrice: 0.0057,
          price: 15600,
        },
        {
          events: 4500000,
          unitPrice: 0.0056,
          price: 18200,
        },
        {
          events: 5000000,
          unitPrice: 0.0055,
          price: 20500,
        },
        {
          events: 5500000,
          unitPrice: 0.0054,
          price: 22500,
        },
        {
          events: 6000000,
          unitPrice: 0.0054,
          price: 24500,
        },
        {
          events: 6500000,
          unitPrice: 0.0054,
          price: 26500,
        },
        {
          events: 7000000,
          unitPrice: 0.0054,
          price: 28500,
        },
        {
          events: 7500000,
          unitPrice: 0.0054,
          price: 30500,
        },
        {
          events: 8000000,
          unitPrice: 0.0054,
          price: 32500,
        },
        {
          events: 8500000,
          unitPrice: 0.0054,
          price: 34500,
        },
        {
          events: 9000000,
          unitPrice: 0.0054,
          price: 36500,
        },
        {
          events: 9500000,
          unitPrice: 0.0054,
          price: 38500,
        },
        {
          events: 10000000,
          unitPrice: 0.0054,
          price: 40500,
        },
        {
          events: 15000000,
          unitPrice: 0.0044,
          price: 54200,
        },
        {
          events: 20000000,
          unitPrice: 0.0044,
          price: 67900,
        },
        {
          events: 25000000,
          unitPrice: 0.0044,
          price: 81600,
        },
        {
          events: 30000000,
          unitPrice: 0.0044,
          price: 95300,
        },
        {
          events: 35000000,
          unitPrice: 0.0044,
          price: 109000,
        },
        {
          events: 40000000,
          unitPrice: 0.0044,
          price: 122700,
        },
        {
          events: 45000000,
          unitPrice: 0.0044,
          price: 136400,
        },
        {
          events: 50000000,
          unitPrice: 0.0044,
          price: 150100,
        },
        {
          events: 55000000,
          unitPrice: 0.0044,
          price: 163800,
        },
        {
          events: 60000000,
          unitPrice: 0.0044,
          price: 177500,
        },
        {
          events: 65000000,
          unitPrice: 0.0044,
          price: 191200,
        },
        {
          events: 70000000,
          unitPrice: 0.0044,
          price: 204900,
        },
        {
          events: 75000000,
          unitPrice: 0.0044,
          price: 218600,
        },
        {
          events: 80000000,
          unitPrice: 0.0044,
          price: 232300,
        },
        {
          events: 85000000,
          unitPrice: 0.0044,
          price: 246000,
        },
        {
          events: 90000000,
          unitPrice: 0.0044,
          price: 259700,
        },
        {
          events: 95000000,
          unitPrice: 0.0044,
          price: 273400,
        },
        {
          events: 100000000,
          unitPrice: 0.0044,
          price: 273400,
        },
        {
          events: 125000000,
          unitPrice: 0.0044,
          price: 334900,
        },
        {
          events: 150000000,
          unitPrice: 0.0044,
          price: 382900,
        },
      ],
      replays: [
        {
          events: 10000,
          unitPrice: 0.288,
          price: 0,
        },
        {
          events: 25000,
          unitPrice: 0.2865,
          price: 4300,
        },
        {
          events: 50000,
          unitPrice: 0.286,
          price: 11400,
        },
        {
          events: 75000,
          unitPrice: 0.2858,
          price: 18600,
        },
        {
          events: 100000,
          unitPrice: 0.2711,
          price: 25700,
        },
        {
          events: 200000,
          unitPrice: 0.2663,
          price: 51300,
        },
        {
          events: 300000,
          unitPrice: 0.2638,
          price: 77000,
        },
        {
          events: 400000,
          unitPrice: 0.2624,
          price: 102600,
        },
        {
          events: 500000,
          unitPrice: 0.2614,
          price: 128300,
        },
        {
          events: 600000,
          unitPrice: 0.2607,
          price: 153900,
        },
        {
          events: 700000,
          unitPrice: 0.2602,
          price: 179600,
        },
        {
          events: 800000,
          unitPrice: 0.2598,
          price: 205200,
        },
        {
          events: 900000,
          unitPrice: 0.2569,
          price: 230900,
        },
        {
          events: 1000000,
          unitPrice: 0.2482,
          price: 254000,
        },
      ],
      attachments: [
        {
          events: 1,
          unitPrice: 25.0,
          price: 0,
        },
        {
          events: 25,
          unitPrice: 25.0,
          price: 600,
        },
        {
          events: 50,
          unitPrice: 25.0,
          price: 1200,
        },
        {
          events: 75,
          unitPrice: 25.0,
          price: 1800,
        },
        {
          events: 100,
          unitPrice: 25.0,
          price: 2400,
        },
        {
          events: 200,
          unitPrice: 25.0,
          price: 4700,
        },
        {
          events: 300,
          unitPrice: 25.0,
          price: 7000,
        },
        {
          events: 400,
          unitPrice: 25.0,
          price: 9300,
        },
        {
          events: 500,
          unitPrice: 25.0,
          price: 11600,
        },
        {
          events: 600,
          unitPrice: 25.0,
          price: 13900,
        },
        {
          events: 700,
          unitPrice: 25.0,
          price: 16300,
        },
        {
          events: 800,
          unitPrice: 25.0,
          price: 18600,
        },
        {
          events: 900,
          unitPrice: 25.0,
          price: 20900,
        },
        {
          events: 1000,
          unitPrice: 25.0,
          price: 23200,
        },
      ],
      monitorSeats: [
        {
          events: 1,
          unitPrice: 0,
          price: 0,
        },
      ],
      uptime: [
        {
          events: 1,
          unitPrice: 0,
          price: 0,
        },
      ],
      profileDuration: [
        {
          events: 0,
          unitPrice: 0,
          price: 0,
        },
      ],
      profileDurationUI: [
        {
          events: 0,
          unitPrice: 0,
          price: 0,
        },
      ],
      logBytes: [
        {
<<<<<<< HEAD
          events: 0,
          unitPrice: 0,
=======
          events: 5,
          unitPrice: 0.5,
>>>>>>> fe2eb237
          price: 0,
        },
      ],
      ...SEER_TIERS,
    },
    availableReservedBudgetTypes: AM2_AVAILABLE_RESERVED_BUDGET_TYPES,
  },
  am2_business_ent_auf: {
    id: 'am2_business_ent_auf',
    name: 'Enterprise (Business)',
    description: '',
    price: 0,
    basePrice: 0,
    totalPrice: 0,
    trialPlan: 'am2_business',
    maxMembers: null,
    retentionDays: 90,
    isTestPlan: false,
    userSelectable: false,
    checkoutType: CheckoutType.STANDARD,
    features: AM2_BUSINESS_FEATURES,
    billingInterval: ANNUAL,
    contractInterval: ANNUAL,
    onDemandEventPrice: 0,
    allowOnDemand: true,
    reservedMinimum: 0,
    allowAdditionalReservedEvents: true,
    categoryDisplayNames: AM2_CATEGORY_DISPLAY_NAMES,
    categories: AM2_CATEGORIES,
    checkoutCategories: AM2_CHECKOUT_CATEGORIES,
    availableCategories: AM2_CATEGORIES,
    onDemandCategories: AM2_ONDEMAND_CATEGORIES,
    hasOnDemandModes: false,
    budgetTerm: BUDGET_TERM,
    planCategories: {
      errors: [
        {
          events: 0,
          unitPrice: 0,
          price: 0,
        },
      ],
      transactions: [
        {
          events: 0,
          unitPrice: 0,
          price: 0,
        },
      ],
      replays: [
        {
          events: 0,
          unitPrice: 0,
          price: 0,
        },
      ],
      attachments: [
        {
          events: 0,
          unitPrice: 0,
          price: 0,
        },
      ],
      monitorSeats: [
        {
          events: 0,
          unitPrice: 0,
          price: 0,
        },
      ],
      uptime: [
        {
          events: 0,
          unitPrice: 0,
          price: 0,
        },
      ],
      profileDuration: [
        {
          events: 0,
          unitPrice: 0,
          price: 0,
        },
      ],
      profileDurationUI: [
        {
          events: 0,
          unitPrice: 0,
          price: 0,
        },
      ],
      logBytes: [
        {
          events: 5,
          unitPrice: 0.5,
          price: 0,
        },
      ],
    },
    availableReservedBudgetTypes: AM2_AVAILABLE_RESERVED_BUDGET_TYPES,
  },
  am2_business_ent: {
    id: 'am2_business_ent',
    name: 'Enterprise (Business)',
    description: '',
    price: 0,
    basePrice: 0,
    totalPrice: 0,
    trialPlan: 'am2_business',
    isTestPlan: false,
    maxMembers: null,
    retentionDays: 90,
    userSelectable: false,
    checkoutType: CheckoutType.STANDARD,
    features: AM2_BUSINESS_FEATURES,
    billingInterval: MONTHLY,
    contractInterval: MONTHLY,
    onDemandEventPrice: 0,
    allowOnDemand: true,
    reservedMinimum: 0,
    allowAdditionalReservedEvents: true,
    categoryDisplayNames: AM2_CATEGORY_DISPLAY_NAMES,
    categories: AM2_CATEGORIES,
    checkoutCategories: AM2_CHECKOUT_CATEGORIES,
    availableCategories: AM2_CATEGORIES,
    onDemandCategories: AM2_ONDEMAND_CATEGORIES,
    hasOnDemandModes: false,
    budgetTerm: BUDGET_TERM,
    planCategories: {
      errors: [
        {
          events: 0,
          unitPrice: 0,
          price: 0,
        },
      ],
      transactions: [
        {
          events: 0,
          unitPrice: 0,
          price: 0,
        },
      ],
      replays: [
        {
          events: 0,
          unitPrice: 0,
          price: 0,
        },
      ],
      attachments: [
        {
          events: 0,
          unitPrice: 0,
          price: 0,
        },
      ],
      monitorSeats: [
        {
          events: 0,
          unitPrice: 0,
          price: 0,
        },
      ],
      uptime: [
        {
          events: 0,
          unitPrice: 0,
          price: 0,
        },
      ],
      profileDuration: [
        {
          events: 0,
          unitPrice: 0,
          price: 0,
        },
      ],
      profileDurationUI: [
        {
          events: 0,
          unitPrice: 0,
          price: 0,
        },
      ],
      logBytes: [
        {
<<<<<<< HEAD
          events: 0,
          unitPrice: 0,
=======
          events: 5,
          unitPrice: 0.5,
>>>>>>> fe2eb237
          price: 0,
        },
      ],
      ...SEER_TIERS_TRIAL_OR_ENTERPRISE,
    },
    availableReservedBudgetTypes: AM2_AVAILABLE_RESERVED_BUDGET_TYPES,
  },
};

export default AM2_PLANS;<|MERGE_RESOLUTION|>--- conflicted
+++ resolved
@@ -26,7 +26,6 @@
   ...AM2_CHECKOUT_CATEGORIES,
   'profileDuration',
   'profileDurationUI',
-  'logBytes',
   'seerAutofix',
   'seerScanner',
 ] as DataCategory[];
@@ -833,13 +832,8 @@
       ],
       logBytes: [
         {
-<<<<<<< HEAD
-          events: 0,
-          unitPrice: 0,
-=======
           events: 5,
           unitPrice: 0.5,
->>>>>>> fe2eb237
           price: 0,
         },
       ],
@@ -933,13 +927,8 @@
       ],
       logBytes: [
         {
-<<<<<<< HEAD
-          events: 0,
-          unitPrice: 0,
-=======
           events: 5,
           unitPrice: 0.5,
->>>>>>> fe2eb237
           price: 0,
         },
       ],
@@ -1665,13 +1654,8 @@
       ],
       logBytes: [
         {
-<<<<<<< HEAD
-          events: 0,
-          unitPrice: 0,
-=======
           events: 5,
           unitPrice: 0.5,
->>>>>>> fe2eb237
           price: 0,
         },
       ],
@@ -1765,13 +1749,8 @@
       ],
       logBytes: [
         {
-<<<<<<< HEAD
-          events: 0,
-          unitPrice: 0,
-=======
           events: 5,
           unitPrice: 0.5,
->>>>>>> fe2eb237
           price: 0,
         },
       ],
@@ -2462,13 +2441,8 @@
       ],
       logBytes: [
         {
-<<<<<<< HEAD
-          events: 0,
-          unitPrice: 0,
-=======
           events: 5,
           unitPrice: 0.5,
->>>>>>> fe2eb237
           price: 0,
         },
       ],
@@ -3156,13 +3130,8 @@
       ],
       logBytes: [
         {
-<<<<<<< HEAD
-          events: 0,
-          unitPrice: 0,
-=======
           events: 5,
           unitPrice: 0.5,
->>>>>>> fe2eb237
           price: 0,
         },
       ],
@@ -3205,11 +3174,7 @@
       uptime: [{events: 500, unitPrice: 0, price: 0}],
       profileDuration: [{events: 0, unitPrice: 0, price: 0}],
       profileDurationUI: [{events: 0, unitPrice: 0, price: 0}],
-<<<<<<< HEAD
-      logBytes: [{events: 1, unitPrice: 50.0, price: 0}],
-=======
       logBytes: [{events: 5, unitPrice: 0.5, price: 0}],
->>>>>>> fe2eb237
     },
     categoryDisplayNames: AM2_CATEGORY_DISPLAY_NAMES,
     budgetTerm: BUDGET_TERM,
@@ -3249,11 +3214,7 @@
       uptime: [{events: 10, unitPrice: 0, price: 0}],
       profileDuration: [{events: 0, unitPrice: 0, price: 0}],
       profileDurationUI: [{events: 0, unitPrice: 0, price: 0}],
-<<<<<<< HEAD
-      logBytes: [{events: 1, unitPrice: 50.0, price: 0}],
-=======
       logBytes: [{events: 5, unitPrice: 0.5, price: 0}],
->>>>>>> fe2eb237
     },
     categoryDisplayNames: AM2_CATEGORY_DISPLAY_NAMES,
     budgetTerm: BUDGET_TERM,
@@ -3750,13 +3711,8 @@
       ],
       logBytes: [
         {
-<<<<<<< HEAD
-          events: 0,
-          unitPrice: 0,
-=======
           events: 5,
           unitPrice: 0.5,
->>>>>>> fe2eb237
           price: 0,
         },
       ],
@@ -4305,13 +4261,8 @@
       ],
       logBytes: [
         {
-<<<<<<< HEAD
-          events: 0,
-          unitPrice: 0,
-=======
           events: 5,
           unitPrice: 0.5,
->>>>>>> fe2eb237
           price: 0,
         },
       ],
@@ -4875,13 +4826,8 @@
       ],
       logBytes: [
         {
-<<<<<<< HEAD
-          events: 0,
-          unitPrice: 0,
-=======
           events: 5,
           unitPrice: 0.5,
->>>>>>> fe2eb237
           price: 0,
         },
       ],
@@ -5069,13 +5015,8 @@
       ],
       logBytes: [
         {
-<<<<<<< HEAD
-          events: 0,
-          unitPrice: 0,
-=======
           events: 5,
           unitPrice: 0.5,
->>>>>>> fe2eb237
           price: 0,
         },
       ],
