--- conflicted
+++ resolved
@@ -88,20 +88,7 @@
         reservedSpend: 0,
       }),
     },
-<<<<<<< HEAD
-    budgetCategoryType: 'SEER',
-    name: 'seer budget',
-    docLink: '',
-    isFixed: true,
-    defaultBudget: 25_00,
-    dataCategories: [DataCategory.SEER_AUTOFIX, DataCategory.SEER_SCANNER],
-    productName: 'seer',
-    canProductTrial: true,
-    billingFlag: 'seer-billing',
-    apiName: ReservedBudgetCategoryType.SEER,
-=======
     ...SeerReservedBudgetCategoryFixture(props),
->>>>>>> 1db8b75e
     ...props,
   };
 
