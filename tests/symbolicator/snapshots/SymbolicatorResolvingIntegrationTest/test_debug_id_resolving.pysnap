--- conflicted
+++ resolved
@@ -1,9 +1,5 @@
 ---
-<<<<<<< HEAD
-created: '2019-06-05T20:22:42.059174Z'
-=======
 created: '2019-06-11T21:26:10.030669Z'
->>>>>>> 286145f5
 creator: sentry
 source: tests/symbolicator/test_payload_full.py
 ---
@@ -30,11 +26,7 @@
   - raw_stacktrace:
       frames:
       - data:
-<<<<<<< HEAD
-          orig_in_app: -1
-=======
           symbolicator_status: null
->>>>>>> 286145f5
         function: <unknown>
         in_app: false
         instruction_addr: '0x2a2a3d'
@@ -44,13 +36,7 @@
         trust: null
     stacktrace:
       frames:
-<<<<<<< HEAD
-      - abs_path: c:\projects\breakpad-tools\windows\crash\main.cpp
-        data:
-          orig_in_app: -1
-=======
       - data:
->>>>>>> 286145f5
           symbolicator_status: symbolicated
         function: main
         in_app: false
