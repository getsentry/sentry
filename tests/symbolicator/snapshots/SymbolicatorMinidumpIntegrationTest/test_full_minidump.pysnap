---
<<<<<<< HEAD
created: '2019-06-05T20:20:22.374553Z'
=======
created: '2019-06-11T21:25:58.992806Z'
>>>>>>> 286145f5
creator: sentry
source: tests/symbolicator/test_minidump_full.py
---
contexts:
  device:
    arch: x86
    type: device
  os:
    build: ''
    name: Windows
    type: os
    version: 10.0.14393
debug_meta:
  images:
  - arch: x86
    code_file: C:\projects\breakpad-tools\windows\Release\crash.exe
    code_id: 5ab380779000
    debug_file: C:\projects\breakpad-tools\windows\Release\crash.pdb
    debug_id: 3249d99d-0c40-4931-8610-f4e4fb0b6936-1
    image_addr: '0x2a0000'
    image_size: 36864
    type: pe
  - code_file: C:\Windows\System32\dbghelp.dll
    code_id: 57898e12145000
    debug_file: dbghelp.pdb
    debug_id: 9c2a902b-6fdf-40ad-8308-588a41d572a0-1
    image_addr: '0x70850000'
    image_size: 1331200
    type: pe
  - code_file: C:\Windows\System32\msvcp140.dll
    code_id: 589abc846c000
    debug_file: msvcp140.i386.pdb
    debug_id: bf5257f7-8c26-43dd-9bb7-901625e1136a-1
    image_addr: '0x709a0000'
    image_size: 442368
    type: pe
  - code_file: C:\Windows\System32\apphelp.dll
    code_id: 57898eeb92000
    debug_file: apphelp.pdb
    debug_id: 8daf7773-372f-460a-af38-944e193f7e33-1
    image_addr: '0x70a10000'
    image_size: 598016
    type: pe
  - code_file: C:\Windows\System32\dbgcore.dll
    code_id: 57898dab25000
    debug_file: dbgcore.pdb
    debug_id: aec7ef2f-df4b-4642-a471-4c3e5fe8760a-1
    image_addr: '0x70b70000'
    image_size: 151552
    type: pe
  - code_file: C:\Windows\System32\VCRUNTIME140.dll
    code_id: 589abc7714000
    debug_file: vcruntime140.i386.pdb
    debug_id: 0ed80a50-ecda-472b-86a4-eb6c833f8e1b-1
    image_addr: '0x70c60000'
    image_size: 81920
    type: pe
  - code_file: C:\Windows\System32\CRYPTBASE.dll
    code_id: 57899141a000
    debug_file: cryptbase.pdb
    debug_id: 147c51fb-7ca1-408f-85b5-285f2ad6f9c5-1
    image_addr: '0x73ba0000'
    image_size: 40960
    type: pe
  - code_file: C:\Windows\System32\sspicli.dll
    code_id: 59bf30e31f000
    debug_file: wsspicli.pdb
    debug_id: 51e432b1-0450-4b19-8ed1-6d4335f9f543-1
    image_addr: '0x73bb0000'
    image_size: 126976
    type: pe
  - code_file: C:\Windows\System32\advapi32.dll
    code_id: 5a49bb7677000
    debug_file: advapi32.pdb
    debug_id: 0c799483-b549-417d-8433-4331852031fe-1
    image_addr: '0x73c70000'
    image_size: 487424
    type: pe
  - code_file: C:\Windows\System32\msvcrt.dll
    code_id: 57899155be000
    debug_file: msvcrt.pdb
    debug_id: 6f6409b3-d520-43c7-9b2f-62e00bfe761c-1
    image_addr: '0x73cf0000'
    image_size: 778240
    type: pe
  - code_file: C:\Windows\System32\sechost.dll
    code_id: 598942c741000
    debug_file: sechost.pdb
    debug_id: 6f6a05dd-0a80-478b-a419-9b88703bf75b-1
    image_addr: '0x74450000'
    image_size: 266240
    type: pe
  - code_file: C:\Windows\System32\kernel32.dll
    code_id: 590285e9e0000
    debug_file: wkernel32.pdb
    debug_id: d3474559-96f7-47d6-bf43-c176b2171e68-1
    image_addr: '0x75050000'
    image_size: 917504
    type: pe
  - code_file: C:\Windows\System32\bcryptPrimitives.dll
    code_id: 59b0df8f5a000
    debug_file: bcryptprimitives.pdb
    debug_id: 287b19c3-9209-4a2b-bb8f-bcc37f411b11-1
    image_addr: '0x75130000'
    image_size: 368640
    type: pe
  - code_file: C:\Windows\System32\rpcrt4.dll
    code_id: 5a49bb75c1000
    debug_file: wrpcrt4.pdb
    debug_id: ae131c67-27a7-4fa1-9916-b5a4aef41190-1
    image_addr: '0x75810000'
    image_size: 790528
    type: pe
  - code_file: C:\Windows\System32\ucrtbase.dll
    code_id: 59bf2b5ae0000
    debug_file: ucrtbase.pdb
    debug_id: 6bedcbce-0a3a-40e9-8040-81c2c8c6cc2f-1
    image_addr: '0x758f0000'
    image_size: 917504
    type: pe
  - code_file: C:\Windows\System32\KERNELBASE.dll
    code_id: 59bf2bcf1a1000
    debug_file: wkernelbase.pdb
    debug_id: 8462294a-c645-402d-ac82-a4e95f61ddf9-1
    image_addr: '0x76db0000'
    image_size: 1708032
    type: pe
  - arch: x86
    code_file: C:\Windows\System32\ntdll.dll
    code_id: 59b0d8f3183000
    debug_file: wntdll.pdb
    debug_id: 971f98e5-ce60-41ff-b2d7-235bbeb34578-1
    image_addr: '0x77170000'
    image_size: 1585152
    type: pe
errors:
- name: timestamp
  type: past_timestamp
  value: 1521713273
exception:
  values:
  - mechanism:
      handled: false
      synthetic: true
      type: minidump
    raw_stacktrace: null
    stacktrace:
      frames:
      - data:
<<<<<<< HEAD
          orig_in_app: -1
          symbolicator_status: symbolicated
        function: RtlSubscribeWnfStateChangeNotification
        in_app: false
        instruction_addr: '0x771d0f43'
        package: C:\Windows\System32\ntdll.dll
        symbol: RtlSubscribeWnfStateChangeNotification
        trust: fp
      - data:
          orig_in_app: -1
          symbolicator_status: symbolicated
        function: RtlSubscribeWnfStateChangeNotification
        in_app: false
        instruction_addr: '0x771d0f78'
        package: C:\Windows\System32\ntdll.dll
        symbol: RtlSubscribeWnfStateChangeNotification
=======
          symbolicator_status: missing
        function: null
        in_app: false
        instruction_addr: '0x771d0f44'
        lineno: null
        package: C:\Windows\System32\ntdll.dll
        symbol: null
        trust: fp
      - data:
          symbolicator_status: missing
        function: null
        in_app: false
        instruction_addr: '0x771d0f79'
        lineno: null
        package: C:\Windows\System32\ntdll.dll
        symbol: null
>>>>>>> 286145f5
        trust: fp
      - data:
          orig_in_app: -1
          symbolicator_status: missing
        function: null
        in_app: false
        instruction_addr: '0x750662c4'
        lineno: null
        package: C:\Windows\System32\kernel32.dll
        symbol: null
        trust: cfi
<<<<<<< HEAD
      - abs_path: f:\dd\vctools\crt\vcstartup\src\startup\exe_common.inl
        data:
          orig_in_app: -1
=======
      - data:
>>>>>>> 286145f5
          symbolicator_status: symbolicated
        function: __scrt_common_main_seh
        in_app: false
        instruction_addr: '0x2a2d96'
        lineno: 283
        package: C:\projects\breakpad-tools\windows\Release\crash.exe
        symbol: __scrt_common_main_seh
        trust: cfi
<<<<<<< HEAD
      - abs_path: c:\projects\breakpad-tools\windows\crash\main.cpp
        data:
          orig_in_app: -1
=======
      - data:
>>>>>>> 286145f5
          symbolicator_status: symbolicated
        function: main
        in_app: false
        instruction_addr: '0x2a2a3d'
        lineno: 35
        package: C:\projects\breakpad-tools\windows\Release\crash.exe
        symbol: main
        trust: context
      registers:
        eax: '0x0'
        ebp: '0x10ff670'
        ebx: '0xfe5000'
        ecx: '0x10ff670'
        edi: '0x13bfd78'
        edx: '0x7'
        eflags: '0x10246'
        eip: '0x2a2a3d'
        esi: '0x759c6314'
        esp: '0x10ff644'
    thread_id: 1636
    type: EXCEPTION_ACCESS_VIOLATION_WRITE
    value: 'Fatal Error: EXCEPTION_ACCESS_VIOLATION_WRITE'
stacktrace: null
threads:
  values:
  - crashed: true
    id: 1636
    raw_stacktrace: null
    stacktrace: null
  - crashed: false
    id: 3580
    raw_stacktrace: null
    stacktrace:
      frames:
      - data:
<<<<<<< HEAD
          orig_in_app: -1
          symbolicator_status: symbolicated
        function: RtlSubscribeWnfStateChangeNotification
        in_app: false
        instruction_addr: '0x771d0f43'
        package: C:\Windows\System32\ntdll.dll
        symbol: RtlSubscribeWnfStateChangeNotification
        trust: fp
      - data:
          orig_in_app: -1
          symbolicator_status: symbolicated
        function: RtlSubscribeWnfStateChangeNotification
        in_app: false
        instruction_addr: '0x771d0f78'
        package: C:\Windows\System32\ntdll.dll
        symbol: RtlSubscribeWnfStateChangeNotification
=======
          symbolicator_status: missing
        function: null
        in_app: false
        instruction_addr: '0x771d0f44'
        lineno: null
        package: C:\Windows\System32\ntdll.dll
        symbol: null
        trust: fp
      - data:
          symbolicator_status: missing
        function: null
        in_app: false
        instruction_addr: '0x771d0f79'
        lineno: null
        package: C:\Windows\System32\ntdll.dll
        symbol: null
>>>>>>> 286145f5
        trust: fp
      - data:
          orig_in_app: -1
          symbolicator_status: missing
        function: null
        in_app: false
        instruction_addr: '0x750662c4'
        lineno: null
        package: C:\Windows\System32\kernel32.dll
        symbol: null
        trust: fp
      - data:
<<<<<<< HEAD
          orig_in_app: -1
          symbolicator_status: symbolicated
        function: ZwWaitForWorkViaWorkerFactory
=======
          symbolicator_status: missing
        function: null
>>>>>>> 286145f5
        in_app: false
        instruction_addr: '0x771e016c'
        lineno: null
        package: C:\Windows\System32\ntdll.dll
<<<<<<< HEAD
        symbol: ZwWaitForWorkViaWorkerFactory
=======
        symbol: null
>>>>>>> 286145f5
        trust: context
      registers:
        eax: '0x0'
        ebp: '0x159faa4'
        ebx: '0x13b0990'
        ecx: '0x0'
        edi: '0x13b4af0'
        edx: '0x0'
        eflags: '0x216'
        eip: '0x771e016c'
        esi: '0x13b4930'
        esp: '0x159f900'
  - crashed: false
    id: 2600
    raw_stacktrace: null
    stacktrace:
      frames:
      - data:
<<<<<<< HEAD
          orig_in_app: -1
          symbolicator_status: symbolicated
        function: RtlSubscribeWnfStateChangeNotification
        in_app: false
        instruction_addr: '0x771d0f43'
        package: C:\Windows\System32\ntdll.dll
        symbol: RtlSubscribeWnfStateChangeNotification
        trust: fp
      - data:
          orig_in_app: -1
          symbolicator_status: symbolicated
        function: RtlSubscribeWnfStateChangeNotification
        in_app: false
        instruction_addr: '0x771d0f78'
        package: C:\Windows\System32\ntdll.dll
        symbol: RtlSubscribeWnfStateChangeNotification
=======
          symbolicator_status: missing
        function: null
        in_app: false
        instruction_addr: '0x771d0f44'
        lineno: null
        package: C:\Windows\System32\ntdll.dll
        symbol: null
        trust: fp
      - data:
          symbolicator_status: missing
        function: null
        in_app: false
        instruction_addr: '0x771d0f79'
        lineno: null
        package: C:\Windows\System32\ntdll.dll
        symbol: null
>>>>>>> 286145f5
        trust: fp
      - data:
          orig_in_app: -1
          symbolicator_status: missing
        function: null
        in_app: false
        instruction_addr: '0x750662c4'
        lineno: null
        package: C:\Windows\System32\kernel32.dll
        symbol: null
        trust: fp
      - data:
<<<<<<< HEAD
          orig_in_app: -1
          symbolicator_status: symbolicated
        function: ZwWaitForWorkViaWorkerFactory
=======
          symbolicator_status: missing
        function: null
>>>>>>> 286145f5
        in_app: false
        instruction_addr: '0x771e016c'
        lineno: null
        package: C:\Windows\System32\ntdll.dll
<<<<<<< HEAD
        symbol: ZwWaitForWorkViaWorkerFactory
=======
        symbol: null
>>>>>>> 286145f5
        trust: context
      registers:
        eax: '0x0'
        ebp: '0x169fb98'
        ebx: '0x13b0990'
        ecx: '0x0'
        edi: '0x13b7c28'
        edx: '0x0'
        eflags: '0x202'
        eip: '0x771e016c'
        esi: '0x13b7a68'
        esp: '0x169f9f4'
  - crashed: false
    id: 2920
    raw_stacktrace: null
    stacktrace:
      frames:
      - data:
<<<<<<< HEAD
          orig_in_app: -1
          symbolicator_status: symbolicated
        function: ZwGetContextThread
=======
          symbolicator_status: missing
        function: null
>>>>>>> 286145f5
        in_app: false
        instruction_addr: '0x771df3dc'
        lineno: null
        package: C:\Windows\System32\ntdll.dll
<<<<<<< HEAD
        symbol: ZwGetContextThread
=======
        symbol: null
>>>>>>> 286145f5
        trust: context
      registers:
        eax: '0x0'
        ebp: '0x179f2b8'
        ebx: '0x17b1aa0'
        ecx: '0x0'
        edi: '0x17b1a90'
        edx: '0x0'
        eflags: '0x206'
        eip: '0x771df3dc'
        esi: '0x2cc'
        esp: '0x179f2ac'<|MERGE_RESOLUTION|>--- conflicted
+++ resolved
@@ -1,9 +1,5 @@
 ---
-<<<<<<< HEAD
-created: '2019-06-05T20:20:22.374553Z'
-=======
 created: '2019-06-11T21:25:58.992806Z'
->>>>>>> 286145f5
 creator: sentry
 source: tests/symbolicator/test_minidump_full.py
 ---
@@ -153,44 +149,25 @@
     stacktrace:
       frames:
       - data:
-<<<<<<< HEAD
+          symbolicator_status: missing
+        function: null
+        in_app: false
+        instruction_addr: '0x771d0f44'
+        lineno: null
+        package: C:\Windows\System32\ntdll.dll
+        symbol: null
+        trust: fp
+      - data:
+          symbolicator_status: missing
+        function: null
+        in_app: false
+        instruction_addr: '0x771d0f79'
+        lineno: null
+        package: C:\Windows\System32\ntdll.dll
+        symbol: null
+        trust: fp
+      - data:
           orig_in_app: -1
-          symbolicator_status: symbolicated
-        function: RtlSubscribeWnfStateChangeNotification
-        in_app: false
-        instruction_addr: '0x771d0f43'
-        package: C:\Windows\System32\ntdll.dll
-        symbol: RtlSubscribeWnfStateChangeNotification
-        trust: fp
-      - data:
-          orig_in_app: -1
-          symbolicator_status: symbolicated
-        function: RtlSubscribeWnfStateChangeNotification
-        in_app: false
-        instruction_addr: '0x771d0f78'
-        package: C:\Windows\System32\ntdll.dll
-        symbol: RtlSubscribeWnfStateChangeNotification
-=======
-          symbolicator_status: missing
-        function: null
-        in_app: false
-        instruction_addr: '0x771d0f44'
-        lineno: null
-        package: C:\Windows\System32\ntdll.dll
-        symbol: null
-        trust: fp
-      - data:
-          symbolicator_status: missing
-        function: null
-        in_app: false
-        instruction_addr: '0x771d0f79'
-        lineno: null
-        package: C:\Windows\System32\ntdll.dll
-        symbol: null
->>>>>>> 286145f5
-        trust: fp
-      - data:
-          orig_in_app: -1
           symbolicator_status: missing
         function: null
         in_app: false
@@ -199,13 +176,7 @@
         package: C:\Windows\System32\kernel32.dll
         symbol: null
         trust: cfi
-<<<<<<< HEAD
-      - abs_path: f:\dd\vctools\crt\vcstartup\src\startup\exe_common.inl
-        data:
-          orig_in_app: -1
-=======
-      - data:
->>>>>>> 286145f5
+      - data:
           symbolicator_status: symbolicated
         function: __scrt_common_main_seh
         in_app: false
@@ -214,13 +185,7 @@
         package: C:\projects\breakpad-tools\windows\Release\crash.exe
         symbol: __scrt_common_main_seh
         trust: cfi
-<<<<<<< HEAD
-      - abs_path: c:\projects\breakpad-tools\windows\crash\main.cpp
-        data:
-          orig_in_app: -1
-=======
-      - data:
->>>>>>> 286145f5
+      - data:
           symbolicator_status: symbolicated
         function: main
         in_app: false
@@ -256,44 +221,25 @@
     stacktrace:
       frames:
       - data:
-<<<<<<< HEAD
+          symbolicator_status: missing
+        function: null
+        in_app: false
+        instruction_addr: '0x771d0f44'
+        lineno: null
+        package: C:\Windows\System32\ntdll.dll
+        symbol: null
+        trust: fp
+      - data:
+          symbolicator_status: missing
+        function: null
+        in_app: false
+        instruction_addr: '0x771d0f79'
+        lineno: null
+        package: C:\Windows\System32\ntdll.dll
+        symbol: null
+        trust: fp
+      - data:
           orig_in_app: -1
-          symbolicator_status: symbolicated
-        function: RtlSubscribeWnfStateChangeNotification
-        in_app: false
-        instruction_addr: '0x771d0f43'
-        package: C:\Windows\System32\ntdll.dll
-        symbol: RtlSubscribeWnfStateChangeNotification
-        trust: fp
-      - data:
-          orig_in_app: -1
-          symbolicator_status: symbolicated
-        function: RtlSubscribeWnfStateChangeNotification
-        in_app: false
-        instruction_addr: '0x771d0f78'
-        package: C:\Windows\System32\ntdll.dll
-        symbol: RtlSubscribeWnfStateChangeNotification
-=======
-          symbolicator_status: missing
-        function: null
-        in_app: false
-        instruction_addr: '0x771d0f44'
-        lineno: null
-        package: C:\Windows\System32\ntdll.dll
-        symbol: null
-        trust: fp
-      - data:
-          symbolicator_status: missing
-        function: null
-        in_app: false
-        instruction_addr: '0x771d0f79'
-        lineno: null
-        package: C:\Windows\System32\ntdll.dll
-        symbol: null
->>>>>>> 286145f5
-        trust: fp
-      - data:
-          orig_in_app: -1
           symbolicator_status: missing
         function: null
         in_app: false
@@ -303,23 +249,13 @@
         symbol: null
         trust: fp
       - data:
-<<<<<<< HEAD
-          orig_in_app: -1
-          symbolicator_status: symbolicated
-        function: ZwWaitForWorkViaWorkerFactory
-=======
-          symbolicator_status: missing
-        function: null
->>>>>>> 286145f5
+          symbolicator_status: missing
+        function: null
         in_app: false
         instruction_addr: '0x771e016c'
         lineno: null
         package: C:\Windows\System32\ntdll.dll
-<<<<<<< HEAD
-        symbol: ZwWaitForWorkViaWorkerFactory
-=======
-        symbol: null
->>>>>>> 286145f5
+        symbol: null
         trust: context
       registers:
         eax: '0x0'
@@ -338,44 +274,25 @@
     stacktrace:
       frames:
       - data:
-<<<<<<< HEAD
+          symbolicator_status: missing
+        function: null
+        in_app: false
+        instruction_addr: '0x771d0f44'
+        lineno: null
+        package: C:\Windows\System32\ntdll.dll
+        symbol: null
+        trust: fp
+      - data:
+          symbolicator_status: missing
+        function: null
+        in_app: false
+        instruction_addr: '0x771d0f79'
+        lineno: null
+        package: C:\Windows\System32\ntdll.dll
+        symbol: null
+        trust: fp
+      - data:
           orig_in_app: -1
-          symbolicator_status: symbolicated
-        function: RtlSubscribeWnfStateChangeNotification
-        in_app: false
-        instruction_addr: '0x771d0f43'
-        package: C:\Windows\System32\ntdll.dll
-        symbol: RtlSubscribeWnfStateChangeNotification
-        trust: fp
-      - data:
-          orig_in_app: -1
-          symbolicator_status: symbolicated
-        function: RtlSubscribeWnfStateChangeNotification
-        in_app: false
-        instruction_addr: '0x771d0f78'
-        package: C:\Windows\System32\ntdll.dll
-        symbol: RtlSubscribeWnfStateChangeNotification
-=======
-          symbolicator_status: missing
-        function: null
-        in_app: false
-        instruction_addr: '0x771d0f44'
-        lineno: null
-        package: C:\Windows\System32\ntdll.dll
-        symbol: null
-        trust: fp
-      - data:
-          symbolicator_status: missing
-        function: null
-        in_app: false
-        instruction_addr: '0x771d0f79'
-        lineno: null
-        package: C:\Windows\System32\ntdll.dll
-        symbol: null
->>>>>>> 286145f5
-        trust: fp
-      - data:
-          orig_in_app: -1
           symbolicator_status: missing
         function: null
         in_app: false
@@ -385,23 +302,13 @@
         symbol: null
         trust: fp
       - data:
-<<<<<<< HEAD
-          orig_in_app: -1
-          symbolicator_status: symbolicated
-        function: ZwWaitForWorkViaWorkerFactory
-=======
-          symbolicator_status: missing
-        function: null
->>>>>>> 286145f5
+          symbolicator_status: missing
+        function: null
         in_app: false
         instruction_addr: '0x771e016c'
         lineno: null
         package: C:\Windows\System32\ntdll.dll
-<<<<<<< HEAD
-        symbol: ZwWaitForWorkViaWorkerFactory
-=======
-        symbol: null
->>>>>>> 286145f5
+        symbol: null
         trust: context
       registers:
         eax: '0x0'
@@ -420,23 +327,13 @@
     stacktrace:
       frames:
       - data:
-<<<<<<< HEAD
-          orig_in_app: -1
-          symbolicator_status: symbolicated
-        function: ZwGetContextThread
-=======
-          symbolicator_status: missing
-        function: null
->>>>>>> 286145f5
+          symbolicator_status: missing
+        function: null
         in_app: false
         instruction_addr: '0x771df3dc'
         lineno: null
         package: C:\Windows\System32\ntdll.dll
-<<<<<<< HEAD
-        symbol: ZwGetContextThread
-=======
-        symbol: null
->>>>>>> 286145f5
+        symbol: null
         trust: context
       registers:
         eax: '0x0'
