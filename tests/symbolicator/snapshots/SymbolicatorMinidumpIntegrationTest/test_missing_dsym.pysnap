---
<<<<<<< HEAD
created: '2019-06-05T20:21:32.684469Z'
=======
created: '2019-06-11T21:26:04.163727Z'
>>>>>>> 286145f5
creator: sentry
source: tests/symbolicator/test_minidump_full.py
---
contexts:
  device:
    arch: x86
    type: device
  os:
    build: ''
    name: Windows
    type: os
    version: 10.0.14393
debug_meta:
  images:
  - code_file: C:\projects\breakpad-tools\windows\Release\crash.exe
    code_id: 5ab380779000
    debug_file: C:\projects\breakpad-tools\windows\Release\crash.pdb
    debug_id: 3249d99d-0c40-4931-8610-f4e4fb0b6936-1
    image_addr: '0x2a0000'
    image_size: 36864
    type: pe
  - arch: x86
    code_file: C:\Windows\System32\dbghelp.dll
    code_id: 57898e12145000
    debug_file: dbghelp.pdb
    debug_id: 9c2a902b-6fdf-40ad-8308-588a41d572a0-1
    image_addr: '0x70850000'
    image_size: 1331200
    type: pe
  - code_file: C:\Windows\System32\msvcp140.dll
    code_id: 589abc846c000
    debug_file: msvcp140.i386.pdb
    debug_id: bf5257f7-8c26-43dd-9bb7-901625e1136a-1
    image_addr: '0x709a0000'
    image_size: 442368
    type: pe
  - code_file: C:\Windows\System32\apphelp.dll
    code_id: 57898eeb92000
    debug_file: apphelp.pdb
    debug_id: 8daf7773-372f-460a-af38-944e193f7e33-1
    image_addr: '0x70a10000'
    image_size: 598016
    type: pe
  - code_file: C:\Windows\System32\dbgcore.dll
    code_id: 57898dab25000
    debug_file: dbgcore.pdb
    debug_id: aec7ef2f-df4b-4642-a471-4c3e5fe8760a-1
    image_addr: '0x70b70000'
    image_size: 151552
    type: pe
  - code_file: C:\Windows\System32\VCRUNTIME140.dll
    code_id: 589abc7714000
    debug_file: vcruntime140.i386.pdb
    debug_id: 0ed80a50-ecda-472b-86a4-eb6c833f8e1b-1
    image_addr: '0x70c60000'
    image_size: 81920
    type: pe
  - code_file: C:\Windows\System32\CRYPTBASE.dll
    code_id: 57899141a000
    debug_file: cryptbase.pdb
    debug_id: 147c51fb-7ca1-408f-85b5-285f2ad6f9c5-1
    image_addr: '0x73ba0000'
    image_size: 40960
    type: pe
  - code_file: C:\Windows\System32\sspicli.dll
    code_id: 59bf30e31f000
    debug_file: wsspicli.pdb
    debug_id: 51e432b1-0450-4b19-8ed1-6d4335f9f543-1
    image_addr: '0x73bb0000'
    image_size: 126976
    type: pe
  - code_file: C:\Windows\System32\advapi32.dll
    code_id: 5a49bb7677000
    debug_file: advapi32.pdb
    debug_id: 0c799483-b549-417d-8433-4331852031fe-1
    image_addr: '0x73c70000'
    image_size: 487424
    type: pe
  - code_file: C:\Windows\System32\msvcrt.dll
    code_id: 57899155be000
    debug_file: msvcrt.pdb
    debug_id: 6f6409b3-d520-43c7-9b2f-62e00bfe761c-1
    image_addr: '0x73cf0000'
    image_size: 778240
    type: pe
  - code_file: C:\Windows\System32\sechost.dll
    code_id: 598942c741000
    debug_file: sechost.pdb
    debug_id: 6f6a05dd-0a80-478b-a419-9b88703bf75b-1
    image_addr: '0x74450000'
    image_size: 266240
    type: pe
  - code_file: C:\Windows\System32\kernel32.dll
    code_id: 590285e9e0000
    debug_file: wkernel32.pdb
    debug_id: d3474559-96f7-47d6-bf43-c176b2171e68-1
    image_addr: '0x75050000'
    image_size: 917504
    type: pe
  - code_file: C:\Windows\System32\bcryptPrimitives.dll
    code_id: 59b0df8f5a000
    debug_file: bcryptprimitives.pdb
    debug_id: 287b19c3-9209-4a2b-bb8f-bcc37f411b11-1
    image_addr: '0x75130000'
    image_size: 368640
    type: pe
  - arch: x86
    code_file: C:\Windows\System32\rpcrt4.dll
    code_id: 5a49bb75c1000
    debug_file: wrpcrt4.pdb
    debug_id: ae131c67-27a7-4fa1-9916-b5a4aef41190-1
    image_addr: '0x75810000'
    image_size: 790528
    type: pe
  - code_file: C:\Windows\System32\ucrtbase.dll
    code_id: 59bf2b5ae0000
    debug_file: ucrtbase.pdb
    debug_id: 6bedcbce-0a3a-40e9-8040-81c2c8c6cc2f-1
    image_addr: '0x758f0000'
    image_size: 917504
    type: pe
  - arch: x86
    code_file: C:\Windows\System32\KERNELBASE.dll
    code_id: 59bf2bcf1a1000
    debug_file: wkernelbase.pdb
    debug_id: 8462294a-c645-402d-ac82-a4e95f61ddf9-1
    image_addr: '0x76db0000'
    image_size: 1708032
    type: pe
  - arch: x86
    code_file: C:\Windows\System32\ntdll.dll
    code_id: 59b0d8f3183000
    debug_file: wntdll.pdb
    debug_id: 971f98e5-ce60-41ff-b2d7-235bbeb34578-1
    image_addr: '0x77170000'
    image_size: 1585152
    type: pe
errors:
- name: timestamp
  type: past_timestamp
  value: 1521713273
- image_path: C:\projects\breakpad-tools\windows\Release\crash.exe
  image_uuid: 3249d99d-0c40-4931-8610-f4e4fb0b6936-1
  message: None
  type: native_missing_dsym
exception:
  values:
  - mechanism:
      handled: false
      synthetic: true
      type: minidump
    raw_stacktrace: null
    stacktrace:
      frames:
      - data:
<<<<<<< HEAD
          orig_in_app: -1
          symbolicator_status: symbolicated
        function: _RtlUserThreadStart
        in_app: false
        instruction_addr: '0x771d0f43'
        package: C:\Windows\System32\ntdll.dll
        raw_function: _RtlUserThreadStart@8
        symbol: _RtlUserThreadStart@8
        trust: cfi
      - data:
          orig_in_app: -1
          symbolicator_status: symbolicated
        function: __RtlUserThreadStart
        in_app: false
        instruction_addr: '0x771d0f78'
        package: C:\Windows\System32\ntdll.dll
        raw_function: __RtlUserThreadStart@8
        symbol: __RtlUserThreadStart@8
        trust: cfi
=======
          symbolicator_status: missing
        function: null
        in_app: false
        instruction_addr: '0x771d0f44'
        lineno: null
        package: C:\Windows\System32\ntdll.dll
        symbol: null
        trust: fp
      - data:
          symbolicator_status: missing
        function: null
        in_app: false
        instruction_addr: '0x771d0f79'
        lineno: null
        package: C:\Windows\System32\ntdll.dll
        symbol: null
        trust: fp
>>>>>>> 286145f5
      - data:
          orig_in_app: -1
          symbolicator_status: missing
        function: null
        in_app: false
        instruction_addr: '0x750662c4'
        lineno: null
        package: C:\Windows\System32\kernel32.dll
        symbol: null
        trust: fp
      - data:
          orig_in_app: -1
          symbolicator_status: missing
        function: null
        in_app: false
        instruction_addr: '0x2a2d97'
        lineno: null
        package: C:\projects\breakpad-tools\windows\Release\crash.exe
        symbol: null
        trust: scan
      - data:
          orig_in_app: -1
          symbolicator_status: missing
        function: null
        in_app: false
        instruction_addr: '0x2a3435'
        lineno: null
        package: C:\projects\breakpad-tools\windows\Release\crash.exe
        symbol: null
        trust: scan
      - data:
<<<<<<< HEAD
          orig_in_app: -1
          symbolicator_status: symbolicated
        function: FreeWrapper
        in_app: false
        instruction_addr: '0x7584e9bf'
        package: C:\Windows\System32\rpcrt4.dll
        raw_function: FreeWrapper(void *)
        symbol: ?FreeWrapper@@YGXPAX@Z
=======
          symbolicator_status: missing
        function: null
        in_app: false
        instruction_addr: '0x7584e9c0'
        lineno: null
        package: C:\Windows\System32\rpcrt4.dll
        symbol: null
        trust: scan
      - data:
          symbolicator_status: missing
        function: null
        in_app: false
        instruction_addr: '0x75810000'
        lineno: null
        package: C:\Windows\System32\rpcrt4.dll
        symbol: null
>>>>>>> 286145f5
        trust: scan
      - data:
          orig_in_app: -1
          symbolicator_status: missing
        function: null
        in_app: false
        instruction_addr: '0x70b7ae40'
        lineno: null
        package: C:\Windows\System32\dbgcore.dll
        symbol: null
        trust: scan
      - data:
<<<<<<< HEAD
          orig_in_app: -1
          symbolicator_status: symbolicated
        function: FreeWrapper
        in_app: false
        instruction_addr: '0x7584e9bf'
        package: C:\Windows\System32\rpcrt4.dll
        raw_function: FreeWrapper(void *)
        symbol: ?FreeWrapper@@YGXPAX@Z
=======
          symbolicator_status: missing
        function: null
        in_app: false
        instruction_addr: '0x70850000'
        lineno: null
        package: C:\Windows\System32\dbghelp.dll
        symbol: null
        trust: scan
      - data:
          symbolicator_status: missing
        function: null
        in_app: false
        instruction_addr: '0x7584e9c0'
        lineno: null
        package: C:\Windows\System32\rpcrt4.dll
        symbol: null
>>>>>>> 286145f5
        trust: scan
      - data:
          orig_in_app: -1
          symbolicator_status: missing
        function: null
        in_app: false
        instruction_addr: '0x2a28d0'
        lineno: null
        package: C:\projects\breakpad-tools\windows\Release\crash.exe
        symbol: null
        trust: fp
      - data:
          orig_in_app: -1
          symbolicator_status: missing
        function: null
        in_app: false
        instruction_addr: '0x2a2a3d'
        lineno: null
        package: C:\projects\breakpad-tools\windows\Release\crash.exe
        symbol: null
        trust: context
      registers:
        eax: '0x0'
        ebp: '0x10ff670'
        ebx: '0xfe5000'
        ecx: '0x10ff670'
        edi: '0x13bfd78'
        edx: '0x7'
        eflags: '0x10246'
        eip: '0x2a2a3d'
        esi: '0x759c6314'
        esp: '0x10ff644'
    thread_id: 1636
    type: EXCEPTION_ACCESS_VIOLATION_WRITE
    value: 'Fatal Error: EXCEPTION_ACCESS_VIOLATION_WRITE'
stacktrace: null
threads:
  values:
  - crashed: true
    id: 1636
    raw_stacktrace: null
    stacktrace: null
  - crashed: false
    id: 3580
    raw_stacktrace: null
    stacktrace:
      frames:
      - data:
<<<<<<< HEAD
          orig_in_app: -1
          symbolicator_status: symbolicated
        function: _RtlUserThreadStart
        in_app: false
        instruction_addr: '0x771d0f43'
        package: C:\Windows\System32\ntdll.dll
        raw_function: _RtlUserThreadStart@8
        symbol: _RtlUserThreadStart@8
        trust: cfi
      - data:
          orig_in_app: -1
          symbolicator_status: symbolicated
        function: __RtlUserThreadStart
        in_app: false
        instruction_addr: '0x771d0f78'
        package: C:\Windows\System32\ntdll.dll
        raw_function: __RtlUserThreadStart@8
        symbol: __RtlUserThreadStart@8
        trust: cfi
=======
          symbolicator_status: missing
        function: null
        in_app: false
        instruction_addr: '0x771d0f44'
        lineno: null
        package: C:\Windows\System32\ntdll.dll
        symbol: null
        trust: fp
      - data:
          symbolicator_status: missing
        function: null
        in_app: false
        instruction_addr: '0x771d0f79'
        lineno: null
        package: C:\Windows\System32\ntdll.dll
        symbol: null
        trust: fp
>>>>>>> 286145f5
      - data:
          orig_in_app: -1
          symbolicator_status: missing
        function: null
        in_app: false
        instruction_addr: '0x750662c4'
        lineno: null
        package: C:\Windows\System32\kernel32.dll
<<<<<<< HEAD
        trust: cfi
      - data:
          orig_in_app: -1
          symbolicator_status: symbolicated
        function: TppWorkerThread
        in_app: false
        instruction_addr: '0x771a6a10'
        package: C:\Windows\System32\ntdll.dll
        raw_function: TppWorkerThread@4
        symbol: TppWorkerThread@4
        trust: cfi
      - data:
          orig_in_app: -1
          symbolicator_status: symbolicated
        function: ZwWaitForWorkViaWorkerFactory
=======
        symbol: null
        trust: fp
      - data:
          symbolicator_status: missing
        function: null
>>>>>>> 286145f5
        in_app: false
        instruction_addr: '0x771e016c'
        lineno: null
        package: C:\Windows\System32\ntdll.dll
<<<<<<< HEAD
        raw_function: ZwWaitForWorkViaWorkerFactory@20
        symbol: ZwWaitForWorkViaWorkerFactory@20
=======
        symbol: null
>>>>>>> 286145f5
        trust: context
      registers:
        eax: '0x0'
        ebp: '0x159faa4'
        ebx: '0x13b0990'
        ecx: '0x0'
        edi: '0x13b4af0'
        edx: '0x0'
        eflags: '0x216'
        eip: '0x771e016c'
        esi: '0x13b4930'
        esp: '0x159f900'
  - crashed: false
    id: 2600
    raw_stacktrace: null
    stacktrace:
      frames:
      - data:
<<<<<<< HEAD
          orig_in_app: -1
          symbolicator_status: symbolicated
        function: _RtlUserThreadStart
        in_app: false
        instruction_addr: '0x771d0f43'
        package: C:\Windows\System32\ntdll.dll
        raw_function: _RtlUserThreadStart@8
        symbol: _RtlUserThreadStart@8
        trust: cfi
      - data:
          orig_in_app: -1
          symbolicator_status: symbolicated
        function: __RtlUserThreadStart
        in_app: false
        instruction_addr: '0x771d0f78'
        package: C:\Windows\System32\ntdll.dll
        raw_function: __RtlUserThreadStart@8
        symbol: __RtlUserThreadStart@8
        trust: cfi
=======
          symbolicator_status: missing
        function: null
        in_app: false
        instruction_addr: '0x771d0f44'
        lineno: null
        package: C:\Windows\System32\ntdll.dll
        symbol: null
        trust: fp
      - data:
          symbolicator_status: missing
        function: null
        in_app: false
        instruction_addr: '0x771d0f79'
        lineno: null
        package: C:\Windows\System32\ntdll.dll
        symbol: null
        trust: fp
>>>>>>> 286145f5
      - data:
          orig_in_app: -1
          symbolicator_status: missing
        function: null
        in_app: false
        instruction_addr: '0x750662c4'
        lineno: null
        package: C:\Windows\System32\kernel32.dll
<<<<<<< HEAD
        trust: cfi
      - data:
          orig_in_app: -1
          symbolicator_status: symbolicated
        function: TppWorkerThread
        in_app: false
        instruction_addr: '0x771a6a10'
        package: C:\Windows\System32\ntdll.dll
        raw_function: TppWorkerThread@4
        symbol: TppWorkerThread@4
        trust: cfi
      - data:
          orig_in_app: -1
          symbolicator_status: symbolicated
        function: ZwWaitForWorkViaWorkerFactory
=======
        symbol: null
        trust: fp
      - data:
          symbolicator_status: missing
        function: null
>>>>>>> 286145f5
        in_app: false
        instruction_addr: '0x771e016c'
        lineno: null
        package: C:\Windows\System32\ntdll.dll
<<<<<<< HEAD
        raw_function: ZwWaitForWorkViaWorkerFactory@20
        symbol: ZwWaitForWorkViaWorkerFactory@20
=======
        symbol: null
>>>>>>> 286145f5
        trust: context
      registers:
        eax: '0x0'
        ebp: '0x169fb98'
        ebx: '0x13b0990'
        ecx: '0x0'
        edi: '0x13b7c28'
        edx: '0x0'
        eflags: '0x202'
        eip: '0x771e016c'
        esi: '0x13b7a68'
        esp: '0x169f9f4'
  - crashed: false
    id: 2920
    raw_stacktrace: null
    stacktrace:
      frames:
      - data:
<<<<<<< HEAD
          orig_in_app: -1
          symbolicator_status: symbolicated
        function: NlsIsUserDefaultLocale
        in_app: false
        instruction_addr: '0x76e75dbf'
        package: C:\Windows\System32\KERNELBASE.dll
        symbol: NlsIsUserDefaultLocale
        trust: cfi
      - data:
          orig_in_app: -1
          symbolicator_status: symbolicated
        function: ZwGetContextThread
=======
          symbolicator_status: missing
        function: null
>>>>>>> 286145f5
        in_app: false
        instruction_addr: '0x771df3dc'
        lineno: null
        package: C:\Windows\System32\ntdll.dll
<<<<<<< HEAD
        raw_function: ZwGetContextThread@8
        symbol: ZwGetContextThread@8
=======
        symbol: null
>>>>>>> 286145f5
        trust: context
      registers:
        eax: '0x0'
        ebp: '0x179f2b8'
        ebx: '0x17b1aa0'
        ecx: '0x0'
        edi: '0x17b1a90'
        edx: '0x0'
        eflags: '0x206'
        eip: '0x771df3dc'
        esi: '0x2cc'
        esp: '0x179f2ac'<|MERGE_RESOLUTION|>--- conflicted
+++ resolved
@@ -1,9 +1,5 @@
 ---
-<<<<<<< HEAD
-created: '2019-06-05T20:21:32.684469Z'
-=======
 created: '2019-06-11T21:26:04.163727Z'
->>>>>>> 286145f5
 creator: sentry
 source: tests/symbolicator/test_minidump_full.py
 ---
@@ -159,27 +155,6 @@
     stacktrace:
       frames:
       - data:
-<<<<<<< HEAD
-          orig_in_app: -1
-          symbolicator_status: symbolicated
-        function: _RtlUserThreadStart
-        in_app: false
-        instruction_addr: '0x771d0f43'
-        package: C:\Windows\System32\ntdll.dll
-        raw_function: _RtlUserThreadStart@8
-        symbol: _RtlUserThreadStart@8
-        trust: cfi
-      - data:
-          orig_in_app: -1
-          symbolicator_status: symbolicated
-        function: __RtlUserThreadStart
-        in_app: false
-        instruction_addr: '0x771d0f78'
-        package: C:\Windows\System32\ntdll.dll
-        raw_function: __RtlUserThreadStart@8
-        symbol: __RtlUserThreadStart@8
-        trust: cfi
-=======
           symbolicator_status: missing
         function: null
         in_app: false
@@ -197,7 +172,6 @@
         package: C:\Windows\System32\ntdll.dll
         symbol: null
         trust: fp
->>>>>>> 286145f5
       - data:
           orig_in_app: -1
           symbolicator_status: missing
@@ -229,16 +203,43 @@
         symbol: null
         trust: scan
       - data:
-<<<<<<< HEAD
-          orig_in_app: -1
-          symbolicator_status: symbolicated
-        function: FreeWrapper
-        in_app: false
-        instruction_addr: '0x7584e9bf'
+          symbolicator_status: missing
+        function: null
+        in_app: false
+        instruction_addr: '0x7584e9c0'
+        lineno: null
         package: C:\Windows\System32\rpcrt4.dll
-        raw_function: FreeWrapper(void *)
-        symbol: ?FreeWrapper@@YGXPAX@Z
-=======
+        symbol: null
+        trust: scan
+      - data:
+          symbolicator_status: missing
+        function: null
+        in_app: false
+        instruction_addr: '0x75810000'
+        lineno: null
+        package: C:\Windows\System32\rpcrt4.dll
+        symbol: null
+        trust: scan
+      - data:
+          orig_in_app: -1
+          symbolicator_status: missing
+        function: null
+        in_app: false
+        instruction_addr: '0x70b7ae40'
+        lineno: null
+        package: C:\Windows\System32\dbgcore.dll
+        symbol: null
+        trust: scan
+      - data:
+          symbolicator_status: missing
+        function: null
+        in_app: false
+        instruction_addr: '0x70850000'
+        lineno: null
+        package: C:\Windows\System32\dbghelp.dll
+        symbol: null
+        trust: scan
+      - data:
           symbolicator_status: missing
         function: null
         in_app: false
@@ -246,55 +247,6 @@
         lineno: null
         package: C:\Windows\System32\rpcrt4.dll
         symbol: null
-        trust: scan
-      - data:
-          symbolicator_status: missing
-        function: null
-        in_app: false
-        instruction_addr: '0x75810000'
-        lineno: null
-        package: C:\Windows\System32\rpcrt4.dll
-        symbol: null
->>>>>>> 286145f5
-        trust: scan
-      - data:
-          orig_in_app: -1
-          symbolicator_status: missing
-        function: null
-        in_app: false
-        instruction_addr: '0x70b7ae40'
-        lineno: null
-        package: C:\Windows\System32\dbgcore.dll
-        symbol: null
-        trust: scan
-      - data:
-<<<<<<< HEAD
-          orig_in_app: -1
-          symbolicator_status: symbolicated
-        function: FreeWrapper
-        in_app: false
-        instruction_addr: '0x7584e9bf'
-        package: C:\Windows\System32\rpcrt4.dll
-        raw_function: FreeWrapper(void *)
-        symbol: ?FreeWrapper@@YGXPAX@Z
-=======
-          symbolicator_status: missing
-        function: null
-        in_app: false
-        instruction_addr: '0x70850000'
-        lineno: null
-        package: C:\Windows\System32\dbghelp.dll
-        symbol: null
-        trust: scan
-      - data:
-          symbolicator_status: missing
-        function: null
-        in_app: false
-        instruction_addr: '0x7584e9c0'
-        lineno: null
-        package: C:\Windows\System32\rpcrt4.dll
-        symbol: null
->>>>>>> 286145f5
         trust: scan
       - data:
           orig_in_app: -1
@@ -343,27 +295,6 @@
     stacktrace:
       frames:
       - data:
-<<<<<<< HEAD
-          orig_in_app: -1
-          symbolicator_status: symbolicated
-        function: _RtlUserThreadStart
-        in_app: false
-        instruction_addr: '0x771d0f43'
-        package: C:\Windows\System32\ntdll.dll
-        raw_function: _RtlUserThreadStart@8
-        symbol: _RtlUserThreadStart@8
-        trust: cfi
-      - data:
-          orig_in_app: -1
-          symbolicator_status: symbolicated
-        function: __RtlUserThreadStart
-        in_app: false
-        instruction_addr: '0x771d0f78'
-        package: C:\Windows\System32\ntdll.dll
-        raw_function: __RtlUserThreadStart@8
-        symbol: __RtlUserThreadStart@8
-        trust: cfi
-=======
           symbolicator_status: missing
         function: null
         in_app: false
@@ -381,7 +312,6 @@
         package: C:\Windows\System32\ntdll.dll
         symbol: null
         trust: fp
->>>>>>> 286145f5
       - data:
           orig_in_app: -1
           symbolicator_status: missing
@@ -390,39 +320,16 @@
         instruction_addr: '0x750662c4'
         lineno: null
         package: C:\Windows\System32\kernel32.dll
-<<<<<<< HEAD
-        trust: cfi
-      - data:
-          orig_in_app: -1
-          symbolicator_status: symbolicated
-        function: TppWorkerThread
-        in_app: false
-        instruction_addr: '0x771a6a10'
-        package: C:\Windows\System32\ntdll.dll
-        raw_function: TppWorkerThread@4
-        symbol: TppWorkerThread@4
-        trust: cfi
-      - data:
-          orig_in_app: -1
-          symbolicator_status: symbolicated
-        function: ZwWaitForWorkViaWorkerFactory
-=======
-        symbol: null
-        trust: fp
-      - data:
-          symbolicator_status: missing
-        function: null
->>>>>>> 286145f5
+        symbol: null
+        trust: fp
+      - data:
+          symbolicator_status: missing
+        function: null
         in_app: false
         instruction_addr: '0x771e016c'
         lineno: null
         package: C:\Windows\System32\ntdll.dll
-<<<<<<< HEAD
-        raw_function: ZwWaitForWorkViaWorkerFactory@20
-        symbol: ZwWaitForWorkViaWorkerFactory@20
-=======
-        symbol: null
->>>>>>> 286145f5
+        symbol: null
         trust: context
       registers:
         eax: '0x0'
@@ -441,27 +348,6 @@
     stacktrace:
       frames:
       - data:
-<<<<<<< HEAD
-          orig_in_app: -1
-          symbolicator_status: symbolicated
-        function: _RtlUserThreadStart
-        in_app: false
-        instruction_addr: '0x771d0f43'
-        package: C:\Windows\System32\ntdll.dll
-        raw_function: _RtlUserThreadStart@8
-        symbol: _RtlUserThreadStart@8
-        trust: cfi
-      - data:
-          orig_in_app: -1
-          symbolicator_status: symbolicated
-        function: __RtlUserThreadStart
-        in_app: false
-        instruction_addr: '0x771d0f78'
-        package: C:\Windows\System32\ntdll.dll
-        raw_function: __RtlUserThreadStart@8
-        symbol: __RtlUserThreadStart@8
-        trust: cfi
-=======
           symbolicator_status: missing
         function: null
         in_app: false
@@ -479,7 +365,6 @@
         package: C:\Windows\System32\ntdll.dll
         symbol: null
         trust: fp
->>>>>>> 286145f5
       - data:
           orig_in_app: -1
           symbolicator_status: missing
@@ -488,39 +373,16 @@
         instruction_addr: '0x750662c4'
         lineno: null
         package: C:\Windows\System32\kernel32.dll
-<<<<<<< HEAD
-        trust: cfi
-      - data:
-          orig_in_app: -1
-          symbolicator_status: symbolicated
-        function: TppWorkerThread
-        in_app: false
-        instruction_addr: '0x771a6a10'
-        package: C:\Windows\System32\ntdll.dll
-        raw_function: TppWorkerThread@4
-        symbol: TppWorkerThread@4
-        trust: cfi
-      - data:
-          orig_in_app: -1
-          symbolicator_status: symbolicated
-        function: ZwWaitForWorkViaWorkerFactory
-=======
-        symbol: null
-        trust: fp
-      - data:
-          symbolicator_status: missing
-        function: null
->>>>>>> 286145f5
+        symbol: null
+        trust: fp
+      - data:
+          symbolicator_status: missing
+        function: null
         in_app: false
         instruction_addr: '0x771e016c'
         lineno: null
         package: C:\Windows\System32\ntdll.dll
-<<<<<<< HEAD
-        raw_function: ZwWaitForWorkViaWorkerFactory@20
-        symbol: ZwWaitForWorkViaWorkerFactory@20
-=======
-        symbol: null
->>>>>>> 286145f5
+        symbol: null
         trust: context
       registers:
         eax: '0x0'
@@ -539,33 +401,13 @@
     stacktrace:
       frames:
       - data:
-<<<<<<< HEAD
-          orig_in_app: -1
-          symbolicator_status: symbolicated
-        function: NlsIsUserDefaultLocale
-        in_app: false
-        instruction_addr: '0x76e75dbf'
-        package: C:\Windows\System32\KERNELBASE.dll
-        symbol: NlsIsUserDefaultLocale
-        trust: cfi
-      - data:
-          orig_in_app: -1
-          symbolicator_status: symbolicated
-        function: ZwGetContextThread
-=======
-          symbolicator_status: missing
-        function: null
->>>>>>> 286145f5
+          symbolicator_status: missing
+        function: null
         in_app: false
         instruction_addr: '0x771df3dc'
         lineno: null
         package: C:\Windows\System32\ntdll.dll
-<<<<<<< HEAD
-        raw_function: ZwGetContextThread@8
-        symbol: ZwGetContextThread@8
-=======
-        symbol: null
->>>>>>> 286145f5
+        symbol: null
         trust: context
       registers:
         eax: '0x0'
