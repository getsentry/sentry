--- conflicted
+++ resolved
@@ -139,12 +139,6 @@
         assert info.file.type == "event.attachment"
         assert info.file.checksum == "279b27ac5d0e6792d088e0662ce1a18413b772bc"
 
-<<<<<<< HEAD
-        assert minidump.name == 'minidump.dmp'
-        assert minidump.file.type == 'event.applecrashreport'
-        assert minidump.file.checksum == '728d0f4b09cf5a7942da3893b6db79ac842b701a'
-=======
         assert minidump.name == "minidump.dmp"
-        assert minidump.file.type == "event.minidump"
-        assert minidump.file.checksum == "728d0f4b09cf5a7942da3893b6db79ac842b701a"
->>>>>>> 13341666
+        assert minidump.file.type == "event.applecrashreport"
+        assert minidump.file.checksum == "728d0f4b09cf5a7942da3893b6db79ac842b701a"