--- conflicted
+++ resolved
@@ -89,17 +89,11 @@
                 self.options({"system.url-prefix": new_prefix}):
 
             # Run test case:
-<<<<<<< HEAD
             yield
-
-            # Teardown:
-            assert not symbolize_app_frame.called
 
 
 class SymbolicatorRefactoredMinidumpIntegrationTest(SymbolicatorMinidumpIntegrationTest):
     @pytest.fixture(autouse=True)
     def _set_refactor_option(self):
         with self.options({"symbolicator.minidump-refactor-projects-opt-in": [self.project.id]}):
-=======
->>>>>>> 169f0c52
             yield