from datetime import datetime, timedelta
from typing import List, Optional
from unittest.mock import MagicMock, patch
from uuid import uuid4

from freezegun import freeze_time

from sentry.eventstore.models import Event
from sentry.issues.escalating import (
    GroupsCountResponse,
    _start_and_end_dates,
    get_group_daily_count,
    is_escalating,
    query_groups_past_counts,
)
from sentry.issues.escalating_group_forecast import EscalatingGroupForecast
from sentry.models import Group
from sentry.models.group import GroupStatus
from sentry.models.groupinbox import GroupInbox
from sentry.testutils import SnubaTestCase, TestCase
from sentry.types.group import GroupSubStatus
from sentry.utils.cache import cache
from sentry.utils.snuba import to_start_of_hour

TIME_YESTERDAY = (datetime.now() - timedelta(hours=24)).replace(hour=6)


class BaseGroupCounts(SnubaTestCase):  # type: ignore[misc]
    def _create_events_for_group(
        self,
        project_id: Optional[int] = None,
        count: int = 1,
        hours_ago: int = 0,
        group: str = "foo-1",
    ) -> Event:
        """Creates one or many events for a group.
        If the group does not exist create one.
        An event will be counted within an hour bucket depending on how many hours ago.
        """
        proj_id = project_id or self.project.id
        # This time becomes a starting point from which to create other datetimes in the past
        datetime_reset_zero = datetime.now().replace(minute=0, second=0, microsecond=0)
        data = {"message": "some message", "fingerprint": [group]}

        last_event = None
        for _ in range(count):
            data["timestamp"] = (datetime_reset_zero - timedelta(hours=hours_ago)).timestamp()  # type: ignore[assignment]
            data["event_id"] = uuid4().hex
            # assert_no_errors is necessary because of SDK and server time differences due to freeze gun
            last_event = self.store_event(data=data, project_id=proj_id, assert_no_errors=False)
        return last_event


class HistoricGroupCounts(TestCase, BaseGroupCounts):  # type: ignore[misc]
    def setUp(self) -> None:
        super().setUp()

    def _create_hourly_bucket(self, count: int, event: Event) -> GroupsCountResponse:
        """It simplifies writing the expected data structures"""
        return {
            "count()": count,
            "group_id": event.group_id,
            "hourBucket": to_start_of_hour(event.datetime),
            "project_id": event.project_id,
        }

    def test_query_single_group(self) -> None:
        event = self._create_events_for_group()
        assert query_groups_past_counts(Group.objects.all()) == [
            self._create_hourly_bucket(1, event)
        ]

    def test_pagination(self) -> None:
        group1_bucket1_event = self._create_events_for_group(count=2, hours_ago=1, group="group-1")
        group2_bucket1_event = self._create_events_for_group(count=1, hours_ago=2, group="group-2")
        group2_bucket2_event = self._create_events_for_group(count=2, hours_ago=1, group="group-2")

        # This forces to test the iteration over the Snuba data
        with patch("sentry.issues.escalating.ELEMENTS_PER_SNUBA_PAGE", new=2):
            assert query_groups_past_counts(Group.objects.all()) == [
                self._create_hourly_bucket(2, group1_bucket1_event),
                self._create_hourly_bucket(1, group2_bucket1_event),
                self._create_hourly_bucket(2, group2_bucket2_event),
            ]

    def test_query_optimization(self) -> None:
        px = self.create_project(organization=self.project.organization)
        py = self.create_project(organization=self.project.organization)
        pz = self.create_project(organization=self.project.organization)

        # Two different groups for proj x, one group for proj y and two groups for proj z
        self._create_events_for_group(project_id=px.id)
        self._create_events_for_group(project_id=px.id, group="group-b")
        self._create_events_for_group(project_id=py.id)
        self._create_events_for_group(project_id=pz.id)
        self._create_events_for_group(project_id=pz.id, group="group-b")

        groups = Group.objects.all()
        assert len(groups) == 5

        # Force pagination to only three elements per page
        # Once we get to Python 3.10+ the formating of this multiple with statement will not be an eye sore
        with patch("sentry.issues.escalating._query_with_pagination") as query_mock, patch(
            "sentry.issues.escalating.ELEMENTS_PER_SNUBA_PAGE", new=3
        ), patch("sentry.issues.escalating.BUCKETS_PER_GROUP", new=2):
            query_groups_past_counts(groups)
            # Proj X will expect potentially 4 elements because it has two groups, thus, no other
            # project will be called with it.
            # Proj Y and Z will be grouped together
            assert query_mock.call_count == 2

    def test_query_multiple_projects(self) -> None:
        proj_x = self.create_project(organization=self.project.organization)
        proj_y = self.create_project(organization=self.project.organization)

        event1 = self._create_events_for_group(project_id=proj_x.id)
        # This event has the same fingerprint as event1 but
        # should be different group IDs since they belong to different projects
        event_y_1 = self._create_events_for_group(project_id=proj_y.id, hours_ago=1)
        assert event1.group_id != event_y_1.group_id

        event_y_2 = self._create_events_for_group(project_id=proj_y.id, group="group-1")
        # Increases the count of group-1
        self._create_events_for_group(project_id=proj_y.id, group="group-1")

        assert query_groups_past_counts(Group.objects.all()) == [
            self._create_hourly_bucket(1, event1),
            self._create_hourly_bucket(1, event_y_1),
            self._create_hourly_bucket(2, event_y_2),
        ]

    def test_query_different_orgs(self) -> None:
        proj_a = self.create_project(organization=self.project.organization)
        org_b = self.create_organization()
        proj_b = self.create_project(organization=org_b)

        event1 = self._create_events_for_group(project_id=proj_a, hours_ago=1)
        event_proj_org_b_1 = self._create_events_for_group(project_id=proj_b, hours_ago=1)

        # Since proj_org_b is created
        assert query_groups_past_counts(Group.objects.all()) == [
            self._create_hourly_bucket(1, event1),
            self._create_hourly_bucket(1, event_proj_org_b_1),
        ]

    def test_query_no_groups(self) -> None:
        assert query_groups_past_counts([]) == []


def test_datetime_number_of_hours() -> None:
    start, end = _start_and_end_dates(5)
    assert (end - start).seconds / 3600 == 5


def test_datetime_number_of_days() -> None:
    start, end = _start_and_end_dates()
    assert (end - start).days == 7


class DailyGroupCountsEscalating(BaseGroupCounts):
    def setUp(self) -> None:
        super().setUp()

    def save_mock_escalating_group_forecast(  # type: ignore[no-untyped-def]
        self, group: Group, forecast_values=List[int], date_added=datetime
    ) -> None:
        """Save mock data for escalating group forecast in nodestore"""
        escalating_forecast = EscalatingGroupForecast(
            project_id=group.project.id,
            group_id=group.id,
            forecast=forecast_values,
            date_added=date_added,
        )
        escalating_forecast.save()

<<<<<<< HEAD
    @patch("sentry.analytics.record")
    def test_is_escalating_issue(self, record_mock: MagicMock) -> None:
=======
    def archive_until_escalating(self, group: Group) -> None:
        group.status = GroupStatus.IGNORED
        group.substatus = GroupSubStatus.UNTIL_ESCALATING
        group.save()

    def assert_is_escalating(self, group: Group) -> None:
        assert group.substatus == GroupSubStatus.ESCALATING
        assert group.status == GroupStatus.UNRESOLVED
        assert GroupInbox.objects.filter(group=group).exists()

    @freeze_time(TIME_YESTERDAY)
    def test_is_escalating_issue(self) -> None:
>>>>>>> e3348dbe
        """Test when an archived until escalating issue starts escalating"""
        with self.feature("organizations:escalating-issues"):
            # The group had 6 events today
            event = self._create_events_for_group(count=6)
            group_escalating = event.group
            self.archive_until_escalating(group_escalating)

            # The escalating forecast for today is 5
            forecast_values = [5] + [6] * 13
            self.save_mock_escalating_group_forecast(
                group=group_escalating, forecast_values=forecast_values, date_added=datetime.now()
            )
            group_is_escalating = is_escalating(group_escalating)
            assert group_is_escalating
<<<<<<< HEAD
            assert group_escalating.substatus == GroupSubStatus.ESCALATING
            assert group_escalating.status == GroupStatus.UNRESOLVED
            assert GroupInbox.objects.filter(group=group_escalating).exists()
            record_mock.assert_called_with(
                "issue.escalating",
                organization_id=group_escalating.project.organization.id,
                project_id=group_escalating.project.id,
                group_id=group_escalating.id,
            )
=======
            self.assert_is_escalating(group_escalating)
>>>>>>> e3348dbe

            # Test cache
            assert (
                cache.get(f"daily-group-count:{group_escalating.project.id}:{group_escalating.id}")
                == 6
            )

    @freeze_time(TIME_YESTERDAY)
    def test_not_escalating_issue(self) -> None:
        """Test when an archived until escalating issue is not escalating"""
        with self.feature("organizations:escalating-issues"):
            # Group 1 had 4 events yesterday
            self._create_events_for_group(count=4, hours_ago=24)
            # Group 2 had 5 events today
            event = self._create_events_for_group(count=5, group="group-escalating")
            group = event.group
            self.archive_until_escalating(group)

            # The escalating forecast for today is 6 (since date_added was one day ago)
            forecast_values = [5] + [6] * 13
            self.save_mock_escalating_group_forecast(
                group=group,
                forecast_values=forecast_values,
                date_added=datetime.now() - timedelta(days=1),
            )
            group_is_escalating = is_escalating(group)
            assert not group_is_escalating
            assert group.substatus == GroupSubStatus.UNTIL_ESCALATING
            assert group.status == GroupStatus.IGNORED
            assert not GroupInbox.objects.filter(group=group).exists()

    @freeze_time(TIME_YESTERDAY)
    def test_daily_count_query(self) -> None:
        """Test the daily count query only aggregates events from today"""
        # TIME_YESTERDAY is at 6 in the morning
        self._create_events_for_group(count=2, hours_ago=7)  # Yesterday
        event = self._create_events_for_group(count=1)  # Today
        group = event.group
        self.archive_until_escalating(event.group)

        # Events are aggregated in the daily count query by date rather than the last 24hrs
        assert get_group_daily_count(group.project.organization.id, group.project.id, group.id) == 1<|MERGE_RESOLUTION|>--- conflicted
+++ resolved
@@ -173,10 +173,6 @@
         )
         escalating_forecast.save()
 
-<<<<<<< HEAD
-    @patch("sentry.analytics.record")
-    def test_is_escalating_issue(self, record_mock: MagicMock) -> None:
-=======
     def archive_until_escalating(self, group: Group) -> None:
         group.status = GroupStatus.IGNORED
         group.substatus = GroupSubStatus.UNTIL_ESCALATING
@@ -188,8 +184,8 @@
         assert GroupInbox.objects.filter(group=group).exists()
 
     @freeze_time(TIME_YESTERDAY)
-    def test_is_escalating_issue(self) -> None:
->>>>>>> e3348dbe
+    @patch("sentry.analytics.record")
+    def test_is_escalating_issue(self, record_mock: MagicMock) -> None:
         """Test when an archived until escalating issue starts escalating"""
         with self.feature("organizations:escalating-issues"):
             # The group had 6 events today
@@ -204,19 +200,13 @@
             )
             group_is_escalating = is_escalating(group_escalating)
             assert group_is_escalating
-<<<<<<< HEAD
-            assert group_escalating.substatus == GroupSubStatus.ESCALATING
-            assert group_escalating.status == GroupStatus.UNRESOLVED
-            assert GroupInbox.objects.filter(group=group_escalating).exists()
             record_mock.assert_called_with(
                 "issue.escalating",
                 organization_id=group_escalating.project.organization.id,
                 project_id=group_escalating.project.id,
                 group_id=group_escalating.id,
             )
-=======
             self.assert_is_escalating(group_escalating)
->>>>>>> e3348dbe
 
             # Test cache
             assert (
