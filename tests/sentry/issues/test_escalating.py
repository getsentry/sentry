from datetime import datetime, timedelta
from typing import List, Optional
from unittest.mock import patch
from uuid import uuid4

from freezegun import freeze_time

from sentry.eventstore.models import Event
from sentry.issues.escalating import (
    GroupsCountResponse,
    _start_and_end_dates,
    get_group_daily_count,
    is_escalating,
    query_groups_past_counts,
)
from sentry.issues.escalating_group_forecast import EscalatingGroupForecast
from sentry.models import Group
from sentry.models.group import GroupStatus
from sentry.models.groupinbox import GroupInbox
from sentry.testutils import TestCase
from sentry.testutils.factories import Factories
from sentry.types.group import GroupSubStatus
from sentry.utils.cache import cache
from sentry.utils.snuba import to_start_of_hour

TIME_YESTERDAY = (datetime.now() - timedelta(hours=24)).replace(hour=6)


class BaseGroupCounts(TestCase):  # type: ignore[misc]
    def setUp(self) -> None:
        super().setUp()

    def _create_events_for_group(
        self,
        project_id: Optional[int] = None,
        count: int = 1,
        hours_ago: int = 1,
        group: str = "foo-1",
    ) -> Event:
        """Creates one or many events for a group.
        If the group does not exist create one.
        An event will be counted within an hour bucket depending on how many hours ago.
        """
        proj_id = project_id or self.project.id
        data = {
            "event_id": uuid4().hex,
            "message": "some message",
            "timestamp": (datetime.now() - timedelta(hours=hours_ago)).timestamp(),
            "fingerprint": [group],
        }

        last_event = None
        for i in range(count):
            # assert_no_errors is necessary because of SDK and server time differences due to freeze gun
            last_event = Factories.store_event(
                data=data, project_id=proj_id, assert_no_errors=False
            )
        return last_event


class HistoricGroupCounts(BaseGroupCounts):
    def setUp(self) -> None:
        super().setUp()

    def _create_hourly_bucket(self, count: int, event: Event) -> GroupsCountResponse:
        """It simplifies writing the expected data structures"""
        return {
            "count()": count,
            "group_id": event.group_id,
            "hourBucket": to_start_of_hour(event.datetime),
            "project_id": event.project_id,
        }

    def test_query_single_group(self) -> None:
        event = self._create_events_for_group()
        assert query_groups_past_counts(Group.objects.all()) == [
            self._create_hourly_bucket(1, event)
        ]

    def test_pagination(self) -> None:
        group1_bucket1_event = self._create_events_for_group(count=2, hours_ago=1, group="group-1")
        group2_bucket1_event = self._create_events_for_group(count=1, hours_ago=1, group="group-2")
        group2_bucket2_event = self._create_events_for_group(count=2, hours_ago=2, group="group-2")

        # This forces to test the iteration over the Snuba data
        with patch("sentry.issues.escalating.ELEMENTS_PER_SNUBA_PAGE", new=2):
            assert query_groups_past_counts(Group.objects.all()) == [
                self._create_hourly_bucket(2, group1_bucket1_event),
                self._create_hourly_bucket(1, group2_bucket1_event),
                self._create_hourly_bucket(2, group2_bucket2_event),
            ]

    def test_query_optimization(self) -> None:
        px = Factories.create_project(self.project.organization)
        py = Factories.create_project(self.project.organization)
        pz = Factories.create_project(self.project.organization)

        # Two different groups for proj x, one group for proj y and two groups for proj z
        self._create_events_for_group(project_id=px.id)
        self._create_events_for_group(project_id=px.id, group="group-b")
        self._create_events_for_group(project_id=py.id)
        self._create_events_for_group(project_id=pz.id)
        self._create_events_for_group(project_id=pz.id, group="group-b")

        groups = Group.objects.all()
        assert len(groups) == 5

        # Force pagination to only three elements per page
        # Once we get to Python 3.10+ the formating of this multiple with statement will not be an eye sore
        with patch("sentry.issues.escalating._query_with_pagination") as query_mock, patch(
            "sentry.issues.escalating.ELEMENTS_PER_SNUBA_PAGE", new=3
        ), patch("sentry.issues.escalating.BUCKETS_PER_GROUP", new=2):
            query_groups_past_counts(groups)
            # Proj X will expect potentially 4 elements because it has two groups, thus, no other
            # project will be called with it.
            # Proj Y and Z will be grouped together
            assert query_mock.call_count == 2

    def test_query_multiple_projects(self) -> None:
        proj_x = Factories.create_project(self.project.organization)
        proj_y = Factories.create_project(self.project.organization)

        event1 = self._create_events_for_group(project_id=proj_x.id)
        # This event has the same fingerprint as event1 but
        # should be different group IDs since they belong to different projects
        event_y_1 = self._create_events_for_group(project_id=proj_y.id, hours_ago=2)
        assert event1.group_id != event_y_1.group_id

        event_y_2 = self._create_events_for_group(project_id=proj_y.id, group="group-1")
        # Increases the count of group-1
        self._create_events_for_group(project_id=proj_y.id, group="group-1")

        assert query_groups_past_counts(Group.objects.all()) == [
            self._create_hourly_bucket(1, event1),
            self._create_hourly_bucket(1, event_y_1),
            self._create_hourly_bucket(2, event_y_2),
        ]

    def test_query_different_orgs(self) -> None:
        proj_a = Factories.create_project(self.project.organization)
        org_b = Factories.create_organization()
        proj_b = Factories.create_project(org_b)

        event1 = self._create_events_for_group(project_id=proj_a, hours_ago=2)
        event_proj_org_b_1 = self._create_events_for_group(project_id=proj_b, hours_ago=2)

        # Since proj_org_b is created
        assert query_groups_past_counts(Group.objects.all()) == [
            self._create_hourly_bucket(1, event1),
            self._create_hourly_bucket(1, event_proj_org_b_1),
        ]

    def test_query_no_groups(self) -> None:
        assert query_groups_past_counts([]) == []


def test_datetime_number_of_hours() -> None:
    start, end = _start_and_end_dates(5)
    assert (end - start).seconds / 3600 == 5


def test_datetime_number_of_days() -> None:
    start, end = _start_and_end_dates()
    assert (end - start).days == 7


class DailyGroupCountsEscalating(BaseGroupCounts):
    def save_mock_escalating_group_forecast(  # type: ignore[no-untyped-def]
        self, group: Group, forecast_values=List[int], date_added=datetime
    ) -> None:
        """Save mock data for escalating group forecast in nodestore"""
        escalating_forecast = EscalatingGroupForecast(
            project_id=group.project.id,
            group_id=group.id,
            forecast=forecast_values,
            date_added=date_added,
        )
        escalating_forecast.save()

    @freeze_time(TIME_YESTERDAY)
    def test_is_escalating_issue(self) -> None:
        """Test when an archived until escalating issue starts escalating"""
        with self.feature("organizations:escalating-issues"):
            # The group has 6 events today
            for i in range(7, 1, -1):
                event = self._create_events_for_group(hours_ago=i)
                group_escalating = event.group
            group_escalating.status = GroupStatus.IGNORED
            group_escalating.substatus = GroupSubStatus.UNTIL_ESCALATING
            group_escalating.save()

            # The escalating forecast for today is 5
            forecast_values = [5] + [6] * 13
            self.save_mock_escalating_group_forecast(
                group=group_escalating, forecast_values=forecast_values, date_added=datetime.now()
            )
            group_is_escalating = is_escalating(group_escalating)
            assert group_is_escalating
            assert group_escalating.substatus == GroupSubStatus.ESCALATING
            assert group_escalating.status == GroupStatus.UNRESOLVED
            assert GroupInbox.objects.filter(group=group_escalating).exists()

            # Test cache
            assert (
                cache.get(f"daily-group-count:{group_escalating.project.id}:{group_escalating.id}")
                == 6
            )

    @freeze_time(TIME_YESTERDAY)
    def test_not_escalating_issue(self) -> None:
        """Test when an archived until escalating issue is not escalating"""
        with self.feature("organizations:escalating-issues"):
            # The group had 4 events yesterday
            one_day_ago_mins = 24 * 60
            for i in range(5, 1, -1):
                event = self._create_events_for_group(hours_ago=one_day_ago_mins + i)

            # The group has 5 events today
            for i in range(6, 1, -1):
                event = self._create_events_for_group(group="group-escalating", hours_ago=i)
                group = event.group
            group.status = GroupStatus.IGNORED
            group.substatus = GroupSubStatus.UNTIL_ESCALATING
            group.save()

            # The escalating forecast for today is 6 (since date_added was one day ago)
            forecast_values = [5] + [6] * 13
            self.save_mock_escalating_group_forecast(
                group=group,
                forecast_values=forecast_values,
                date_added=datetime.now() - timedelta(days=1),
            )
            group_is_escalating = is_escalating(group)
            assert not group_is_escalating
            assert group.substatus == GroupSubStatus.UNTIL_ESCALATING
            assert group.status == GroupStatus.IGNORED
            assert not GroupInbox.objects.filter(group=group).exists()

    @freeze_time(TIME_YESTERDAY)
    def test_daily_count_query(self) -> None:
        """Test the daily count query only aggregates events from today"""
<<<<<<< HEAD
        # Do not create events more than 6 hours before or it will move to the previous day
        with freeze_time(TIME_YESTERDAY.replace(hour=6)):
            # The group had 3 events two days ago
            for i in range(4, 1, -1):
                self._create_events_for_group(hours_ago=48 + i)

            # The group had 2 events yesterday
            # Tests that events are aggregated in the daily count query by date, not by 24 hr periods
            for i in range(3, 1, -1):
                self._create_events_for_group(hours_ago=24 + i)

            # The group has 1 event today
            group = self._create_events_for_group(hours_ago=1).group

            # Mark it as archived until escalating so get_group_daily_count will consider it
            group.status = GroupStatus.IGNORED
            group.substatus = GroupSubStatus.UNTIL_ESCALATING
            group.save()

            assert (
                get_group_daily_count(group.project.organization.id, group.project.id, group.id)
                == 1
            )
=======
        # The group had 3 events two days ago
        two_days_ago_mins = 48 * 60
        for i in range(4, 1, -1):
            event = self._load_event_for_group(minutes_ago=two_days_ago_mins + i)

        # The group had 2 events yesterday
        # Tests that events are aggregated in the daily count query by date, not by 24 hr periods
        yesterday = datetime.now().date() - timedelta(days=1)
        yesterday_midnight = datetime.combine(yesterday, datetime.min.time())
        mins_since_yesterday_midnight = int(
            ((datetime.now() - yesterday_midnight).total_seconds()) / 60
        )
        for i in range(3, 1, -1):
            # Event occured i hours after yesterday midnight
            event = self._load_event_for_group(minutes_ago=mins_since_yesterday_midnight + i * 60)

        # The group has 1 event today
        for i in range(2, 1, -1):
            event = self._load_event_for_group(minutes_ago=i)
            group = event.group
        group.status = GroupStatus.IGNORED
        group.substatus = GroupSubStatus.UNTIL_ESCALATING
        group.save()

        assert get_group_daily_count(group.project.organization.id, group.project.id, group.id) == 1
>>>>>>> b80e5d64
<|MERGE_RESOLUTION|>--- conflicted
+++ resolved
@@ -239,35 +239,10 @@
     @freeze_time(TIME_YESTERDAY)
     def test_daily_count_query(self) -> None:
         """Test the daily count query only aggregates events from today"""
-<<<<<<< HEAD
-        # Do not create events more than 6 hours before or it will move to the previous day
-        with freeze_time(TIME_YESTERDAY.replace(hour=6)):
-            # The group had 3 events two days ago
-            for i in range(4, 1, -1):
-                self._create_events_for_group(hours_ago=48 + i)
-
-            # The group had 2 events yesterday
-            # Tests that events are aggregated in the daily count query by date, not by 24 hr periods
-            for i in range(3, 1, -1):
-                self._create_events_for_group(hours_ago=24 + i)
-
-            # The group has 1 event today
-            group = self._create_events_for_group(hours_ago=1).group
-
-            # Mark it as archived until escalating so get_group_daily_count will consider it
-            group.status = GroupStatus.IGNORED
-            group.substatus = GroupSubStatus.UNTIL_ESCALATING
-            group.save()
-
-            assert (
-                get_group_daily_count(group.project.organization.id, group.project.id, group.id)
-                == 1
-            )
-=======
         # The group had 3 events two days ago
         two_days_ago_mins = 48 * 60
         for i in range(4, 1, -1):
-            event = self._load_event_for_group(minutes_ago=two_days_ago_mins + i)
+            event = self._create_events_for_group(minutes_ago=two_days_ago_mins + i)
 
         # The group had 2 events yesterday
         # Tests that events are aggregated in the daily count query by date, not by 24 hr periods
@@ -278,15 +253,16 @@
         )
         for i in range(3, 1, -1):
             # Event occured i hours after yesterday midnight
-            event = self._load_event_for_group(minutes_ago=mins_since_yesterday_midnight + i * 60)
+            event = self._create_events_for_group(
+                minutes_ago=mins_since_yesterday_midnight + i * 60
+            )
 
         # The group has 1 event today
         for i in range(2, 1, -1):
-            event = self._load_event_for_group(minutes_ago=i)
+            event = self._create_events_for_group(minutes_ago=i)
             group = event.group
         group.status = GroupStatus.IGNORED
         group.substatus = GroupSubStatus.UNTIL_ESCALATING
         group.save()
 
-        assert get_group_daily_count(group.project.organization.id, group.project.id, group.id) == 1
->>>>>>> b80e5d64
+        assert get_group_daily_count(group.project.organization.id, group.project.id, group.id) == 1