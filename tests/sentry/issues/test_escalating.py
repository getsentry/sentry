--- conflicted
+++ resolved
@@ -25,11 +25,7 @@
 TIME_YESTERDAY = (datetime.now() - timedelta(hours=24)).replace(hour=6)
 
 
-<<<<<<< HEAD
-class BaseGroupCounts(TestCase):  # type: ignore[misc]
-=======
 class BaseGroupCounts(SnubaTestCase, TestCase):  # type: ignore[misc]
->>>>>>> 9e7677a9
     def _create_events_for_group(
         self,
         project_id: Optional[int] = None,
@@ -56,14 +52,7 @@
         return last_event
 
 
-<<<<<<< HEAD
-class HistoricGroupCounts(BaseGroupCounts):  # type: ignore[misc]
-    def setUp(self) -> None:
-        super().setUp()
-
-=======
 class HistoricGroupCounts(BaseGroupCounts):
->>>>>>> 9e7677a9
     def _create_hourly_bucket(self, count: int, event: Event) -> GroupsCountResponse:
         """It simplifies writing the expected data structures"""
         return {
@@ -247,23 +236,9 @@
     def test_hourly_count_query(self) -> None:
         """Test the hourly count query only aggregates events from within the current hour"""
         self._create_events_for_group(count=2, hours_ago=1)  # An hour ago -> It will not count
-<<<<<<< HEAD
-        self._create_events_for_group(count=1)  # This hour -> It will count
-
-        group = Group.objects.all()[0]
-
-        # Events are aggregated in the daily count query by date rather than the last 24hrs
-        assert get_group_hourly_count(group) == 1
-
-        # It will not count because it has been cached for 60 seconds
-        self._create_events_for_group(count=5)
-
-        assert get_group_hourly_count(group) == 1
-=======
         group = self._create_events_for_group(count=1).group  # This hour -> It will count
 
         # Events are aggregated in the hourly count query by date rather than the last 24hrs
         assert (
             get_group_hourly_count(group.project.organization.id, group.project.id, group.id) == 1
-        )
->>>>>>> 9e7677a9
+        )