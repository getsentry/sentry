<<<<<<< HEAD
from unittest.mock import MagicMock, patch

from sentry.issues.priority import PriorityChangeReason, PriorityLevel, auto_update_priority
from sentry.models.group import GroupStatus
from sentry.models.grouphistory import GroupHistory, GroupHistoryStatus
=======
from sentry.issues.priority import (
    PRIORITY_LEVEL_TO_STR,
    PRIORITY_TO_GROUP_HISTORY_STATUS,
    PriorityChangeReason,
    PriorityLevel,
    auto_update_priority,
)
from sentry.models.activity import Activity
from sentry.models.group import GroupStatus
from sentry.models.grouphistory import GroupHistory
>>>>>>> 9dfb8713
from sentry.testutils.cases import TestCase
from sentry.testutils.helpers.datetime import before_now
from sentry.testutils.helpers.features import apply_feature_flag_on_cls
from sentry.types.activity import ActivityType


@apply_feature_flag_on_cls("projects:issue-priority")
class TestUpdatesPriority(TestCase):
    def assert_activity_grouphistory_set(self, group, priority, reason) -> None:
        activity = Activity.objects.get(group=group, type=ActivityType.SET_PRIORITY.value)
        assert activity.data == {
            "priority": PRIORITY_LEVEL_TO_STR[priority],
            "reason": reason.value,
        }

        grouphistory = GroupHistory.objects.filter(group=group).order_by("-date_added").first()
        assert grouphistory.status == PRIORITY_TO_GROUP_HISTORY_STATUS[priority]

    def test_updates_priority_escalating(self) -> None:
        self.group = self.create_group(
            status=GroupStatus.IGNORED,
            priority=PriorityLevel.LOW,
        )
        auto_update_priority(self.group, PriorityChangeReason.ESCALATING)
        assert self.group.priority == PriorityLevel.MEDIUM
        self.assert_activity_grouphistory_set(
            self.group, PriorityLevel.MEDIUM, PriorityChangeReason.ESCALATING
        )

    def test_updates_priority_escalating_no_status(self) -> None:
        self.group = self.create_group(
            status=GroupStatus.IGNORED,
            priority=None,
        )
        auto_update_priority(self.group, PriorityChangeReason.ESCALATING)
        assert self.group.priority == PriorityLevel.HIGH
        self.assert_activity_grouphistory_set(
            self.group, PriorityLevel.HIGH, PriorityChangeReason.ESCALATING
        )

    def test_updates_priority_escalating_remains_high(self) -> None:
        self.group = self.create_group(
            status=GroupStatus.IGNORED,
            priority=PriorityLevel.HIGH,
        )
        auto_update_priority(self.group, PriorityChangeReason.ESCALATING)
        assert self.group.priority == PriorityLevel.HIGH
<<<<<<< HEAD

    def test_updates_priority_ongoing(self) -> None:
        self.group = self.create_group(
            status=GroupStatus.RESOLVED,
            priority=PriorityLevel.MEDIUM,
        )
        GroupHistory.objects.create(
            group=self.group,
            organization_id=self.group.project.organization_id,
            project_id=self.group.project_id,
            status=GroupHistoryStatus.PRIORITY_LOW,
        )
        auto_update_priority(self.group, PriorityChangeReason.ONGOING)
        self.group.refresh_from_db()
        assert self.group.priority == PriorityLevel.LOW

    def test_updates_priority_ongoing_multiple_histories(self) -> None:
        self.group = self.create_group(
            status=GroupStatus.RESOLVED,
            priority=PriorityLevel.HIGH,
        )
        group_history_data = {
            "group": self.group,
            "organization_id": self.group.project.organization_id,
            "project_id": self.group.project_id,
        }
        GroupHistory.objects.create(
            **group_history_data,
            status=GroupHistoryStatus.PRIORITY_LOW,
        )
        GroupHistory.objects.create(
            **group_history_data,
            status=GroupHistoryStatus.PRIORITY_MEDIUM,
        )
        GroupHistory.objects.create(
            **group_history_data,
            status=GroupHistoryStatus.PRIORITY_HIGH,
        )
        auto_update_priority(self.group, PriorityChangeReason.ONGOING)
        assert self.group.priority == PriorityLevel.HIGH

    @patch("sentry.issues.priority.logger.error")
    def test_updates_priority_ongoing_no_history(self, mock_logger: MagicMock) -> None:
        self.group = self.create_group(
            status=GroupStatus.RESOLVED,
            priority=PriorityLevel.MEDIUM,
        )

        auto_update_priority(self.group, PriorityChangeReason.ONGOING)
        mock_logger.assert_called_with("No previous priority history for group %s", self.group.id)
        assert self.group.priority == PriorityLevel.MEDIUM
=======
        self.assert_activity_grouphistory_set(
            self.group, PriorityLevel.HIGH, PriorityChangeReason.ESCALATING
        )

    def test_skips_if_priority_locked(self) -> None:
        self.group = self.create_group(
            status=GroupStatus.IGNORED,
            priority=PriorityLevel.LOW,
            priority_locked_at=before_now(days=1),
        )
        auto_update_priority(self.group, PriorityChangeReason.ESCALATING)
        assert self.group.priority == PriorityLevel.LOW

        assert Activity.objects.filter(group=self.group).count() == 0
        assert GroupHistory.objects.filter(group=self.group).count() == 0
>>>>>>> 9dfb8713
<|MERGE_RESOLUTION|>--- conflicted
+++ resolved
@@ -1,10 +1,5 @@
-<<<<<<< HEAD
 from unittest.mock import MagicMock, patch
 
-from sentry.issues.priority import PriorityChangeReason, PriorityLevel, auto_update_priority
-from sentry.models.group import GroupStatus
-from sentry.models.grouphistory import GroupHistory, GroupHistoryStatus
-=======
 from sentry.issues.priority import (
     PRIORITY_LEVEL_TO_STR,
     PRIORITY_TO_GROUP_HISTORY_STATUS,
@@ -14,8 +9,7 @@
 )
 from sentry.models.activity import Activity
 from sentry.models.group import GroupStatus
-from sentry.models.grouphistory import GroupHistory
->>>>>>> 9dfb8713
+from sentry.models.grouphistory import GroupHistory, GroupHistoryStatus
 from sentry.testutils.cases import TestCase
 from sentry.testutils.helpers.datetime import before_now
 from sentry.testutils.helpers.features import apply_feature_flag_on_cls
@@ -63,8 +57,22 @@
         )
         auto_update_priority(self.group, PriorityChangeReason.ESCALATING)
         assert self.group.priority == PriorityLevel.HIGH
-<<<<<<< HEAD
+        self.assert_activity_grouphistory_set(
+            self.group, PriorityLevel.HIGH, PriorityChangeReason.ESCALATING
+        )
 
+    def test_skips_if_priority_locked(self) -> None:
+        self.group = self.create_group(
+            status=GroupStatus.IGNORED,
+            priority=PriorityLevel.LOW,
+            priority_locked_at=before_now(days=1),
+        )
+        auto_update_priority(self.group, PriorityChangeReason.ESCALATING)
+        assert self.group.priority == PriorityLevel.LOW
+
+        assert Activity.objects.filter(group=self.group).count() == 0
+        assert GroupHistory.objects.filter(group=self.group).count() == 0
+        
     def test_updates_priority_ongoing(self) -> None:
         self.group = self.create_group(
             status=GroupStatus.RESOLVED,
@@ -114,21 +122,4 @@
 
         auto_update_priority(self.group, PriorityChangeReason.ONGOING)
         mock_logger.assert_called_with("No previous priority history for group %s", self.group.id)
-        assert self.group.priority == PriorityLevel.MEDIUM
-=======
-        self.assert_activity_grouphistory_set(
-            self.group, PriorityLevel.HIGH, PriorityChangeReason.ESCALATING
-        )
-
-    def test_skips_if_priority_locked(self) -> None:
-        self.group = self.create_group(
-            status=GroupStatus.IGNORED,
-            priority=PriorityLevel.LOW,
-            priority_locked_at=before_now(days=1),
-        )
-        auto_update_priority(self.group, PriorityChangeReason.ESCALATING)
-        assert self.group.priority == PriorityLevel.LOW
-
-        assert Activity.objects.filter(group=self.group).count() == 0
-        assert GroupHistory.objects.filter(group=self.group).count() == 0
->>>>>>> 9dfb8713
+        assert self.group.priority == PriorityLevel.MEDIUM