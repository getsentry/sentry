import functools
from datetime import UTC, datetime, timedelta
from time import sleep
from unittest.mock import MagicMock, Mock, call, patch
from uuid import uuid4

from dateutil.parser import parse as parse_datetime
from django.urls import reverse
from django.utils import timezone

from sentry import options
from sentry.issues.grouptype import (
    PerformanceNPlusOneGroupType,
    PerformanceRenderBlockingAssetSpanGroupType,
    PerformanceSlowDBQueryGroupType,
)
from sentry.models.activity import Activity
from sentry.models.apitoken import ApiToken
from sentry.models.environment import Environment
from sentry.models.eventattachment import EventAttachment
from sentry.models.files.file import File
from sentry.models.group import Group, GroupStatus
from sentry.models.groupassignee import GroupAssignee
from sentry.models.groupbookmark import GroupBookmark
from sentry.models.groupenvironment import GroupEnvironment
from sentry.models.grouphash import GroupHash
from sentry.models.grouphistory import GroupHistory, GroupHistoryStatus, record_group_history
from sentry.models.groupinbox import (
    GroupInbox,
    GroupInboxReason,
    add_group_to_inbox,
    remove_group_from_inbox,
)
from sentry.models.grouplink import GroupLink
from sentry.models.groupowner import GROUP_OWNER_TYPE, GroupOwner, GroupOwnerType
from sentry.models.groupresolution import GroupResolution
from sentry.models.groupsearchview import GroupSearchView
from sentry.models.groupseen import GroupSeen
from sentry.models.groupshare import GroupShare
from sentry.models.groupsnooze import GroupSnooze
from sentry.models.groupsubscription import GroupSubscription
from sentry.models.grouptombstone import GroupTombstone
from sentry.models.integrations.external_issue import ExternalIssue
from sentry.models.integrations.organization_integration import OrganizationIntegration
from sentry.models.options.user_option import UserOption
from sentry.models.platformexternalissue import PlatformExternalIssue
from sentry.models.release import Release
from sentry.models.releaseprojectenvironment import ReleaseStages
from sentry.models.savedsearch import SavedSearch, Visibility
from sentry.search.events.constants import (
    RELEASE_STAGE_ALIAS,
    SEMVER_ALIAS,
    SEMVER_BUILD_ALIAS,
    SEMVER_PACKAGE_ALIAS,
)
from sentry.search.snuba.executors import GroupAttributesPostgresSnubaQueryExecutor
from sentry.silo.base import SiloMode
from sentry.testutils.cases import APITestCase, SnubaTestCase
from sentry.testutils.helpers import parse_link_header
from sentry.testutils.helpers.datetime import before_now, iso_format
from sentry.testutils.helpers.features import apply_feature_flag_on_cls, with_feature
from sentry.testutils.helpers.options import override_options
from sentry.testutils.silo import assume_test_silo_mode
from sentry.types.activity import ActivityType
from sentry.types.group import GroupSubStatus, PriorityLevel
from sentry.utils import json
from tests.sentry.issues.test_utils import SearchIssueTestMixin


@apply_feature_flag_on_cls("organizations:issue-search-snuba")
@patch(
    "sentry.search.snuba.executors.GroupAttributesPostgresSnubaQueryExecutor.query",
    side_effect=GroupAttributesPostgresSnubaQueryExecutor.query,
    autospec=True,
)
class GroupListTest(APITestCase, SnubaTestCase, SearchIssueTestMixin):
    endpoint = "sentry-api-0-organization-group-index"

    def setUp(self) -> None:
        super().setUp()
        self.min_ago = before_now(minutes=1)
        options.set("issues.group_attributes.send_kafka", True)

    def _parse_links(self, header):
        # links come in {url: {...attrs}}, but we need {rel: {...attrs}}
        links = {}
        for url, attrs in parse_link_header(header).items():
            links[attrs["rel"]] = attrs
            attrs["href"] = url
        return links

    def get_response(self, *args, **kwargs):
        if not args:
            org = self.project.organization.slug
        else:
            org = args[0]
        return super().get_response(org, **kwargs)

    def test_sort_by_date_with_tag(self, _: MagicMock) -> None:
        # XXX(dcramer): this tests a case where an ambiguous column name existed
        event = self.store_event(
            data={"event_id": "a" * 32, "timestamp": iso_format(before_now(seconds=1))},
            project_id=self.project.id,
        )
        group = event.group
        self.login_as(user=self.user)

        response = self.get_success_response(sort_by="date", query="is:unresolved")
        assert len(response.data) == 1
        assert response.data[0]["id"] == str(group.id)

    def test_query_for_archived(self, _: MagicMock) -> None:
        event = self.store_event(
            data={"event_id": "a" * 32, "timestamp": iso_format(before_now(seconds=1))},
            project_id=self.project.id,
        )
        group = event.group
        group.status = GroupStatus.IGNORED
        group.substatus = None
        group.save()
        self.login_as(user=self.user)

        response = self.get_success_response(sort_by="date", query="is:archived")
        assert len(response.data) == 1
        assert response.data[0]["id"] == str(group.id)

    def test_sort_by_trends(self, mock_query: MagicMock) -> None:
        group = self.store_event(
            data={
                "timestamp": iso_format(before_now(seconds=10)),
                "fingerprint": ["group-1"],
            },
            project_id=self.project.id,
        ).group
        self.store_event(
            data={
                "timestamp": iso_format(before_now(seconds=10)),
                "fingerprint": ["group-1"],
            },
            project_id=self.project.id,
        )
        self.store_event(
            data={
                "timestamp": iso_format(before_now(hours=13)),
                "fingerprint": ["group-1"],
            },
            project_id=self.project.id,
        )

        group_2 = self.store_event(
            data={
                "timestamp": iso_format(before_now(seconds=5)),
                "fingerprint": ["group-2"],
            },
            project_id=self.project.id,
        ).group
        self.store_event(
            data={
                "timestamp": iso_format(before_now(hours=13)),
                "fingerprint": ["group-2"],
            },
            project_id=self.project.id,
        )
        self.login_as(user=self.user)

        aggregate_kwargs: dict = {
            "log_level": "3",
            "has_stacktrace": "5",
            "relative_volume": "1",
            "event_halflife_hours": "4",
            "issue_halflife_hours": "4",
            "v2": "true",
            "norm": "False",
        }

        response = self.get_success_response(
            sort="trends",
            query="is:unresolved",
            limit=25,
            start=iso_format(before_now(days=1)),
            end=iso_format(before_now(seconds=1)),
            **aggregate_kwargs,
        )
        assert len(response.data) == 2
        assert [item["id"] for item in response.data] == [str(group.id), str(group_2.id)]
        assert not mock_query.called

    def test_sort_by_inbox(self, _: MagicMock) -> None:
        group_1 = self.store_event(
            data={
                "event_id": "a" * 32,
                "timestamp": iso_format(before_now(seconds=1)),
                "fingerprint": ["group-1"],
            },
            project_id=self.project.id,
        ).group
        inbox_1 = add_group_to_inbox(group_1, GroupInboxReason.NEW)
        group_2 = self.store_event(
            data={
                "event_id": "a" * 32,
                "timestamp": iso_format(before_now(seconds=1)),
                "fingerprint": ["group-2"],
            },
            project_id=self.project.id,
        ).group
        inbox_2 = add_group_to_inbox(group_2, GroupInboxReason.NEW)
        inbox_2.update(date_added=inbox_1.date_added - timedelta(hours=1))

        self.login_as(user=self.user)
        response = self.get_success_response(
            sort="inbox", query="is:unresolved is:for_review", limit=1
        )
        assert len(response.data) == 1
        assert response.data[0]["id"] == str(group_1.id)

        header_links = parse_link_header(response["Link"])
        cursor = [link for link in header_links.values() if link["rel"] == "next"][0]["cursor"]
        response = self.get_response(
            sort="inbox", cursor=cursor, query="is:unresolved is:for_review", limit=1
        )
        assert [item["id"] for item in response.data] == [str(group_2.id)]

    def test_sort_by_inbox_me_or_none(self, _: MagicMock) -> None:
        group_1 = self.store_event(
            data={
                "event_id": "a" * 32,
                "timestamp": iso_format(before_now(seconds=1)),
                "fingerprint": ["group-1"],
            },
            project_id=self.project.id,
        ).group
        inbox_1 = add_group_to_inbox(group_1, GroupInboxReason.NEW)
        group_2 = self.store_event(
            data={
                "event_id": "b" * 32,
                "timestamp": iso_format(before_now(seconds=1)),
                "fingerprint": ["group-2"],
            },
            project_id=self.project.id,
        ).group
        inbox_2 = add_group_to_inbox(group_2, GroupInboxReason.NEW)
        inbox_2.update(date_added=inbox_1.date_added - timedelta(hours=1))
        GroupOwner.objects.create(
            group=group_2,
            project=self.project,
            organization=self.organization,
            type=GroupOwnerType.OWNERSHIP_RULE.value,
            user_id=self.user.id,
        )
        owner_by_other = self.store_event(
            data={
                "event_id": "c" * 32,
                "timestamp": iso_format(before_now(seconds=1)),
                "fingerprint": ["group-3"],
            },
            project_id=self.project.id,
        ).group
        inbox_3 = add_group_to_inbox(owner_by_other, GroupInboxReason.NEW)
        inbox_3.update(date_added=inbox_1.date_added - timedelta(hours=1))
        other_user = self.create_user()
        GroupOwner.objects.create(
            group=owner_by_other,
            project=self.project,
            organization=self.organization,
            type=GroupOwnerType.OWNERSHIP_RULE.value,
            user_id=other_user.id,
        )

        owned_me_assigned_to_other = self.store_event(
            data={
                "event_id": "d" * 32,
                "timestamp": iso_format(before_now(seconds=1)),
                "fingerprint": ["group-4"],
            },
            project_id=self.project.id,
        ).group
        inbox_4 = add_group_to_inbox(owned_me_assigned_to_other, GroupInboxReason.NEW)
        inbox_4.update(date_added=inbox_1.date_added - timedelta(hours=1))
        GroupAssignee.objects.assign(owned_me_assigned_to_other, other_user)
        GroupOwner.objects.create(
            group=owned_me_assigned_to_other,
            project=self.project,
            organization=self.organization,
            type=GroupOwnerType.OWNERSHIP_RULE.value,
            user_id=self.user.id,
        )

        unowned_assigned_to_other = self.store_event(
            data={
                "event_id": "e" * 32,
                "timestamp": iso_format(before_now(seconds=1)),
                "fingerprint": ["group-5"],
            },
            project_id=self.project.id,
        ).group
        inbox_5 = add_group_to_inbox(unowned_assigned_to_other, GroupInboxReason.NEW)
        inbox_5.update(date_added=inbox_1.date_added - timedelta(hours=1))
        GroupAssignee.objects.assign(unowned_assigned_to_other, other_user)

        self.login_as(user=self.user)
        response = self.get_success_response(
            sort="inbox",
            query="is:unresolved is:for_review assigned_or_suggested:[me, none]",
            limit=10,
        )
        assert [item["id"] for item in response.data] == [str(group_1.id), str(group_2.id)]

    def test_trace_search(self, _: MagicMock) -> None:
        event = self.store_event(
            data={
                "event_id": "a" * 32,
                "timestamp": iso_format(before_now(seconds=1)),
                "contexts": {
                    "trace": {
                        "parent_span_id": "8988cec7cc0779c1",
                        "type": "trace",
                        "op": "foobar",
                        "trace_id": "a7d67cf796774551a95be6543cacd459",
                        "span_id": "babaae0d4b7512d9",
                        "status": "ok",
                    }
                },
            },
            project_id=self.project.id,
        )

        self.login_as(user=self.user)
        response = self.get_success_response(
            sort_by="date", query="is:unresolved trace:a7d67cf796774551a95be6543cacd459"
        )
        assert len(response.data) == 1
        assert response.data[0]["id"] == str(event.group.id)

        response = self.get_success_response(
            sort_by="date",
            query="is:unresolved trace:a7d67cf796774551a95be6543cacd459",
        )
        assert len(response.data) == 1
        assert response.data[0]["id"] == str(event.group.id)

    def test_feature_gate(self, _: MagicMock) -> None:
        # ensure there are two or more projects
        self.create_project(organization=self.project.organization)
        self.login_as(user=self.user)

        response = self.get_response()
        assert response.status_code == 400
        assert response.data["detail"] == "You do not have the multi project stream feature enabled"

        with self.feature("organizations:global-views"):
            response = self.get_response()
            assert response.status_code == 200

    def test_replay_feature_gate(self, _: MagicMock) -> None:
        # allow replays to query for backend
        self.create_project(organization=self.project.organization)
        self.login_as(user=self.user)
        self.get_success_response(extra_headers={"HTTP_X-Sentry-Replay-Request": "1"})

    def test_with_all_projects(self, _: MagicMock) -> None:
        # ensure there are two or more projects
        self.create_project(organization=self.project.organization)
        self.login_as(user=self.user)

        with self.feature("organizations:global-views"):
            response = self.get_success_response(project_id=[-1])
            assert response.status_code == 200

    def test_boolean_search_feature_flag(self, _: MagicMock) -> None:
        self.login_as(user=self.user)
        response = self.get_response(sort_by="date", query="title:hello OR title:goodbye")
        assert response.status_code == 400
        assert (
            response.data["detail"]
            == 'Error parsing search query: Boolean statements containing "OR" or "AND" are not supported in this search'
        )

        response = self.get_response(sort_by="date", query="title:hello AND title:goodbye")
        assert response.status_code == 400
        assert (
            response.data["detail"]
            == 'Error parsing search query: Boolean statements containing "OR" or "AND" are not supported in this search'
        )

    def test_invalid_query(self, _: MagicMock) -> None:
        now = timezone.now()
        self.create_group(last_seen=now - timedelta(seconds=1))
        self.login_as(user=self.user)

        response = self.get_response(sort_by="date", query="timesSeen:>1t")
        assert response.status_code == 400
        assert "Invalid number" in response.data["detail"]

    def test_valid_numeric_query(self, _: MagicMock) -> None:
        now = timezone.now()
        self.create_group(last_seen=now - timedelta(seconds=1))
        self.login_as(user=self.user)

        response = self.get_response(sort_by="date", query="timesSeen:>1k")
        assert response.status_code == 200

    def test_invalid_sort_key(self, _: MagicMock) -> None:
        now = timezone.now()
        self.create_group(last_seen=now - timedelta(seconds=1))
        self.login_as(user=self.user)

        response = self.get_response(sort="meow", query="is:unresolved")
        assert response.status_code == 400

    def test_simple_pagination(self, _: MagicMock) -> None:
        event1 = self.store_event(
            data={"timestamp": iso_format(before_now(seconds=2)), "fingerprint": ["group-1"]},
            project_id=self.project.id,
        )
        group1 = event1.group
        event2 = self.store_event(
            data={"timestamp": iso_format(before_now(seconds=1)), "fingerprint": ["group-2"]},
            project_id=self.project.id,
        )
        group2 = event2.group
        self.login_as(user=self.user)
        response = self.get_success_response(sort_by="date", limit=1)
        assert len(response.data) == 1
        assert response.data[0]["id"] == str(group2.id)

        links = self._parse_links(response["Link"])

        assert links["previous"]["results"] == "false"
        assert links["next"]["results"] == "true"

        response = self.client.get(links["next"]["href"], format="json")
        assert response.status_code == 200
        assert len(response.data) == 1
        assert response.data[0]["id"] == str(group1.id)

        links = self._parse_links(response["Link"])

        assert links["previous"]["results"] == "true"
        assert links["next"]["results"] == "false"

    def test_stats_period(self, _: MagicMock) -> None:
        # TODO(dcramer): this test really only checks if validation happens
        # on groupStatsPeriod
        now = timezone.now()
        self.create_group(last_seen=now - timedelta(seconds=1))
        self.create_group(last_seen=now)

        self.login_as(user=self.user)

        self.get_success_response(groupStatsPeriod="24h")
        self.get_success_response(groupStatsPeriod="14d")
        self.get_success_response(groupStatsPeriod="")
        response = self.get_response(groupStatsPeriod="48h")
        assert response.status_code == 400

    def test_environment(self, _: MagicMock) -> None:
        self.store_event(
            data={
                "fingerprint": ["put-me-in-group1"],
                "timestamp": iso_format(self.min_ago),
                "environment": "production",
            },
            project_id=self.project.id,
        )
        self.store_event(
            data={
                "fingerprint": ["put-me-in-group2"],
                "timestamp": iso_format(self.min_ago),
                "environment": "staging",
            },
            project_id=self.project.id,
        )

        self.login_as(user=self.user)
        sleep(1)

        response = self.get_success_response(environment="production")
        assert len(response.data) == 1

        response = self.get_response(environment="garbage")
        assert response.status_code == 404

    def test_project(self, _: MagicMock) -> None:
        self.store_event(
            data={
                "fingerprint": ["put-me-in-group1"],
                "timestamp": iso_format(self.min_ago),
                "environment": "production",
            },
            project_id=self.project.id,
        )
        project = self.project

        self.login_as(user=self.user)
        response = self.get_success_response(query=f"project:{project.slug}")
        assert len(response.data) == 1

        response = self.get_success_response(query=f"project:{project.slug}")
        assert len(response.data) == 1

    def test_auto_resolved(self, _: MagicMock) -> None:
        project = self.project
        project.update_option("sentry:resolve_age", 1)
        self.store_event(
            data={"event_id": "a" * 32, "timestamp": iso_format(before_now(seconds=1))},
            project_id=project.id,
        )
        event2 = self.store_event(
            data={"event_id": "b" * 32, "timestamp": iso_format(before_now(seconds=1))},
            project_id=project.id,
        )
        group2 = event2.group

        self.login_as(user=self.user)
        response = self.get_success_response()
        assert len(response.data) == 1
        assert response.data[0]["id"] == str(group2.id)

    def test_perf_issue(self, _: MagicMock) -> None:
        perf_group = self.create_group(type=PerformanceNPlusOneGroupType.type_id)
        self.login_as(user=self.user)
        with self.feature(
            {
                "organizations:issue-search-allow-postgres-only-search": True,
                "organizations:issue-search-snuba": False,
            }
        ):
            response = self.get_success_response(query="issue.category:performance")
            assert len(response.data) == 1
            assert response.data[0]["id"] == str(perf_group.id)

    def test_lookup_by_event_id(self, _: MagicMock) -> None:
        project = self.project
        project.update_option("sentry:resolve_age", 1)
        event_id = "c" * 32
        event = self.store_event(
            data={"event_id": event_id, "timestamp": iso_format(self.min_ago)},
            project_id=self.project.id,
        )

        self.login_as(user=self.user)

        response = self.get_success_response(query="c" * 32)
        assert response["X-Sentry-Direct-Hit"] == "1"
        assert len(response.data) == 1
        assert response.data[0]["id"] == str(event.group.id)
        assert response.data[0]["matchingEventId"] == event_id

    def test_lookup_by_event_id_incorrect_project_id(self, _: MagicMock) -> None:
        self.store_event(
            data={"event_id": "a" * 32, "timestamp": iso_format(self.min_ago)},
            project_id=self.project.id,
        )
        event_id = "b" * 32
        event = self.store_event(
            data={"event_id": event_id, "timestamp": iso_format(self.min_ago)},
            project_id=self.project.id,
        )

        other_project = self.create_project(teams=[self.team])
        user = self.create_user()
        self.create_member(organization=self.organization, teams=[self.team], user=user)
        self.login_as(user=user)

        with self.feature("organizations:global-views"):
            response = self.get_success_response(query=event_id, project=[other_project.id])
        assert response["X-Sentry-Direct-Hit"] == "1"
        assert len(response.data) == 1
        assert response.data[0]["id"] == str(event.group.id)
        assert response.data[0]["matchingEventId"] == event_id

    def test_lookup_by_event_id_with_whitespace(self, _: MagicMock) -> None:
        project = self.project
        project.update_option("sentry:resolve_age", 1)
        event_id = "c" * 32
        event = self.store_event(
            data={"event_id": event_id, "timestamp": iso_format(self.min_ago)},
            project_id=self.project.id,
        )

        self.login_as(user=self.user)
        response = self.get_success_response(query="  {}  ".format("c" * 32))
        assert response["X-Sentry-Direct-Hit"] == "1"
        assert len(response.data) == 1
        assert response.data[0]["id"] == str(event.group.id)
        assert response.data[0]["matchingEventId"] == event_id

    def test_lookup_by_unknown_event_id(self, _: MagicMock) -> None:
        project = self.project
        project.update_option("sentry:resolve_age", 1)
        self.create_group()
        self.create_group()

        self.login_as(user=self.user)
        response = self.get_success_response(query="c" * 32)
        assert len(response.data) == 0

    def test_lookup_by_short_id(self, _: MagicMock) -> None:
        group = self.group
        short_id = group.qualified_short_id

        self.login_as(user=self.user)
        response = self.get_success_response(query=short_id, shortIdLookup=1)
        assert len(response.data) == 1
        assert response["X-Sentry-Direct-Hit"] == "1"

    def test_lookup_by_short_id_alias(self, _: MagicMock) -> None:
        event_id = "f" * 32
        group = self.store_event(
            data={"event_id": event_id, "timestamp": iso_format(before_now(seconds=1))},
            project_id=self.project.id,
        ).group
        short_id = group.qualified_short_id

        self.login_as(user=self.user)
        response = self.get_success_response(query=f"issue:{short_id}", shortIdLookup=1)
        assert len(response.data) == 1
        assert response["X-Sentry-Direct-Hit"] == "1"

    def test_lookup_by_multiple_short_id_alias(self, _: MagicMock) -> None:
        self.login_as(self.user)
        project = self.project
        project2 = self.create_project(name="baz", organization=project.organization)
        event = self.store_event(
            data={"timestamp": iso_format(before_now(seconds=2))},
            project_id=project.id,
        )
        event2 = self.store_event(
            data={"timestamp": iso_format(before_now(seconds=1))},
            project_id=project2.id,
        )
        with self.feature("organizations:global-views"):
            response = self.get_success_response(
                query=f"issue:[{event.group.qualified_short_id},{event2.group.qualified_short_id}]",
                shortIdLookup=1,
            )
        assert len(response.data) == 2
        assert response.get("X-Sentry-Direct-Hit") != "1"

        with self.feature("organizations:global-views"):
            response = self.get_success_response(
                query=f"issue:[{event.group.qualified_short_id},{event2.group.qualified_short_id}]",
                shortIdLookup=1,
            )
        assert len(response.data) == 2
        assert response.get("X-Sentry-Direct-Hit") != "1"

    def test_lookup_by_short_id_ignores_project_list(self, _: MagicMock) -> None:
        organization = self.create_organization()
        project = self.create_project(organization=organization)
        project2 = self.create_project(organization=organization)
        group = self.create_group(project=project2)
        user = self.create_user()
        self.create_member(organization=organization, user=user)

        short_id = group.qualified_short_id

        self.login_as(user=user)

        response = self.get_success_response(
            organization.slug, project=project.id, query=short_id, shortIdLookup=1
        )
        assert len(response.data) == 1
        assert response.get("X-Sentry-Direct-Hit") == "1"

    def test_lookup_by_short_id_no_perms(self, _: MagicMock) -> None:
        organization = self.create_organization()
        project = self.create_project(organization=organization)
        group = self.create_group(project=project)
        user = self.create_user()
        self.create_member(organization=organization, user=user, has_global_access=False)

        short_id = group.qualified_short_id

        self.login_as(user=user)

        response = self.get_success_response(organization.slug, query=short_id, shortIdLookup=1)
        assert len(response.data) == 0
        assert response.get("X-Sentry-Direct-Hit") != "1"

    def test_lookup_by_group_id(self, _: MagicMock) -> None:
        self.login_as(user=self.user)
        response = self.get_success_response(group=self.group.id)
        assert len(response.data) == 1
        assert response.data[0]["id"] == str(self.group.id)
        group_2 = self.create_group()
        response = self.get_success_response(group=[self.group.id, group_2.id])
        assert {g["id"] for g in response.data} == {str(self.group.id), str(group_2.id)}

    def test_lookup_by_group_id_no_perms(self, _: MagicMock) -> None:
        organization = self.create_organization()
        project = self.create_project(organization=organization)
        group = self.create_group(project=project)
        user = self.create_user()
        self.create_member(organization=organization, user=user, has_global_access=False)
        self.login_as(user=user)
        response = self.get_response(group=[group.id])
        assert response.status_code == 403

    def test_lookup_by_first_release(self, _: MagicMock) -> None:
        self.login_as(self.user)
        project = self.project
        project2 = self.create_project(name="baz", organization=project.organization)
        release = Release.objects.create(organization=project.organization, version="12345")
        release.add_project(project)
        release.add_project(project2)
        event = self.store_event(
            data={"release": release.version, "timestamp": iso_format(before_now(seconds=2))},
            project_id=project.id,
        )
        event2 = self.store_event(
            data={"release": release.version, "timestamp": iso_format(before_now(seconds=1))},
            project_id=project2.id,
        )

        with self.feature("organizations:global-views"):
            response = self.get_success_response(
                **{"query": 'first-release:"%s"' % release.version}
            )
        issues = json.loads(response.content)
        assert len(issues) == 2
        assert int(issues[0]["id"]) == event2.group.id
        assert int(issues[1]["id"]) == event.group.id

        with self.feature("organizations:global-views"):
            response = self.get_success_response(
                **{"query": 'first-release:"%s"' % release.version}
            )
        issues = json.loads(response.content)
        assert len(issues) == 2
        assert int(issues[0]["id"]) == event2.group.id
        assert int(issues[1]["id"]) == event.group.id

    def test_lookup_by_release(self, _: MagicMock) -> None:
        self.login_as(self.user)
        project = self.project
        release = Release.objects.create(organization=project.organization, version="12345")
        release.add_project(project)
        event = self.store_event(
            data={
                "timestamp": iso_format(before_now(seconds=1)),
                "tags": {"sentry:release": release.version},
            },
            project_id=project.id,
        )

        response = self.get_success_response(release=release.version)
        issues = json.loads(response.content)
        assert len(issues) == 1
        assert int(issues[0]["id"]) == event.group.id

    def test_lookup_by_release_wildcard(self, _: MagicMock) -> None:
        self.login_as(self.user)
        project = self.project
        release = Release.objects.create(organization=project.organization, version="12345")
        release.add_project(project)
        event = self.store_event(
            data={
                "timestamp": iso_format(before_now(seconds=1)),
                "tags": {"sentry:release": release.version},
            },
            project_id=project.id,
        )

        response = self.get_success_response(release=release.version[:3] + "*")
        issues = json.loads(response.content)
        assert len(issues) == 1
        assert int(issues[0]["id"]) == event.group.id

    def test_lookup_by_regressed_in_release(self, _: MagicMock) -> None:
        self.login_as(self.user)
        project = self.project
        release = self.create_release()
        event = self.store_event(
            data={
                "timestamp": iso_format(before_now(seconds=1)),
                "tags": {"sentry:release": release.version},
            },
            project_id=project.id,
        )
        record_group_history(event.group, GroupHistoryStatus.REGRESSED, release=release)
        response = self.get_success_response(query=f"regressed_in_release:{release.version}")
        issues = json.loads(response.content)
        assert [int(issue["id"]) for issue in issues] == [event.group.id]

    def test_pending_delete_pending_merge_excluded(self, _: MagicMock) -> None:
        events = []
        for i in "abcd":
            events.append(
                self.store_event(
                    data={
                        "event_id": i * 32,
                        "fingerprint": [i],
                        "timestamp": iso_format(self.min_ago),
                    },
                    project_id=self.project.id,
                )
            )
        events[0].group.update(status=GroupStatus.PENDING_DELETION, substatus=None)
        events[2].group.update(status=GroupStatus.DELETION_IN_PROGRESS, substatus=None)
        events[3].group.update(status=GroupStatus.PENDING_MERGE, substatus=None)

        self.login_as(user=self.user)

        response = self.get_success_response()
        assert len(response.data) == 1
        assert response.data[0]["id"] == str(events[1].group.id)

    def test_filters_based_on_retention(self, _: MagicMock) -> None:
        self.login_as(user=self.user)

        self.create_group(last_seen=timezone.now() - timedelta(days=2))

        with self.options({"system.event-retention-days": 1}):
            response = self.get_success_response()

        assert len(response.data) == 0

    def test_token_auth(self, _: MagicMock) -> None:
        with assume_test_silo_mode(SiloMode.CONTROL):
            token = ApiToken.objects.create(user=self.user, scope_list=["event:read"])
        response = self.client.get(
            reverse("sentry-api-0-organization-group-index", args=[self.project.organization.slug]),
            format="json",
            HTTP_AUTHORIZATION=f"Bearer {token.token}",
        )
        assert response.status_code == 200, response.content

    def test_date_range(self, _: MagicMock) -> None:
        with self.options({"system.event-retention-days": 2}):
            event = self.store_event(
                data={"timestamp": iso_format(before_now(hours=5))}, project_id=self.project.id
            )
            group = event.group

            self.login_as(user=self.user)

            response = self.get_success_response(statsPeriod="6h")
            assert len(response.data) == 1
            assert response.data[0]["id"] == str(group.id)

            response = self.get_success_response(statsPeriod="1h")
            assert len(response.data) == 0

    @patch("sentry.analytics.record")
    def test_advanced_search_errors(self, mock_record: MagicMock, _: MagicMock) -> None:
        self.login_as(user=self.user)
        response = self.get_response(sort_by="date", query="!has:user")
        assert response.status_code == 200, response.data
        assert not any(
            c[0][0] == "advanced_search.feature_gated" for c in mock_record.call_args_list
        )

        with self.feature({"organizations:advanced-search": False}):
            response = self.get_response(sort_by="date", query="!has:user")
            assert response.status_code == 400, response.data
            assert (
                "You need access to the advanced search feature to use negative "
                "search" == response.data["detail"]
            )

            mock_record.assert_called_with(
                "advanced_search.feature_gated",
                user_id=self.user.id,
                default_user_id=self.user.id,
                organization_id=self.organization.id,
            )

    # This seems like a random override, but this test needed a way to override
    # the orderby being sent to snuba for a certain call. This function has a simple
    # return value and can be used to set variables in the snuba payload.
    @patch("sentry.utils.snuba.get_query_params_to_update_for_projects")
    @with_feature({"organizations:issue-search-snuba": False})
    def test_assigned_to_pagination(self, patched_params_update: MagicMock, _: MagicMock) -> None:
        old_sample_size = options.get("snuba.search.hits-sample-size")
        assert options.set("snuba.search.hits-sample-size", 1)

        days = reversed(range(4))

        self.login_as(user=self.user)
        groups = []

        for day in days:
            patched_params_update.side_effect = [
                (self.organization.id, {"project": [self.project.id]})
            ]
            group = self.store_event(
                data={
                    "timestamp": iso_format(before_now(days=day)),
                    "fingerprint": [f"group-{day}"],
                },
                project_id=self.project.id,
            ).group
            groups.append(group)

        assigned_groups = groups[:2]
        for ag in assigned_groups:
            ag.update(
                status=GroupStatus.RESOLVED, resolved_at=before_now(seconds=5), substatus=None
            )
            GroupAssignee.objects.assign(ag, self.user)

        # This side_effect is meant to override the `calculate_hits` snuba query specifically.
        # If this test is failing it's because the -last_seen override is being applied to
        # different snuba query.
        def _my_patched_params(query_params, **kwargs):
            if query_params.aggregations == [
                ["uniq", "group_id", "total"],
                ["multiply(toUInt64(max(timestamp)), 1000)", "", "last_seen"],
            ]:
                return (
                    self.organization.id,
                    {"project": [self.project.id], "orderby": ["-last_seen"]},
                )
            else:
                return (self.organization.id, {"project": [self.project.id]})

        patched_params_update.side_effect = _my_patched_params

        response = self.get_response(limit=1, query=f"assigned:{self.user.email}")
        assert len(response.data) == 1
        assert response.data[0]["id"] == str(assigned_groups[1].id)

        header_links = parse_link_header(response["Link"])
        cursor = [link for link in header_links.values() if link["rel"] == "next"][0]["cursor"]
        response = self.get_response(limit=1, cursor=cursor, query=f"assigned:{self.user.email}")
        assert len(response.data) == 1
        assert response.data[0]["id"] == str(assigned_groups[0].id)

        assert options.set("snuba.search.hits-sample-size", old_sample_size)

    def test_assigned_me_none(self, _: MagicMock) -> None:
        self.login_as(user=self.user)
        groups = []
        for i in range(5):
            group = self.store_event(
                data={
                    "timestamp": iso_format(before_now(minutes=10, days=i)),
                    "fingerprint": [f"group-{i}"],
                },
                project_id=self.project.id,
            ).group
            groups.append(group)

        assigned_groups = groups[:2]
        for ag in assigned_groups:
            GroupAssignee.objects.assign(ag, self.user)

        response = self.get_response(limit=10, query="assigned:me")
        assert [row["id"] for row in response.data] == [str(g.id) for g in assigned_groups]

        response = self.get_response(limit=10, query="assigned:[me, none]")
        assert len(response.data) == 5

        GroupAssignee.objects.assign(assigned_groups[1], self.create_user("other@user.com"))
        sleep(1)

        response = self.get_response(limit=10, query="assigned:[me, none]")
        assert len(response.data) == 4

    def test_seen_stats(self, _: MagicMock) -> None:
        self.store_event(
            data={"timestamp": iso_format(before_now(seconds=500)), "fingerprint": ["group-1"]},
            project_id=self.project.id,
        )
        before_now_300_seconds = before_now(seconds=300).isoformat()
        before_now_350_seconds = before_now(seconds=350).isoformat()
        event2 = self.store_event(
            data={"timestamp": before_now_300_seconds, "fingerprint": ["group-2"]},
            project_id=self.project.id,
        )
        group2 = event2.group
        group2.first_seen = datetime.fromisoformat(before_now_350_seconds)
        group2.times_seen = 55
        group2.save()
        before_now_250_seconds = iso_format(before_now(seconds=250))
        self.store_event(
            data={
                "timestamp": before_now_250_seconds,
                "fingerprint": ["group-2"],
                "tags": {"server": "example.com", "trace": "meow", "message": "foo"},
            },
            project_id=self.project.id,
        )
        self.store_event(
            data={
                "timestamp": iso_format(before_now(seconds=200)),
                "fingerprint": ["group-1"],
                "tags": {"server": "example.com", "trace": "woof", "message": "foo"},
            },
            project_id=self.project.id,
        )
        before_now_150_seconds = iso_format(before_now(seconds=150))
        self.store_event(
            data={
                "timestamp": before_now_150_seconds,
                "fingerprint": ["group-2"],
                "tags": {"trace": "ribbit", "server": "example.com"},
            },
            project_id=self.project.id,
        )
        before_now_100_seconds = iso_format(before_now(seconds=100))
        self.store_event(
            data={
                "timestamp": before_now_100_seconds,
                "fingerprint": ["group-2"],
                "tags": {"message": "foo", "trace": "meow"},
            },
            project_id=self.project.id,
        )

        self.login_as(user=self.user)
        response = self.get_response(sort_by="date", limit=10, query="server:example.com")

        assert response.status_code == 200
        assert len(response.data) == 2
        assert int(response.data[0]["id"]) == group2.id
        assert response.data[0]["lifetime"] is not None
        assert response.data[0]["filtered"] is not None
        assert response.data[0]["filtered"]["stats"] is not None
        assert response.data[0]["lifetime"]["stats"] is None
        assert response.data[0]["filtered"]["stats"] != response.data[0]["stats"]

        assert response.data[0]["lifetime"]["firstSeen"] == parse_datetime(
            before_now_350_seconds  # Should match overridden value, not event value
        ).replace(tzinfo=UTC)
        assert response.data[0]["lifetime"]["lastSeen"] == parse_datetime(
            before_now_100_seconds
        ).replace(tzinfo=UTC)
        assert response.data[0]["lifetime"]["count"] == "55"

        assert response.data[0]["filtered"]["count"] == "2"
        assert response.data[0]["filtered"]["firstSeen"] == parse_datetime(
            before_now_250_seconds
        ).replace(tzinfo=UTC)
        assert response.data[0]["filtered"]["lastSeen"] == parse_datetime(
            before_now_150_seconds
        ).replace(tzinfo=UTC)

        # Empty filter test:
        response = self.get_response(sort_by="date", limit=10, query="")
        assert response.status_code == 200
        assert len(response.data) == 2
        assert int(response.data[0]["id"]) == group2.id
        assert response.data[0]["lifetime"] is not None
        assert response.data[0]["filtered"] is None
        assert response.data[0]["lifetime"]["stats"] is None

        assert response.data[0]["lifetime"]["count"] == "55"
        assert response.data[0]["lifetime"]["firstSeen"] == parse_datetime(
            before_now_350_seconds  # Should match overridden value, not event value
        ).replace(tzinfo=UTC)
        assert response.data[0]["lifetime"]["lastSeen"] == parse_datetime(
            before_now_100_seconds
        ).replace(tzinfo=UTC)

        # now with useGroupSnubaDataset = 1
        response = self.get_response(sort_by="date", limit=10, query="server:example.com")

        assert response.status_code == 200
        assert len(response.data) == 2
        assert int(response.data[0]["id"]) == group2.id

    def test_semver_seen_stats(self, _: MagicMock) -> None:
        release_1 = self.create_release(version="test@1.2.3")
        release_2 = self.create_release(version="test@1.2.4")
        release_3 = self.create_release(version="test@1.2.5")

        release_1_e_1 = self.store_event(
            data={
                "timestamp": iso_format(before_now(minutes=5)),
                "fingerprint": ["group-1"],
                "release": release_1.version,
            },
            project_id=self.project.id,
        )
        group_1 = release_1_e_1.group

        release_2_e_1 = self.store_event(
            data={
                "timestamp": iso_format(before_now(minutes=3)),
                "fingerprint": ["group-1"],
                "release": release_2.version,
            },
            project_id=self.project.id,
        )

        release_3_e_1 = self.store_event(
            data={
                "timestamp": iso_format(before_now(minutes=1)),
                "fingerprint": ["group-1"],
                "release": release_3.version,
            },
            project_id=self.project.id,
        )

        group_1.update(times_seen=3)

        self.login_as(user=self.user)
        response = self.get_success_response(
            sort_by="date", limit=10, query="release.version:1.2.3"
        )
        assert [int(row["id"]) for row in response.data] == [group_1.id]
        group_data = response.data[0]
        assert group_data["lifetime"]["firstSeen"] == release_1_e_1.datetime
        assert group_data["filtered"]["firstSeen"] == release_1_e_1.datetime
        assert group_data["lifetime"]["lastSeen"] == release_3_e_1.datetime
        assert group_data["filtered"]["lastSeen"] == release_1_e_1.datetime
        assert int(group_data["lifetime"]["count"]) == 3
        assert int(group_data["filtered"]["count"]) == 1

        response = self.get_success_response(
            sort_by="date", limit=10, query="release.version:>=1.2.3"
        )
        assert [int(row["id"]) for row in response.data] == [group_1.id]
        group_data = response.data[0]
        assert group_data["lifetime"]["firstSeen"] == release_1_e_1.datetime
        assert group_data["filtered"]["firstSeen"] == release_1_e_1.datetime
        assert group_data["lifetime"]["lastSeen"] == release_3_e_1.datetime
        assert group_data["filtered"]["lastSeen"] == release_3_e_1.datetime
        assert int(group_data["lifetime"]["count"]) == 3
        assert int(group_data["filtered"]["count"]) == 3

        response = self.get_success_response(
            sort_by="date", limit=10, query="release.version:=1.2.4"
        )
        assert [int(row["id"]) for row in response.data] == [group_1.id]
        group_data = response.data[0]
        assert group_data["lifetime"]["firstSeen"] == release_1_e_1.datetime
        assert group_data["filtered"]["firstSeen"] == release_2_e_1.datetime
        assert group_data["lifetime"]["lastSeen"] == release_3_e_1.datetime
        assert group_data["filtered"]["lastSeen"] == release_2_e_1.datetime
        assert int(group_data["lifetime"]["count"]) == 3
        assert int(group_data["filtered"]["count"]) == 1

    def test_inbox_search(self, _: MagicMock) -> None:
        self.store_event(
            data={
                "timestamp": iso_format(before_now(seconds=200)),
                "fingerprint": ["group-1"],
                "tags": {"server": "example.com", "trace": "woof", "message": "foo"},
            },
            project_id=self.project.id,
        )

        event = self.store_event(
            data={
                "timestamp": iso_format(before_now(seconds=200)),
                "fingerprint": ["group-2"],
                "tags": {"server": "example.com", "trace": "woof", "message": "foo"},
            },
            project_id=self.project.id,
        )

        self.store_event(
            data={
                "timestamp": iso_format(before_now(seconds=200)),
                "fingerprint": ["group-3"],
                "tags": {"server": "example.com", "trace": "woof", "message": "foo"},
            },
            project_id=self.project.id,
        )

        add_group_to_inbox(event.group, GroupInboxReason.NEW)

        self.login_as(user=self.user)
        response = self.get_response(
            sort_by="date", limit=10, query="is:unresolved is:for_review", expand=["inbox"]
        )
        assert response.status_code == 200
        assert len(response.data) == 1
        assert int(response.data[0]["id"]) == event.group.id
        assert response.data[0]["inbox"] is not None
        assert response.data[0]["inbox"]["reason"] == GroupInboxReason.NEW.value

    def test_inbox_search_outside_retention(self, _: MagicMock) -> None:
        self.login_as(user=self.user)
        response = self.get_response(
            sort="inbox",
            limit=10,
            query="is:unresolved is:for_review",
            collapse="stats",
            expand=["inbox", "owners"],
            start=iso_format(before_now(days=20)),
            end=iso_format(before_now(days=15)),
        )
        assert response.status_code == 200
        assert len(response.data) == 0

    @override_options({"issues.group_attributes.send_kafka": False})
    @with_feature({"organizations:issue-search-snuba": False})
    def test_assigned_or_suggested_search(self, _: MagicMock) -> None:
        event = self.store_event(
            data={
                "timestamp": iso_format(before_now(seconds=180)),
                "fingerprint": ["group-1"],
                "tags": {"server": "example.com", "trace": "woof", "message": "foo"},
            },
            project_id=self.project.id,
        )
        event1 = self.store_event(
            data={
                "timestamp": iso_format(before_now(seconds=185)),
                "fingerprint": ["group-2"],
                "tags": {"server": "example.com", "trace": "woof", "message": "foo"},
            },
            project_id=self.project.id,
        )
        event2 = self.store_event(
            data={
                "timestamp": iso_format(before_now(seconds=190)),
                "fingerprint": ["group-3"],
                "tags": {"server": "example.com", "trace": "woof", "message": "foo"},
            },
            project_id=self.project.id,
        )

        assigned_event = self.store_event(
            data={
                "timestamp": iso_format(before_now(seconds=195)),
                "fingerprint": ["group-4"],
            },
            project_id=self.project.id,
        )

        assigned_to_other_event = self.store_event(
            data={
                "timestamp": iso_format(before_now(seconds=195)),
                "fingerprint": ["group-5"],
            },
            project_id=self.project.id,
        )

        self.login_as(user=self.user)
        response = self.get_response(sort_by="date", limit=10, query="assigned_or_suggested:me")
        assert response.status_code == 200
        assert len(response.data) == 0

        GroupOwner.objects.create(
            group=assigned_to_other_event.group,
            project=assigned_to_other_event.group.project,
            organization=assigned_to_other_event.group.project.organization,
            type=0,
            team_id=None,
            user_id=self.user.id,
        )
        GroupOwner.objects.create(
            group=event.group,
            project=event.group.project,
            organization=event.group.project.organization,
            type=0,
            team_id=None,
            user_id=self.user.id,
        )

        response = self.get_response(sort_by="date", limit=10, query="assigned_or_suggested:me")
        assert response.status_code == 200
        assert len(response.data) == 2
        assert int(response.data[0]["id"]) == event.group.id
        assert int(response.data[1]["id"]) == assigned_to_other_event.group.id

        # Because assigned_to_other_event is assigned to self.other_user, it should not show up in assigned_or_suggested search for anyone but self.other_user. (aka. they are now the only owner)
        other_user = self.create_user("other@user.com", is_superuser=False)
        GroupAssignee.objects.create(
            group=assigned_to_other_event.group,
            project=assigned_to_other_event.group.project,
            user_id=other_user.id,
        )
        response = self.get_response(sort_by="date", limit=10, query="assigned_or_suggested:me")
        assert response.status_code == 200
        assert len(response.data) == 1
        assert int(response.data[0]["id"]) == event.group.id

        response = self.get_response(
            sort_by="date", limit=10, query=f"assigned_or_suggested:{other_user.email}"
        )
        assert response.status_code == 200
        assert len(response.data) == 1
        assert int(response.data[0]["id"]) == assigned_to_other_event.group.id

        GroupAssignee.objects.create(
            group=assigned_event.group, project=assigned_event.group.project, user_id=self.user.id
        )
        response = self.get_response(
            sort_by="date", limit=10, query=f"assigned_or_suggested:{self.user.email}"
        )
        assert response.status_code == 200
        assert len(response.data) == 2
        assert int(response.data[0]["id"]) == event.group.id
        assert int(response.data[1]["id"]) == assigned_event.group.id

        response = self.get_response(
            sort_by="date", limit=10, query=f"assigned_or_suggested:#{self.team.slug}"
        )
        assert response.status_code == 200
        assert len(response.data) == 0
        GroupOwner.objects.create(
            group=event.group,
            project=event.group.project,
            organization=event.group.project.organization,
            type=0,
            team_id=self.team.id,
            user_id=None,
        )
        response = self.get_response(
            sort_by="date", limit=10, query=f"assigned_or_suggested:#{self.team.slug}"
        )
        assert response.status_code == 200
        assert len(response.data) == 1
        assert int(response.data[0]["id"]) == event.group.id

        response = self.get_response(
            sort_by="date", limit=10, query="assigned_or_suggested:[me, none]"
        )
        assert response.status_code == 200
        assert len(response.data) == 4
        assert int(response.data[0]["id"]) == event.group.id
        assert int(response.data[1]["id"]) == event1.group.id
        assert int(response.data[2]["id"]) == event2.group.id
        assert int(response.data[3]["id"]) == assigned_event.group.id

        not_me = self.create_user(email="notme@sentry.io")
        GroupOwner.objects.create(
            group=event2.group,
            project=event2.group.project,
            organization=event2.group.project.organization,
            type=0,
            team_id=None,
            user_id=not_me.id,
        )
        response = self.get_response(
            sort_by="date", limit=10, query="assigned_or_suggested:[me, none]"
        )
        assert response.status_code == 200
        assert len(response.data) == 3
        assert int(response.data[0]["id"]) == event.group.id
        assert int(response.data[1]["id"]) == event1.group.id
        assert int(response.data[2]["id"]) == assigned_event.group.id

        GroupOwner.objects.create(
            group=event2.group,
            project=event2.group.project,
            organization=event2.group.project.organization,
            type=0,
            team_id=None,
            user_id=self.user.id,
        )
        # Should now include event2 as it has shared ownership.
        response = self.get_response(
            sort_by="date", limit=10, query="assigned_or_suggested:[me, none]"
        )
        assert response.status_code == 200
        assert len(response.data) == 4
        assert int(response.data[0]["id"]) == event.group.id
        assert int(response.data[1]["id"]) == event1.group.id
        assert int(response.data[2]["id"]) == event2.group.id
        assert int(response.data[3]["id"]) == assigned_event.group.id

        # Assign group to another user and now it shouldn't show up in owner search for this team.
        GroupAssignee.objects.create(
            group=event.group,
            project=event.group.project,
            user_id=other_user.id,
        )
        response = self.get_response(
            sort_by="date", limit=10, query=f"assigned_or_suggested:#{self.team.slug}"
        )
        assert response.status_code == 200
        assert len(response.data) == 0

    def test_semver(self, _: MagicMock) -> None:
        release_1 = self.create_release(version="test@1.2.3")
        release_2 = self.create_release(version="test@1.2.4")
        release_3 = self.create_release(version="test@1.2.5")

        release_1_g_1 = self.store_event(
            data={
                "timestamp": iso_format(before_now(minutes=1)),
                "fingerprint": ["group-1"],
                "release": release_1.version,
            },
            project_id=self.project.id,
        ).group.id
        release_1_g_2 = self.store_event(
            data={
                "timestamp": iso_format(before_now(minutes=2)),
                "fingerprint": ["group-2"],
                "release": release_1.version,
            },
            project_id=self.project.id,
        ).group.id
        release_2_g_1 = self.store_event(
            data={
                "timestamp": iso_format(before_now(minutes=3)),
                "fingerprint": ["group-3"],
                "release": release_2.version,
            },
            project_id=self.project.id,
        ).group.id
        release_2_g_2 = self.store_event(
            data={
                "timestamp": iso_format(before_now(minutes=4)),
                "fingerprint": ["group-4"],
                "release": release_2.version,
            },
            project_id=self.project.id,
        ).group.id
        release_3_g_1 = self.store_event(
            data={
                "timestamp": iso_format(before_now(minutes=5)),
                "fingerprint": ["group-5"],
                "release": release_3.version,
            },
            project_id=self.project.id,
        ).group.id
        release_3_g_2 = self.store_event(
            data={
                "timestamp": iso_format(before_now(minutes=6)),
                "fingerprint": ["group-6"],
                "release": release_3.version,
            },
            project_id=self.project.id,
        ).group.id
        self.login_as(user=self.user)
        response = self.get_response(sort_by="date", limit=10, query=f"{SEMVER_ALIAS}:>1.2.3")
        assert response.status_code == 200, response.content
        assert [int(r["id"]) for r in response.json()] == [
            release_2_g_1,
            release_2_g_2,
            release_3_g_1,
            release_3_g_2,
        ]

        response = self.get_response(sort_by="date", limit=10, query=f"{SEMVER_ALIAS}:>=1.2.3")
        assert response.status_code == 200, response.content
        assert [int(r["id"]) for r in response.json()] == [
            release_1_g_1,
            release_1_g_2,
            release_2_g_1,
            release_2_g_2,
            release_3_g_1,
            release_3_g_2,
        ]

        response = self.get_response(sort_by="date", limit=10, query=f"{SEMVER_ALIAS}:<1.2.4")
        assert response.status_code == 200, response.content
        assert [int(r["id"]) for r in response.json()] == [release_1_g_1, release_1_g_2]

        response = self.get_response(sort_by="date", limit=10, query=f"{SEMVER_ALIAS}:<1.0")
        assert response.status_code == 200, response.content
        assert [int(r["id"]) for r in response.json()] == []

        response = self.get_response(sort_by="date", limit=10, query=f"!{SEMVER_ALIAS}:1.2.4")
        assert response.status_code == 200, response.content
        assert [int(r["id"]) for r in response.json()] == [
            release_1_g_1,
            release_1_g_2,
            release_3_g_1,
            release_3_g_2,
        ]

    def test_release_stage(self, _: MagicMock) -> None:
        replaced_release = self.create_release(
            version="replaced_release",
            environments=[self.environment],
            adopted=timezone.now(),
            unadopted=timezone.now(),
        )
        adopted_release = self.create_release(
            version="adopted_release",
            environments=[self.environment],
            adopted=timezone.now(),
        )
        self.create_release(version="not_adopted_release", environments=[self.environment])

        adopted_release_g_1 = self.store_event(
            data={
                "timestamp": iso_format(before_now(minutes=1)),
                "fingerprint": ["group-1"],
                "release": adopted_release.version,
                "environment": self.environment.name,
            },
            project_id=self.project.id,
        ).group.id
        adopted_release_g_2 = self.store_event(
            data={
                "timestamp": iso_format(before_now(minutes=2)),
                "fingerprint": ["group-2"],
                "release": adopted_release.version,
                "environment": self.environment.name,
            },
            project_id=self.project.id,
        ).group.id
        replaced_release_g_1 = self.store_event(
            data={
                "timestamp": iso_format(before_now(minutes=3)),
                "fingerprint": ["group-3"],
                "release": replaced_release.version,
                "environment": self.environment.name,
            },
            project_id=self.project.id,
        ).group.id
        replaced_release_g_2 = self.store_event(
            data={
                "timestamp": iso_format(before_now(minutes=4)),
                "fingerprint": ["group-4"],
                "release": replaced_release.version,
                "environment": self.environment.name,
            },
            project_id=self.project.id,
        ).group.id

        self.login_as(user=self.user)
        response = self.get_response(
            sort_by="date",
            limit=10,
            query=f"{RELEASE_STAGE_ALIAS}:{ReleaseStages.ADOPTED.value}",
            environment=self.environment.name,
        )
        assert response.status_code == 200, response.content
        assert [int(r["id"]) for r in response.json()] == [
            adopted_release_g_1,
            adopted_release_g_2,
        ]

        response = self.get_response(
            sort_by="date",
            limit=10,
            query=f"!{RELEASE_STAGE_ALIAS}:{ReleaseStages.LOW_ADOPTION.value}",
            environment=self.environment.name,
        )
        assert response.status_code == 200, response.content
        assert [int(r["id"]) for r in response.json()] == [
            adopted_release_g_1,
            adopted_release_g_2,
            replaced_release_g_1,
            replaced_release_g_2,
        ]

        response = self.get_response(
            sort_by="date",
            limit=10,
            query=f"{RELEASE_STAGE_ALIAS}:[{ReleaseStages.ADOPTED.value}, {ReleaseStages.REPLACED.value}]",
            environment=self.environment.name,
        )
        assert response.status_code == 200, response.content
        assert [int(r["id"]) for r in response.json()] == [
            adopted_release_g_1,
            adopted_release_g_2,
            replaced_release_g_1,
            replaced_release_g_2,
        ]

        response = self.get_response(
            sort_by="date",
            limit=10,
            query=f"!{RELEASE_STAGE_ALIAS}:[{ReleaseStages.LOW_ADOPTION.value}, {ReleaseStages.REPLACED.value}]",
            environment=self.environment.name,
        )
        assert response.status_code == 200, response.content
        assert [int(r["id"]) for r in response.json()] == [
            adopted_release_g_1,
            adopted_release_g_2,
        ]

    def test_semver_package(self, _: MagicMock) -> None:
        release_1 = self.create_release(version="test@1.2.3")
        release_2 = self.create_release(version="test2@1.2.4")

        release_1_g_1 = self.store_event(
            data={
                "timestamp": iso_format(before_now(minutes=1)),
                "fingerprint": ["group-1"],
                "release": release_1.version,
            },
            project_id=self.project.id,
        ).group.id
        release_1_g_2 = self.store_event(
            data={
                "timestamp": iso_format(before_now(minutes=2)),
                "fingerprint": ["group-2"],
                "release": release_1.version,
            },
            project_id=self.project.id,
        ).group.id
        release_2_g_1 = self.store_event(
            data={
                "timestamp": iso_format(before_now(minutes=3)),
                "fingerprint": ["group-3"],
                "release": release_2.version,
            },
            project_id=self.project.id,
        ).group.id
        self.login_as(user=self.user)
        response = self.get_response(sort_by="date", limit=10, query=f"{SEMVER_PACKAGE_ALIAS}:test")
        assert response.status_code == 200, response.content
        assert [int(r["id"]) for r in response.json()] == [
            release_1_g_1,
            release_1_g_2,
        ]

        response = self.get_response(
            sort_by="date", limit=10, query=f"{SEMVER_PACKAGE_ALIAS}:test2"
        )
        assert response.status_code == 200, response.content
        assert [int(r["id"]) for r in response.json()] == [
            release_2_g_1,
        ]

    def test_semver_build(self, _: MagicMock) -> None:
        release_1 = self.create_release(version="test@1.2.3+123")
        release_2 = self.create_release(version="test2@1.2.4+124")

        release_1_g_1 = self.store_event(
            data={
                "timestamp": iso_format(before_now(minutes=1)),
                "fingerprint": ["group-1"],
                "release": release_1.version,
            },
            project_id=self.project.id,
        ).group.id
        release_1_g_2 = self.store_event(
            data={
                "timestamp": iso_format(before_now(minutes=2)),
                "fingerprint": ["group-2"],
                "release": release_1.version,
            },
            project_id=self.project.id,
        ).group.id
        release_2_g_1 = self.store_event(
            data={
                "timestamp": iso_format(before_now(minutes=3)),
                "fingerprint": ["group-3"],
                "release": release_2.version,
            },
            project_id=self.project.id,
        ).group.id
        self.login_as(user=self.user)
        response = self.get_response(sort_by="date", limit=10, query=f"{SEMVER_BUILD_ALIAS}:123")
        assert response.status_code == 200, response.content
        assert [int(r["id"]) for r in response.json()] == [
            release_1_g_1,
            release_1_g_2,
        ]

        response = self.get_response(sort_by="date", limit=10, query=f"{SEMVER_BUILD_ALIAS}:124")
        assert response.status_code == 200, response.content
        assert [int(r["id"]) for r in response.json()] == [
            release_2_g_1,
        ]

        response = self.get_response(sort_by="date", limit=10, query=f"{SEMVER_BUILD_ALIAS}:[124]")
        assert response.status_code == 400, response.content

    def test_aggregate_stats_regression_test(self, _: MagicMock) -> None:
        self.store_event(
            data={"timestamp": iso_format(before_now(seconds=500)), "fingerprint": ["group-1"]},
            project_id=self.project.id,
        )

        self.login_as(user=self.user)
        response = self.get_response(
            sort_by="date", limit=10, query="times_seen:>0 last_seen:-1h date:-1h"
        )

        assert response.status_code == 200
        assert len(response.data) == 1

    def test_skipped_fields(self, _: MagicMock) -> None:
        event = self.store_event(
            data={"timestamp": iso_format(before_now(seconds=500)), "fingerprint": ["group-1"]},
            project_id=self.project.id,
        )
        self.store_event(
            data={
                "timestamp": iso_format(before_now(seconds=200)),
                "fingerprint": ["group-1"],
                "tags": {"server": "example.com", "trace": "woof", "message": "foo"},
            },
            project_id=self.project.id,
        )

        query = "server:example.com"
        query += " status:unresolved"
        query += " first_seen:" + iso_format(before_now(seconds=500))

        self.login_as(user=self.user)
        response = self.get_response(sort_by="date", limit=10, query=query)

        assert response.status_code == 200
        assert len(response.data) == 1
        assert int(response.data[0]["id"]) == event.group.id
        assert response.data[0]["lifetime"] is not None
        assert response.data[0]["filtered"] is not None

    def test_inbox_fields(self, _: MagicMock) -> None:
        event = self.store_event(
            data={"timestamp": iso_format(before_now(seconds=500)), "fingerprint": ["group-1"]},
            project_id=self.project.id,
        )
        add_group_to_inbox(event.group, GroupInboxReason.NEW)
        query = "status:unresolved"
        self.login_as(user=self.user)
        response = self.get_response(sort_by="date", limit=10, query=query, expand=["inbox"])

        assert response.status_code == 200
        assert len(response.data) == 1
        assert int(response.data[0]["id"]) == event.group.id
        assert response.data[0]["inbox"] is not None
        assert response.data[0]["inbox"]["reason"] == GroupInboxReason.NEW.value
        assert response.data[0]["inbox"]["reason_details"] is None
        remove_group_from_inbox(event.group)
        snooze_details = {
            "until": None,
            "count": 3,
            "window": None,
            "user_count": None,
            "user_window": 5,
        }
        add_group_to_inbox(event.group, GroupInboxReason.UNIGNORED, snooze_details)
        response = self.get_response(sort_by="date", limit=10, query=query, expand=["inbox"])

        assert response.status_code == 200
        assert len(response.data) == 1
        assert int(response.data[0]["id"]) == event.group.id
        assert response.data[0]["inbox"] is not None
        assert response.data[0]["inbox"]["reason"] == GroupInboxReason.UNIGNORED.value
        assert response.data[0]["inbox"]["reason_details"] == snooze_details

    def test_inbox_fields_issue_states(self, _: MagicMock) -> None:
        event = self.store_event(
            data={"timestamp": iso_format(before_now(seconds=500)), "fingerprint": ["group-1"]},
            project_id=self.project.id,
        )
        add_group_to_inbox(event.group, GroupInboxReason.NEW)
        query = "status:unresolved"
        self.login_as(user=self.user)
        response = self.get_response(sort_by="date", limit=10, query=query, expand=["inbox"])

        assert response.status_code == 200
        assert len(response.data) == 1
        assert int(response.data[0]["id"]) == event.group.id
        assert response.data[0]["inbox"]["reason"] == GroupInboxReason.NEW.value
        remove_group_from_inbox(event.group)
        snooze_details = {
            "until": None,
            "count": 3,
            "window": None,
            "user_count": None,
            "user_window": 5,
        }
        add_group_to_inbox(event.group, GroupInboxReason.ONGOING, snooze_details)
        response = self.get_response(sort_by="date", limit=10, query=query, expand=["inbox"])

        assert response.status_code == 200
        assert len(response.data) == 1
        assert int(response.data[0]["id"]) == event.group.id
        assert response.data[0]["inbox"] is not None
        assert response.data[0]["inbox"]["reason"] == GroupInboxReason.ONGOING.value
        assert response.data[0]["inbox"]["reason_details"] == snooze_details

    def test_expand_string(self, _: MagicMock) -> None:
        event = self.store_event(
            data={"timestamp": iso_format(before_now(seconds=500)), "fingerprint": ["group-1"]},
            project_id=self.project.id,
        )
        add_group_to_inbox(event.group, GroupInboxReason.NEW)
        query = "status:unresolved"
        self.login_as(user=self.user)
        response = self.get_response(sort_by="date", limit=10, query=query, expand="inbox")
        assert response.status_code == 200
        assert len(response.data) == 1
        assert int(response.data[0]["id"]) == event.group.id
        assert response.data[0]["inbox"] is not None
        assert response.data[0]["inbox"]["reason"] == GroupInboxReason.NEW.value
        assert response.data[0]["inbox"]["reason_details"] is None

    def test_expand_plugin_actions_and_issues(self, _: MagicMock) -> None:
        event = self.store_event(
            data={"timestamp": iso_format(before_now(seconds=500)), "fingerprint": ["group-1"]},
            project_id=self.project.id,
        )
        query = "status:unresolved"
        self.login_as(user=self.user)
        response = self.get_response(
            sort_by="date", limit=10, query=query, expand=["pluginActions", "pluginIssues"]
        )
        assert response.status_code == 200
        assert len(response.data) == 1
        assert int(response.data[0]["id"]) == event.group.id
        assert response.data[0]["pluginActions"] is not None
        assert response.data[0]["pluginIssues"] is not None

        # Test with no expand
        response = self.get_response(sort_by="date", limit=10, query=query)
        assert response.status_code == 200
        assert len(response.data) == 1
        assert int(response.data[0]["id"]) == event.group.id
        assert "pluginActions" not in response.data[0]
        assert "pluginIssues" not in response.data[0]

    def test_expand_integration_issues(self, _: MagicMock) -> None:
        event = self.store_event(
            data={"timestamp": iso_format(before_now(seconds=500)), "fingerprint": ["group-1"]},
            project_id=self.project.id,
        )
        query = "status:unresolved"
        self.login_as(user=self.user)
        response = self.get_response(
            sort_by="date", limit=10, query=query, expand=["integrationIssues"]
        )
        assert response.status_code == 200
        assert len(response.data) == 1
        assert int(response.data[0]["id"]) == event.group.id
        assert response.data[0]["integrationIssues"] is not None

        # Test with no expand
        response = self.get_response(sort_by="date", limit=10, query=query)
        assert response.status_code == 200
        assert len(response.data) == 1
        assert int(response.data[0]["id"]) == event.group.id
        assert "integrationIssues" not in response.data[0]

        integration_jira = self.create_integration(
            organization=event.group.organization,
            provider="jira",
            external_id="jira_external_id",
            name="Jira",
            metadata={"base_url": "https://example.com", "domain_name": "test/"},
        )
        external_issue_1 = self.create_integration_external_issue(
            group=event.group,
            integration=integration_jira,
            key="APP-123-JIRA",
            title="jira issue 1",
            description="this is an example description",
        )
        external_issue_2 = self.create_integration_external_issue(
            group=event.group,
            integration=integration_jira,
            key="APP-456-JIRA",
            title="jira issue 2",
            description="this is an example description",
        )
        response = self.get_response(
            sort_by="date", limit=10, query=query, expand=["integrationIssues"]
        )
        assert response.status_code == 200
        assert len(response.data[0]["integrationIssues"]) == 2
        assert response.data[0]["integrationIssues"][0]["title"] == external_issue_1.title
        assert response.data[0]["integrationIssues"][1]["title"] == external_issue_2.title

    def test_expand_sentry_app_issues(self, _: MagicMock) -> None:
        event = self.store_event(
            data={"timestamp": iso_format(before_now(seconds=500)), "fingerprint": ["group-1"]},
            project_id=self.project.id,
        )
        query = "status:unresolved"
        self.login_as(user=self.user)
        response = self.get_response(
            sort_by="date", limit=10, query=query, expand=["sentryAppIssues"]
        )
        assert response.status_code == 200
        assert len(response.data) == 1
        assert int(response.data[0]["id"]) == event.group.id
        assert response.data[0]["sentryAppIssues"] is not None

        # Test with no expand
        response = self.get_response(sort_by="date", limit=10, query=query)
        assert response.status_code == 200
        assert len(response.data) == 1
        assert int(response.data[0]["id"]) == event.group.id
        assert "sentryAppIssues" not in response.data[0]

        issue_1 = PlatformExternalIssue.objects.create(
            group_id=event.group.id,
            project_id=event.group.project.id,
            service_type="sentry-app",
            display_name="App#issue-1",
            web_url="https://example.com/app/issues/1",
        )
        issue_2 = PlatformExternalIssue.objects.create(
            group_id=event.group.id,
            project_id=event.group.project.id,
            service_type="sentry-app-2",
            display_name="App#issue-2",
            web_url="https://example.com/app/issues/1",
        )
        PlatformExternalIssue.objects.create(
            group_id=1234,
            project_id=event.group.project.id,
            service_type="sentry-app-3",
            display_name="App#issue-1",
            web_url="https://example.com/app/issues/1",
        )

        response = self.get_response(
            sort_by="date", limit=10, query=query, expand=["sentryAppIssues"]
        )
        assert response.status_code == 200
        assert len(response.data[0]["sentryAppIssues"]) == 2
        assert response.data[0]["sentryAppIssues"][0]["issueId"] == str(issue_1.group_id)
        assert response.data[0]["sentryAppIssues"][1]["issueId"] == str(issue_2.group_id)
        assert response.data[0]["sentryAppIssues"][0]["displayName"] == issue_1.display_name
        assert response.data[0]["sentryAppIssues"][1]["displayName"] == issue_2.display_name

    @with_feature("organizations:event-attachments")
    def test_expand_latest_event_has_attachments(self, _: MagicMock) -> None:
        event = self.store_event(
            data={"timestamp": iso_format(before_now(seconds=500)), "fingerprint": ["group-1"]},
            project_id=self.project.id,
        )
        query = "status:unresolved"
        self.login_as(user=self.user)
        response = self.get_response(
            sort_by="date", limit=10, query=query, expand=["latestEventHasAttachments"]
        )
        assert response.status_code == 200
        assert len(response.data) == 1
        assert int(response.data[0]["id"]) == event.group.id
        # No attachments
        assert response.data[0]["latestEventHasAttachments"] is False

        # Test with no expand
        response = self.get_response(sort_by="date", limit=10, query=query)
        assert response.status_code == 200
        assert len(response.data) == 1
        assert int(response.data[0]["id"]) == event.group.id
        assert "latestEventHasAttachments" not in response.data[0]

        # Add 1 attachment
        file_attachment = File.objects.create(name="hello.png", type="image/png")
        EventAttachment.objects.create(
            group_id=event.group.id,
            event_id=event.event_id,
            project_id=event.project_id,
            file_id=file_attachment.id,
            type=file_attachment.type,
            name="hello.png",
        )

        response = self.get_response(
            sort_by="date", limit=10, query=query, expand=["latestEventHasAttachments"]
        )
        assert response.status_code == 200
        assert response.data[0]["latestEventHasAttachments"] is True

    @with_feature("organizations:event-attachments")
    @patch("sentry.models.Group.get_latest_event", return_value=None)
    def test_expand_no_latest_event_has_no_attachments(
        self, _: MagicMock, mock_latest_event: MagicMock
    ) -> None:
        self.store_event(
            data={"timestamp": iso_format(before_now(seconds=500)), "fingerprint": ["group-1"]},
            project_id=self.project.id,
        )
        query = "status:unresolved"
        self.login_as(user=self.user)
        response = self.get_response(
            sort_by="date", limit=10, query=query, expand=["latestEventHasAttachments"]
        )
        assert response.status_code == 200

        # Expand should not execute since there is no latest event
        assert "latestEventHasAttachments" not in response.data[0]

    def test_expand_owners(self, _: MagicMock) -> None:
        event = self.store_event(
            data={"timestamp": iso_format(before_now(seconds=500)), "fingerprint": ["group-1"]},
            project_id=self.project.id,
        )
        query = "status:unresolved"
        self.login_as(user=self.user)
        # Test with no owner
        response = self.get_response(sort_by="date", limit=10, query=query, expand="owners")
        assert response.status_code == 200
        assert len(response.data) == 1
        assert int(response.data[0]["id"]) == event.group.id
        assert response.data[0]["owners"] is None

        # Test with owners
        GroupOwner.objects.create(
            group=event.group,
            project=event.project,
            organization=event.project.organization,
            type=GroupOwnerType.SUSPECT_COMMIT.value,
            user_id=self.user.id,
        )
        GroupOwner.objects.create(
            group=event.group,
            project=event.project,
            organization=event.project.organization,
            type=GroupOwnerType.OWNERSHIP_RULE.value,
            team=self.team,
        )
        GroupOwner.objects.create(
            group=event.group,
            project=event.project,
            organization=event.project.organization,
            type=GroupOwnerType.CODEOWNERS.value,
            team=self.team,
        )
        GroupOwner.objects.create(
            group=event.group,
            project=event.project,
            organization=event.project.organization,
            type=GroupOwnerType.SUSPECT_COMMIT.value,
            user_id=None,
            team=None,
        )
        response = self.get_response(sort_by="date", limit=10, query=query, expand="owners")
        assert response.status_code == 200
        assert len(response.data) == 1
        assert int(response.data[0]["id"]) == event.group.id
        assert response.data[0]["owners"] is not None
        assert len(response.data[0]["owners"]) == 3
        assert response.data[0]["owners"][0]["owner"] == f"user:{self.user.id}"
        assert response.data[0]["owners"][1]["owner"] == f"team:{self.team.id}"
        assert response.data[0]["owners"][2]["owner"] == f"team:{self.team.id}"
        assert (
            response.data[0]["owners"][0]["type"] == GROUP_OWNER_TYPE[GroupOwnerType.SUSPECT_COMMIT]
        )
        assert (
            response.data[0]["owners"][1]["type"] == GROUP_OWNER_TYPE[GroupOwnerType.OWNERSHIP_RULE]
        )
        assert response.data[0]["owners"][2]["type"] == GROUP_OWNER_TYPE[GroupOwnerType.CODEOWNERS]

    def test_default_search(self, _: MagicMock) -> None:
        event1 = self.store_event(
            data={"timestamp": iso_format(before_now(seconds=500)), "fingerprint": ["group-1"]},
            project_id=self.project.id,
        )
        event2 = self.store_event(
            data={"timestamp": iso_format(before_now(seconds=500)), "fingerprint": ["group-2"]},
            project_id=self.project.id,
        )
        event2.group.update(status=GroupStatus.RESOLVED, substatus=None)

        self.login_as(user=self.user)
        response = self.get_response(sort_by="date", limit=10, expand="inbox", collapse="stats")
        assert response.status_code == 200
        assert [int(r["id"]) for r in response.data] == [event1.group.id]

    def test_default_search_with_priority(self, _: MagicMock) -> None:
        event1 = self.store_event(
            data={"timestamp": iso_format(before_now(seconds=500)), "fingerprint": ["group-1"]},
            project_id=self.project.id,
        )
        event1.group.priority = PriorityLevel.HIGH
        event1.group.save()
        event2 = self.store_event(
            data={"timestamp": iso_format(before_now(seconds=500)), "fingerprint": ["group-3"]},
            project_id=self.project.id,
        )
        event2.group.status = GroupStatus.RESOLVED
        event2.group.substatus = None
        event2.group.priority = PriorityLevel.HIGH
        event2.group.save()

        event3 = self.store_event(
            data={"timestamp": iso_format(before_now(seconds=400)), "fingerprint": ["group-2"]},
            project_id=self.project.id,
        )
        event3.group.priority = PriorityLevel.LOW
        event3.group.save()

        self.login_as(user=self.user)
        sleep(1)

        response = self.get_response(sort_by="date", limit=10, expand="inbox", collapse="stats")
        assert response.status_code == 200
        assert [int(r["id"]) for r in response.data] == [event1.group.id]

    def test_collapse_stats(self, _: MagicMock) -> None:
        event = self.store_event(
            data={"timestamp": iso_format(before_now(seconds=500)), "fingerprint": ["group-1"]},
            project_id=self.project.id,
        )
        self.login_as(user=self.user)
        response = self.get_response(
            sort_by="date", limit=10, query="is:unresolved", expand="inbox", collapse="stats"
        )
        assert response.status_code == 200
        assert len(response.data) == 1
        assert int(response.data[0]["id"]) == event.group.id
        assert "stats" not in response.data[0]
        assert "firstSeen" not in response.data[0]
        assert "lastSeen" not in response.data[0]
        assert "count" not in response.data[0]
        assert "userCount" not in response.data[0]
        assert "lifetime" not in response.data[0]
        assert "filtered" not in response.data[0]

    def test_collapse_lifetime(self, _: MagicMock) -> None:
        event = self.store_event(
            data={"timestamp": iso_format(before_now(seconds=500)), "fingerprint": ["group-1"]},
            project_id=self.project.id,
        )
        self.login_as(user=self.user)
        response = self.get_response(
            sort_by="date", limit=10, query="is:unresolved", collapse="lifetime"
        )
        assert response.status_code == 200
        assert len(response.data) == 1
        assert int(response.data[0]["id"]) == event.group.id
        assert "stats" in response.data[0]
        assert "firstSeen" in response.data[0]
        assert "lastSeen" in response.data[0]
        assert "count" in response.data[0]
        assert "lifetime" not in response.data[0]
        assert "filtered" in response.data[0]

    def test_collapse_filtered(self, _: MagicMock) -> None:
        event = self.store_event(
            data={"timestamp": iso_format(before_now(seconds=500)), "fingerprint": ["group-1"]},
            project_id=self.project.id,
        )
        self.login_as(user=self.user)
        response = self.get_response(
            sort_by="date", limit=10, query="is:unresolved", collapse="filtered"
        )
        assert response.status_code == 200
        assert len(response.data) == 1
        assert int(response.data[0]["id"]) == event.group.id
        assert "stats" in response.data[0]
        assert "firstSeen" in response.data[0]
        assert "lastSeen" in response.data[0]
        assert "count" in response.data[0]
        assert "lifetime" in response.data[0]
        assert "filtered" not in response.data[0]

    def test_collapse_lifetime_and_filtered(self, _: MagicMock) -> None:
        event = self.store_event(
            data={"timestamp": iso_format(before_now(seconds=500)), "fingerprint": ["group-1"]},
            project_id=self.project.id,
        )
        self.login_as(user=self.user)
        response = self.get_response(
            sort_by="date", limit=10, query="is:unresolved", collapse=["filtered", "lifetime"]
        )
        assert response.status_code == 200
        assert len(response.data) == 1
        assert int(response.data[0]["id"]) == event.group.id
        assert "stats" in response.data[0]
        assert "firstSeen" in response.data[0]
        assert "lastSeen" in response.data[0]
        assert "count" in response.data[0]
        assert "lifetime" not in response.data[0]
        assert "filtered" not in response.data[0]

    def test_collapse_base(self, _: MagicMock) -> None:
        event = self.store_event(
            data={"timestamp": iso_format(before_now(seconds=500)), "fingerprint": ["group-1"]},
            project_id=self.project.id,
        )
        self.login_as(user=self.user)
        response = self.get_response(
            sort_by="date", limit=10, query="is:unresolved", collapse=["base"]
        )

        assert response.status_code == 200
        assert len(response.data) == 1
        assert int(response.data[0]["id"]) == event.group.id
        assert "title" not in response.data[0]
        assert "hasSeen" not in response.data[0]
        assert "stats" in response.data[0]
        assert "firstSeen" in response.data[0]
        assert "lastSeen" in response.data[0]
        assert "count" in response.data[0]
        assert "lifetime" in response.data[0]
        assert "filtered" in response.data[0]

    def test_collapse_stats_group_snooze_bug(self, _: MagicMock) -> None:
        # There was a bug where we tried to access attributes on seen_stats if this feature is active
        # but seen_stats could be null when we collapse stats.
        event = self.store_event(
            data={"timestamp": iso_format(before_now(seconds=500)), "fingerprint": ["group-1"]},
            project_id=self.project.id,
        )
        GroupSnooze.objects.create(
            group=event.group,
            user_count=10,
            until=timezone.now() + timedelta(days=1),
            count=10,
            state={"times_seen": 0},
        )
        self.login_as(user=self.user)
        # The presence of the group above with attached GroupSnooze would have previously caused this error.
        response = self.get_response(
            sort_by="date", limit=10, query="is:unresolved", expand="inbox", collapse="stats"
        )
        assert response.status_code == 200
        assert len(response.data) == 1
        assert int(response.data[0]["id"]) == event.group.id

    @with_feature("organizations:issue-stream-performance")
    def test_collapse_unhandled(self, _: MagicMock) -> None:
        event = self.store_event(
            data={"timestamp": iso_format(before_now(seconds=500)), "fingerprint": ["group-1"]},
            project_id=self.project.id,
        )
        self.login_as(user=self.user)
        response = self.get_response(
            sort_by="date", limit=10, query="is:unresolved", collapse=["unhandled"]
        )
        assert response.status_code == 200
        assert len(response.data) == 1
        assert int(response.data[0]["id"]) == event.group.id
        assert "isUnhandled" not in response.data[0]

    def test_selected_saved_search(self, _: MagicMock) -> None:
        saved_search = SavedSearch.objects.create(
            name="Saved Search",
            query="ZeroDivisionError",
            organization=self.organization,
            owner_id=self.user.id,
        )
        event = self.store_event(
            data={
                "timestamp": iso_format(before_now(seconds=500)),
                "fingerprint": ["group-1"],
                "message": "ZeroDivisionError",
            },
            project_id=self.project.id,
        )

        self.store_event(
            data={
                "timestamp": iso_format(before_now(seconds=500)),
                "fingerprint": ["group-2"],
                "message": "TypeError",
            },
            project_id=self.project.id,
        )

        self.login_as(user=self.user)
        response = self.get_response(
            sort_by="date",
            limit=10,
            collapse=["unhandled"],
            savedSearch=0,
            searchId=saved_search.id,
        )
        assert response.status_code == 200
        assert len(response.data) == 1
        assert int(response.data[0]["id"]) == event.group.id

    def test_pinned_saved_search(self, _: MagicMock) -> None:
        SavedSearch.objects.create(
            name="Saved Search",
            query="ZeroDivisionError",
            organization=self.organization,
            owner_id=self.user.id,
            visibility=Visibility.OWNER_PINNED,
        )
        event = self.store_event(
            data={
                "timestamp": iso_format(before_now(seconds=500)),
                "fingerprint": ["group-1"],
                "message": "ZeroDivisionError",
            },
            project_id=self.project.id,
        )

        self.store_event(
            data={
                "timestamp": iso_format(before_now(seconds=500)),
                "fingerprint": ["group-2"],
                "message": "TypeError",
            },
            project_id=self.project.id,
        )

        self.login_as(user=self.user)
        response = self.get_response(
            sort_by="date",
            limit=10,
            collapse=["unhandled"],
            savedSearch=0,
        )
        assert response.status_code == 200
        assert len(response.data) == 1
        assert int(response.data[0]["id"]) == event.group.id

    def test_pinned_saved_search_with_query(self, _: MagicMock) -> None:
        SavedSearch.objects.create(
            name="Saved Search",
            query="TypeError",
            organization=self.organization,
            owner_id=self.user.id,
            visibility=Visibility.OWNER_PINNED,
        )
        event = self.store_event(
            data={
                "timestamp": iso_format(before_now(seconds=500)),
                "fingerprint": ["group-1"],
                "message": "ZeroDivisionError",
            },
            project_id=self.project.id,
        )

        self.store_event(
            data={
                "timestamp": iso_format(before_now(seconds=500)),
                "fingerprint": ["group-2"],
                "message": "TypeError",
            },
            project_id=self.project.id,
        )

        self.login_as(user=self.user)
        response = self.get_response(
            sort_by="date",
            limit=10,
            collapse=["unhandled"],
            query="ZeroDivisionError",
            savedSearch=0,
        )
        assert response.status_code == 200
        assert len(response.data) == 1
        assert int(response.data[0]["id"]) == event.group.id

    @with_feature("organizations:issue-stream-custom-views")
    def test_user_default_custom_view_query(self, _: MagicMock) -> None:
        SavedSearch.objects.create(
            name="Saved Search",
            query="TypeError",
            organization=self.organization,
            owner_id=self.user.id,
            visibility=Visibility.OWNER_PINNED,
        )
        GroupSearchView.objects.create(
            organization=self.organization,
            user_id=self.user.id,
            position=0,
            name="Default View",
            query="ZeroDivisionError",
            query_sort="date",
        )
        event = self.store_event(
            data={
                "timestamp": iso_format(before_now(seconds=500)),
                "fingerprint": ["group-1"],
                "message": "ZeroDivisionError",
            },
            project_id=self.project.id,
        )

        self.store_event(
            data={
                "timestamp": iso_format(before_now(seconds=500)),
                "fingerprint": ["group-2"],
                "message": "TypeError",
            },
            project_id=self.project.id,
        )

        self.login_as(user=self.user)
        response = self.get_response(
            sort_by="date",
            limit=10,
            collapse=["unhandled"],
            savedSearch=0,
        )
        assert response.status_code == 200
        assert len(response.data) == 1
        assert int(response.data[0]["id"]) == event.group.id

    @with_feature("organizations:issue-stream-custom-views")
    def test_non_default_custom_view_query(self, _: MagicMock) -> None:
        GroupSearchView.objects.create(
            organization=self.organization,
            user_id=self.user.id,
            position=0,
            name="Default View",
            query="TypeError",
            query_sort="date",
        )

        view = GroupSearchView.objects.create(
            organization=self.organization,
            user_id=self.user.id,
            position=1,
            name="Custom View",
            query="ZeroDivisionError",
            query_sort="date",
        )

        event = self.store_event(
            data={
                "timestamp": iso_format(before_now(seconds=500)),
                "fingerprint": ["group-1"],
                "message": "ZeroDivisionError",
            },
            project_id=self.project.id,
        )

        self.login_as(user=self.user)
        response = self.get_response(
            sort_by="date",
            limit=10,
            collapse=["unhandled"],
            searchId=view.id,
            savedSearch=0,
        )
        assert response.status_code == 200
        assert len(response.data) == 1
        assert int(response.data[0]["id"]) == event.group.id

    @with_feature("organizations:issue-stream-custom-views")
    def test_global_default_custom_view_query(self, _: MagicMock) -> None:
        event = self.store_event(
            data={
                "timestamp": iso_format(before_now(seconds=500)),
                "fingerprint": ["group-1"],
                "message": "ZeroDivisionError",
            },
            project_id=self.project.id,
        )
        event.group.priority = PriorityLevel.LOW
        event.group.save()

        self.login_as(user=self.user)
        response = self.get_response(sort_by="date", limit=10, collapse=["unhandled"])

        # The request is not populated with a query, or a searchId to extract a query from, so the
        # query used should be the global default, the Prioritized query. Since the only event is a low priority event,
        # we should expect no results here.
        assert response.status_code == 200
        assert len(response.data) == 0

    def test_query_status_and_substatus_overlapping(self, _: MagicMock) -> None:
        event = self.store_event(
            data={"timestamp": iso_format(before_now(seconds=500)), "fingerprint": ["group-1"]},
            project_id=self.project.id,
        )
        event.group.update(status=GroupStatus.UNRESOLVED, substatus=GroupSubStatus.ONGOING)
        self.login_as(user=self.user)

        get_query_response = functools.partial(
            self.get_response, sort_by="date", limit=10, expand="inbox", collapse="stats"
        )

        response0 = get_query_response(
            query="is:unresolved",
        )

        response1 = get_query_response(
            query="is:ongoing"
        )  # (status=unresolved, substatus=(ongoing))
        response2 = get_query_response(query="is:unresolved")  # (status=unresolved, substatus=*)
        response3 = get_query_response(
            query="is:unresolved is:ongoing !is:regressed"
        )  # (status=unresolved, substatus=(ongoing, !regressed))
        response4 = get_query_response(
            query="is:unresolved is:ongoing !is:ignored"
        )  # (status=unresolved, substatus=(ongoing, !ignored))
        response5 = get_query_response(
            query="!is:regressed is:unresolved"
        )  # (status=unresolved, substatus=(!regressed))
        response6 = get_query_response(
            query="!is:until_escalating"
        )  # (status=(!unresolved), substatus=(!until_escalating))

        assert (
            response0.status_code
            == response1.status_code
            == response2.status_code
            == response3.status_code
            == response4.status_code
            == response5.status_code
            == response6.status_code
            == 200
        )
        assert (
            [int(r["id"]) for r in response0.data]
            == [int(r["id"]) for r in response1.data]
            == [int(r["id"]) for r in response2.data]
            == [int(r["id"]) for r in response3.data]
            == [int(r["id"]) for r in response4.data]
            == [int(r["id"]) for r in response5.data]
            == [int(r["id"]) for r in response6.data]
            == [event.group.id]
        )

    def test_query_status_and_substatus_nonoverlapping(self, _: MagicMock) -> None:
        event = self.store_event(
            data={"timestamp": iso_format(before_now(seconds=500)), "fingerprint": ["group-1"]},
            project_id=self.project.id,
        )
        event.group.update(status=GroupStatus.UNRESOLVED, substatus=GroupSubStatus.ONGOING)
        self.login_as(user=self.user)

        get_query_response = functools.partial(
            self.get_response, sort_by="date", limit=10, expand="inbox", collapse="stats"
        )

        response1 = get_query_response(query="is:escalating")
        response2 = get_query_response(query="is:new")
        response3 = get_query_response(query="is:regressed")
        response4 = get_query_response(query="is:forever")
        response5 = get_query_response(query="is:until_condition_met")
        response6 = get_query_response(query="is:until_escalating")
        response7 = get_query_response(query="is:resolved")
        response8 = get_query_response(query="is:ignored")
        response9 = get_query_response(query="is:muted")
        response10 = get_query_response(query="!is:unresolved")

        assert (
            response1.status_code
            == response2.status_code
            == response3.status_code
            == response4.status_code
            == response5.status_code
            == response6.status_code
            == response7.status_code
            == response8.status_code
            == response9.status_code
            == response10.status_code
            == 200
        )
        assert (
            [int(r["id"]) for r in response1.data]
            == [int(r["id"]) for r in response2.data]
            == [int(r["id"]) for r in response3.data]
            == [int(r["id"]) for r in response4.data]
            == [int(r["id"]) for r in response5.data]
            == [int(r["id"]) for r in response6.data]
            == [int(r["id"]) for r in response7.data]
            == [int(r["id"]) for r in response8.data]
            == [int(r["id"]) for r in response9.data]
            == [int(r["id"]) for r in response10.data]
            == []
        )

    def test_use_group_snuba_dataset(self, mock_query: MagicMock) -> None:
        self.store_event(
            data={"timestamp": iso_format(before_now(seconds=500)), "fingerprint": ["group-1"]},
            project_id=self.project.id,
        )
        self.login_as(user=self.user)
        response = self.get_success_response(query="")
        assert len(response.data) == 1
        assert mock_query.call_count == 1

    def test_snuba_order_by_first_seen_of_issue(self, _: MagicMock) -> None:
        # issue 1: issue 10 minutes ago
        time = datetime.now() - timedelta(minutes=10)
        event1 = self.store_event(
            data={"timestamp": time.timestamp(), "fingerprint": ["group-1"]},
            project_id=self.project.id,
        )
        # issue 2: events 90 minutes ago 1 minute ago
        time = datetime.now() - timedelta(minutes=90)
        event2 = self.store_event(
            data={"timestamp": time.timestamp(), "fingerprint": ["group-2"]},
            project_id=self.project.id,
        )
        time = datetime.now() - timedelta(minutes=1)
        self.store_event(
            data={"timestamp": time.timestamp(), "fingerprint": ["group-2"]},
            project_id=self.project.id,
        )

        self.login_as(user=self.user)
        response = self.get_success_response(
            sort="new",
            statsPeriod="1h",
            query="",
        )

        assert len(response.data) == 2
        assert int(response.data[0]["id"]) == event1.group.id
        assert int(response.data[1]["id"]) == event2.group.id

    def test_snuba_order_by_freq(self, mock_query: MagicMock) -> None:
        event1 = self.store_event(
            data={"timestamp": iso_format(before_now(seconds=3)), "fingerprint": ["group-1"]},
            project_id=self.project.id,
        )
        self.store_event(
            data={"timestamp": iso_format(before_now(seconds=2)), "fingerprint": ["group-1"]},
            project_id=self.project.id,
        )
        event2 = self.store_event(
            data={"timestamp": iso_format(before_now(seconds=1)), "fingerprint": ["group-2"]},
            project_id=self.project.id,
        )

        self.login_as(user=self.user)
        response = self.get_success_response(
            sort="freq",
            statsPeriod="1h",
            query="",
        )

        assert len(response.data) == 2
        assert int(response.data[0]["id"]) == event1.group.id
        assert int(response.data[1]["id"]) == event2.group.id
        assert mock_query.call_count == 1

    def test_snuba_order_by_user_count(self, mock_query: MagicMock) -> None:
        user1 = {
            "email": "foo@example.com",
        }
        user2 = {
            "email": "test@example.com",
        }
        user3 = {
            "email": "test2@example.com",
        }

        # 2 events, 2 users
        event1 = self.store_event(
            data={
                "timestamp": iso_format(before_now(seconds=6)),
                "fingerprint": ["group-1"],
                "user": user2,
            },
            project_id=self.project.id,
        )
        self.store_event(
            data={
                "timestamp": iso_format(before_now(seconds=5)),
                "fingerprint": ["group-1"],
                "user": user3,
            },
            project_id=self.project.id,
        )

        # 3 events, 1 user for group 1
        event2 = self.store_event(
            data={
                "timestamp": iso_format(before_now(seconds=4)),
                "fingerprint": ["group-2"],
                "user": user1,
            },
            project_id=self.project.id,
        )
        self.store_event(
            data={
                "timestamp": iso_format(before_now(seconds=3)),
                "fingerprint": ["group-2"],
                "user": user1,
            },
            project_id=self.project.id,
        )
        self.store_event(
            data={
                "timestamp": iso_format(before_now(seconds=2)),
                "fingerprint": ["group-2"],
                "user": user1,
            },
            project_id=self.project.id,
        )

        self.login_as(user=self.user)
        response = self.get_success_response(
            sort="user",
            query="",
        )

        assert len(response.data) == 2
        assert int(response.data[0]["id"]) == event1.group.id
        assert int(response.data[1]["id"]) == event2.group.id
        assert mock_query.call_count == 1

    def test_snuba_assignee_filter(self, _: MagicMock) -> None:

        # issue 1: assigned to user
        time = datetime.now() - timedelta(minutes=10)
        event1 = self.store_event(
            data={"timestamp": time.timestamp(), "fingerprint": ["group-1"]},
            project_id=self.project.id,
        )
        GroupAssignee.objects.assign(event1.group, self.user)

        # issue 2: assigned to team
        time = datetime.now() - timedelta(minutes=9)
        event2 = self.store_event(
            data={"timestamp": time.timestamp(), "fingerprint": ["group-2"]},
            project_id=self.project.id,
        )
        GroupAssignee.objects.assign(event2.group, self.team)

        # issue 3: suspect commit for user
        time = datetime.now() - timedelta(minutes=8)
        event3 = self.store_event(
            data={"timestamp": time.timestamp(), "fingerprint": ["group-3"]},
            project_id=self.project.id,
        )
        GroupOwner.objects.create(
            group=event3.group,
            project=event3.group.project,
            organization=event3.group.project.organization,
            type=GroupOwnerType.SUSPECT_COMMIT.value,
            team_id=None,
            user_id=self.user.id,
        )

        # issue 4: ownership rule for team
        time = datetime.now() - timedelta(minutes=7)
        event4 = self.store_event(
            data={"timestamp": time.timestamp(), "fingerprint": ["group-4"]},
            project_id=self.project.id,
        )
        GroupOwner.objects.create(
            group=event4.group,
            project=event4.group.project,
            organization=event4.group.project.organization,
            type=GroupOwnerType.OWNERSHIP_RULE.value,
            team_id=self.team.id,
            user_id=None,
        )

        # issue 5: assigned to another user
        time = datetime.now() - timedelta(minutes=6)
        event5 = self.store_event(
            data={"timestamp": time.timestamp(), "fingerprint": ["group-5"]},
            project_id=self.project.id,
        )
        GroupAssignee.objects.assign(event5.group, self.create_user())

        # issue 6: assigned to another team
        time = datetime.now() - timedelta(minutes=5)
        event6 = self.store_event(
            data={"timestamp": time.timestamp(), "fingerprint": ["group-6"]},
            project_id=self.project.id,
        )
        GroupAssignee.objects.assign(event6.group, self.create_team())

        # issue 7: suggested to another user
        time = datetime.now() - timedelta(minutes=4)
        event7 = self.store_event(
            data={"timestamp": time.timestamp(), "fingerprint": ["group-7"]},
            project_id=self.project.id,
        )
        GroupOwner.objects.create(
            group=event7.group,
            project=event7.group.project,
            organization=event7.group.project.organization,
            type=GroupOwnerType.SUSPECT_COMMIT.value,
            team_id=None,
            user_id=self.create_user().id,
        )
        # issue 8: suggested to another team
        time = datetime.now() - timedelta(minutes=3)
        event8 = self.store_event(
            data={"timestamp": time.timestamp(), "fingerprint": ["group-8"]},
            project_id=self.project.id,
        )
        GroupOwner.objects.create(
            group=event8.group,
            project=event8.group.project,
            organization=event8.group.project.organization,
            type=GroupOwnerType.CODEOWNERS.value,
            team_id=self.create_team().id,
            user_id=None,
        )

        # issue 9: unassigned
        time = datetime.now() - timedelta(minutes=2)
        event9 = self.store_event(
            data={"timestamp": time.timestamp(), "fingerprint": ["group-9"]},
            project_id=self.project.id,
        )

        self.login_as(user=self.user)

        queries_with_expected_ids = [
            ("assigned_or_suggested:[me]", [event3.group.id, event1.group.id]),
            ("assigned_or_suggested:[my_teams]", [event4.group.id, event2.group.id]),
            (
                "assigned_or_suggested:[me, my_teams]",
                [event4.group.id, event3.group.id, event2.group.id, event1.group.id],
            ),
            (
                "assigned_or_suggested:[me, my_teams, none]",
                [
                    event9.group.id,
                    event4.group.id,
                    event3.group.id,
                    event2.group.id,
                    event1.group.id,
                ],
            ),
            ("assigned_or_suggested:none", [event9.group.id]),
            ("assigned:[me]", [event1.group.id]),
            ("assigned:[my_teams]", [event2.group.id]),
            ("assigned:[me, my_teams]", [event2.group.id, event1.group.id]),
            (
                "assigned:[me, my_teams, none]",
                [
                    event9.group.id,
                    event8.group.id,
                    event7.group.id,
                    event4.group.id,
                    event3.group.id,
                    event2.group.id,
                    event1.group.id,
                ],
            ),
            (
                "assigned:none",
                [
                    event9.group.id,
                    event8.group.id,
                    event7.group.id,
                    event4.group.id,
                    event3.group.id,
                ],
            ),
            (
                "!assigned_or_suggested:[me]",
                [
                    event9.group.id,
                    event8.group.id,
                    event7.group.id,
                    event6.group.id,
                    event5.group.id,
                    event4.group.id,
                    event2.group.id,
                ],
            ),
            (
                "!assigned_or_suggested:[my_teams]",
                [
                    event9.group.id,
                    event8.group.id,
                    event7.group.id,
                    event6.group.id,
                    event5.group.id,
                    event3.group.id,
                    event1.group.id,
                ],
            ),
            (
                "!assigned_or_suggested:[me, my_teams]",
                [
                    event9.group.id,
                    event8.group.id,
                    event7.group.id,
                    event6.group.id,
                    event5.group.id,
                ],
            ),
            (
                "!assigned_or_suggested:[me, my_teams, none]",
                [event8.group.id, event7.group.id, event6.group.id, event5.group.id],
            ),
            (
                "!assigned_or_suggested:none",
                [
                    event8.group.id,
                    event7.group.id,
                    event6.group.id,
                    event5.group.id,
                    event4.group.id,
                    event3.group.id,
                    event2.group.id,
                    event1.group.id,
                ],
            ),
            (
                "!assigned:[me]",
                [
                    event9.group.id,
                    event8.group.id,
                    event7.group.id,
                    event6.group.id,
                    event5.group.id,
                    event4.group.id,
                    event3.group.id,
                    event2.group.id,
                ],
            ),
            (
                "!assigned:[my_teams]",
                [
                    event9.group.id,
                    event8.group.id,
                    event7.group.id,
                    event6.group.id,
                    event5.group.id,
                    event4.group.id,
                    event3.group.id,
                    event1.group.id,
                ],
            ),
            (
                "!assigned:[me, my_teams]",
                [
                    event9.group.id,
                    event8.group.id,
                    event7.group.id,
                    event6.group.id,
                    event5.group.id,
                    event4.group.id,
                    event3.group.id,
                ],
            ),
            ("!assigned:[me, my_teams, none]", [event6.group.id, event5.group.id]),
            (
                "!assigned:none",
                [event6.group.id, event5.group.id, event2.group.id, event1.group.id],
            ),
        ]

        for query, expected_group_ids in queries_with_expected_ids:
            response = self.get_success_response(
                sort="new",
                query=query,
            )
            assert [int(row["id"]) for row in response.data] == expected_group_ids

    def test_snuba_query_title(self, mock_query: MagicMock) -> None:
        self.project = self.create_project(organization=self.organization)
        event1 = self.store_event(
            data={"fingerprint": ["group-1"], "message": "MyMessage"},
            project_id=self.project.id,
        )
        self.store_event(
            data={"fingerprint": ["group-2"], "message": "AnotherMessage"},
            project_id=self.project.id,
        )
        self.login_as(user=self.user)
        # give time for consumers to run and propogate changes to clickhouse
        sleep(1)
        response = self.get_success_response(
            sort="new",
            query="title:MyMessage",
        )
        assert len(response.data) == 1
        assert int(response.data[0]["id"]) == event1.group.id
        assert mock_query.call_count == 1

    def test_snuba_query_priority(self, mock_query: MagicMock) -> None:
        self.project = self.create_project(organization=self.organization)
        event1 = self.store_event(
            data={"fingerprint": ["group-1"], "message": "MyMessage"},
            project_id=self.project.id,
        )
        self.login_as(user=self.user)

        # give time for consumers to run and propogate changes to clickhouse
        sleep(1)
        response = self.get_success_response(
            sort="new",
            query="issue.priority:high",
        )
        assert len(response.data) == 1
        assert int(response.data[0]["id"]) == event1.group.id

        response = self.get_success_response(
            sort="new",
            query="priority:medium",
        )
        assert len(response.data) == 0

    def test_snuba_query_first_release_no_environments(self, mock_query: MagicMock) -> None:
        self.project = self.create_project(organization=self.organization)
        old_release = Release.objects.create(organization_id=self.organization.id, version="abc")
        old_release.add_project(self.project)

        new_release = Release.objects.create(organization_id=self.organization.id, version="def")
        new_release.add_project(self.project)

        event1 = self.store_event(
            data={"fingerprint": ["group-1"], "message": "MyMessage"},
            project_id=self.project.id,
        )
        event1.group.first_release = new_release
        event1.group.save()

        self.login_as(user=self.user)

        # give time for consumers to run and propogate changes to clickhouse
        sleep(1)
        for release, expected_groups in (
            ("fake", []),
            (old_release.version, []),
            ("latest", [event1.group.id]),
            (new_release.version, [event1.group.id]),
        ):
            response = self.get_success_response(
                sort="new",
                query=f"first_release:{release}",
            )
            assert len(response.data) == len(expected_groups)
            assert {int(r["id"]) for r in response.data} == set(expected_groups)

    def test_snuba_query_first_release_with_environments(self, mock_query: MagicMock) -> None:
        self.project = self.create_project(organization=self.organization)
        release = Release.objects.create(organization_id=self.organization.id, version="release1")
        release.add_project(self.project)
        Environment.objects.create(organization_id=self.organization.id, name="production")

        event = self.store_event(
            data={"fingerprint": ["group-1"], "message": "MyMessage", "environment": "development"},
            project_id=self.project.id,
        )
        GroupEnvironment.objects.filter(group_id=event.group.id).update(first_release=release)
        event.group.first_release = release
        event.group.save()

        self.login_as(user=self.user)

        # give time for consumers to run and propogate changes to clickhouse
        sleep(1)

        for release, environment, expected_groups in (
            (release.version, "development", [event.group.id]),
            (release.version, "production", []),
        ):
            response = self.get_success_response(
                sort="new",
                query=f"first_release:{release}",
                environment=environment,
            )
            assert len(response.data) == len(expected_groups)
            assert {int(r["id"]) for r in response.data} == set(expected_groups)

<<<<<<< HEAD
=======
    @patch(
        "sentry.search.snuba.executors.GroupAttributesPostgresSnubaQueryExecutor.query",
        side_effect=GroupAttributesPostgresSnubaQueryExecutor.query,
        autospec=True,
    )
    @override_options({"issues.group_attributes.send_kafka": True})
    def test_snuba_query_unlinked(self, mock_query: MagicMock) -> None:
        self.project = self.create_project(organization=self.organization)
        event1 = self.store_event(
            data={"fingerprint": ["group-1"], "message": "MyMessage"},
            project_id=self.project.id,
        )
        event2 = self.store_event(
            data={"fingerprint": ["group-2"], "message": "AnotherMessage"},
            project_id=self.project.id,
        )
        PlatformExternalIssue.objects.create(project_id=self.project.id, group_id=event1.group.id)
        self.external_issue = ExternalIssue.objects.create(
            organization_id=self.organization.id, integration_id=self.integration.id, key="123"
        )
        GroupLink.objects.create(
            project_id=self.project.id,
            group_id=event1.group.id,
            linked_type=GroupLink.LinkedType.issue,
            linked_id=self.external_issue.id,
        )

        self.login_as(user=self.user)
        # give time for consumers to run and propogate changes to clickhouse
        sleep(1)

        for value in [0, 5]:
            with override_options({"snuba.search.max-pre-snuba-candidates": value}):
                response = self.get_success_response(
                    sort="new",
                    useGroupSnubaDataset=1,
                    query="is:linked",
                )
                assert len(response.data) == 1
                assert int(response.data[0]["id"]) == event1.group.id

                response = self.get_success_response(
                    sort="new",
                    useGroupSnubaDataset=1,
                    query="is:unlinked",
                )
                assert len(response.data) == 1
                assert int(response.data[0]["id"]) == event2.group.id

    @patch(
        "sentry.search.snuba.executors.GroupAttributesPostgresSnubaQueryExecutor.query",
        side_effect=GroupAttributesPostgresSnubaQueryExecutor.query,
        autospec=True,
    )
    @override_options({"issues.group_attributes.send_kafka": True})
>>>>>>> 26e64642
    def test_snuba_perf_issue(self, mock_query: MagicMock) -> None:
        self.project = self.create_project(organization=self.organization)
        # create a performance issue
        _, _, group_info = self.store_search_issue(
            self.project.id,
            233,
            [f"{PerformanceRenderBlockingAssetSpanGroupType.type_id}-group1"],
            user={"email": "myemail@example.com"},
            event_data={
                "type": "transaction",
                "start_timestamp": iso_format(datetime.now() - timedelta(minutes=1)),
                "contexts": {"trace": {"trace_id": "b" * 32, "span_id": "c" * 16, "op": ""}},
            },
        )

        # make mypy happy
        perf_group_id = group_info.group.id if group_info else None

        # create an error issue with the same tag
        error_event = self.store_event(
            data={
                "fingerprint": ["error-issue"],
                "event_id": "e" * 32,
                "user": {"email": "myemail@example.com"},
            },
            project_id=self.project.id,
        )
        # another error issue with a different tag
        self.store_event(
            data={
                "fingerprint": ["error-issue-2"],
                "event_id": "e" * 32,
                "user": {"email": "different@example.com"},
            },
            project_id=self.project.id,
        )

        assert Group.objects.filter(id=perf_group_id).exists()
        self.login_as(user=self.user)
        # give time for consumers to run and propogate changes to clickhouse
        sleep(1)
        response = self.get_success_response(
            sort="new",
            query="user.email:myemail@example.com",
        )
        assert len(response.data) == 2
        assert {r["id"] for r in response.data} == {
            str(perf_group_id),
            str(error_event.group.id),
        }
        assert mock_query.call_count == 1

    @patch("sentry.issues.ingest.should_create_group", return_value=True)
    @with_feature(PerformanceRenderBlockingAssetSpanGroupType.build_visible_feature_name())
    @with_feature(PerformanceNPlusOneGroupType.build_visible_feature_name())
    def test_snuba_type_and_category(
        self,
        mock_should_create_group: MagicMock,
        mock_query: MagicMock,
    ) -> None:
        self.project = self.create_project(organization=self.organization)
        # create a render blocking issue
        _, _, group_info = self.store_search_issue(
            self.project.id,
            2,
            [f"{PerformanceRenderBlockingAssetSpanGroupType.type_id}-group1"],
            event_data={
                "type": "transaction",
                "start_timestamp": iso_format(datetime.now() - timedelta(minutes=1)),
                "contexts": {"trace": {"trace_id": "b" * 32, "span_id": "c" * 16, "op": ""}},
            },
            override_occurrence_data={
                "type": PerformanceRenderBlockingAssetSpanGroupType.type_id,
            },
        )
        # make mypy happy
        blocking_asset_group_id = group_info.group.id if group_info else None

        _, _, group_info = self.store_search_issue(
            self.project.id,
            2,
            [f"{PerformanceNPlusOneGroupType.type_id}-group2"],
            event_data={
                "type": "transaction",
                "start_timestamp": iso_format(datetime.now() - timedelta(minutes=1)),
                "contexts": {"trace": {"trace_id": "b" * 32, "span_id": "c" * 16, "op": ""}},
            },
            override_occurrence_data={
                "type": PerformanceNPlusOneGroupType.type_id,
            },
        )
        # make mypy happy
        np1_group_id = group_info.group.id if group_info else None

        # create an error issue
        self.store_event(
            data={
                "fingerprint": ["error-issue"],
                "event_id": "e" * 32,
            },
            project_id=self.project.id,
        )

        self.login_as(user=self.user)
        # give time for consumers to run and propogate changes to clickhouse
        sleep(1)
        assert Group.objects.filter(id=np1_group_id).exists()

        # first test just the category
        response = self.get_success_response(
            sort="new",
            query="issue.category:performance",
        )
        assert len(response.data) == 2
        assert {r["id"] for r in response.data} == {
            str(blocking_asset_group_id),
            str(np1_group_id),
        }
        assert mock_query.call_count == 1

        # now ask for the type
        response = self.get_success_response(
            sort="new",
            query="issue.type:performance_n_plus_one_db_queries",
        )
        assert len(response.data) == 1
        assert {r["id"] for r in response.data} == {
            str(np1_group_id),
        }

        # now ask for the type and category in a way that should return no results
        response = self.get_success_response(
            sort="new",
            query="issue.category:replay issue.type:performance_n_plus_one_db_queries",
        )
        assert len(response.data) == 0

    def test_pagination_and_x_hits_header(self, _: MagicMock) -> None:
        # Create 30 issues
        for i in range(30):
            self.store_event(
                data={
                    "timestamp": iso_format(before_now(seconds=i)),
                    "fingerprint": [f"group-{i}"],
                },
                project_id=self.project.id,
            )

        self.login_as(user=self.user)
        sleep(1)

        # Request the first page with a limit of 10
        response = self.get_success_response(limit=10)
        assert response.status_code == 200
        assert len(response.data) == 10
        assert response.headers.get("X-Hits") == "30"
        assert "Link" in response.headers

        # Parse the Link header to get the cursor for the next page
        header_links = parse_link_header(response.headers["Link"])
        next_obj = [link for link in header_links.values() if link["rel"] == "next"][0]
        assert next_obj["results"] == "true"
        cursor = next_obj["cursor"]
        prev_obj = [link for link in header_links.values() if link["rel"] == "previous"][0]
        assert prev_obj["results"] == "false"

        # Request the second page using the cursor
        response = self.get_success_response(limit=10, cursor=cursor)
        assert response.status_code == 200
        assert len(response.data) == 10

        # Check for the presence of the next cursor
        header_links = parse_link_header(response.headers["Link"])
        next_obj = [link for link in header_links.values() if link["rel"] == "next"][0]
        assert next_obj["results"] == "true"
        cursor = next_obj["cursor"]
        prev_obj = [link for link in header_links.values() if link["rel"] == "previous"][0]
        assert prev_obj["results"] == "true"

        # Request the third page using the cursor
        response = self.get_success_response(limit=10, cursor=cursor)
        assert response.status_code == 200
        assert len(response.data) == 10

        # Check that there is no next page
        header_links = parse_link_header(response.headers["Link"])
        next_obj = [link for link in header_links.values() if link["rel"] == "next"][0]
        assert next_obj["results"] == "false"
        prev_obj = [link for link in header_links.values() if link["rel"] == "previous"][0]
        assert prev_obj["results"] == "true"

    def test_find_error_by_message_with_snuba_only_search(self, _: MagicMock) -> None:
        self.login_as(user=self.user)
        project = self.project
        # Simulate sending an event with Kafka enabled
        event = self.store_event(
            data={
                "timestamp": iso_format(before_now(seconds=1)),
                "message": "OutOfMemoryError",
                "tags": {"level": "error"},
            },
            project_id=project.id,
        )
        # Simulate sending another event that matches the wildcard filter
        event2 = self.store_event(
            data={
                "timestamp": iso_format(before_now(seconds=1)),
                "message": "MemoryError",
                "tags": {"level": "error"},
            },
            project_id=project.id,
        )

        # Simulate sending another event that doesn't match the filter
        self.store_event(
            data={
                "timestamp": iso_format(before_now(seconds=1)),
                "message": "NullPointerException",
                "tags": {"level": "error"},
            },
            project_id=project.id,
        )

        # Retrieve the event based on its message
        response = self.get_success_response(query="OutOfMemoryError")
        assert response.status_code == 200
        issues = json.loads(response.content)
        assert len(issues) == 1
        assert int(issues[0]["id"]) == event.group.id

        # Retrieve events based on a wildcard match for any *Error in the message
        response = self.get_success_response(query="*Error")
        assert response.status_code == 200
        issues = json.loads(response.content)
        assert len(issues) >= 2  # Expecting at least two issues: OutOfMemoryError and MemoryError
        assert any(int(issue["id"]) == event.group.id for issue in issues)
        assert any(int(issue["id"]) == event2.group.id for issue in issues)

    def test_first_seen_and_last_seen_filters(self, _: MagicMock) -> None:
        self.login_as(user=self.user)
        project = self.project
        # Create 4 issues at different times
        times = [
            (before_now(hours=1), before_now(hours=1)),  # Two events for issue 0
            (before_now(hours=6), before_now(hours=3)),  # Two events for issue 1
            (before_now(hours=11), before_now(hours=10)),  # Two events for issue 2
            (before_now(hours=23), before_now(minutes=30)),  # Two events for issue 3
        ]
        for i, (time1, time2) in enumerate(times):
            self.store_event(
                data={
                    "timestamp": iso_format(time1),
                    "message": f"Error {i}",
                    "fingerprint": [f"group-{i}"],
                },
                project_id=project.id,
            )
            self.store_event(
                data={
                    "timestamp": iso_format(time2),
                    "message": f"Error {i} - additional event",
                    "fingerprint": [f"group-{i}"],
                },
                project_id=project.id,
            )

        # Test firstSeen filter
        twenty_four_hours_ago = iso_format(before_now(hours=24))
        response = self.get_success_response(query=f"firstSeen:<{twenty_four_hours_ago}")
        assert len(response.data) == 0
        response = self.get_success_response(query="firstSeen:-24h")
        assert len(response.data) == 4

        # Test lastSeen filter
        response = self.get_success_response(query="lastSeen:-6h")
        assert len(response.data) == 3

        response = self.get_success_response(query="lastSeen:-12h")
        assert len(response.data) == 4

        # Test lastSeen filter with an absolute date using before_now
        absolute_date = iso_format(before_now(days=1))  # Assuming 365 days before now as an example
        response = self.get_success_response(query=f"lastSeen:>{absolute_date}")
        assert len(response.data) == 4
        response = self.get_success_response(query=f"lastSeen:<{absolute_date}")
        assert len(response.data) == 0

    def test_filter_by_bookmarked_by(self, _: MagicMock) -> None:
        self.login_as(user=self.user)
        project = self.project
        user2 = self.create_user(email="user2@example.com")

        # Create two issues, one bookmarked by each user
        event1 = self.store_event(
            data={
                "timestamp": iso_format(before_now(minutes=1)),
                "message": "Error 1",
                "fingerprint": ["group-1"],
            },
            project_id=project.id,
        )
        group1 = event1.group
        GroupBookmark.objects.create(user_id=self.user.id, group=group1, project_id=project.id)

        event2 = self.store_event(
            data={
                "timestamp": iso_format(before_now(minutes=1)),
                "message": "Error 2",
                "fingerprint": ["group-2"],
            },
            project_id=project.id,
        )
        group2 = event2.group
        GroupBookmark.objects.create(user_id=user2.id, group=group2, project_id=project.id)

        # Filter by bookmarked_by the first user
        response = self.get_success_response(query=f"bookmarked_by:{self.user.email}")
        assert len(response.data) == 1
        assert int(response.data[0]["id"]) == group1.id

        # Filter by bookmarked_by the second user
        response = self.get_success_response(query=f"bookmarked_by:{user2.email}")
        assert len(response.data) == 1
        assert int(response.data[0]["id"]) == group2.id

    def test_filter_by_linked(self, _: MagicMock) -> None:
        self.login_as(user=self.user)
        project = self.project

        # Create two issues, one linked and one not linked
        event1 = self.store_event(
            data={
                "timestamp": iso_format(before_now(minutes=1)),
                "message": "Error 1",
                "fingerprint": ["group-1"],
            },
            project_id=project.id,
        )
        group1 = event1.group
        GroupLink.objects.create(
            group_id=group1.id,
            project=project,
            linked_type=GroupLink.LinkedType.issue,
            linked_id=1,
        )
        event2 = self.store_event(
            data={
                "timestamp": iso_format(before_now(minutes=1)),
                "message": "Error 2",
                "fingerprint": ["group-2"],
            },
            project_id=project.id,
        )
        group2 = event2.group

        # Filter by linked issues
        response = self.get_success_response(query="is:linked")
        assert len(response.data) == 1
        assert int(response.data[0]["id"]) == group1.id

        # Ensure the unlinked issue is not returned
        response = self.get_success_response(query="is:unlinked")
        assert len(response.data) == 1
        assert int(response.data[0]["id"]) == group2.id

    def test_filter_by_subscribed_by(self, _: MagicMock) -> None:
        self.login_as(user=self.user)
        project = self.project

        # Create two issues, one subscribed by user1 and one not subscribed
        event1 = self.store_event(
            data={
                "timestamp": iso_format(before_now(minutes=1)),
                "message": "Error 1",
                "fingerprint": ["group-1"],
            },
            project_id=project.id,
        )
        group1 = event1.group
        GroupSubscription.objects.create(
            user_id=self.user.id,
            group=group1,
            project=project,
            is_active=True,
        )
        self.store_event(
            data={
                "timestamp": iso_format(before_now(minutes=1)),
                "message": "Error 2",
                "fingerprint": ["group-2"],
            },
            project_id=project.id,
        )

        # Filter by subscriptions
        response = self.get_success_response(query=f"subscribed:{self.user.email}")
        assert len(response.data) == 1
        assert int(response.data[0]["id"]) == group1.id

        # ensure we don't return ny results
        response = self.get_success_response(query="subscribed:fake@fake.com")
        assert len(response.data) == 0

    def test_snuba_search_lookup_by_regressed_in_release(self, _: MagicMock) -> None:
        self.login_as(self.user)
        project = self.project
        release = self.create_release()
        event = self.store_event(
            data={
                "timestamp": iso_format(before_now(seconds=1)),
                "tags": {"sentry:release": release.version},
            },
            project_id=project.id,
        )
        record_group_history(event.group, GroupHistoryStatus.REGRESSED, release=release)
        response = self.get_success_response(query=f"regressed_in_release:{release.version}")
        issues = json.loads(response.content)
        assert [int(issue["id"]) for issue in issues] == [event.group.id]

    def test_lookup_by_release_build(self, _: MagicMock) -> None:

        for i in range(3):
            j = 119 + i
            self.create_release(version=f"steve@1.2.{i}+{j}")

        self.login_as(self.user)
        project = self.project
        release = self.create_release(version="steve@1.2.7+123")
        event = self.store_event(
            data={
                "timestamp": iso_format(before_now(seconds=1)),
                "tags": {"sentry:release": release.version},
            },
            project_id=project.id,
        )

        response = self.get_success_response(query="release.build:123")
        issues = json.loads(response.content)
        assert len(issues) == 1
        assert int(issues[0]["id"]) == event.group.id

        response = self.get_success_response(query="release.build:122")
        issues = json.loads(response.content)
        assert len(issues) == 0

    def test_snuba_search_lookup_by_stack_filename(self, _: MagicMock) -> None:
        self.login_as(self.user)
        project = self.project
        event = self.store_event(
            data={
                "timestamp": iso_format(before_now(seconds=1)),
                "fingerprint": ["unique-fingerprint-1"],
                "exception": {
                    "values": [
                        {
                            "type": "Error",
                            "stacktrace": {
                                "frames": [
                                    {
                                        "filename": "example.py",
                                        "lineno": 29,
                                        "colno": 10,
                                        "function": "test_function",
                                    }
                                ]
                            },
                        }
                    ]
                },
            },
            project_id=project.id,
        )
        self.store_event(
            data={
                "timestamp": iso_format(before_now(seconds=2)),
                "fingerprint": ["unique-fingerprint-2"],
                "exception": {
                    "values": [
                        {
                            "type": "Error",
                            "stacktrace": {
                                "frames": [
                                    {
                                        "filename": "different_example.py",
                                        "lineno": 45,
                                        "colno": 10,
                                        "function": "another_test_function",
                                    }
                                ]
                            },
                        }
                    ]
                },
            },
            project_id=project.id,
        )

        response = self.get_success_response(query="stack.filename:example.py")
        issues = json.loads(response.content)
        assert len(issues) == 1
        assert int(issues[0]["id"]) == event.group.id
        response = self.get_success_response(query="stack.filename:nonexistent.py")
        issues = json.loads(response.content)
        assert len(issues) == 0

    def test_error_main_thread_condition(self, _: MagicMock) -> None:
        self.login_as(user=self.user)
        project = self.project
        # Simulate sending an event with main_thread set to true
        event1 = self.store_event(
            data={
                "timestamp": iso_format(before_now(seconds=1)),
                "message": "MainThreadError",
                "exception": {
                    "values": [
                        {
                            "type": "Error",
                            "value": "Error in main thread",
                            "thread_id": 1,
                        }
                    ]
                },
                "threads": {"values": [{"id": 1, "main": True}]},
            },
            project_id=project.id,
        )
        # Simulate sending an event with main_thread set to false
        event2 = self.store_event(
            data={
                "timestamp": iso_format(before_now(seconds=2)),
                "message": "WorkerThreadError",
                "exception": {
                    "values": [
                        {
                            "type": "Error",
                            "value": "Error in worker thread",
                            "thread_id": 2,
                        }
                    ]
                },
                "threads": {"values": [{"id": 2, "main": False}]},
            },
            project_id=project.id,
        )

        # Query for events where main_thread is true
        response = self.get_success_response(query="error.main_thread:true")
        issues = json.loads(response.content)
        assert len(issues) == 1
        assert int(issues[0]["id"]) == event1.group.id

        # Query for events where main_thread is false
        response = self.get_success_response(query="error.main_thread:false")
        issues = json.loads(response.content)
        assert len(issues) == 1
        assert int(issues[0]["id"]) == event2.group.id

    def test_snuba_heavy_search_aggregate_stats_regression_test(self, _: MagicMock) -> None:
        self.store_event(
            data={"timestamp": iso_format(before_now(seconds=500)), "fingerprint": ["group-1"]},
            project_id=self.project.id,
        )

        self.login_as(user=self.user)
        response = self.get_response(
            sort_by="date",
            limit=10,
            query="times_seen:>0 last_seen:-1h date:-1h",
        )

        assert response.status_code == 200
        assert len(response.data) == 1

    def test_snuba_heavy_search_inbox_search(self, _: MagicMock) -> None:
        self.store_event(
            data={
                "timestamp": iso_format(before_now(seconds=200)),
                "fingerprint": ["group-1"],
                "tags": {"server": "example.com", "trace": "woof", "message": "foo"},
            },
            project_id=self.project.id,
        )

        event = self.store_event(
            data={
                "timestamp": iso_format(before_now(seconds=200)),
                "fingerprint": ["group-2"],
                "tags": {"server": "example.com", "trace": "woof", "message": "foo"},
            },
            project_id=self.project.id,
        )

        self.store_event(
            data={
                "timestamp": iso_format(before_now(seconds=200)),
                "fingerprint": ["group-3"],
                "tags": {"server": "example.com", "trace": "woof", "message": "foo"},
            },
            project_id=self.project.id,
        )

        add_group_to_inbox(event.group, GroupInboxReason.NEW)

        self.login_as(user=self.user)
        response = self.get_response(
            sort_by="date",
            limit=10,
            query="is:unresolved is:for_review",
            expand=["inbox"],
        )
        assert response.status_code == 200
        assert len(response.data) == 1
        assert int(response.data[0]["id"]) == event.group.id
        assert response.data[0]["inbox"] is not None
        assert response.data[0]["inbox"]["reason"] == GroupInboxReason.NEW.value

    @patch("sentry.analytics.record")
    def test_snuba_heavy_advanced_search_errors(self, mock_record: MagicMock, _: MagicMock):
        self.login_as(user=self.user)
        response = self.get_response(sort_by="date", query="!has:user")
        assert response.status_code == 200, response.data
        assert not any(
            c[0][0] == "advanced_search.feature_gated" for c in mock_record.call_args_list
        )

        with self.feature({"organizations:advanced-search": False}):
            response = self.get_response(sort_by="date", query="!has:user")
            assert response.status_code == 400, response.data
            assert (
                "You need access to the advanced search feature to use negative "
                "search" == response.data["detail"]
            )

            mock_record.assert_called_with(
                "advanced_search.feature_gated",
                user_id=self.user.id,
                default_user_id=self.user.id,
                organization_id=self.organization.id,
            )

    def test_snuba_heavy_filter_not_unresolved(self, _: MagicMock) -> None:
        event = self.store_event(
            data={"timestamp": iso_format(before_now(seconds=500)), "fingerprint": ["group-1"]},
            project_id=self.project.id,
        )
        event.group.update(status=GroupStatus.RESOLVED, substatus=None)
        self.login_as(user=self.user)
        response = self.get_response(
            sort_by="date",
            limit=10,
            query="!is:unresolved",
            expand="inbox",
            collapse="stats",
        )
        assert response.status_code == 200
        assert [int(r["id"]) for r in response.data] == [event.group.id]

    def test_snuba_heavy_sdk_name_with_negations_and_positive_checks(self, _: MagicMock) -> None:
        # Store an event with sdk.name as sentry.python
        event_python = self.store_event(
            data={
                "timestamp": iso_format(before_now(seconds=500)),
                "fingerprint": ["group-1"],
                "sdk": {"name": "sentry.python", "version": "0.13.19"},
            },
            project_id=self.project.id,
        )

        # Store another event with sdk.name as sentry.javascript
        event_javascript = self.store_event(
            data={
                "timestamp": iso_format(before_now(seconds=400)),
                "fingerprint": ["group-2"],
                "sdk": {"name": "sentry.javascript", "version": "2.1.1"},
            },
            project_id=self.project.id,
        )

        self.login_as(user=self.user)

        # Query for events not using sentry.javascript SDK
        response_negation = self.get_response(
            sort_by="date",
            limit=10,
            query="!sdk.name:sentry.javascript",
        )
        assert response_negation.status_code == 200
        assert len(response_negation.data) == 1
        assert [int(r["id"]) for r in response_negation.data] == [event_python.group.id]

        # Query for events specifically using sentry.python SDK
        response_positive = self.get_response(
            sort_by="date",
            query="sdk.name:sentry.javascript",
        )
        assert response_positive.status_code == 200
        assert len(response_negation.data) == 1
        assert [int(r["id"]) for r in response_positive.data] == [event_javascript.group.id]

        # Query for events specifically using sentry.python SDK
        response_positive = self.get_response(
            sort_by="date",
            query="sdk.name:sentry.*",
        )
        assert response_positive.status_code == 200
        assert len(response_positive.data) == 2
        assert {int(r["id"]) for r in response_positive.data} == {
            event_python.group.id,
            event_javascript.group.id,
        }

    def test_snuba_heavy_error_handled_boolean(self, _: MagicMock) -> None:
        # Create an event with an unhandled exception
        unhandled_event = self.store_event(
            data={
                "timestamp": iso_format(before_now(seconds=300)),
                "level": "error",
                "fingerprint": ["unhandled-group"],
                "exception": {
                    "values": [
                        {
                            "type": "UncaughtExceptionHandler",
                            "value": "Unhandled exception",
                            "mechanism": {"handled": False, "type": "generic"},
                        }
                    ]
                },
            },
            project_id=self.project.id,
        )

        # Create an event with a handled exception
        handled_event = self.store_event(
            data={
                "timestamp": iso_format(before_now(seconds=300)),
                "fingerprint": ["handled-group"],
                "exception": {
                    "values": [
                        {
                            "type": "Error",
                            "value": "Handled exception",
                            "mechanism": {"handled": True, "type": "generic"},
                        }
                    ]
                },
            },
            project_id=self.project.id,
        )
        self.login_as(user=self.user)

        # Fetch unhandled exceptions
        response_unhandled = self.get_response(query="error.handled:false")
        assert response_unhandled.status_code == 200
        assert len(response_unhandled.data) == 1
        assert int(response_unhandled.data[0]["id"]) == unhandled_event.group.id

        # Fetch handled exceptions
        response_handled = self.get_response(query="error.handled:true")
        assert response_handled.status_code == 200
        assert len(response_handled.data) == 1
        assert int(response_handled.data[0]["id"]) == handled_event.group.id

        # Test for error.unhandled:1 (equivalent to error.handled:false)
        response_unhandled_1 = self.get_response(query="error.unhandled:1")
        assert response_unhandled_1.status_code == 200
        assert len(response_unhandled_1.data) == 1
        assert int(response_unhandled_1.data[0]["id"]) == unhandled_event.group.id

        # Test for error.unhandled:0 (equivalent to error.handled:true)
        response_handled_0 = self.get_response(query="error.unhandled:0")
        assert response_handled_0.status_code == 200
        assert len(response_handled_0.data) == 1
        assert int(response_handled_0.data[0]["id"]) == handled_event.group.id


class GroupUpdateTest(APITestCase, SnubaTestCase):
    endpoint = "sentry-api-0-organization-group-index"
    method = "put"

    def setUp(self) -> None:
        super().setUp()
        self.min_ago = timezone.now() - timedelta(minutes=1)

    def get_response(self, *args, **kwargs):
        if not args:
            org = self.project.organization.slug
        else:
            org = args[0]
        return super().get_response(org, **kwargs)

    def assertNoResolution(self, group: Group) -> None:
        assert not GroupResolution.objects.filter(group=group).exists()

    def test_global_resolve(self) -> None:
        group1 = self.create_group(status=GroupStatus.RESOLVED)
        group2 = self.create_group(status=GroupStatus.UNRESOLVED)
        group3 = self.create_group(status=GroupStatus.IGNORED)
        group4 = self.create_group(
            project=self.create_project(slug="foo"),
            status=GroupStatus.UNRESOLVED,
        )

        self.login_as(user=self.user)
        response = self.get_success_response(
            qs_params={
                "status": "unresolved",
                "project": self.project.id,
                "query": "is:unresolved",
            },
            status="resolved",
        )
        assert response.data == {"status": "resolved", "statusDetails": {}, "inbox": None}

        # the previously resolved entry should not be included
        new_group1 = Group.objects.get(id=group1.id)
        assert new_group1.status == GroupStatus.RESOLVED
        assert new_group1.resolved_at is None

        # this wont exist because it wasn't affected
        assert not GroupSubscription.objects.filter(user_id=self.user.id, group=new_group1).exists()

        new_group2 = Group.objects.get(id=group2.id)
        assert new_group2.status == GroupStatus.RESOLVED
        assert new_group2.resolved_at is not None

        assert GroupSubscription.objects.filter(
            user_id=self.user.id, group=new_group2, is_active=True
        ).exists()

        # the ignored entry should not be included
        new_group3 = Group.objects.get(id=group3.id)
        assert new_group3.status == GroupStatus.IGNORED
        assert new_group3.resolved_at is None

        assert not GroupSubscription.objects.filter(user_id=self.user.id, group=new_group3)

        new_group4 = Group.objects.get(id=group4.id)
        assert new_group4.status == GroupStatus.UNRESOLVED
        assert new_group4.resolved_at is None

        assert not GroupSubscription.objects.filter(user_id=self.user.id, group=new_group4)
        assert not GroupHistory.objects.filter(
            group=group1, status=GroupHistoryStatus.RESOLVED
        ).exists()
        assert GroupHistory.objects.filter(
            group=group2, status=GroupHistoryStatus.RESOLVED
        ).exists()
        assert not GroupHistory.objects.filter(
            group=group3, status=GroupHistoryStatus.RESOLVED
        ).exists()
        assert not GroupHistory.objects.filter(
            group=group4, status=GroupHistoryStatus.RESOLVED
        ).exists()

    def test_resolve_member(self) -> None:
        group = self.create_group(status=GroupStatus.UNRESOLVED)
        member = self.create_user()
        self.create_member(
            organization=self.organization, teams=group.project.teams.all(), user=member
        )

        self.login_as(user=member)
        response = self.get_success_response(
            qs_params={
                "status": "unresolved",
                "project": self.project.id,
                "query": "is:unresolved",
            },
            status="resolved",
        )
        assert response.data == {"status": "resolved", "statusDetails": {}, "inbox": None}
        assert response.status_code == 200

    def test_resolve_ignored(self) -> None:
        group = self.create_group(status=GroupStatus.IGNORED)
        snooze = GroupSnooze.objects.create(
            group=group, until=timezone.now() - timedelta(minutes=1)
        )

        member = self.create_user()
        self.create_member(
            organization=self.organization, teams=group.project.teams.all(), user=member
        )

        self.login_as(user=member)
        response = self.get_success_response(
            qs_params={"id": group.id, "project": self.project.id}, status="resolved"
        )
        assert response.data == {"status": "resolved", "statusDetails": {}, "inbox": None}
        assert not GroupSnooze.objects.filter(id=snooze.id).exists()

    def test_bulk_resolve(self) -> None:
        self.login_as(user=self.user)

        for i in range(200):
            self.store_event(
                data={
                    "fingerprint": [i],
                    "timestamp": iso_format(self.min_ago - timedelta(seconds=i)),
                },
                project_id=self.project.id,
            )

        response = self.get_success_response(query="is:unresolved", sort_by="date", method="get")
        assert len(response.data) == 100

        response = self.get_success_response(qs_params={"status": "unresolved"}, status="resolved")
        assert response.data == {"status": "resolved", "statusDetails": {}, "inbox": None}

        response = self.get_success_response(query="is:unresolved", sort_by="date", method="get")
        assert len(response.data) == 0

    @patch("sentry.integrations.example.integration.ExampleIntegration.sync_status_outbound")
    def test_resolve_with_integration(self, mock_sync_status_outbound: MagicMock) -> None:
        self.login_as(user=self.user)

        org = self.organization

        with assume_test_silo_mode(SiloMode.CONTROL):
            integration = self.create_provider_integration(provider="example", name="Example")
            integration.add_organization(org, self.user)
        event = self.store_event(
            data={"timestamp": iso_format(self.min_ago)}, project_id=self.project.id
        )
        group = event.group

        with assume_test_silo_mode(SiloMode.CONTROL):
            OrganizationIntegration.objects.filter(
                integration_id=integration.id, organization_id=group.organization.id
            ).update(
                config={
                    "sync_comments": True,
                    "sync_status_outbound": True,
                    "sync_status_inbound": True,
                    "sync_assignee_outbound": True,
                    "sync_assignee_inbound": True,
                }
            )
        external_issue = ExternalIssue.objects.get_or_create(
            organization_id=org.id, integration_id=integration.id, key="APP-%s" % group.id
        )[0]

        GroupLink.objects.get_or_create(
            group_id=group.id,
            project_id=group.project_id,
            linked_type=GroupLink.LinkedType.issue,
            linked_id=external_issue.id,
            relationship=GroupLink.Relationship.references,
        )[0]

        response = self.get_success_response(sort_by="date", query="is:unresolved", method="get")
        assert len(response.data) == 1

        with self.tasks():
            with self.feature({"organizations:integrations-issue-sync": True}):
                response = self.get_success_response(
                    qs_params={"status": "unresolved"}, status="resolved"
                )
                group = Group.objects.get(id=group.id)
                assert group.status == GroupStatus.RESOLVED

                assert response.data == {"status": "resolved", "statusDetails": {}, "inbox": None}
                mock_sync_status_outbound.assert_called_once_with(
                    external_issue, True, group.project_id
                )

        response = self.get_success_response(sort_by="date", query="is:unresolved", method="get")
        assert len(response.data) == 0

    @patch("sentry.integrations.example.integration.ExampleIntegration.sync_status_outbound")
    def test_set_unresolved_with_integration(self, mock_sync_status_outbound: MagicMock) -> None:
        release = self.create_release(project=self.project, version="abc")
        group = self.create_group(status=GroupStatus.RESOLVED)
        with assume_test_silo_mode(SiloMode.CONTROL):
            org = self.organization
            integration = self.create_provider_integration(provider="example", name="Example")
            integration.add_organization(org, self.user)
            OrganizationIntegration.objects.filter(
                integration_id=integration.id, organization_id=group.organization.id
            ).update(
                config={
                    "sync_comments": True,
                    "sync_status_outbound": True,
                    "sync_status_inbound": True,
                    "sync_assignee_outbound": True,
                    "sync_assignee_inbound": True,
                }
            )
        GroupResolution.objects.create(group=group, release=release)
        external_issue = ExternalIssue.objects.get_or_create(
            organization_id=org.id, integration_id=integration.id, key="APP-%s" % group.id
        )[0]

        GroupLink.objects.get_or_create(
            group_id=group.id,
            project_id=group.project_id,
            linked_type=GroupLink.LinkedType.issue,
            linked_id=external_issue.id,
            relationship=GroupLink.Relationship.references,
        )[0]

        self.login_as(user=self.user)

        with self.tasks():
            with self.feature({"organizations:integrations-issue-sync": True}):
                response = self.get_success_response(
                    qs_params={"id": group.id}, status="unresolved"
                )
                assert response.status_code == 200
                assert response.data == {"status": "unresolved", "statusDetails": {}}

                group = Group.objects.get(id=group.id)
                assert group.status == GroupStatus.UNRESOLVED

                self.assertNoResolution(group)

                assert GroupSubscription.objects.filter(
                    user_id=self.user.id, group=group, is_active=True
                ).exists()
                mock_sync_status_outbound.assert_called_once_with(
                    external_issue, False, group.project_id
                )

    def test_self_assign_issue(self) -> None:
        group = self.create_group(status=GroupStatus.UNRESOLVED)
        user = self.user

        with assume_test_silo_mode(SiloMode.CONTROL):
            uo1 = UserOption.objects.create(
                key="self_assign_issue", value="1", project_id=None, user=user
            )

        self.login_as(user=user)
        response = self.get_success_response(qs_params={"id": group.id}, status="resolved")
        assert response.data["assignedTo"]["id"] == str(user.id)
        assert response.data["assignedTo"]["type"] == "user"
        assert response.data["status"] == "resolved"

        assert GroupAssignee.objects.filter(group=group, user_id=user.id).exists()

        assert GroupSubscription.objects.filter(
            user_id=user.id, group=group, is_active=True
        ).exists()

        with assume_test_silo_mode(SiloMode.CONTROL):
            uo1.delete()

    def test_self_assign_issue_next_release(self) -> None:
        release = Release.objects.create(organization_id=self.project.organization_id, version="a")
        release.add_project(self.project)

        group = self.create_group(status=GroupStatus.UNRESOLVED)

        with assume_test_silo_mode(SiloMode.CONTROL):
            uo1 = UserOption.objects.create(
                key="self_assign_issue", value="1", project_id=None, user=self.user
            )

        self.login_as(user=self.user)

        response = self.get_success_response(
            qs_params={"id": group.id}, status="resolvedInNextRelease"
        )
        assert response.data["status"] == "resolved"
        assert response.data["statusDetails"]["inNextRelease"]
        assert response.data["assignedTo"]["id"] == str(self.user.id)
        assert response.data["assignedTo"]["type"] == "user"

        group = Group.objects.get(id=group.id)
        assert group.status == GroupStatus.RESOLVED

        assert GroupResolution.objects.filter(group=group, release=release).exists()

        assert GroupSubscription.objects.filter(
            user_id=self.user.id, group=group, is_active=True
        ).exists()

        activity = Activity.objects.get(
            group=group, type=ActivityType.SET_RESOLVED_IN_RELEASE.value
        )
        assert activity.data["version"] == ""
        with assume_test_silo_mode(SiloMode.CONTROL):
            uo1.delete()

    def test_in_semver_projects_group_resolution_stores_current_release_version(self) -> None:
        """
        Test that ensures that when we resolve a group in the next release, then
        GroupResolution.current_release_version is set to the latest release associated with a
        Group, when the project follows semantic versioning scheme
        """
        release_1 = self.create_release(version="fake_package@21.1.0")
        release_2 = self.create_release(version="fake_package@21.1.1")
        release_3 = self.create_release(version="fake_package@21.1.2")

        self.store_event(
            data={
                "timestamp": iso_format(before_now(seconds=10)),
                "fingerprint": ["group-1"],
                "release": release_2.version,
            },
            project_id=self.project.id,
        )
        group = self.store_event(
            data={
                "timestamp": iso_format(before_now(seconds=12)),
                "fingerprint": ["group-1"],
                "release": release_1.version,
            },
            project_id=self.project.id,
        ).group

        self.login_as(user=self.user)

        response = self.get_success_response(
            qs_params={"id": group.id}, status="resolvedInNextRelease"
        )
        assert response.data["status"] == "resolved"
        assert response.data["statusDetails"]["inNextRelease"]

        # The current_release_version should be to the latest (in semver) release associated with
        # a group
        grp_resolution = GroupResolution.objects.get(group=group)

        assert grp_resolution.current_release_version == release_2.version

        # "resolvedInNextRelease" with semver releases is considered as "resolvedInRelease"
        assert grp_resolution.type == GroupResolution.Type.in_release
        assert grp_resolution.status == GroupResolution.Status.resolved

        # Add release that is between 2 and 3 to ensure that any release after release 2 should
        # not have a resolution
        release_4 = self.create_release(version="fake_package@21.1.1+1")

        for release in [release_1, release_2]:
            assert GroupResolution.has_resolution(group=group, release=release)

        for release in [release_3, release_4]:
            assert not GroupResolution.has_resolution(group=group, release=release)

        # Ensure that Activity has `current_release_version` set on `Resolved in next release`
        activity = Activity.objects.get(
            group=grp_resolution.group,
            type=ActivityType.SET_RESOLVED_IN_RELEASE.value,
            ident=grp_resolution.id,
        )

        assert activity.data["current_release_version"] == release_2.version

    def test_in_non_semver_projects_group_resolution_stores_current_release_version(self) -> None:
        """
        Test that ensures that when we resolve a group in the next release, then
        GroupResolution.current_release_version is set to the most recent release associated with a
        Group, when the project does not follow semantic versioning scheme
        """
        release_1 = self.create_release(
            date_added=timezone.now() - timedelta(minutes=45), version="foobar 1"
        )
        release_2 = self.create_release(version="foobar 2")

        group = self.store_event(
            data={
                "timestamp": iso_format(before_now(seconds=12)),
                "fingerprint": ["group-1"],
                "release": release_1.version,
            },
            project_id=self.project.id,
        ).group

        self.login_as(user=self.user)

        response = self.get_success_response(
            qs_params={"id": group.id}, status="resolvedInNextRelease"
        )
        assert response.data["status"] == "resolved"
        assert response.data["statusDetails"]["inNextRelease"]

        # Add a new release that is between 1 and 2, to make sure that if a the same issue/group
        # occurs in that issue, then it should not have a resolution
        release_3 = self.create_release(
            date_added=timezone.now() - timedelta(minutes=30), version="foobar 3"
        )

        grp_resolution = GroupResolution.objects.filter(group=group)

        assert len(grp_resolution) == 1
        assert grp_resolution[0].current_release_version == release_1.version

        assert GroupResolution.has_resolution(group=group, release=release_1)
        for release in [release_2, release_3]:
            assert not GroupResolution.has_resolution(group=group, release=release)

    def test_in_non_semver_projects_store_actual_current_release_version_not_cached_version(
        self,
    ) -> None:
        """
        Test that ensures that the current_release_version is actually the latest version
        associated with a group, not the cached version because currently
        `group.get_last_release` fetches the latest release associated with a group and caches
        that value, and we don't want to cache that value when resolving in next release in case a
        new release appears to be associated with a group because if we store the cached rather
        than the actual latest release, we might have unexpected results with the regression
        algorithm
        """
        release_1 = self.create_release(
            date_added=timezone.now() - timedelta(minutes=45), version="foobar 1"
        )
        release_2 = self.create_release(version="foobar 2")

        group = self.store_event(
            data={
                "timestamp": iso_format(before_now(seconds=12)),
                "fingerprint": ["group-1"],
                "release": release_1.version,
            },
            project_id=self.project.id,
        ).group

        # Call this function to cache the `last_seen` release to release_1
        # i.e. Set the first last observed by Sentry
        assert group.get_last_release() == release_1.version

        self.login_as(user=self.user)

        self.store_event(
            data={
                "timestamp": iso_format(before_now(seconds=0)),
                "fingerprint": ["group-1"],
                "release": release_2.version,
            },
            project_id=self.project.id,
        )

        # Cached (i.e. first last observed release by Sentry) is returned here since `use_cache`
        # is set to its default of `True`
        assert Group.objects.get(id=group.id).get_last_release() == release_1.version

        response = self.get_success_response(
            qs_params={"id": group.id}, status="resolvedInNextRelease"
        )
        assert response.data["status"] == "resolved"
        assert response.data["statusDetails"]["inNextRelease"]

        # Changes here to release_2 and actual latest because `resolvedInNextRelease`,
        # sets `use_cache` to False when fetching the last release associated with a group
        assert Group.objects.get(id=group.id).get_last_release() == release_2.version

        grp_resolution = GroupResolution.objects.filter(group=group)

        assert len(grp_resolution) == 1
        assert grp_resolution[0].current_release_version == release_2.version

    def test_in_non_semver_projects_resolved_in_next_release_is_equated_to_in_release(self) -> None:
        """
        Test that ensures that if we basically know the next release when clicking on Resolved
        In Next Release because that release exists, then we can short circuit setting
        GroupResolution to type "inNextRelease", and then having `clear_expired_resolutions` run
        once a new release is created to convert GroupResolution to in_release and set Activity.
        Basically we treat "ResolvedInNextRelease" as "ResolvedInRelease" when there is a release
        that was created after the last release associated with the group being resolved
        """
        release_1 = self.create_release(
            date_added=timezone.now() - timedelta(minutes=45), version="foobar 1"
        )
        release_2 = self.create_release(version="foobar 2")
        self.create_release(version="foobar 3")

        group = self.store_event(
            data={
                "timestamp": iso_format(before_now(seconds=12)),
                "fingerprint": ["group-1"],
                "release": release_1.version,
            },
            project_id=self.project.id,
        ).group

        self.login_as(user=self.user)

        response = self.get_success_response(
            qs_params={"id": group.id}, status="resolvedInNextRelease"
        )
        assert response.data["status"] == "resolved"
        assert response.data["statusDetails"]["inNextRelease"]

        grp_resolution = GroupResolution.objects.get(group=group)

        assert grp_resolution.current_release_version == release_1.version
        assert grp_resolution.release.id == release_2.id
        assert grp_resolution.type == GroupResolution.Type.in_release
        assert grp_resolution.status == GroupResolution.Status.resolved

        activity = Activity.objects.get(
            group=grp_resolution.group,
            type=ActivityType.SET_RESOLVED_IN_RELEASE.value,
            ident=grp_resolution.id,
        )
        assert activity.data["version"] == release_2.version

    def test_selective_status_update(self) -> None:
        group1 = self.create_group(status=GroupStatus.RESOLVED)
        group2 = self.create_group(status=GroupStatus.UNRESOLVED)
        group3 = self.create_group(status=GroupStatus.IGNORED)
        group4 = self.create_group(
            project=self.create_project(slug="foo"),
            status=GroupStatus.UNRESOLVED,
        )

        self.login_as(user=self.user)
        with self.feature("organizations:global-views"):
            response = self.get_success_response(
                qs_params={"id": [group1.id, group2.id], "group4": group4.id}, status="resolved"
            )
        assert response.data == {"status": "resolved", "statusDetails": {}, "inbox": None}

        new_group1 = Group.objects.get(id=group1.id)
        assert new_group1.resolved_at is not None
        assert new_group1.status == GroupStatus.RESOLVED

        new_group2 = Group.objects.get(id=group2.id)
        assert new_group2.resolved_at is not None
        assert new_group2.status == GroupStatus.RESOLVED

        assert GroupSubscription.objects.filter(
            user_id=self.user.id, group=new_group2, is_active=True
        ).exists()

        new_group3 = Group.objects.get(id=group3.id)
        assert new_group3.resolved_at is None
        assert new_group3.status == GroupStatus.IGNORED

        new_group4 = Group.objects.get(id=group4.id)
        assert new_group4.resolved_at is None
        assert new_group4.status == GroupStatus.UNRESOLVED

    def test_set_resolved_in_current_release(self) -> None:
        release = Release.objects.create(organization_id=self.project.organization_id, version="a")
        release.add_project(self.project)

        group = self.create_group(status=GroupStatus.UNRESOLVED)

        self.login_as(user=self.user)

        response = self.get_success_response(
            qs_params={"id": group.id}, status="resolved", statusDetails={"inRelease": "latest"}
        )
        assert response.data["status"] == "resolved"
        assert response.data["statusDetails"]["inRelease"] == release.version
        assert response.data["statusDetails"]["actor"]["id"] == str(self.user.id)

        group = Group.objects.get(id=group.id)
        assert group.status == GroupStatus.RESOLVED

        resolution = GroupResolution.objects.get(group=group)
        assert resolution.release == release
        assert resolution.type == GroupResolution.Type.in_release
        assert resolution.status == GroupResolution.Status.resolved
        assert resolution.actor_id == self.user.id

        assert GroupSubscription.objects.filter(
            user_id=self.user.id, group=group, is_active=True
        ).exists()

        activity = Activity.objects.get(
            group=group, type=ActivityType.SET_RESOLVED_IN_RELEASE.value
        )
        assert activity.data["version"] == release.version
        assert GroupHistory.objects.filter(
            group=group, status=GroupHistoryStatus.SET_RESOLVED_IN_RELEASE
        ).exists()

    def test_set_resolved_in_explicit_release(self) -> None:
        release = Release.objects.create(organization_id=self.project.organization_id, version="a")
        release.add_project(self.project)
        release2 = Release.objects.create(organization_id=self.project.organization_id, version="b")
        release2.add_project(self.project)

        group = self.create_group(status=GroupStatus.UNRESOLVED)

        self.login_as(user=self.user)

        response = self.get_success_response(
            qs_params={"id": group.id},
            status="resolved",
            statusDetails={"inRelease": release.version},
        )
        assert response.data["status"] == "resolved"
        assert response.data["statusDetails"]["inRelease"] == release.version
        assert response.data["statusDetails"]["actor"]["id"] == str(self.user.id)
        assert "activity" in response.data

        group = Group.objects.get(id=group.id)
        assert group.status == GroupStatus.RESOLVED

        resolution = GroupResolution.objects.get(group=group)
        assert resolution.release == release
        assert resolution.type == GroupResolution.Type.in_release
        assert resolution.status == GroupResolution.Status.resolved
        assert resolution.actor_id == self.user.id

        assert GroupSubscription.objects.filter(
            user_id=self.user.id, group=group, is_active=True
        ).exists()

        activity = Activity.objects.get(
            group=group, type=ActivityType.SET_RESOLVED_IN_RELEASE.value
        )
        assert activity.data["version"] == release.version

    def test_in_semver_projects_set_resolved_in_explicit_release(self) -> None:
        release_1 = self.create_release(version="fake_package@3.0.0")
        release_2 = self.create_release(version="fake_package@2.0.0")
        release_3 = self.create_release(version="fake_package@3.0.1")

        group = self.store_event(
            data={
                "timestamp": iso_format(before_now(seconds=10)),
                "fingerprint": ["group-1"],
                "release": release_1.version,
            },
            project_id=self.project.id,
        ).group

        self.login_as(user=self.user)

        response = self.get_success_response(
            qs_params={"id": group.id},
            status="resolved",
            statusDetails={"inRelease": release_1.version},
        )
        assert response.data["status"] == "resolved"
        assert response.data["statusDetails"]["inRelease"] == release_1.version
        assert response.data["statusDetails"]["actor"]["id"] == str(self.user.id)
        assert "activity" in response.data

        group = Group.objects.get(id=group.id)
        assert group.status == GroupStatus.RESOLVED

        resolution = GroupResolution.objects.get(group=group)
        assert resolution.release == release_1
        assert resolution.type == GroupResolution.Type.in_release
        assert resolution.status == GroupResolution.Status.resolved
        assert resolution.actor_id == self.user.id

        assert GroupSubscription.objects.filter(
            user_id=self.user.id, group=group, is_active=True
        ).exists()

        activity = Activity.objects.get(
            group=group, type=ActivityType.SET_RESOLVED_IN_RELEASE.value
        )
        assert activity.data["version"] == release_1.version

        assert GroupResolution.has_resolution(group=group, release=release_2)
        assert not GroupResolution.has_resolution(group=group, release=release_3)

    def test_set_resolved_in_next_release(self) -> None:
        release = Release.objects.create(organization_id=self.project.organization_id, version="a")
        release.add_project(self.project)

        group = self.create_group(status=GroupStatus.UNRESOLVED)

        self.login_as(user=self.user)

        response = self.get_success_response(
            qs_params={"id": group.id}, status="resolved", statusDetails={"inNextRelease": True}
        )
        assert response.data["status"] == "resolved"
        assert response.data["statusDetails"]["inNextRelease"]
        assert response.data["statusDetails"]["actor"]["id"] == str(self.user.id)
        assert "activity" in response.data

        group = Group.objects.get(id=group.id)
        assert group.status == GroupStatus.RESOLVED

        resolution = GroupResolution.objects.get(group=group)
        assert resolution.release == release
        assert resolution.type == GroupResolution.Type.in_next_release
        assert resolution.status == GroupResolution.Status.pending
        assert resolution.actor_id == self.user.id

        assert GroupSubscription.objects.filter(
            user_id=self.user.id, group=group, is_active=True
        ).exists()

        activity = Activity.objects.get(
            group=group, type=ActivityType.SET_RESOLVED_IN_RELEASE.value
        )
        assert activity.data["version"] == ""

    def test_set_resolved_in_next_release_legacy(self) -> None:
        release = Release.objects.create(organization_id=self.project.organization_id, version="a")
        release.add_project(self.project)

        group = self.create_group(status=GroupStatus.UNRESOLVED)

        self.login_as(user=self.user)

        response = self.get_success_response(
            qs_params={"id": group.id}, status="resolvedInNextRelease"
        )
        assert response.data["status"] == "resolved"
        assert response.data["statusDetails"]["inNextRelease"]
        assert response.data["statusDetails"]["actor"]["id"] == str(self.user.id)
        assert "activity" in response.data

        group = Group.objects.get(id=group.id)
        assert group.status == GroupStatus.RESOLVED

        resolution = GroupResolution.objects.get(group=group)
        assert resolution.release == release
        assert resolution.type == GroupResolution.Type.in_next_release
        assert resolution.status == GroupResolution.Status.pending
        assert resolution.actor_id == self.user.id

        assert GroupSubscription.objects.filter(
            user_id=self.user.id, group=group, is_active=True
        ).exists()
        assert GroupHistory.objects.filter(
            group=group, status=GroupHistoryStatus.SET_RESOLVED_IN_RELEASE
        ).exists()

        activity = Activity.objects.get(
            group=group, type=ActivityType.SET_RESOLVED_IN_RELEASE.value
        )
        assert activity.data["version"] == ""

    def test_set_resolved_in_explicit_commit_unreleased(self) -> None:
        repo = self.create_repo(project=self.project, name=self.project.name)
        commit = self.create_commit(project=self.project, repo=repo)
        group = self.create_group(status=GroupStatus.UNRESOLVED)

        self.login_as(user=self.user)

        response = self.get_success_response(
            qs_params={"id": group.id},
            status="resolved",
            statusDetails={"inCommit": {"commit": commit.key, "repository": repo.name}},
        )
        assert response.data["status"] == "resolved"
        assert response.data["statusDetails"]["inCommit"]["id"] == commit.key
        assert response.data["statusDetails"]["actor"]["id"] == str(self.user.id)
        assert "activity" not in response.data

        group = Group.objects.get(id=group.id)
        assert group.status == GroupStatus.RESOLVED

        link = GroupLink.objects.get(group_id=group.id)
        assert link.linked_type == GroupLink.LinkedType.commit
        assert link.relationship == GroupLink.Relationship.resolves
        assert link.linked_id == commit.id

        assert GroupSubscription.objects.filter(
            user_id=self.user.id, group=group, is_active=True
        ).exists()

        activity = Activity.objects.get(group=group, type=ActivityType.SET_RESOLVED_IN_COMMIT.value)
        assert activity.data["commit"] == commit.id
        assert GroupHistory.objects.filter(
            group=group, status=GroupHistoryStatus.SET_RESOLVED_IN_COMMIT
        ).exists()

    def test_set_resolved_in_explicit_commit_released(self) -> None:
        release = self.create_release(project=self.project)
        repo = self.create_repo(project=self.project, name=self.project.name)
        commit = self.create_commit(project=self.project, repo=repo, release=release)

        group = self.create_group(status=GroupStatus.UNRESOLVED)

        self.login_as(user=self.user)

        response = self.get_success_response(
            qs_params={"id": group.id},
            status="resolved",
            statusDetails={"inCommit": {"commit": commit.key, "repository": repo.name}},
        )
        assert response.data["status"] == "resolved"
        assert response.data["statusDetails"]["inCommit"]["id"] == commit.key
        assert response.data["statusDetails"]["actor"]["id"] == str(self.user.id)
        assert "activity" in response.data

        group = Group.objects.get(id=group.id)
        assert group.status == GroupStatus.RESOLVED

        link = GroupLink.objects.get(group_id=group.id)
        assert link.project_id == self.project.id
        assert link.linked_type == GroupLink.LinkedType.commit
        assert link.relationship == GroupLink.Relationship.resolves
        assert link.linked_id == commit.id

        assert GroupSubscription.objects.filter(
            user_id=self.user.id, group=group, is_active=True
        ).exists()

        activity = Activity.objects.get(group=group, type=ActivityType.SET_RESOLVED_IN_COMMIT.value)
        assert activity.data["commit"] == commit.id

        resolution = GroupResolution.objects.get(group=group)
        assert resolution.type == GroupResolution.Type.in_release
        assert resolution.status == GroupResolution.Status.resolved
        assert GroupHistory.objects.filter(
            group=group, status=GroupHistoryStatus.SET_RESOLVED_IN_COMMIT
        ).exists()

    def test_set_resolved_in_explicit_commit_missing(self) -> None:
        repo = self.create_repo(project=self.project, name=self.project.name)
        group = self.create_group(status=GroupStatus.UNRESOLVED)

        self.login_as(user=self.user)

        response = self.get_response(
            qs_params={"id": group.id},
            status="resolved",
            statusDetails={"inCommit": {"commit": "a" * 40, "repository": repo.name}},
        )
        assert response.status_code == 400
        assert (
            response.data["statusDetails"]["inCommit"]["commit"][0]
            == "Unable to find the given commit."
        )
        assert not GroupHistory.objects.filter(
            group=group, status=GroupHistoryStatus.SET_RESOLVED_IN_COMMIT
        ).exists()

    def test_set_unresolved(self) -> None:
        release = self.create_release(project=self.project, version="abc")
        group = self.create_group(status=GroupStatus.RESOLVED)
        GroupResolution.objects.create(group=group, release=release)

        self.login_as(user=self.user)

        response = self.get_success_response(qs_params={"id": group.id}, status="unresolved")
        assert response.data == {"status": "unresolved", "statusDetails": {}}

        group = Group.objects.get(id=group.id)
        assert group.status == GroupStatus.UNRESOLVED
        assert GroupHistory.objects.filter(
            group=group, status=GroupHistoryStatus.UNRESOLVED
        ).exists()

        self.assertNoResolution(group)

        assert GroupSubscription.objects.filter(
            user_id=self.user.id, group=group, is_active=True
        ).exists()

    def test_set_unresolved_on_snooze(self) -> None:
        group = self.create_group(status=GroupStatus.IGNORED)

        GroupSnooze.objects.create(group=group, until=timezone.now() - timedelta(days=1))

        self.login_as(user=self.user)

        response = self.get_success_response(qs_params={"id": group.id}, status="unresolved")
        assert response.data == {"status": "unresolved", "statusDetails": {}}

        group = Group.objects.get(id=group.id)
        assert group.status == GroupStatus.UNRESOLVED
        assert GroupHistory.objects.filter(
            group=group, status=GroupHistoryStatus.UNRESOLVED
        ).exists()

    def test_basic_ignore(self) -> None:
        group = self.create_group(status=GroupStatus.RESOLVED)

        snooze = GroupSnooze.objects.create(group=group, until=timezone.now())

        self.login_as(user=self.user)
        assert not GroupHistory.objects.filter(
            group=group, status=GroupHistoryStatus.IGNORED
        ).exists()
        response = self.get_success_response(qs_params={"id": group.id}, status="ignored")
        # existing snooze objects should be cleaned up
        assert not GroupSnooze.objects.filter(id=snooze.id).exists()

        group = Group.objects.get(id=group.id)
        assert group.status == GroupStatus.IGNORED
        assert GroupHistory.objects.filter(group=group, status=GroupHistoryStatus.IGNORED).exists()

        assert response.data == {"status": "ignored", "statusDetails": {}, "inbox": None}

    def test_snooze_duration(self) -> None:
        group = self.create_group(status=GroupStatus.RESOLVED)

        self.login_as(user=self.user)

        response = self.get_success_response(
            qs_params={"id": group.id}, status="ignored", ignoreDuration=30
        )
        snooze = GroupSnooze.objects.get(group=group)
        snooze.until = snooze.until

        now = timezone.now()

        assert snooze.count is None
        assert snooze.until is not None
        assert snooze.until > now + timedelta(minutes=29)
        assert snooze.until < now + timedelta(minutes=31)
        assert snooze.user_count is None
        assert snooze.user_window is None
        assert snooze.window is None

        response.data["statusDetails"]["ignoreUntil"] = response.data["statusDetails"][
            "ignoreUntil"
        ]

        assert response.data["status"] == "ignored"
        assert response.data["statusDetails"]["ignoreCount"] == snooze.count
        assert response.data["statusDetails"]["ignoreWindow"] == snooze.window
        assert response.data["statusDetails"]["ignoreUserCount"] == snooze.user_count
        assert response.data["statusDetails"]["ignoreUserWindow"] == snooze.user_window
        assert response.data["statusDetails"]["ignoreUntil"] == snooze.until
        assert response.data["statusDetails"]["actor"]["id"] == str(self.user.id)

    def test_snooze_count(self) -> None:
        group = self.create_group(status=GroupStatus.RESOLVED, times_seen=1)

        self.login_as(user=self.user)

        response = self.get_success_response(
            qs_params={"id": group.id}, status="ignored", ignoreCount=100
        )
        snooze = GroupSnooze.objects.get(group=group)
        assert snooze.count == 100
        assert snooze.until is None
        assert snooze.user_count is None
        assert snooze.user_window is None
        assert snooze.window is None
        assert snooze.state is not None
        assert snooze.state["times_seen"] == 1

        assert response.data["status"] == "ignored"
        assert response.data["statusDetails"]["ignoreCount"] == snooze.count
        assert response.data["statusDetails"]["ignoreWindow"] == snooze.window
        assert response.data["statusDetails"]["ignoreUserCount"] == snooze.user_count
        assert response.data["statusDetails"]["ignoreUserWindow"] == snooze.user_window
        assert response.data["statusDetails"]["ignoreUntil"] == snooze.until
        assert response.data["statusDetails"]["actor"]["id"] == str(self.user.id)

    def test_snooze_user_count(self) -> None:
        for i in range(10):
            event = self.store_event(
                data={
                    "fingerprint": ["put-me-in-group-1"],
                    "user": {"id": str(i)},
                    "timestamp": iso_format(self.min_ago + timedelta(seconds=i)),
                },
                project_id=self.project.id,
            )

        assert event.group is not None
        group = Group.objects.get(id=event.group.id)
        group.status = GroupStatus.RESOLVED
        group.substatus = None
        group.save()

        self.login_as(user=self.user)

        response = self.get_success_response(
            qs_params={"id": group.id}, status="ignored", ignoreUserCount=10
        )
        snooze = GroupSnooze.objects.get(group=group)
        assert snooze.count is None
        assert snooze.until is None
        assert snooze.user_count == 10
        assert snooze.user_window is None
        assert snooze.window is None
        assert snooze.state is not None
        assert snooze.state["users_seen"] == 10

        assert response.data["status"] == "ignored"
        assert response.data["statusDetails"]["ignoreCount"] == snooze.count
        assert response.data["statusDetails"]["ignoreWindow"] == snooze.window
        assert response.data["statusDetails"]["ignoreUserCount"] == snooze.user_count
        assert response.data["statusDetails"]["ignoreUserWindow"] == snooze.user_window
        assert response.data["statusDetails"]["ignoreUntil"] == snooze.until
        assert response.data["statusDetails"]["actor"]["id"] == str(self.user.id)

    def test_set_bookmarked(self) -> None:
        group1 = self.create_group(status=GroupStatus.RESOLVED)
        group2 = self.create_group(status=GroupStatus.UNRESOLVED)
        group3 = self.create_group(status=GroupStatus.IGNORED)
        group4 = self.create_group(
            project=self.create_project(slug="foo"),
            status=GroupStatus.UNRESOLVED,
        )

        self.login_as(user=self.user)
        with self.feature("organizations:global-views"):
            response = self.get_success_response(
                qs_params={"id": [group1.id, group2.id], "group4": group4.id}, isBookmarked="true"
            )
        assert response.data == {"isBookmarked": True}

        bookmark1 = GroupBookmark.objects.filter(group=group1, user_id=self.user.id)
        assert bookmark1.exists()

        assert GroupSubscription.objects.filter(
            user_id=self.user.id, group=group1, is_active=True
        ).exists()

        bookmark2 = GroupBookmark.objects.filter(group=group2, user_id=self.user.id)
        assert bookmark2.exists()

        assert GroupSubscription.objects.filter(
            user_id=self.user.id, group=group2, is_active=True
        ).exists()

        bookmark3 = GroupBookmark.objects.filter(group=group3, user_id=self.user.id)
        assert not bookmark3.exists()

        bookmark4 = GroupBookmark.objects.filter(group=group4, user_id=self.user.id)
        assert not bookmark4.exists()

    def test_subscription(self) -> None:
        group1 = self.create_group()
        group2 = self.create_group()
        group3 = self.create_group()
        group4 = self.create_group(project=self.create_project(slug="foo"))

        self.login_as(user=self.user)
        with self.feature("organizations:global-views"):
            response = self.get_success_response(
                qs_params={"id": [group1.id, group2.id], "group4": group4.id}, isSubscribed="true"
            )
        assert response.data == {"isSubscribed": True, "subscriptionDetails": {"reason": "unknown"}}

        assert GroupSubscription.objects.filter(
            group=group1, user_id=self.user.id, is_active=True
        ).exists()

        assert GroupSubscription.objects.filter(
            group=group2, user_id=self.user.id, is_active=True
        ).exists()

        assert not GroupSubscription.objects.filter(group=group3, user_id=self.user.id).exists()

        assert not GroupSubscription.objects.filter(group=group4, user_id=self.user.id).exists()

    def test_set_public(self) -> None:
        group1 = self.create_group()
        group2 = self.create_group()

        self.login_as(user=self.user)
        response = self.get_success_response(
            qs_params={"id": [group1.id, group2.id]}, isPublic="true"
        )
        assert response.data["isPublic"] is True
        assert "shareId" in response.data

        new_group1 = Group.objects.get(id=group1.id)
        assert bool(new_group1.get_share_id())

        new_group2 = Group.objects.get(id=group2.id)
        assert bool(new_group2.get_share_id())

    def test_set_private(self) -> None:
        group1 = self.create_group()
        group2 = self.create_group()

        # Manually mark them as shared
        for g in group1, group2:
            GroupShare.objects.create(project_id=g.project_id, group=g)
            assert bool(g.get_share_id())

        self.login_as(user=self.user)
        response = self.get_success_response(
            qs_params={"id": [group1.id, group2.id]}, isPublic="false"
        )
        assert response.data == {"isPublic": False, "shareId": None}

        new_group1 = Group.objects.get(id=group1.id)
        assert not bool(new_group1.get_share_id())

        new_group2 = Group.objects.get(id=group2.id)
        assert not bool(new_group2.get_share_id())

    def test_set_has_seen(self) -> None:
        group1 = self.create_group(status=GroupStatus.RESOLVED)
        group2 = self.create_group(status=GroupStatus.UNRESOLVED)
        group3 = self.create_group(status=GroupStatus.IGNORED)
        group4 = self.create_group(
            project=self.create_project(slug="foo"),
            status=GroupStatus.UNRESOLVED,
        )

        self.login_as(user=self.user)
        with self.feature("organizations:global-views"):
            response = self.get_success_response(
                qs_params={"id": [group1.id, group2.id], "group4": group4.id}, hasSeen="true"
            )
        assert response.data == {"hasSeen": True}

        r1 = GroupSeen.objects.filter(group=group1, user_id=self.user.id)
        assert r1.exists()

        r2 = GroupSeen.objects.filter(group=group2, user_id=self.user.id)
        assert r2.exists()

        r3 = GroupSeen.objects.filter(group=group3, user_id=self.user.id)
        assert not r3.exists()

        r4 = GroupSeen.objects.filter(group=group4, user_id=self.user.id)
        assert not r4.exists()

    @patch("sentry.issues.merge.uuid4")
    @patch("sentry.issues.merge.merge_groups")
    @patch("sentry.eventstream.backend")
    def test_merge(
        self, mock_eventstream: MagicMock, merge_groups: MagicMock, mock_uuid4: MagicMock
    ) -> None:
        eventstream_state = object()
        mock_eventstream.start_merge = Mock(return_value=eventstream_state)

        mock_uuid4.return_value = self.get_mock_uuid()
        group1 = self.create_group(times_seen=1)
        group2 = self.create_group(times_seen=50)
        group3 = self.create_group(times_seen=2)
        self.create_group()

        self.login_as(user=self.user)
        response = self.get_success_response(
            qs_params={"id": [group1.id, group2.id, group3.id]}, merge="1"
        )
        assert response.data["merge"]["parent"] == str(group2.id)
        assert sorted(response.data["merge"]["children"]) == sorted(
            [str(group1.id), str(group3.id)]
        )

        mock_eventstream.start_merge.assert_called_once_with(
            group1.project_id, [group3.id, group1.id], group2.id
        )

        assert len(merge_groups.mock_calls) == 1
        merge_groups.delay.assert_any_call(
            from_object_ids=[group3.id, group1.id],
            to_object_id=group2.id,
            transaction_id="abc123",
            eventstream_state=eventstream_state,
        )

    @patch("sentry.issues.merge.uuid4")
    @patch("sentry.issues.merge.merge_groups")
    @patch("sentry.eventstream.backend")
    def test_merge_performance_issues(
        self, mock_eventstream: MagicMock, merge_groups: MagicMock, mock_uuid4: MagicMock
    ) -> None:
        eventstream_state = object()
        mock_eventstream.start_merge = Mock(return_value=eventstream_state)

        mock_uuid4.return_value = self.get_mock_uuid()
        group1 = self.create_group(times_seen=1, type=PerformanceSlowDBQueryGroupType.type_id)
        group2 = self.create_group(times_seen=50, type=PerformanceSlowDBQueryGroupType.type_id)
        group3 = self.create_group(times_seen=2, type=PerformanceSlowDBQueryGroupType.type_id)
        self.create_group()

        self.login_as(user=self.user)
        response = self.get_error_response(
            qs_params={"id": [group1.id, group2.id, group3.id]}, merge="1"
        )

        assert response.status_code == 400, response.content

    def test_assign(self) -> None:
        group1 = self.create_group(is_public=True)
        group2 = self.create_group(is_public=True)
        user = self.user

        self.login_as(user=user)
        response = self.get_success_response(qs_params={"id": group1.id}, assignedTo=user.username)
        assert response.data["assignedTo"]["id"] == str(user.id)
        assert response.data["assignedTo"]["type"] == "user"
        assert GroupAssignee.objects.filter(group=group1, user_id=user.id).exists()
        assert GroupHistory.objects.filter(
            group=group1, status=GroupHistoryStatus.ASSIGNED
        ).exists()

        assert not GroupAssignee.objects.filter(group=group2, user_id=user.id).exists()

        assert (
            Activity.objects.filter(
                group=group1, user_id=user.id, type=ActivityType.ASSIGNED.value
            ).count()
            == 1
        )

        assert GroupSubscription.objects.filter(
            user_id=user.id, group=group1, is_active=True
        ).exists()

        response = self.get_success_response(qs_params={"id": group1.id}, assignedTo="")
        assert response.data["assignedTo"] is None

        assert not GroupAssignee.objects.filter(group=group1, user_id=user.id).exists()
        assert GroupHistory.objects.filter(
            group=group1, status=GroupHistoryStatus.UNASSIGNED
        ).exists()

    def test_assign_non_member(self) -> None:
        group = self.create_group(is_public=True)
        member = self.user
        non_member = self.create_user("bar@example.com")

        self.login_as(user=member)

        response = self.get_response(qs_params={"id": group.id}, assignedTo=non_member.username)
        assert not GroupHistory.objects.filter(
            group=group, status=GroupHistoryStatus.ASSIGNED
        ).exists()
        assert response.status_code == 400, response.content

    def test_assign_team(self) -> None:
        self.login_as(user=self.user)

        group = self.create_group()
        other_member = self.create_user("bar@example.com")
        team = self.create_team(
            organization=group.project.organization, members=[self.user, other_member]
        )

        group.project.add_team(team)

        assert not GroupHistory.objects.filter(
            group=group, status=GroupHistoryStatus.ASSIGNED
        ).exists()

        response = self.get_success_response(
            qs_params={"id": group.id}, assignedTo=f"team:{team.id}"
        )
        assert response.data["assignedTo"]["id"] == str(team.id)
        assert response.data["assignedTo"]["type"] == "team"
        assert GroupHistory.objects.filter(group=group, status=GroupHistoryStatus.ASSIGNED).exists()
        assert GroupAssignee.objects.filter(group=group, team=team).exists()

        assert Activity.objects.filter(group=group, type=ActivityType.ASSIGNED.value).count() == 1

        assert GroupSubscription.objects.filter(group=group, is_active=True).count() == 2

        response = self.get_success_response(qs_params={"id": group.id}, assignedTo="")
        assert response.data["assignedTo"] is None
        assert GroupHistory.objects.filter(
            group=group, status=GroupHistoryStatus.UNASSIGNED
        ).exists()

    def test_discard(self) -> None:
        group1 = self.create_group(is_public=True)
        group2 = self.create_group(is_public=True)
        group_hash = GroupHash.objects.create(hash="x" * 32, project=group1.project, group=group1)
        user = self.user

        self.login_as(user=user)
        with self.tasks():
            with self.feature("projects:discard-groups"):
                response = self.get_response(qs_params={"id": group1.id}, discard=True)

        assert response.status_code == 204
        assert not Group.objects.filter(id=group1.id).exists()
        assert Group.objects.filter(id=group2.id).exists()
        assert GroupHash.objects.filter(id=group_hash.id).exists()
        tombstone = GroupTombstone.objects.get(
            id=GroupHash.objects.get(id=group_hash.id).group_tombstone_id
        )
        assert tombstone.message == group1.message
        assert tombstone.culprit == group1.culprit
        assert tombstone.project == group1.project
        assert tombstone.data == group1.data

    def test_set_inbox(self) -> None:
        group1 = self.create_group()
        group2 = self.create_group()

        self.login_as(user=self.user)
        response = self.get_success_response(qs_params={"id": [group1.id, group2.id]}, inbox="true")
        assert response.data == {"inbox": True}
        assert GroupInbox.objects.filter(group=group1).exists()
        assert GroupInbox.objects.filter(group=group2).exists()
        assert not GroupHistory.objects.filter(
            group=group1, status=GroupHistoryStatus.REVIEWED
        ).exists()
        assert not GroupHistory.objects.filter(
            group=group2, status=GroupHistoryStatus.REVIEWED
        ).exists()

        response = self.get_success_response(qs_params={"id": [group2.id]}, inbox="false")
        assert response.data == {"inbox": False}
        assert GroupInbox.objects.filter(group=group1).exists()
        assert not GroupHistory.objects.filter(
            group=group1, status=GroupHistoryStatus.REVIEWED
        ).exists()
        assert GroupHistory.objects.filter(
            group=group2, status=GroupHistoryStatus.REVIEWED
        ).exists()
        assert not GroupInbox.objects.filter(group=group2).exists()

    def test_set_resolved_inbox(self) -> None:
        group1 = self.create_group()
        group2 = self.create_group()

        self.login_as(user=self.user)
        response = self.get_success_response(
            qs_params={"id": [group1.id, group2.id]}, status="resolved"
        )
        assert response.data["inbox"] is None
        assert not GroupInbox.objects.filter(group=group1).exists()
        assert not GroupInbox.objects.filter(group=group2).exists()

        self.get_success_response(qs_params={"id": [group2.id]}, status="unresolved")
        assert not GroupInbox.objects.filter(group=group1).exists()
        assert not GroupInbox.objects.filter(group=group2).exists()
        assert not GroupHistory.objects.filter(
            group=group1, status=GroupHistoryStatus.UNRESOLVED
        ).exists()
        assert GroupHistory.objects.filter(
            group=group2, status=GroupHistoryStatus.UNRESOLVED
        ).exists()

    def test_update_priority(self) -> None:
        """
        Bulk-setting priority successfully changes the priority of the groups
        and also creates a GroupHistory and Activity entry for each group.
        """
        group1 = self.create_group(priority=PriorityLevel.HIGH.value)
        group2 = self.create_group(priority=PriorityLevel.MEDIUM.value)

        self.login_as(user=self.user)
        response = self.get_success_response(
            qs_params={"id": [group1.id, group2.id]}, priority=PriorityLevel.LOW.to_str()
        )

        assert response.data["priority"] == PriorityLevel.LOW.to_str()

        for group in (group1, group2):
            assert Group.objects.get(id=group.id).priority == PriorityLevel.LOW.value
            assert GroupHistory.objects.filter(
                group=group, status=GroupHistoryStatus.PRIORITY_LOW
            ).exists()
            assert Activity.objects.filter(
                group=group, type=ActivityType.SET_PRIORITY.value, user_id=self.user.id
            ).exists()

    def test_update_priority_no_change(self) -> None:
        """
        When the priority is the same as the current priority, no changes are made
        """
        group1 = self.create_group(priority=PriorityLevel.HIGH.value)
        group2 = self.create_group(priority=PriorityLevel.MEDIUM.value)

        self.login_as(user=self.user)
        response = self.get_success_response(
            qs_params={"id": [group1.id, group2.id]}, priority=PriorityLevel.MEDIUM.to_str()
        )

        assert response.data["priority"] == PriorityLevel.MEDIUM.to_str()

        # First group should have medium priority and history/activity entries
        assert Group.objects.get(id=group1.id).priority == PriorityLevel.MEDIUM.value
        assert GroupHistory.objects.filter(
            group=group1, status=GroupHistoryStatus.PRIORITY_MEDIUM
        ).exists()
        assert Activity.objects.filter(
            group=group1, type=ActivityType.SET_PRIORITY.value, user_id=self.user.id
        ).exists()

        # Second group should still have medium priority and no history/activity entries
        assert Group.objects.get(id=group1.id).priority == PriorityLevel.MEDIUM
        assert not GroupHistory.objects.filter(
            group=group2,
        ).exists()
        assert not Activity.objects.filter(
            group=group2, type=ActivityType.SET_PRIORITY.value, user_id=self.user.id
        ).exists()

    def test_resolved_in_upcoming_release_multiple_projects(self) -> None:
        project_2 = self.create_project(slug="foo")
        group1 = self.create_group(status=GroupStatus.UNRESOLVED)
        group2 = self.create_group(status=GroupStatus.UNRESOLVED, project=project_2)

        self.login_as(user=self.user)
        response = self.get_response(
            qs_params={
                "id": [group1.id, group2.id],
                "statd": "resolved",
                "statusDetails": {"inUpcomingRelease": True},
            }
        )

        assert response.status_code == 400


class GroupDeleteTest(APITestCase, SnubaTestCase):
    endpoint = "sentry-api-0-organization-group-index"
    method = "delete"

    def get_response(self, *args, **kwargs):
        if not args:
            org = self.project.organization.slug
        else:
            org = args[0]
        return super().get_response(org, **kwargs)

    @patch("sentry.eventstream.backend")
    def test_delete_by_id(self, mock_eventstream: MagicMock) -> None:
        eventstream_state = {"event_stream_state": uuid4()}
        mock_eventstream.start_delete_groups = Mock(return_value=eventstream_state)

        group1 = self.create_group(status=GroupStatus.RESOLVED)
        group2 = self.create_group(status=GroupStatus.UNRESOLVED)
        group3 = self.create_group(status=GroupStatus.IGNORED)
        group4 = self.create_group(
            project=self.create_project(slug="foo"),
            status=GroupStatus.UNRESOLVED,
        )

        hashes = []
        for g in group1, group2, group3, group4:
            hash = uuid4().hex
            hashes.append(hash)
            GroupHash.objects.create(project=g.project, hash=hash, group=g)

        self.login_as(user=self.user)
        with self.feature("organizations:global-views"):
            response = self.get_response(
                qs_params={"id": [group1.id, group2.id], "group4": group4.id}
            )

        mock_eventstream.start_delete_groups.assert_called_once_with(
            group1.project_id, [group1.id, group2.id]
        )

        assert response.status_code == 204

        assert Group.objects.get(id=group1.id).status == GroupStatus.PENDING_DELETION
        assert not GroupHash.objects.filter(group_id=group1.id).exists()

        assert Group.objects.get(id=group2.id).status == GroupStatus.PENDING_DELETION
        assert not GroupHash.objects.filter(group_id=group2.id).exists()

        assert Group.objects.get(id=group3.id).status != GroupStatus.PENDING_DELETION
        assert GroupHash.objects.filter(group_id=group3.id).exists()

        assert Group.objects.get(id=group4.id).status != GroupStatus.PENDING_DELETION
        assert GroupHash.objects.filter(group_id=group4.id).exists()

        Group.objects.filter(id__in=(group1.id, group2.id)).update(status=GroupStatus.UNRESOLVED)

        with self.tasks():
            with self.feature("organizations:global-views"):
                response = self.get_response(
                    qs_params={"id": [group1.id, group2.id], "group4": group4.id}
                )

        # XXX(markus): Something is sending duplicated replacements to snuba --
        # once from within tasks.deletions.groups and another time from
        # sentry.deletions.defaults.groups
        assert mock_eventstream.end_delete_groups.call_args_list == [
            call(eventstream_state),
            call(eventstream_state),
        ]

        assert response.status_code == 204

        assert not Group.objects.filter(id=group1.id).exists()
        assert not GroupHash.objects.filter(group_id=group1.id).exists()

        assert not Group.objects.filter(id=group2.id).exists()
        assert not GroupHash.objects.filter(group_id=group2.id).exists()

        assert Group.objects.filter(id=group3.id).exists()
        assert GroupHash.objects.filter(group_id=group3.id).exists()

        assert Group.objects.filter(id=group4.id).exists()
        assert GroupHash.objects.filter(group_id=group4.id).exists()

    @patch("sentry.eventstream.backend")
    def test_delete_performance_issue_by_id(self, mock_eventstream: MagicMock) -> None:
        eventstream_state = {"event_stream_state": uuid4()}
        mock_eventstream.start_delete_groups = Mock(return_value=eventstream_state)

        group1 = self.create_group(
            status=GroupStatus.RESOLVED, type=PerformanceSlowDBQueryGroupType.type_id
        )
        group2 = self.create_group(
            status=GroupStatus.UNRESOLVED, type=PerformanceSlowDBQueryGroupType.type_id
        )

        hashes = []
        for g in group1, group2:
            hash = uuid4().hex
            hashes.append(hash)
            GroupHash.objects.create(project=g.project, hash=hash, group=g)

        self.login_as(user=self.user)
        with self.feature("organizations:global-views"):
            response = self.get_response(qs_params={"id": [group1.id, group2.id]})

        assert response.status_code == 400

        assert Group.objects.filter(id=group1.id).exists()
        assert GroupHash.objects.filter(group_id=group1.id).exists()

        assert Group.objects.filter(id=group2.id).exists()
        assert GroupHash.objects.filter(group_id=group2.id).exists()

    def test_bulk_delete(self) -> None:
        groups = []
        for i in range(10, 41):
            groups.append(
                self.create_group(
                    project=self.project,
                    status=GroupStatus.RESOLVED,
                )
            )

        hashes = []
        for group in groups:
            hash = uuid4().hex
            hashes.append(hash)
            GroupHash.objects.create(project=group.project, hash=hash, group=group)

        self.login_as(user=self.user)

        response = self.get_success_response(qs_params={"query": ""})
        assert response.status_code == 204

        for group in groups:
            assert Group.objects.get(id=group.id).status == GroupStatus.PENDING_DELETION
            assert not GroupHash.objects.filter(group_id=group.id).exists()

        Group.objects.filter(id__in=[group.id for group in groups]).update(
            status=GroupStatus.UNRESOLVED
        )

        with self.tasks():
            response = self.get_success_response(qs_params={"query": ""})

        assert response.status_code == 204

        for group in groups:
            assert not Group.objects.filter(id=group.id).exists()
            assert not GroupHash.objects.filter(group_id=group.id).exists()

    def test_bulk_delete_performance_issues(self) -> None:
        groups = []
        for i in range(10, 41):
            groups.append(
                self.create_group(
                    project=self.project,
                    status=GroupStatus.RESOLVED,
                    type=PerformanceSlowDBQueryGroupType.type_id,
                )
            )

        hashes = []
        for group in groups:
            hash = uuid4().hex
            hashes.append(hash)
            GroupHash.objects.create(project=group.project, hash=hash, group=group)

        self.login_as(user=self.user)

        # if query is '' it defaults to is:unresolved
        response = self.get_response(qs_params={"query": ""})
        assert response.status_code == 400

        for group in groups:
            assert Group.objects.filter(id=group.id).exists()
            assert GroupHash.objects.filter(group_id=group.id).exists()<|MERGE_RESOLUTION|>--- conflicted
+++ resolved
@@ -3020,14 +3020,6 @@
             assert len(response.data) == len(expected_groups)
             assert {int(r["id"]) for r in response.data} == set(expected_groups)
 
-<<<<<<< HEAD
-=======
-    @patch(
-        "sentry.search.snuba.executors.GroupAttributesPostgresSnubaQueryExecutor.query",
-        side_effect=GroupAttributesPostgresSnubaQueryExecutor.query,
-        autospec=True,
-    )
-    @override_options({"issues.group_attributes.send_kafka": True})
     def test_snuba_query_unlinked(self, mock_query: MagicMock) -> None:
         self.project = self.create_project(organization=self.organization)
         event1 = self.store_event(
@@ -3071,13 +3063,6 @@
                 assert len(response.data) == 1
                 assert int(response.data[0]["id"]) == event2.group.id
 
-    @patch(
-        "sentry.search.snuba.executors.GroupAttributesPostgresSnubaQueryExecutor.query",
-        side_effect=GroupAttributesPostgresSnubaQueryExecutor.query,
-        autospec=True,
-    )
-    @override_options({"issues.group_attributes.send_kafka": True})
->>>>>>> 26e64642
     def test_snuba_perf_issue(self, mock_query: MagicMock) -> None:
         self.project = self.create_project(organization=self.organization)
         # create a performance issue
