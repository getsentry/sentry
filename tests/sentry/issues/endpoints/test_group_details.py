--- conflicted
+++ resolved
@@ -355,60 +355,7 @@
         assert group_resolution.status == GroupResolution.Status.pending
         assert group_resolution.release.version == most_recent_version.version
 
-<<<<<<< HEAD
-    def resolved_in_next_release_helper(self, with_first_release: bool = True) -> None:
-        self.login_as(user=self.user)
-
-=======
-    # XXX: Remove this test once the feature flag is removed
-    def test_resolved_in_next_release_semver_no_flag_and_first_release(self):
-        self.login_as(user=self.user)
-        project = self.create_project_with_releases()
-        first_release = Release.get_or_create(version="com.foo.bar@1.0+0", project=project)
-        Release.get_or_create(version="com.foo.bar@2.0+0", project=project)
-        wrong_release = Release.get_or_create(version="com.foo.bar@1.0+1", project=project)
-        # Using store_event() instead of create_group() produces GroupRelease objects
-        # which is considered during the update_groups() call
-        event = self.store_event(data={"release": first_release.version}, project_id=project.id)
-        group = event.group
-        assert group is not None
-        assert group.status == GroupStatus.UNRESOLVED
-        assert group.substatus == GroupSubStatus.NEW
-        assert group.first_release == first_release
-        assert GroupResolution.objects.all().count() == 0
-
-        url = f"/api/0/issues/{group.id}/"
-        data = {"status": "resolvedInNextRelease"}
-        response = self.client.put(url, data=data)
-        assert response.status_code == 200, response.content == {}
-
-        # Refetch from DB to ensure the latest state is fetched
-        group = Group.objects.get(id=group.id, project=project.id)
-        assert group.status == GroupStatus.RESOLVED
-
-        group_resolution = GroupResolution.objects.filter(group=group).first()
-        assert group_resolution is not None
-        assert group_resolution.group == group
-        # For semver projects, we consider resolution based on an expression rather than a specific release,
-        # thus, it is considered resolved in the release that has the highest semver
-        assert group_resolution.type == GroupResolution.Type.in_release
-        assert group_resolution.status == GroupResolution.Status.resolved
-        assert group_resolution.release.version == wrong_release.version
-        assert response.data["statusDetails"]["inRelease"] == wrong_release.version
-
-        # Let's test that it does not regress to the first release
-        event = self.store_event(data={"release": first_release.version}, project_id=project.id)
-        group = Group.objects.get(id=group.id, project=project.id)
-        assert group.status == GroupStatus.RESOLVED
-
-        # Let's test that it does regress - this is fixed with the feature flag
-        event = self.store_event(data={"release": wrong_release.version}, project_id=project.id)
-        group = Group.objects.get(id=group.id, project=project.id)
-        assert group.status == GroupStatus.UNRESOLVED
-        assert group.substatus == GroupSubStatus.REGRESSED
-
     def create_project_with_releases(self) -> Project:
->>>>>>> d40c56bf
         project = self.create_project()
         project.flags.has_releases = True
         project.save()
@@ -503,26 +450,6 @@
         response = self.client.put(url, data={"status": "resolvedInNextRelease"})
         assert response.status_code == 200, response.content
 
-<<<<<<< HEAD
-=======
-        group = Group.objects.get(id=group.id, project=group.project.id)
-        assert group.status == GroupStatus.RESOLVED
-
-        # no GroupResolution because there is no release
-        assert not GroupResolution.objects.filter(group=group).exists()
-        assert response.data["statusDetails"] == {}
-
-    @with_feature("organizations:releases-resolve-next-release-semver-fix")
-    def test_resolved_in_next_release_with_flag_no_release(self):
-        self.login_as(user=self.user)
-        project = self.create_project_with_releases()
-        group = self.create_group_with_no_release(project)
-
-        url = f"/api/0/organizations/{group.organization.slug}/issues/{group.id}/"
-        response = self.client.put(url, data={"status": "resolvedInNextRelease"})
-        assert response.status_code == 200, response.content
-
->>>>>>> d40c56bf
         # Refetch from DB to ensure the latest state is fetched
         group = Group.objects.get(id=group.id, project=group.project.id)
         assert group.status == GroupStatus.RESOLVED
