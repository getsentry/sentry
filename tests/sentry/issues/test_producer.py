import uuid
from datetime import datetime
from unittest.mock import MagicMock, patch

import pytest

from sentry.issues.issue_occurrence import IssueOccurrence
from sentry.issues.occurrence_status_change import OccurrenceStatusChange
from sentry.issues.producer import PayloadType, produce_occurrence_to_kafka
from sentry.models.activity import Activity
from sentry.models.group import GroupStatus
from sentry.models.grouphash import GroupHash
from sentry.models.grouphistory import STRING_TO_STATUS_LOOKUP, GroupHistory, GroupHistoryStatus
from sentry.testutils.cases import TestCase
from sentry.testutils.helpers.datetime import before_now, iso_format
from sentry.testutils.helpers.features import apply_feature_flag_on_cls
from sentry.testutils.skips import requires_snuba
from sentry.types.activity import ActivityType
from sentry.types.group import (
    GROUP_SUBSTATUS_TO_GROUP_HISTORY_STATUS,
    IGNORED_SUBSTATUS_CHOICES,
    GroupSubStatus,
)
from sentry.utils.samples import load_data
from tests.sentry.issues.test_utils import OccurrenceTestMixin

pytestmark = [requires_snuba]


class TestProduceOccurrenceToKafka(TestCase, OccurrenceTestMixin):
    def test_event_id_mismatch(self) -> None:
        with self.assertRaisesMessage(
            ValueError, "Event id on occurrence and event_data must be the same"
        ):
            produce_occurrence_to_kafka(
                payload_type=PayloadType.OCCURRENCE,
                occurrence=self.build_occurrence(),
                event_data={"event_id": uuid.uuid4().hex},
            )

    def test_with_event(self) -> None:
        occurrence = self.build_occurrence()
        produce_occurrence_to_kafka(
            payload_type=PayloadType.OCCURRENCE,
            occurrence=occurrence,
            event_data={
                "event_id": occurrence.event_id,
                "project_id": self.project.id,
                "title": "some problem",
                "platform": "python",
                "tags": {"my_tag": "2"},
                "timestamp": before_now(minutes=1).isoformat(),
                "received": before_now(minutes=1).isoformat(),
            },
        )
        stored_occurrence = IssueOccurrence.fetch(occurrence.id, occurrence.project_id)
        assert stored_occurrence
        assert occurrence.event_id == stored_occurrence.event_id

    def test_with_only_occurrence(self) -> None:
        event = self.store_event(data=load_data("transaction"), project_id=self.project.id)
        occurrence = self.build_occurrence(event_id=event.event_id, project_id=self.project.id)
        produce_occurrence_to_kafka(
            payload_type=PayloadType.OCCURRENCE,
            occurrence=occurrence,
        )
        stored_occurrence = IssueOccurrence.fetch(occurrence.id, occurrence.project_id)
        assert stored_occurrence
        assert occurrence.event_id == stored_occurrence.event_id


@apply_feature_flag_on_cls("organizations:issue-platform-api-crons-sd")
class TestProduceOccurrenceForStatusChange(TestCase, OccurrenceTestMixin):
    def setUp(self):
        self.event = self.store_event(
            data={
                "event_id": "a" * 32,
                "message": "oh no",
                "timestamp": iso_format(datetime.now()),
                "fingerprint": ["group-1"],
            },
            project_id=self.project.id,
        )
        self.group = self.event.group
        assert self.group
        self.group_hash = GroupHash.objects.filter(group=self.group, project=self.project).first()
        self.initial_status = self.group.status
        self.initial_substatus = self.group.substatus

    def test_with_invalid_payloads(self) -> None:
        with pytest.raises(ValueError):
            produce_occurrence_to_kafka(
                payload_type=PayloadType.OCCURRENCE,
            )

            produce_occurrence_to_kafka(
                payload_type=PayloadType.STATUS_CHANGE,
            )

        with pytest.raises(NotImplementedError):
            produce_occurrence_to_kafka(payload_type="invalid")  # type: ignore

    def test_with_no_status_change(self) -> None:
        status_change = OccurrenceStatusChange(
            fingerprint=[self.group_hash.hash],
            project_id=self.group.project_id,
            new_status=self.initial_status,
            new_substatus=self.initial_substatus,
        )
        produce_occurrence_to_kafka(
            payload_type=PayloadType.STATUS_CHANGE,
            status_change=status_change,
        )
        self.group.refresh_from_db()
        assert self.group.status == self.initial_status
        assert self.group.substatus == self.initial_substatus

        assert not Activity.objects.filter(group=self.group).exists()
        assert not GroupHistory.objects.filter(group=self.group).exists()

    def test_with_status_change_resolved(self) -> None:
        status_change = OccurrenceStatusChange(
            fingerprint=[self.group_hash.hash],
            project_id=self.group.project_id,
            new_status=GroupStatus.RESOLVED,
            new_substatus=None,
        )
        produce_occurrence_to_kafka(
            payload_type=PayloadType.STATUS_CHANGE,
            status_change=status_change,
        )
        self.group.refresh_from_db()
        assert self.group.status == GroupStatus.RESOLVED
        assert self.group.substatus is None

        assert Activity.objects.filter(
            group=self.group, type=ActivityType.SET_RESOLVED.value
        ).exists()
        assert GroupHistory.objects.filter(
            group=self.group, status=GroupHistoryStatus.RESOLVED
        ).exists()

    def test_with_status_change_archived(self) -> None:
        for substatus in IGNORED_SUBSTATUS_CHOICES:
            status_change = OccurrenceStatusChange(
                fingerprint=[self.group_hash.hash],
                project_id=self.group.project_id,
                new_status=GroupStatus.IGNORED,
                new_substatus=substatus,
            )
            produce_occurrence_to_kafka(
                payload_type=PayloadType.STATUS_CHANGE,
                status_change=status_change,
            )
            self.group.refresh_from_db()
            assert self.group.status == GroupStatus.IGNORED
            assert self.group.substatus == substatus

            assert Activity.objects.filter(
                group=self.group, type=ActivityType.SET_IGNORED.value
            ).exists()

            gh_status = GROUP_SUBSTATUS_TO_GROUP_HISTORY_STATUS[substatus]
            assert GroupHistory.objects.filter(
                group=self.group,
                status=STRING_TO_STATUS_LOOKUP[gh_status],
            ).exists()

    @patch("sentry.issues.occurrence_status_change.logger.error")
    def test_with_invalid_status_change(self, mock_logger_error: MagicMock) -> None:
        bad_status_change = OccurrenceStatusChange(
            fingerprint=[self.group_hash.hash],
            project_id=self.group.project_id,
            new_status=GroupStatus.RESOLVED,
            new_substatus=GroupSubStatus.FOREVER,
        )
        produce_occurrence_to_kafka(
            payload_type=PayloadType.STATUS_CHANGE,
            status_change=bad_status_change,
        )
        self.group.refresh_from_db()
        mock_logger_error.assert_called_with(
            "group.update_status.unexpected_substatus",
            extra={
                "project_id": self.group.project_id,
                "fingerprint": [self.group_hash.hash],
                "new_status": GroupStatus.RESOLVED,
                "new_substatus": GroupSubStatus.FOREVER,
            },
        )
        assert self.group.status == self.initial_status
        assert self.group.substatus == self.initial_substatus

        bad_status_change = OccurrenceStatusChange(
            fingerprint=[self.group_hash.hash],
            project_id=self.group.project_id,
            new_status=GroupStatus.IGNORED,
            new_substatus=None,
        )
        produce_occurrence_to_kafka(
            payload_type=PayloadType.STATUS_CHANGE,
            status_change=bad_status_change,
        )
        self.group.refresh_from_db()
        mock_logger_error.assert_called_with(
            "group.update_status.missing_substatus",
            extra={
                "project_id": self.group.project_id,
                "fingerprint": [self.group_hash.hash],
                "new_status": GroupStatus.IGNORED,
                "new_substatus": None,
            },
        )
<<<<<<< HEAD
        assert self.group.status == self.initial_status
        assert self.group.substatus == self.initial_substatus

        bad_status_change = OccurrenceStatusChange(
            fingerprint=[self.group_hash.hash],
            project_id=self.group.project_id,
            new_status=GroupStatus.IGNORED,
            new_substatus=GroupSubStatus.REGRESSED,
        )
        produce_occurrence_to_kafka(
            payload_type=PayloadType.STATUS_CHANGE,
            status_change=bad_status_change,
        )
        self.group.refresh_from_db()
        mock_logger_error.assert_called_with(
            "group.update_status.invalid_substatus",
            extra={
                "project_id": self.group.project_id,
                "fingerprint": [self.group_hash.hash],
                "new_status": GroupStatus.IGNORED,
                "new_substatus": GroupSubStatus.REGRESSED,
            },
        )
        assert self.group.status == self.initial_status
        assert self.group.substatus == self.initial_substatus
=======
        assert group.status == initial_status
        assert group.substatus == initial_substatus

    @with_feature("organizations:issue-platform-api-crons-sd")
    def test_with_invalid_payloads(self) -> None:
        with pytest.raises(ValueError, match="occurrence must be provided"):
            produce_occurrence_to_kafka(
                payload_type=PayloadType.OCCURRENCE,
            )

        with pytest.raises(ValueError, match="status_change must be provided"):
            produce_occurrence_to_kafka(
                payload_type=PayloadType.STATUS_CHANGE,
            )

        with pytest.raises(NotImplementedError, match="Unknown payload type invalid"):
            produce_occurrence_to_kafka(payload_type="invalid")  # type: ignore

    @patch("sentry.issues.producer.logger.error")
    @with_feature("organizations:issue-platform-api-crons-sd")
    def test_invalid_hashes(self, mock_logger_error) -> None:
        event = self.store_event(
            data={
                "event_id": "a" * 32,
                "message": "oh no",
                "timestamp": iso_format(datetime.now()),
                "fingerprint": ["group-2"],
            },
            project_id=self.project.id,
        )
        group = event.group
        assert group
        initial_status = group.status
        initial_substatus = group.substatus

        bad_status_change_resolve = OccurrenceStatusChange(
            fingerprint=["wronghash"],
            project_id=group.project_id,
            new_status=GroupStatus.RESOLVED,
            new_substatus=GroupSubStatus.FOREVER,
        )
        produce_occurrence_to_kafka(
            payload_type=PayloadType.STATUS_CHANGE,
            status_change=bad_status_change_resolve,
        )
        group.refresh_from_db()
        mock_logger_error.assert_called_with(
            "grouphash.not_found",
            extra={
                "project_id": group.project_id,
                "fingerprint": ["wronghash"],
            },
        )
        assert group.status == initial_status
        assert group.substatus == initial_substatus
>>>>>>> b6298892
<|MERGE_RESOLUTION|>--- conflicted
+++ resolved
@@ -211,7 +211,6 @@
                 "new_substatus": None,
             },
         )
-<<<<<<< HEAD
         assert self.group.status == self.initial_status
         assert self.group.substatus == self.initial_substatus
 
@@ -237,9 +236,6 @@
         )
         assert self.group.status == self.initial_status
         assert self.group.substatus == self.initial_substatus
-=======
-        assert group.status == initial_status
-        assert group.substatus == initial_substatus
 
     @with_feature("organizations:issue-platform-api-crons-sd")
     def test_with_invalid_payloads(self) -> None:
@@ -292,5 +288,4 @@
             },
         )
         assert group.status == initial_status
-        assert group.substatus == initial_substatus
->>>>>>> b6298892
+        assert group.substatus == initial_substatus