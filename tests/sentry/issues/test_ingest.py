--- conflicted
+++ resolved
@@ -479,7 +479,6 @@
         assert group_info is not None
         assert group_info.group.priority == PriorityLevel.HIGH
 
-<<<<<<< HEAD
     @with_feature("organizations:issue-open-periods")
     def test_update_open_period(self) -> None:
         fingerprint = ["some-fingerprint"]
@@ -506,7 +505,7 @@
         assert updated_group.priority == PriorityLevel.HIGH
         open_period.refresh_from_db()
         assert open_period.data["highest_seen_priority"] == PriorityLevel.HIGH
-=======
+
     def test_group_with_priority_locked(self) -> None:
         occurrence = self.build_occurrence(priority=PriorityLevel.HIGH)
         event = self.store_event(data={}, project_id=self.project.id)
@@ -529,8 +528,7 @@
         group.refresh_from_db()
         assert group.priority == PriorityLevel.LOW
         assert group.priority_locked_at is not None
->>>>>>> fb02f3b4
-
+        
 
 class CreateIssueKwargsTest(OccurrenceTestMixin, TestCase):
     def test(self) -> None:
