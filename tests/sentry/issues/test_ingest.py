--- conflicted
+++ resolved
@@ -23,26 +23,13 @@
     save_issue_occurrence,
     send_issue_occurrence_to_eventstream,
 )
-<<<<<<< HEAD
-from sentry.models import (
-    Environment,
-    Group,
-    GroupEnvironment,
-    GroupRelease,
-    Release,
-    ReleaseProject,
-    ReleaseProjectEnvironment,
-)
-from sentry.ratelimits.sliding_windows import RequestedQuota
-=======
 from sentry.models.environment import Environment
 from sentry.models.group import Group
 from sentry.models.groupenvironment import GroupEnvironment
 from sentry.models.grouprelease import GroupRelease
 from sentry.models.release import Release, ReleaseProject
 from sentry.models.releaseprojectenvironment import ReleaseProjectEnvironment
-from sentry.ratelimits.sliding_windows import Quota
->>>>>>> 5fef8b7b
+from sentry.ratelimits.sliding_windows import RequestedQuota
 from sentry.receivers import create_default_projects
 from sentry.snuba.dataset import Dataset
 from sentry.testutils.cases import TestCase
