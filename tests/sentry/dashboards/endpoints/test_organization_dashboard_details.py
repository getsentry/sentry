--- conflicted
+++ resolved
@@ -26,11 +26,7 @@
     DashboardWidgetQueryOnDemand,
     DashboardWidgetTypes,
 )
-<<<<<<< HEAD
-from sentry.models.dashboard_widget import DatasetSourcesTypes as DashboardDatasetSourcesTypes
-=======
 from sentry.models.dashboard_widget import DatasetSourcesTypes as DashboardWidgetDatasetSourcesTypes
->>>>>>> 191c6c0d
 from sentry.models.organizationmember import OrganizationMember
 from sentry.models.project import Project
 from sentry.snuba.metrics.extraction import OnDemandMetricSpecVersioning
@@ -1577,7 +1573,7 @@
         assert translated_widget.widget_type == DashboardWidgetTypes.SPANS
         assert (
             translated_widget.dataset_source
-            == DashboardDatasetSourcesTypes.SPAN_MIGRATION_VERSION_1.value
+            == DashboardWidgetDatasetSourcesTypes.SPAN_MIGRATION_VERSION_1.value
         )
         assert translated_widget.display_type == DashboardWidgetDisplayTypes.LINE_CHART
         assert translated_widget.interval == "5m"
