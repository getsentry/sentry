--- conflicted
+++ resolved
@@ -4,10 +4,6 @@
 from sentry.utils import json
 
 
-<<<<<<< HEAD
-def mock_feedback_event(
-    project_id: int, message: str | None = None, dt: datetime | None = None
-=======
 def create_dummy_openai_response(*args: object, **kwargs: Any) -> ChatCompletion:
     return ChatCompletion(
         id="test",
@@ -35,8 +31,7 @@
 
 
 def mock_feedback_event(
-    project_id: int, dt: datetime | None = None, message: str | None = None
->>>>>>> a099ec86
+    project_id: int, message: str | None = None, dt: datetime | None = None
 ) -> dict[str, Any]:
     if dt is None:
         dt = datetime.now(UTC)
