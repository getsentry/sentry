from __future__ import annotations

from unittest.mock import patch

import pytest

from sentry.feedback.usecases.title_generation import (
    format_feedback_title,
    get_feedback_title_from_seer,
<<<<<<< HEAD
    should_get_ai_title,
)
from sentry.models.organization import Organization
from sentry.testutils.helpers.features import Feature
=======
    make_seer_request,
)
from sentry.testutils.cases import TestCase
>>>>>>> 140b1cda


class MockSeerResponse:
    def __init__(self, status: int, json_data: dict, raw_data: str | bytes):
        self.status = status
        self.json_data = json_data
        self.data = raw_data

    def json(self):
        return self.json_data


def test_should_get_ai_title():
    """Test the should_get_ai_title function with various feature flag combinations."""
    org = Mock(spec=Organization)
    org.id = 123
    org.slug = "test-org"

    # both feature flags disabled
    with Feature(
        {"organizations:gen-ai-features": False, "organizations:user-feedback-ai-titles": False}
    ):
        assert should_get_ai_title(org) is False

    # gen-ai-features enabled, user-feedback-ai-titles disabled
    with Feature(
        {"organizations:gen-ai-features": True, "organizations:user-feedback-ai-titles": False}
    ):
        assert should_get_ai_title(org) is False

    # gen-ai-features disabled, user-feedback-ai-titles enabled
    with Feature(
        {"organizations:gen-ai-features": False, "organizations:user-feedback-ai-titles": True}
    ):
        assert should_get_ai_title(org) is False

    # both feature flags enabled
    with Feature(
        {"organizations:gen-ai-features": True, "organizations:user-feedback-ai-titles": True}
    ):
        assert should_get_ai_title(org) is True


@pytest.mark.parametrize(
    "status_code,json_data,raw_data",
    [
        pytest.param(
            200,
            {"invalid": "response"},
            '{"invalid": "response"}',
            id="missing_title_key",
        ),
        pytest.param(
            200,
            {"title": ""},
            '{"title": ""}',
            id="empty_title",
        ),
        pytest.param(
            200,
            {"title": "   "},
            '{"title": "   "}',
            id="whitespace_only_title",
        ),
        pytest.param(
            200,
            {"title": 123},
            '{"title": 123}',
            id="non_string_title",
        ),
        pytest.param(
            200,
            {},
            '{"invalid": json}',
            id="invalid_json",
        ),
    ],
)
@patch("sentry.feedback.usecases.title_generation.make_signed_seer_api_request")
def test_get_feedback_title_from_seer_invalid_response(
    mock_make_seer_request, status_code, json_data, raw_data
):
    """Test the get_feedback_title_from_seer function with various invalid responses."""
    mock_response = MockSeerResponse(status_code, json_data, raw_data)
    mock_make_seer_request.return_value = mock_response
    assert get_feedback_title_from_seer("Login button broken", 123) is None
    mock_make_seer_request.assert_called_once()


@patch("sentry.feedback.usecases.title_generation.make_signed_seer_api_request")
def test_get_feedback_title_from_seer_http_error(mock_make_seer_request):
    """Test the get_feedback_title_from_seer function with HTTP error response."""
    mock_response = MockSeerResponse(500, {}, "Internal Server Error")
    mock_make_seer_request.return_value = mock_response
    assert get_feedback_title_from_seer("Login button broken", 123) is None
    mock_make_seer_request.assert_called_once()


@patch("sentry.feedback.usecases.title_generation.make_signed_seer_api_request")
def test_get_feedback_title_from_seer_exception(mock_make_seer_request):
    """Test the get_feedback_title_from_seer function with exception during API call."""
    mock_make_seer_request.side_effect = Exception("Network error")
    assert get_feedback_title_from_seer("Login button broken", 123) is None
    mock_make_seer_request.assert_called_once()


@patch("sentry.feedback.usecases.title_generation.make_signed_seer_api_request")
def test_get_feedback_title_from_seer_success(mock_make_seer_request):
    """Test the get_feedback_title_from_seer function with successful response."""
    mock_response = MockSeerResponse(
        200, {"title": "Login Button Issue"}, '{"title": "Login Button Issue"}'
    )
    mock_make_seer_request.return_value = mock_response
    assert "Login Button Issue" == get_feedback_title_from_seer("Login button broken", 123)
    mock_make_seer_request.assert_called_once()


def test_format_feedback_title() -> None:
    """Test the format_feedback_title function with various message types."""

    # Test normal short message
    assert format_feedback_title("Login button broken") == "User Feedback: Login button broken"

    # Test message with exactly 10 words (default max_words)
    message_10_words = "This is a test message with exactly ten words total"
    assert format_feedback_title(message_10_words) == f"User Feedback: {message_10_words}"

    # Test message with more than 10 words (should truncate)
    long_message = "This is a very long feedback message that goes on and on and describes many different issues"
    expected = "User Feedback: This is a very long feedback message that goes on..."
    assert format_feedback_title(long_message) == expected

    # Test very short message
    assert format_feedback_title("Bug") == "User Feedback: Bug"

    # Test custom max_words parameter
    message = "This is a test with custom word limit"
    assert format_feedback_title(message, max_words=3) == "User Feedback: This is a..."

    # Test message that would create a title longer than 200 characters
    very_long_message = "a" * 300  # 300 character message
    result = format_feedback_title(very_long_message)
    assert len(result) <= 200
    assert result.endswith("...")
    assert result.startswith("User Feedback: ")

<<<<<<< HEAD
    # Test message with special characters
    special_message = "The @login button doesn't work! It's broken & needs fixing."
    expected_special = "User Feedback: The @login button doesn't work! It's broken & needs fixing."
    assert format_feedback_title(special_message) == expected_special
=======
class TestTitleGeneration(TestCase):

    @responses.activate
    def test_make_seer_request(self):
        """Test the make_seer_request function with successful response."""
        request = GenerateFeedbackTitleRequest(
            organization_id=123, feedback_message="Test feedback message"
        )

        mock_seer_response(
            status=200,
            json={"title": "Test Title"},
        )

        with patch("sentry.feedback.usecases.title_generation.sign_with_seer_secret") as mock_sign:
            mock_sign.return_value = {}

            result = make_seer_request(request)
            assert result == b'{"title": "Test Title"}'

            assert len(responses.calls) == 1
            seer_request = responses.calls[0].request
            assert seer_request.url == SEER_GENERATE_TITLE_URL
            assert seer_request.method == "POST"
            assert seer_request.headers["content-type"] == "application/json;charset=utf-8"

            # verify sign_with_seer_secret was called with the correct encoded data
            mock_sign.assert_called_once()
            call_args = mock_sign.call_args[0][0]
            assert isinstance(call_args, bytes)
            assert b"123" in call_args
            assert b"Test feedback message" in call_args

    @responses.activate
    def test_make_seer_request_http_error(self):
        """Test the make_seer_request function with HTTP error."""
        request = GenerateFeedbackTitleRequest(
            organization_id=123, feedback_message="Test feedback message"
        )

        mock_seer_response(status=500, body="Internal Server Error")

        with pytest.raises(Exception):  # requests.HTTPError
            make_seer_request(request)

    def test_format_feedback_title(self) -> None:
        """Test the format_feedback_title function with various message types."""

        # Test normal short message
        assert format_feedback_title("Login button broken") == "User Feedback: Login button broken"

        # Test message with exactly 10 words (default max_words)
        message_10_words = "This is a test message with exactly ten words total"
        assert format_feedback_title(message_10_words) == f"User Feedback: {message_10_words}"

        # Test message with more than 10 words (should truncate)
        long_message = "This is a very long feedback message that goes on and on and describes many different issues"
        expected = "User Feedback: This is a very long feedback message that goes on..."
        assert format_feedback_title(long_message) == expected

        # Test very short message
        assert format_feedback_title("Bug") == "User Feedback: Bug"

        # Test custom max_words parameter
        message = "This is a test with custom word limit"
        assert format_feedback_title(message, max_words=3) == "User Feedback: This is a..."

        # Test message that would create a title longer than 200 characters
        very_long_message = "a" * 300  # 300 character message
        result = format_feedback_title(very_long_message)
        assert len(result) <= 200
        assert result.endswith("...")
        assert result.startswith("User Feedback: ")

        # Test message with special characters
        special_message = "The @login button doesn't work! It's broken & needs fixing."
        expected_special = (
            "User Feedback: The @login button doesn't work! It's broken & needs fixing."
        )
        assert format_feedback_title(special_message) == expected_special

    @responses.activate
    def test_get_feedback_title_from_seer_missing_title_key(self):
        """Test the get_feedback_title_from_seer function with missing title key in response."""
        mock_seer_response(
            status=200,
            body='{"invalid": "response"}',
        )
        assert get_feedback_title_from_seer("Login button broken", 123) is None

    @responses.activate
    def test_get_feedback_title_from_seer_empty_title(self):
        """Test the get_feedback_title_from_seer function with empty title in response."""
        mock_seer_response(
            status=200,
            body='{"title": ""}',
        )
        assert get_feedback_title_from_seer("Login button broken", 123) is None

    @responses.activate
    def test_get_feedback_title_from_seer_whitespace_only_title(self):
        """Test the get_feedback_title_from_seer function with whitespace-only title in response."""
        mock_seer_response(
            status=200,
            body='{"title": "   "}',
        )
        assert get_feedback_title_from_seer("Login button broken", 123) is None

    @responses.activate
    def test_get_feedback_title_from_seer_non_string_title(self):
        """Test the get_feedback_title_from_seer function with non-string title in response."""
        mock_seer_response(
            status=200,
            body='{"title": 123}',
        )
        assert get_feedback_title_from_seer("Login button broken", 123) is None

    @responses.activate
    def test_get_feedback_title_from_seer_invalid_json(self):
        """Test the get_feedback_title_from_seer function with invalid JSON response."""
        mock_seer_response(
            status=200,
            body='{"invalid": json}',
        )
        assert get_feedback_title_from_seer("Login button broken", 123) is None

    @responses.activate
    def test_get_feedback_title_from_seer_http_error(self):
        """Test the get_feedback_title_from_seer function with HTTP error response."""
        mock_seer_response(
            status=500,
            body="Internal Server Error",
        )
        assert get_feedback_title_from_seer("Login button broken", 123) is None

    @responses.activate
    def test_get_feedback_title_from_seer_network_error(self):
        """Test the get_feedback_title_from_seer function with network error."""
        mock_seer_response(body=Exception("Network error"))
        assert get_feedback_title_from_seer("Login button broken", 123) is None

    @responses.activate
    def test_get_feedback_title_from_seer_success(self):
        """Test the get_feedback_title_from_seer function with successful response."""
        mock_seer_response(
            status=200,
            body='{"title": "Login Button Issue"}',
        )
        assert get_feedback_title_from_seer("Login button broken", 123) == "Login Button Issue"
>>>>>>> 140b1cda
<|MERGE_RESOLUTION|>--- conflicted
+++ resolved
@@ -7,16 +7,7 @@
 from sentry.feedback.usecases.title_generation import (
     format_feedback_title,
     get_feedback_title_from_seer,
-<<<<<<< HEAD
-    should_get_ai_title,
 )
-from sentry.models.organization import Organization
-from sentry.testutils.helpers.features import Feature
-=======
-    make_seer_request,
-)
-from sentry.testutils.cases import TestCase
->>>>>>> 140b1cda
 
 
 class MockSeerResponse:
@@ -27,37 +18,6 @@
 
     def json(self):
         return self.json_data
-
-
-def test_should_get_ai_title():
-    """Test the should_get_ai_title function with various feature flag combinations."""
-    org = Mock(spec=Organization)
-    org.id = 123
-    org.slug = "test-org"
-
-    # both feature flags disabled
-    with Feature(
-        {"organizations:gen-ai-features": False, "organizations:user-feedback-ai-titles": False}
-    ):
-        assert should_get_ai_title(org) is False
-
-    # gen-ai-features enabled, user-feedback-ai-titles disabled
-    with Feature(
-        {"organizations:gen-ai-features": True, "organizations:user-feedback-ai-titles": False}
-    ):
-        assert should_get_ai_title(org) is False
-
-    # gen-ai-features disabled, user-feedback-ai-titles enabled
-    with Feature(
-        {"organizations:gen-ai-features": False, "organizations:user-feedback-ai-titles": True}
-    ):
-        assert should_get_ai_title(org) is False
-
-    # both feature flags enabled
-    with Feature(
-        {"organizations:gen-ai-features": True, "organizations:user-feedback-ai-titles": True}
-    ):
-        assert should_get_ai_title(org) is True
 
 
 @pytest.mark.parametrize(
@@ -163,159 +123,7 @@
     assert result.endswith("...")
     assert result.startswith("User Feedback: ")
 
-<<<<<<< HEAD
     # Test message with special characters
     special_message = "The @login button doesn't work! It's broken & needs fixing."
     expected_special = "User Feedback: The @login button doesn't work! It's broken & needs fixing."
-    assert format_feedback_title(special_message) == expected_special
-=======
-class TestTitleGeneration(TestCase):
-
-    @responses.activate
-    def test_make_seer_request(self):
-        """Test the make_seer_request function with successful response."""
-        request = GenerateFeedbackTitleRequest(
-            organization_id=123, feedback_message="Test feedback message"
-        )
-
-        mock_seer_response(
-            status=200,
-            json={"title": "Test Title"},
-        )
-
-        with patch("sentry.feedback.usecases.title_generation.sign_with_seer_secret") as mock_sign:
-            mock_sign.return_value = {}
-
-            result = make_seer_request(request)
-            assert result == b'{"title": "Test Title"}'
-
-            assert len(responses.calls) == 1
-            seer_request = responses.calls[0].request
-            assert seer_request.url == SEER_GENERATE_TITLE_URL
-            assert seer_request.method == "POST"
-            assert seer_request.headers["content-type"] == "application/json;charset=utf-8"
-
-            # verify sign_with_seer_secret was called with the correct encoded data
-            mock_sign.assert_called_once()
-            call_args = mock_sign.call_args[0][0]
-            assert isinstance(call_args, bytes)
-            assert b"123" in call_args
-            assert b"Test feedback message" in call_args
-
-    @responses.activate
-    def test_make_seer_request_http_error(self):
-        """Test the make_seer_request function with HTTP error."""
-        request = GenerateFeedbackTitleRequest(
-            organization_id=123, feedback_message="Test feedback message"
-        )
-
-        mock_seer_response(status=500, body="Internal Server Error")
-
-        with pytest.raises(Exception):  # requests.HTTPError
-            make_seer_request(request)
-
-    def test_format_feedback_title(self) -> None:
-        """Test the format_feedback_title function with various message types."""
-
-        # Test normal short message
-        assert format_feedback_title("Login button broken") == "User Feedback: Login button broken"
-
-        # Test message with exactly 10 words (default max_words)
-        message_10_words = "This is a test message with exactly ten words total"
-        assert format_feedback_title(message_10_words) == f"User Feedback: {message_10_words}"
-
-        # Test message with more than 10 words (should truncate)
-        long_message = "This is a very long feedback message that goes on and on and describes many different issues"
-        expected = "User Feedback: This is a very long feedback message that goes on..."
-        assert format_feedback_title(long_message) == expected
-
-        # Test very short message
-        assert format_feedback_title("Bug") == "User Feedback: Bug"
-
-        # Test custom max_words parameter
-        message = "This is a test with custom word limit"
-        assert format_feedback_title(message, max_words=3) == "User Feedback: This is a..."
-
-        # Test message that would create a title longer than 200 characters
-        very_long_message = "a" * 300  # 300 character message
-        result = format_feedback_title(very_long_message)
-        assert len(result) <= 200
-        assert result.endswith("...")
-        assert result.startswith("User Feedback: ")
-
-        # Test message with special characters
-        special_message = "The @login button doesn't work! It's broken & needs fixing."
-        expected_special = (
-            "User Feedback: The @login button doesn't work! It's broken & needs fixing."
-        )
-        assert format_feedback_title(special_message) == expected_special
-
-    @responses.activate
-    def test_get_feedback_title_from_seer_missing_title_key(self):
-        """Test the get_feedback_title_from_seer function with missing title key in response."""
-        mock_seer_response(
-            status=200,
-            body='{"invalid": "response"}',
-        )
-        assert get_feedback_title_from_seer("Login button broken", 123) is None
-
-    @responses.activate
-    def test_get_feedback_title_from_seer_empty_title(self):
-        """Test the get_feedback_title_from_seer function with empty title in response."""
-        mock_seer_response(
-            status=200,
-            body='{"title": ""}',
-        )
-        assert get_feedback_title_from_seer("Login button broken", 123) is None
-
-    @responses.activate
-    def test_get_feedback_title_from_seer_whitespace_only_title(self):
-        """Test the get_feedback_title_from_seer function with whitespace-only title in response."""
-        mock_seer_response(
-            status=200,
-            body='{"title": "   "}',
-        )
-        assert get_feedback_title_from_seer("Login button broken", 123) is None
-
-    @responses.activate
-    def test_get_feedback_title_from_seer_non_string_title(self):
-        """Test the get_feedback_title_from_seer function with non-string title in response."""
-        mock_seer_response(
-            status=200,
-            body='{"title": 123}',
-        )
-        assert get_feedback_title_from_seer("Login button broken", 123) is None
-
-    @responses.activate
-    def test_get_feedback_title_from_seer_invalid_json(self):
-        """Test the get_feedback_title_from_seer function with invalid JSON response."""
-        mock_seer_response(
-            status=200,
-            body='{"invalid": json}',
-        )
-        assert get_feedback_title_from_seer("Login button broken", 123) is None
-
-    @responses.activate
-    def test_get_feedback_title_from_seer_http_error(self):
-        """Test the get_feedback_title_from_seer function with HTTP error response."""
-        mock_seer_response(
-            status=500,
-            body="Internal Server Error",
-        )
-        assert get_feedback_title_from_seer("Login button broken", 123) is None
-
-    @responses.activate
-    def test_get_feedback_title_from_seer_network_error(self):
-        """Test the get_feedback_title_from_seer function with network error."""
-        mock_seer_response(body=Exception("Network error"))
-        assert get_feedback_title_from_seer("Login button broken", 123) is None
-
-    @responses.activate
-    def test_get_feedback_title_from_seer_success(self):
-        """Test the get_feedback_title_from_seer function with successful response."""
-        mock_seer_response(
-            status=200,
-            body='{"title": "Login Button Issue"}',
-        )
-        assert get_feedback_title_from_seer("Login button broken", 123) == "Login Button Issue"
->>>>>>> 140b1cda
+    assert format_feedback_title(special_message) == expected_special