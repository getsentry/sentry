--- conflicted
+++ resolved
@@ -26,7 +26,6 @@
 from tests.sentry.feedback import create_dummy_openai_response, mock_feedback_event
 
 
-<<<<<<< HEAD
 class MockSeerResponse:
     def __init__(self, status: int, json_data: dict, raw_data: str | bytes):
         self.status = status
@@ -35,7 +34,8 @@
 
     def json(self):
         return self.json_data
-=======
+
+
 @pytest.fixture(autouse=True)
 def mock_has_seer_access():
     """
@@ -47,16 +47,6 @@
         return_value=False,
     ) as mck:
         yield mck
-
-
-def mock_seer_title_response(**kwargs) -> None:
-    """Use with @responses.activate to mock Seer title generation response."""
-    responses.add(
-        responses.POST,
-        SEER_GENERATE_TITLE_URL,
-        **kwargs,
-    )
->>>>>>> 140b1cda
 
 
 def test_fix_for_issue_platform() -> None:
@@ -954,11 +944,10 @@
 @django_db_all
 @patch("sentry.feedback.usecases.title_generation.make_signed_seer_api_request")
 def test_create_feedback_issue_title_from_seer(
-<<<<<<< HEAD
-    mock_make_signed_seer_api_request, default_project, mock_produce_occurrence_to_kafka
-=======
-    default_project, mock_produce_occurrence_to_kafka, mock_has_seer_access
->>>>>>> 140b1cda
+    mock_make_signed_seer_api_request,
+    default_project,
+    mock_produce_occurrence_to_kafka,
+    mock_has_seer_access,
 ) -> None:
     """Test that create_feedback_issue uses the generated title from Seer."""
     mock_has_seer_access.return_value = True
@@ -981,12 +970,6 @@
 
 
 @django_db_all
-<<<<<<< HEAD
-@patch("sentry.feedback.usecases.title_generation.make_signed_seer_api_request")
-def test_create_feedback_issue_title_from_seer_fallback(
-    mock_make_signed_seer_api_request, default_project, mock_produce_occurrence_to_kafka
-=======
-@responses.activate
 @pytest.mark.parametrize(
     "seer_response_body",
     [
@@ -994,9 +977,13 @@
         '{"title": ""}',
     ],
 )
+@patch("sentry.feedback.usecases.title_generation.make_signed_seer_api_request")
 def test_create_feedback_issue_title_from_seer_fallback(
-    default_project, mock_produce_occurrence_to_kafka, mock_has_seer_access, seer_response_body
->>>>>>> 140b1cda
+    mock_make_signed_seer_api_request,
+    default_project,
+    mock_produce_occurrence_to_kafka,
+    mock_has_seer_access,
+    seer_response_body,
 ) -> None:
     """Test that the title falls back to message-based title if Seer call fails."""
     mock_has_seer_access.return_value = True
@@ -1008,11 +995,7 @@
         event = mock_feedback_event(default_project.id)
         event["contexts"]["feedback"]["message"] = "The login button is broken and the UI is slow"
 
-<<<<<<< HEAD
-        mock_make_signed_seer_api_request.side_effect = Exception("Network Error")
-=======
-        mock_seer_title_response(body=seer_response_body)
->>>>>>> 140b1cda
+        mock_make_signed_seer_api_request(body=seer_response_body)
         create_feedback_issue(event, default_project, FeedbackCreationSource.NEW_FEEDBACK_ENVELOPE)
 
         assert mock_produce_occurrence_to_kafka.call_count == 1
@@ -1025,13 +1008,10 @@
 @django_db_all
 @patch("sentry.feedback.usecases.title_generation.make_signed_seer_api_request")
 def test_create_feedback_issue_title_from_seer_skips_if_spam(
-<<<<<<< HEAD
-    mock_make_signed_seer_api_request, default_project
-=======
+    mock_make_signed_seer_api_request,
     default_project,
     mock_produce_occurrence_to_kafka,
     mock_has_seer_access,
->>>>>>> 140b1cda
 ) -> None:
     """Test title generation endpoint is not called if marked as spam."""
     mock_has_seer_access.return_value = True
@@ -1054,10 +1034,12 @@
 
 
 @django_db_all
-<<<<<<< HEAD
 @patch("sentry.feedback.usecases.title_generation.make_signed_seer_api_request")
 def test_create_feedback_issue_title_from_seer_none(
-    mock_make_signed_seer_api_request, default_project, mock_produce_occurrence_to_kafka
+    mock_make_signed_seer_api_request,
+    default_project,
+    mock_produce_occurrence_to_kafka,
+    mock_has_seer_access,
 ) -> None:
     """Test that the title falls back to message-based title if Seer call returns None."""
     with Feature(
@@ -1086,12 +1068,9 @@
 
 
 @django_db_all
-def test_create_feedback_adds_ai_labels(default_project, mock_produce_occurrence_to_kafka) -> None:
-=======
 def test_create_feedback_adds_ai_labels(
     default_project, mock_produce_occurrence_to_kafka, mock_has_seer_access
 ) -> None:
->>>>>>> 140b1cda
     """Test that create_feedback_issue adds AI labels to tags when label generation succeeds."""
     mock_has_seer_access.return_value = True
     with Feature(
