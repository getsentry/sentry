from __future__ import annotations

from datetime import UTC, datetime
from typing import Any
from unittest.mock import Mock, patch

import pytest

from sentry import features
from sentry.feedback.lib.utils import FeedbackCreationSource
from sentry.feedback.usecases.ingest.create_feedback import (
    create_feedback_issue,
    fix_for_issue_platform,
    get_feedback_title,
    validate_issue_platform_event_schema,
)
from sentry.feedback.usecases.label_generation import AI_LABEL_TAG_PREFIX, MAX_AI_LABELS
from sentry.models.group import Group, GroupStatus
from sentry.models.organization import Organization
from sentry.signals import first_feedback_received, first_new_feedback_received
from sentry.testutils.helpers import Feature
from sentry.testutils.pytest.fixtures import django_db_all
from sentry.types.group import GroupSubStatus
from tests.sentry.feedback import create_dummy_openai_response, mock_feedback_event


def test_fix_for_issue_platform() -> None:
    event: dict[str, Any] = {
        "project_id": 1,
        "request": {
            "url": "https://sentry.sentry.io/feedback/?statsPeriod=14d",
            "headers": {
                "User-Agent": "Mozilla/5.0 (Macintosh; Intel Mac OS X 10_15_7) AppleWebKit/537.36 (KHTML, like Gecko) Chrome/118.0.0.0 Safari/537.36"
            },
        },
        "event_id": "56b08cf7852c42cbb95e4a6998c66ad6",
        "timestamp": 1698255009.574,
        "received": "2021-10-24T22:23:29.574000+00:00",
        "environment": "prod",
        "release": "frontend@daf1316f209d961443664cd6eb4231ca154db502",
        "sdk": {
            "integrations": [
                "InboundFilters",
                "FunctionToString",
                "TryCatch",
                "Breadcrumbs",
                "GlobalHandlers",
                "LinkedErrors",
                "Dedupe",
                "HttpContext",
                "ExtraErrorData",
                "BrowserTracing",
                "BrowserProfilingIntegration",
            ],
            "name": "sentry.javascript.react",
            "version": "7.75.0",
        },
        "tags": {
            "transaction": "/feedback/",
            "sentry_version": "23.11.0.dev0",
            "isCustomerDomain": "yes",
            "customerDomain.organizationUrl": "https://sentry.sentry.io",
            "customerDomain.sentryUrl": "https://sentry.io",
            "customerDomain.subdomain": "sentry",
            "organization": "1",
            "organization.slug": "sentry",
            "plan": "am2_business_ent_auf",
            "plan.name": "Business",
            "plan.max_members": "null",
            "plan.total_members": "414",
            "plan.tier": "am2",
            "timeOrigin.mode": "navigationStart",
        },
        "user": {
            "ip_address": "72.164.175.154",
            "email": "josh.ferge@sentry.io",
            "id": 880461,
            "isStaff": False,
            "name": "Josh Ferge",
            "sentry_user": "test@test.com",
        },
        "contexts": {
            "feedback": {
                "contact_email": "josh.ferge@sentry.io",
                "name": "Josh Ferge",
                "message": "josh ferge testing again!",
                "replay_id": "3d621c61593c4ff9b43f8490a78ae18e",
                "url": "https://sentry.sentry.io/feedback/?statsPeriod=14d",
            },
            "trace": {
                "op": "navigation",
                "span_id": "9ffadde1100e4d55",
                "tags": {
                    "routing.instrumentation": "react-router-v3",
                    "from": "/issues/(searches/:searchId/)",
                },
                "trace_id": "8e51f44000d34b8d871cea7f0c3e394c",
            },
            "organization": {"id": "1", "slug": "sentry"},
        },
        "breadcrumbs": [],
        "platform": "javascript",
    }

    fixed_event = fix_for_issue_platform(event)
    validate_issue_platform_event_schema(fixed_event)
    assert fixed_event["contexts"]["replay"]["replay_id"] == "3d621c61593c4ff9b43f8490a78ae18e"
    assert fixed_event["contexts"]["feedback"] == {
        "contact_email": "josh.ferge@sentry.io",
        "name": "Josh Ferge",
        "message": "josh ferge testing again!",
        "replay_id": "3d621c61593c4ff9b43f8490a78ae18e",
        "url": "https://sentry.sentry.io/feedback/?statsPeriod=14d",
    }
    assert fixed_event["logentry"]["message"] == event["contexts"]["feedback"]["message"]

    # Assert the contact-email is set as the user-email when no user-email exists.
    event["user"].pop("email")
    fixed_event = fix_for_issue_platform(event)
    assert fixed_event["user"]["email"] == event["contexts"]["feedback"]["contact_email"]


def test_corrected_still_works() -> None:
    event: dict[str, Any] = {
        "project_id": 1,
        "request": {
            "url": "https://sentry.sentry.io/feedback/?statsPeriod=14d",
            "headers": {
                "User-Agent": "Mozilla/5.0 (Macintosh; Intel Mac OS X 10_15_7) AppleWebKit/537.36 (KHTML, like Gecko) Chrome/118.0.0.0 Safari/537.36"
            },
        },
        "event_id": "56b08cf7852c42cbb95e4a6998c66ad6",
        "timestamp": 1698255009.574,
        "received": "2021-10-24T22:23:29.574000+00:00",
        "environment": "prod",
        "release": "frontend@daf1316f209d961443664cd6eb4231ca154db502",
        "sdk": {
            "integrations": [
                "InboundFilters",
                "FunctionToString",
                "TryCatch",
                "Breadcrumbs",
                "GlobalHandlers",
                "LinkedErrors",
                "Dedupe",
                "HttpContext",
                "ExtraErrorData",
                "BrowserTracing",
                "BrowserProfilingIntegration",
            ],
            "name": "sentry.javascript.react",
            "version": "7.75.0",
        },
        "tags": {
            "transaction": "/feedback/",
            "sentry_version": "23.11.0.dev0",
            "isCustomerDomain": "yes",
            "customerDomain.organizationUrl": "https://sentry.sentry.io",
            "customerDomain.sentryUrl": "https://sentry.io",
            "customerDomain.subdomain": "sentry",
            "organization": "1",
            "organization.slug": "sentry",
            "plan": "am2_business_ent_auf",
            "plan.name": "Business",
            "plan.max_members": "null",
            "plan.total_members": "414",
            "plan.tier": "am2",
            "timeOrigin.mode": "navigationStart",
        },
        "user": {
            "ip_address": "72.164.175.154",
            "email": "josh.ferge@sentry.io",
            "id": 880461,
            "isStaff": False,
            "name": "Josh Ferge",
        },
        "contexts": {
            "trace": {
                "op": "navigation",
                "span_id": "9ffadde1100e4d55",
                "tags": {
                    "routing.instrumentation": "react-router-v3",
                    "from": "/issues/(searches/:searchId/)",
                },
                "trace_id": "8e51f44000d34b8d871cea7f0c3e394c",
            },
            "organization": {"id": "1", "slug": "sentry"},
            "feedback": {
                "contact_email": "josh.ferge@sentry.io",
                "name": "Josh Ferge",
                "message": "josh ferge testing again!",
                "replay_id": "3d621c61593c4ff9b43f8490a78ae18e",
                "url": "https://sentry.sentry.io/feedback/?statsPeriod=14d",
            },
            "replay": {
                "replay_id": "3d621c61593c4ff9b43f8490a78ae18e",
            },
        },
        "breadcrumbs": [],
        "platform": "javascript",
    }

    fixed_event = fix_for_issue_platform(event)
    validate_issue_platform_event_schema(fixed_event)

    assert fixed_event["contexts"]["replay"]["replay_id"] == "3d621c61593c4ff9b43f8490a78ae18e"
    assert fixed_event["contexts"]["feedback"] == {
        "contact_email": "josh.ferge@sentry.io",
        "name": "Josh Ferge",
        "message": "josh ferge testing again!",
        "replay_id": "3d621c61593c4ff9b43f8490a78ae18e",
        "url": "https://sentry.sentry.io/feedback/?statsPeriod=14d",
    }
    assert isinstance(fixed_event["received"], str)


@pytest.mark.parametrize("environment", ("missing", None, "", "my-environment"))
def test_fix_for_issue_platform_environment(environment) -> None:
    event = mock_feedback_event(1)
    if environment == "missing":
        event.pop("environment", "")
    else:
        event["environment"] = environment

    fixed_event = fix_for_issue_platform(event)
    if environment == "my-environment":
        assert fixed_event["environment"] == environment
    else:
        assert fixed_event["environment"] == "production"


@django_db_all
def test_create_feedback_filters_unreal(default_project, mock_produce_occurrence_to_kafka) -> None:
    event = {
        "project_id": 1,
        "request": {
            "url": "https://sentry.sentry.io/feedback/?statsPeriod=14d",
            "headers": {
                "User-Agent": "Mozilla/5.0 (Macintosh; Intel Mac OS X 10_15_7) AppleWebKit/537.36 (KHTML, like Gecko) Chrome/118.0.0.0 Safari/537.36"
            },
        },
        "event_id": "56b08cf7852c42cbb95e4a6998c66ad6",
        "timestamp": 1698255009.574,
        "received": "2021-10-24T22:23:29.574000+00:00",
        "environment": "prod",
        "release": "frontend@daf1316f209d961443664cd6eb4231ca154db502",
        "user": {
            "ip_address": "72.164.175.154",
            "email": "josh.ferge@sentry.io",
            "id": 880461,
            "isStaff": False,
            "name": "Josh Ferge",
        },
        "contexts": {
            "feedback": {
                "contact_email": "josh.ferge@sentry.io",
                "name": "Josh Ferge",
                "message": "Sent in the unattended mode",
                "replay_id": "3d621c61593c4ff9b43f8490a78ae18e",
                "url": "https://sentry.sentry.io/feedback/?statsPeriod=14d",
            },
        },
        "breadcrumbs": [],
        "platform": "javascript",
    }
    create_feedback_issue(event, default_project, FeedbackCreationSource.NEW_FEEDBACK_ENVELOPE)

    assert mock_produce_occurrence_to_kafka.call_count == 0


@django_db_all
def test_create_feedback_filters_empty(default_project, mock_produce_occurrence_to_kafka) -> None:
    event = {
        "project_id": 1,
        "request": {
            "url": "https://sentry.sentry.io/feedback/?statsPeriod=14d",
            "headers": {
                "User-Agent": "Mozilla/5.0 (Macintosh; Intel Mac OS X 10_15_7) AppleWebKit/537.36 (KHTML, like Gecko) Chrome/118.0.0.0 Safari/537.36"
            },
        },
        "event_id": "56b08cf7852c42cbb95e4a6998c66ad6",
        "timestamp": 1698255009.574,
        "received": "2021-10-24T22:23:29.574000+00:00",
        "environment": "prod",
        "release": "frontend@daf1316f209d961443664cd6eb4231ca154db502",
        "user": {
            "ip_address": "72.164.175.154",
            "email": "josh.ferge@sentry.io",
            "id": 880461,
            "isStaff": False,
            "name": "Josh Ferge",
        },
        "contexts": {
            "feedback": {
                "contact_email": "josh.ferge@sentry.io",
                "name": "Josh Ferge",
                "message": "      ",
                "replay_id": "3d621c61593c4ff9b43f8490a78ae18e",
                "url": "https://sentry.sentry.io/feedback/?statsPeriod=14d",
            },
        },
        "breadcrumbs": [],
        "platform": "javascript",
    }

    event_2 = {
        "project_id": 1,
        "request": {
            "url": "https://sentry.sentry.io/feedback/?statsPeriod=14d",
            "headers": {
                "User-Agent": "Mozilla/5.0 (Macintosh; Intel Mac OS X 10_15_7) AppleWebKit/537.36 (KHTML, like Gecko) Chrome/118.0.0.0 Safari/537.36"
            },
        },
        "event_id": "56b08cf7852c42cbb95e4a6998c66ad6",
        "timestamp": 1698255009.574,
        "received": "2021-10-24T22:23:29.574000+00:00",
        "environment": "prod",
        "release": "frontend@daf1316f209d961443664cd6eb4231ca154db502",
        "user": {
            "ip_address": "72.164.175.154",
            "email": "josh.ferge@sentry.io",
            "id": 880461,
            "isStaff": False,
            "name": "Josh Ferge",
        },
        "contexts": {
            "feedback": {
                "contact_email": "josh.ferge@sentry.io",
                "name": "Josh Ferge",
                "message": "",
                "replay_id": "3d621c61593c4ff9b43f8490a78ae18e",
                "url": "https://sentry.sentry.io/feedback/?statsPeriod=14d",
            },
        },
        "breadcrumbs": [],
        "platform": "javascript",
    }
    create_feedback_issue(event, default_project, FeedbackCreationSource.NEW_FEEDBACK_ENVELOPE)
    create_feedback_issue(event_2, default_project, FeedbackCreationSource.NEW_FEEDBACK_ENVELOPE)

    assert mock_produce_occurrence_to_kafka.call_count == 0


@django_db_all
def test_create_feedback_filters_no_contexts_or_message(
    default_project, mock_produce_occurrence_to_kafka
):
    event_no_context = {
        "project_id": 1,
        "request": {
            "url": "https://sentry.sentry.io/feedback/?statsPeriod=14d",
            "headers": {
                "User-Agent": "Mozilla/5.0 (Macintosh; Intel Mac OS X 10_15_7) AppleWebKit/537.36 (KHTML, like Gecko) Chrome/118.0.0.0 Safari/537.36"
            },
        },
        "event_id": "56b08cf7852c42cbb95e4a6998c66ad6",
        "timestamp": 1698255009.574,
        "received": "2021-10-24T22:23:29.574000+00:00",
        "environment": "prod",
        "release": "frontend@daf1316f209d961443664cd6eb4231ca154db502",
        "user": {
            "ip_address": "72.164.175.154",
            "email": "josh.ferge@sentry.io",
            "id": 880461,
            "isStaff": False,
            "name": "Josh Ferge",
        },
        "breadcrumbs": [],
        "platform": "javascript",
    }

    event_no_message = {
        "project_id": 1,
        "request": {
            "url": "https://sentry.sentry.io/feedback/?statsPeriod=14d",
            "headers": {
                "User-Agent": "Mozilla/5.0 (Macintosh; Intel Mac OS X 10_15_7) AppleWebKit/537.36 (KHTML, like Gecko) Chrome/118.0.0.0 Safari/537.36"
            },
        },
        "event_id": "56b08cf7852c42cbb95e4a6998c66ad6",
        "timestamp": 1698255009.574,
        "received": "2021-10-24T22:23:29.574000+00:00",
        "environment": "prod",
        "release": "frontend@daf1316f209d961443664cd6eb4231ca154db502",
        "user": {
            "ip_address": "72.164.175.154",
            "email": "josh.ferge@sentry.io",
            "id": 880461,
            "isStaff": False,
            "name": "Josh Ferge",
        },
        "contexts": {
            "feedback": {
                "contact_email": "josh.ferge@sentry.io",
                "name": "Josh Ferge",
                "replay_id": "3d621c61593c4ff9b43f8490a78ae18e",
                "url": "https://sentry.sentry.io/feedback/?statsPeriod=14d",
            },
        },
        "breadcrumbs": [],
        "platform": "javascript",
    }

    event_no_feedback = {
        "project_id": 1,
        "request": {
            "url": "https://sentry.sentry.io/feedback/?statsPeriod=14d",
            "headers": {
                "User-Agent": "Mozilla/5.0 (Macintosh; Intel Mac OS X 10_15_7) AppleWebKit/537.36 (KHTML, like Gecko) Chrome/118.0.0.0 Safari/537.36"
            },
        },
        "event_id": "56b08cf7852c42cbb95e4a6998c66ad6",
        "timestamp": 1698255009.574,
        "received": "2021-10-24T22:23:29.574000+00:00",
        "environment": "prod",
        "release": "frontend@daf1316f209d961443664cd6eb4231ca154db502",
        "user": {
            "ip_address": "72.164.175.154",
            "email": "josh.ferge@sentry.io",
            "id": 880461,
            "isStaff": False,
            "name": "Josh Ferge",
        },
        "contexts": {},
        "breadcrumbs": [],
        "platform": "javascript",
    }

    create_feedback_issue(
        event_no_context, default_project, FeedbackCreationSource.NEW_FEEDBACK_ENVELOPE
    )
    create_feedback_issue(
        event_no_message, default_project, FeedbackCreationSource.NEW_FEEDBACK_ENVELOPE
    )
    create_feedback_issue(
        event_no_feedback, default_project, FeedbackCreationSource.NEW_FEEDBACK_ENVELOPE
    )

    assert mock_produce_occurrence_to_kafka.call_count == 0


@django_db_all
@pytest.mark.parametrize(
    "input_message, expected_result, feature_flag",
    [
        ("This is definitely spam", "True", True),
        ("Valid feedback message", None, True),
        ("This is definitely spam", None, False),
        ("Valid feedback message", None, False),
    ],
)
def test_create_feedback_spam_detection_produce_to_kafka(
    default_project,
    mock_produce_occurrence_to_kafka,
    input_message,
    expected_result,
    feature_flag,
):
    with Feature({"organizations:user-feedback-spam-ingest": feature_flag}):
        event = {
            "project_id": default_project.id,
            "request": {
                "url": "https://sentry.sentry.io/feedback/?statsPeriod=14d",
                "headers": {
                    "User-Agent": "Mozilla/5.0 (Macintosh; Intel Mac OS X 10_15_7) AppleWebKit/537.36 (KHTML, like Gecko) Chrome/118.0.0.0 Safari/537.36"
                },
            },
            "event_id": "56b08cf7852c42cbb95e4a6998c66ad6",
            "timestamp": 1698255009.574,
            "received": "2021-10-24T22:23:29.574000+00:00",
            "environment": "prod",
            "release": "frontend@daf1316f209d961443664cd6eb4231ca154db502",
            "user": {
                "ip_address": "72.164.175.154",
                "email": "josh.ferge@sentry.io",
                "id": 880461,
                "isStaff": False,
                "name": "Josh Ferge",
            },
            "contexts": {
                "feedback": {
                    "contact_email": "josh.ferge@sentry.io",
                    "name": "Josh Ferge",
                    "message": input_message,
                    "replay_id": "3d621c61593c4ff9b43f8490a78ae18e",
                    "url": "https://sentry.sentry.io/feedback/?statsPeriod=14d",
                },
            },
            "breadcrumbs": [],
            "platform": "javascript",
        }

        mock_openai = Mock()
        mock_openai().chat.completions.create = create_dummy_openai_response

        with patch("sentry.llm.providers.openai.OpenAI", mock_openai):
            create_feedback_issue(
                event, default_project, FeedbackCreationSource.NEW_FEEDBACK_ENVELOPE
            )

        # Check if the 'is_spam' evidence in the Kafka message matches the expected result
        is_spam_evidence = [
            evidence.value
            for evidence in mock_produce_occurrence_to_kafka.call_args_list[0]
            .kwargs["occurrence"]
            .evidence_display
            if evidence.name == "is_spam"
        ]
        found_is_spam = is_spam_evidence[0] if is_spam_evidence else None
        assert (
            found_is_spam == expected_result
        ), f"Expected {expected_result} but found {found_is_spam} for {input_message} and feature flag {feature_flag}"

        if expected_result and feature_flag:
            assert (
                mock_produce_occurrence_to_kafka.call_args_list[1]
                .kwargs["status_change"]
                .new_status
                == GroupStatus.IGNORED
            )

        if not (expected_result and feature_flag):
            assert mock_produce_occurrence_to_kafka.call_count == 1


@django_db_all
def test_create_feedback_spam_detection_project_option_false(
    default_project,
    mock_produce_occurrence_to_kafka,
):
    default_project.update_option("sentry:feedback_ai_spam_detection", False)

    with Feature({"organizations:user-feedback-spam-ingest": True}):
        event = {
            "project_id": default_project.id,
            "request": {
                "url": "https://sentry.sentry.io/feedback/?statsPeriod=14d",
                "headers": {
                    "User-Agent": "Mozilla/5.0 (Macintosh; Intel Mac OS X 10_15_7) AppleWebKit/537.36 (KHTML, like Gecko) Chrome/118.0.0.0 Safari/537.36"
                },
            },
            "event_id": "56b08cf7852c42cbb95e4a6998c66ad6",
            "timestamp": 1698255009.574,
            "received": "2021-10-24T22:23:29.574000+00:00",
            "environment": "prod",
            "release": "frontend@daf1316f209d961443664cd6eb4231ca154db502",
            "user": {
                "ip_address": "72.164.175.154",
                "email": "josh.ferge@sentry.io",
                "id": 880461,
                "isStaff": False,
                "name": "Josh Ferge",
            },
            "contexts": {
                "feedback": {
                    "contact_email": "josh.ferge@sentry.io",
                    "name": "Josh Ferge",
                    "message": "This is definitely spam",
                    "replay_id": "3d621c61593c4ff9b43f8490a78ae18e",
                    "url": "https://sentry.sentry.io/feedback/?statsPeriod=14d",
                },
            },
            "breadcrumbs": [],
            "platform": "javascript",
        }

        mock_openai = Mock()
        mock_openai().chat.completions.create = create_dummy_openai_response

        with patch("sentry.llm.providers.openai.OpenAI", mock_openai):
            create_feedback_issue(
                event, default_project, FeedbackCreationSource.NEW_FEEDBACK_ENVELOPE
            )

        # Check if the 'is_spam' evidence in the Kafka message matches the expected result
        is_spam_evidence = [
            evidence.value
            for evidence in mock_produce_occurrence_to_kafka.call_args.kwargs[
                "occurrence"
            ].evidence_display
            if evidence.name == "is_spam"
        ]
        found_is_spam = is_spam_evidence[0] if is_spam_evidence else None
        assert found_is_spam is None


@django_db_all
def test_create_feedback_spam_detection_set_status_ignored(default_project) -> None:
    with Feature(
        {
            "organizations:user-feedback-spam-filter-actions": True,
            "organizations:user-feedback-spam-ingest": True,
        }
    ):
        event = {
            "project_id": default_project.id,
            "request": {
                "url": "https://sentry.sentry.io/feedback/?statsPeriod=14d",
                "headers": {
                    "User-Agent": "Mozilla/5.0 (Macintosh; Intel Mac OS X 10_15_7) AppleWebKit/537.36 (KHTML, like Gecko) Chrome/118.0.0.0 Safari/537.36"
                },
            },
            "event_id": "56b08cf7852c42cbb95e4a6998c66ad6",
            "timestamp": 1698255009.574,
            "received": "2021-10-24T22:23:29.574000+00:00",
            "environment": "prod",
            "release": "frontend@daf1316f209d961443664cd6eb4231ca154db502",
            "user": {
                "ip_address": "72.164.175.154",
                "email": "josh.ferge@sentry.io",
                "id": 880461,
                "isStaff": False,
                "name": "Josh Ferge",
            },
            "contexts": {
                "feedback": {
                    "contact_email": "josh.ferge@sentry.io",
                    "name": "Josh Ferge",
                    "message": "This is definitely spam",
                    "replay_id": "3d621c61593c4ff9b43f8490a78ae18e",
                    "url": "https://sentry.sentry.io/feedback/?statsPeriod=14d",
                },
            },
            "breadcrumbs": [],
            "platform": "javascript",
        }

        mock_openai = Mock()
        mock_openai().chat.completions.create = create_dummy_openai_response

        with patch("sentry.llm.providers.openai.OpenAI", mock_openai):
            create_feedback_issue(
                event, default_project, FeedbackCreationSource.NEW_FEEDBACK_ENVELOPE
            )

        group = Group.objects.get()
        assert group.status == GroupStatus.IGNORED
        assert group.substatus == GroupSubStatus.FOREVER


@django_db_all
def test_create_feedback_adds_associated_event_id(
    default_project, mock_produce_occurrence_to_kafka
):
    event = {
        "project_id": default_project.id,
        "request": {
            "url": "https://sentry.sentry.io/feedback/?statsPeriod=14d",
            "headers": {
                "User-Agent": "Mozilla/5.0 (Macintosh; Intel Mac OS X 10_15_7) AppleWebKit/537.36 (KHTML, like Gecko) Chrome/118.0.0.0 Safari/537.36"
            },
        },
        "event_id": "56b08cf7852c42cbb95e4a6998c66ad6",
        "timestamp": 1698255009.574,
        "received": "2021-10-24T22:23:29.574000+00:00",
        "environment": "prod",
        "release": "frontend@daf1316f209d961443664cd6eb4231ca154db502",
        "user": {
            "ip_address": "72.164.175.154",
            "email": "josh.ferge@sentry.io",
            "id": 880461,
            "isStaff": False,
            "name": "Josh Ferge",
        },
        "contexts": {
            "feedback": {
                "contact_email": "josh.ferge@sentry.io",
                "name": "Josh Ferge",
                "message": "great website",
                "replay_id": "3d621c61593c4ff9b43f8490a78ae18e",
                "url": "https://sentry.sentry.io/feedback/?statsPeriod=14d",
                "associated_event_id": "56b08cf7852c42cbb95e4a6998c66ad6",
            },
        },
        "breadcrumbs": [],
        "platform": "javascript",
    }
    create_feedback_issue(event, default_project, FeedbackCreationSource.NEW_FEEDBACK_ENVELOPE)

    assert mock_produce_occurrence_to_kafka.call_count == 1

    associated_event_id_evidence = [
        evidence.value
        for evidence in mock_produce_occurrence_to_kafka.call_args.kwargs[
            "occurrence"
        ].evidence_display
        if evidence.name == "associated_event_id"
    ]
    associated_event_id = associated_event_id_evidence[0] if associated_event_id_evidence else None
    assert associated_event_id == "56b08cf7852c42cbb95e4a6998c66ad6"


@django_db_all
def test_create_feedback_filters_invalid_associated_event_id(
    default_project, mock_produce_occurrence_to_kafka
):
    event = {
        "project_id": default_project.id,
        "request": {
            "url": "https://sentry.sentry.io/feedback/?statsPeriod=14d",
            "headers": {
                "User-Agent": "Mozilla/5.0 (Macintosh; Intel Mac OS X 10_15_7) AppleWebKit/537.36 (KHTML, like Gecko) Chrome/118.0.0.0 Safari/537.36"
            },
        },
        "event_id": "56b08cf7852c42cbb95e4a6998c66ad6",
        "timestamp": 1698255009.574,
        "received": "2021-10-24T22:23:29.574000+00:00",
        "environment": "prod",
        "release": "frontend@daf1316f209d961443664cd6eb4231ca154db502",
        "user": {
            "ip_address": "72.164.175.154",
            "email": "josh.ferge@sentry.io",
            "id": 880461,
            "isStaff": False,
            "name": "Josh Ferge",
        },
        "contexts": {
            "feedback": {
                "contact_email": "josh.ferge@sentry.io",
                "name": "Josh Ferge",
                "message": "great website",
                "replay_id": "3d621c61593c4ff9b43f8490a78ae18e",
                "url": "https://sentry.sentry.io/feedback/?statsPeriod=14d",
                "associated_event_id": "abcdefg",
            },
        },
        "breadcrumbs": [],
        "platform": "javascript",
    }
    create_feedback_issue(event, default_project, FeedbackCreationSource.NEW_FEEDBACK_ENVELOPE)

    assert mock_produce_occurrence_to_kafka.call_count == 0
    assert Group.objects.count() == 0


@django_db_all
def test_create_feedback_tags(default_project, mock_produce_occurrence_to_kafka) -> None:
    """We want to surface these tags in the UI. We also use user.email for alert conditions."""
    event = mock_feedback_event(default_project.id)
    event["user"]["email"] = "josh.ferge@sentry.io"
    event["contexts"]["feedback"]["contact_email"] = "andrew@sentry.io"
    event["contexts"]["trace"] = {"trace_id": "abc123"}
    event_id = "a" * 32
    event["contexts"]["feedback"]["associated_event_id"] = event_id
    create_feedback_issue(event, default_project, FeedbackCreationSource.NEW_FEEDBACK_ENVELOPE)

    assert mock_produce_occurrence_to_kafka.call_count == 1
    produced_event = mock_produce_occurrence_to_kafka.call_args.kwargs["event_data"]
    tags = produced_event["tags"]
    assert tags["user.email"] == "josh.ferge@sentry.io"

    # Uses feedback contact_email if user context doesn't have one
    del event["user"]["email"]
    create_feedback_issue(event, default_project, FeedbackCreationSource.NEW_FEEDBACK_ENVELOPE)

    assert mock_produce_occurrence_to_kafka.call_count == 2  # includes last feedback
    produced_event = mock_produce_occurrence_to_kafka.call_args.kwargs["event_data"]
    tags = produced_event["tags"]
    assert tags["user.email"] == "andrew@sentry.io"

    # Adds associated_event_id and has_linked_error to tags
    assert tags["associated_event_id"] == event_id
    assert tags["has_linked_error"] == "true"

    # Adds release to tags
    assert tags["release"] == "frontend@daf1316f209d961443664cd6eb4231ca154db502"


@django_db_all
def test_create_feedback_tags_no_associated_event_id(
    default_project, mock_produce_occurrence_to_kafka
):
    event = mock_feedback_event(default_project.id, datetime.now(UTC))
    create_feedback_issue(event, default_project, FeedbackCreationSource.NEW_FEEDBACK_ENVELOPE)

    assert mock_produce_occurrence_to_kafka.call_count == 1
    produced_event = mock_produce_occurrence_to_kafka.call_args.kwargs["event_data"]
    tags = produced_event["tags"]

    # No associated_event_id in tags and has_linked_error is false
    assert tags.get("associated_event_id") is None
    assert tags["has_linked_error"] == "false"


@django_db_all
def test_create_feedback_tags_skips_if_empty(
    default_project, mock_produce_occurrence_to_kafka
) -> None:
    event = mock_feedback_event(default_project.id)
    event["user"].pop("email", None)
    event["contexts"]["feedback"].pop("contact_email", None)
    create_feedback_issue(event, default_project, FeedbackCreationSource.NEW_FEEDBACK_ENVELOPE)

    assert mock_produce_occurrence_to_kafka.call_count == 1
    produced_event = mock_produce_occurrence_to_kafka.call_args.kwargs["event_data"]
    tags = produced_event["tags"]
    assert "user.email" not in tags


@django_db_all
@pytest.mark.parametrize("spam_enabled", (True, False))
def test_create_feedback_filters_large_message(
    default_project, mock_produce_occurrence_to_kafka, set_sentry_option, spam_enabled
):
    """Large messages are filtered before spam detection and producing to kafka."""
    features = (
        {
            "organizations:user-feedback-spam-ingest": True,
        }
        if spam_enabled
        else {}
    )

    with (
        patch("sentry.llm.usecases.complete_prompt") as mock_complete_prompt,
        Feature(features),
        set_sentry_option("feedback.message.max-size", 4096),
    ):
        event = mock_feedback_event(default_project.id)
        event["contexts"]["feedback"]["message"] = "a" * 7007
        create_feedback_issue(event, default_project, FeedbackCreationSource.NEW_FEEDBACK_ENVELOPE)

    assert mock_complete_prompt.call_count == 0
    assert mock_produce_occurrence_to_kafka.call_count == 0


@django_db_all
def test_create_feedback_evidence_has_source(
    default_project, mock_produce_occurrence_to_kafka
) -> None:
    """We need this evidence field in post process, to determine if we should send alerts."""
    event = mock_feedback_event(default_project.id)
    source = FeedbackCreationSource.NEW_FEEDBACK_ENVELOPE
    create_feedback_issue(event, default_project, source)

    assert mock_produce_occurrence_to_kafka.call_count == 1
    evidence = mock_produce_occurrence_to_kafka.call_args.kwargs["occurrence"].evidence_data
    assert evidence["source"] == source.value


@django_db_all
def test_create_feedback_evidence_has_spam(
    default_project, mock_produce_occurrence_to_kafka
) -> None:
    """We need this evidence field in post process, to determine if we should send alerts."""
    default_project.update_option("sentry:feedback_ai_spam_detection", True)

    with (
        patch("sentry.feedback.usecases.ingest.create_feedback.is_spam", return_value=True),
        Feature({"organizations:user-feedback-spam-ingest": True}),
    ):
        event = mock_feedback_event(default_project.id)
        source = FeedbackCreationSource.NEW_FEEDBACK_ENVELOPE
        create_feedback_issue(event, default_project, source)

    assert mock_produce_occurrence_to_kafka.call_count == 2  # second call is status change
    evidence = mock_produce_occurrence_to_kafka.call_args_list[0].kwargs["occurrence"].evidence_data
    assert evidence["is_spam"] is True


@django_db_all
def test_create_feedback_release(default_project, mock_produce_occurrence_to_kafka) -> None:
    event = mock_feedback_event(default_project.id)
    create_feedback_issue(event, default_project, FeedbackCreationSource.NEW_FEEDBACK_ENVELOPE)

    assert mock_produce_occurrence_to_kafka.call_count == 1
    produced_event = mock_produce_occurrence_to_kafka.call_args.kwargs["event_data"]
    assert produced_event.get("release") is not None
    assert produced_event.get("release") == "frontend@daf1316f209d961443664cd6eb4231ca154db502"


@django_db_all
def test_create_feedback_issue_updates_project_flag(default_project) -> None:
    event = mock_feedback_event(default_project.id, datetime.now(UTC))

    with (
        patch(
            "sentry.receivers.onboarding.record_first_feedback",  # autospec=True
        ) as mock_record_first_feedback,
        patch(
            "sentry.receivers.onboarding.record_first_new_feedback",  # autospec=True
        ) as mock_record_first_new_feedback,
    ):
        first_feedback_received.connect(mock_record_first_feedback, weak=False)
        first_new_feedback_received.connect(mock_record_first_new_feedback, weak=False)

    create_feedback_issue(event, default_project, FeedbackCreationSource.NEW_FEEDBACK_ENVELOPE)

    default_project.refresh_from_db()
    assert mock_record_first_feedback.call_count == 1
    assert mock_record_first_new_feedback.call_count == 1

    assert default_project.flags.has_feedbacks
    assert default_project.flags.has_new_feedbacks


def test_get_feedback_title() -> None:
    """Test the get_feedback_title function with various message types."""

    # Test normal short message
    assert get_feedback_title("Login button broken") == "User Feedback: Login button broken"

    # Test message with exactly 10 words (default max_words)
    message_10_words = "This is a test message with exactly ten words total"
    assert get_feedback_title(message_10_words) == f"User Feedback: {message_10_words}"

    # Test message with more than 10 words (should truncate)
    long_message = "This is a very long feedback message that goes on and on and describes many different issues"
    expected = "User Feedback: This is a very long feedback message that goes on..."
    assert get_feedback_title(long_message) == expected

    # Test very short message
    assert get_feedback_title("Bug") == "User Feedback: Bug"

    # Test custom max_words parameter
    message = "This is a test with custom word limit"
    assert get_feedback_title(message, max_words=3) == "User Feedback: This is a..."

    # Test message that would create a title longer than 200 characters
    very_long_message = "a" * 300  # 300 character message
    result = get_feedback_title(very_long_message)
    assert len(result) <= 200
    assert result.endswith("...")
    assert result.startswith("User Feedback: ")

    # Test message with special characters
    special_message = "The @login button doesn't work! It's broken & needs fixing."
    expected_special = "User Feedback: The @login button doesn't work! It's broken & needs fixing."
    assert get_feedback_title(special_message) == expected_special


@django_db_all
<<<<<<< HEAD
def test_get_feedback_title_with_ai():
    """Test the get_feedback_title function with AI generation enabled and disabled."""
    org = Organization.objects.create(name="Test Org", slug="test-org")

    def mock_gen_ai_enabled_only(feature_name, *args, **kwargs):
        return feature_name == "organizations:gen-ai-features"

    def mock_feedback_ai_enabled_only(feature_name, *args, **kwargs):
        return feature_name == "organizations:user-feedback-ai-titles"

    # both feature flags enabled, organization has AI features hidden
    org.update_option("sentry:hide_ai_features", True)
    with patch.object(features, "has", return_value=True):
        title = get_feedback_title("Login button broken", organization=org)
        assert title == "User Feedback: Login button broken"

    org.update_option("sentry:hide_ai_features", False)

    # both feature flags disabled
    with patch.object(features, "has", return_value=False):
        title = get_feedback_title("Login button broken", organization=org)
        assert title == "User Feedback: Login button broken"

    # gen-ai-features enabled
    with patch.object(features, "has", side_effect=mock_gen_ai_enabled_only):
        title = get_feedback_title("Login button broken", organization=org)
        assert title == "User Feedback: Login button broken"

    # user-feedback-ai-titles enabled
    with patch.object(features, "has", side_effect=mock_feedback_ai_enabled_only):
        title = get_feedback_title("Login button broken", organization=org)
        assert title == "User Feedback: Login button broken"

    # both feature flags enabled, seer call network error
    with patch.object(features, "has", return_value=True):
        with patch(
            "sentry.feedback.usecases.ingest.create_feedback.make_seer_request"
        ) as mock_seer:
            mock_seer.side_effect = Exception("Network error")
            title = get_feedback_title("Login button broken", organization=org)
            assert title == "User Feedback: Login button broken"

    # both feature flags enabled, seer call successful
    with patch.object(features, "has", return_value=True):
        with patch(
            "sentry.feedback.usecases.ingest.create_feedback.make_seer_request"
        ) as mock_seer:
            mock_seer.return_value = b'{"title": "Login Button Issue"}'
            title = get_feedback_title("Login button broken", organization=org)
            assert title == "User Feedback: Login Button Issue"

    # both feature flags enabled, seer call invalid response
    with patch.object(features, "has", return_value=True):
        with patch(
            "sentry.feedback.usecases.ingest.create_feedback.make_seer_request"
        ) as mock_seer:
            mock_seer.return_value = b'{"invalid": "response"}'
            title = get_feedback_title("Login button broken", organization=org)
            assert title == "User Feedback: Login button broken"

    # both feature flags enabled, seer call HTTP error
    with patch.object(features, "has", return_value=True):
        with patch(
            "sentry.feedback.usecases.ingest.create_feedback.make_seer_request"
        ) as mock_seer:
            mock_seer.side_effect = Exception("HTTP Error")
            title = get_feedback_title("Login button broken", organization=org)
            assert title == "User Feedback: Login button broken"

    # both feature flags enabled, seer call returns empty string
    with patch.object(features, "has", return_value=True):
        with patch(
            "sentry.feedback.usecases.ingest.create_feedback.make_seer_request"
        ) as mock_seer:
            mock_seer.return_value = b'{"title": ""}'
            title = get_feedback_title("Login button broken", organization=org)
            assert title == "User Feedback: Login button broken"

    # both feature flags enabled, seer call returns whitespace-only string
    with patch.object(features, "has", return_value=True):
        with patch(
            "sentry.feedback.usecases.ingest.create_feedback.make_seer_request"
        ) as mock_seer:
            mock_seer.return_value = b'{"title": "   "}'
            title = get_feedback_title("Login button broken", organization=org)
            assert title == "User Feedback: Login button broken"


@django_db_all
def test_create_feedback_issue_title(default_project, mock_produce_occurrence_to_kafka):
=======
def test_create_feedback_issue_title(default_project, mock_produce_occurrence_to_kafka) -> None:
>>>>>>> 81061f02
    """Test that create_feedback_issue uses the generated title."""
    long_message = "This is a very long feedback message that describes multiple issues with the application including performance problems, UI bugs, and various other concerns that users are experiencing"

    event = mock_feedback_event(default_project.id)
    event["contexts"]["feedback"]["message"] = long_message

    create_feedback_issue(event, default_project, FeedbackCreationSource.NEW_FEEDBACK_ENVELOPE)

    assert mock_produce_occurrence_to_kafka.call_count == 1

    call_args = mock_produce_occurrence_to_kafka.call_args
    occurrence = call_args[1]["occurrence"]

    # Check that the title is truncated properly
    expected_title = (
        "User Feedback: This is a very long feedback message that describes multiple..."
    )
    assert occurrence.issue_title == expected_title


@django_db_all
<<<<<<< HEAD
def test_make_seer_request():
    """Test the make_seer_request function directly."""
    from sentry.feedback.usecases.ingest.create_feedback import (
        GenerateFeedbackTitleRequest,
        make_seer_request,
    )

    request = GenerateFeedbackTitleRequest(
        organization_id=123, feedback_message="Test feedback message"
    )

    with (
        patch("sentry.feedback.usecases.ingest.create_feedback.requests.post") as mock_post,
        patch("sentry.feedback.usecases.ingest.create_feedback.sign_with_seer_secret") as mock_sign,
    ):

        mock_response = Mock()
        mock_response.status_code = 200
        mock_response.content = b'{"title": "Test Title"}'
        mock_post.return_value = mock_response

        mock_sign.return_value = {"sentry-seer-signature": "test-signature"}

        result = make_seer_request(request)
        assert result == b'{"title": "Test Title"}'

        # Verify the request was made correctly
        mock_post.assert_called_once()
        call_args = mock_post.call_args
        assert call_args[1]["headers"]["content-type"] == "application/json;charset=utf-8"
        assert "sentry-seer-signature" in call_args[1]["headers"]


@django_db_all
def test_make_seer_request_http_error():
    """Test make_seer_request handles HTTP errors correctly."""
    from sentry.feedback.usecases.ingest.create_feedback import (
        GenerateFeedbackTitleRequest,
        make_seer_request,
    )

    request = GenerateFeedbackTitleRequest(
        organization_id=123, feedback_message="Test feedback message"
    )

    with patch("sentry.feedback.usecases.ingest.create_feedback.requests.post") as mock_post:
        mock_response = Mock()
        mock_response.status_code = 500
        mock_response.text = "Internal Server Error"
        mock_response.content = b"Internal Server Error"
        mock_response.raise_for_status.side_effect = Exception("HTTP Error")
        mock_post.return_value = mock_response

        with pytest.raises(Exception):  # requests.HTTPError
            make_seer_request(request)
=======
def test_create_feedback_adds_ai_labels(default_project, mock_produce_occurrence_to_kafka) -> None:
    """Test that create_feedback_issue adds AI labels to tags when label generation succeeds."""
    with Feature(
        {
            "organizations:user-feedback-ai-categorization": True,
            "organizations:gen-ai-features": True,
        }
    ):
        event = mock_feedback_event(default_project.id)
        event["contexts"]["feedback"]["message"] = "The login button is broken and the UI is slow"

        # This assumes that the maximum number of labels allowed is greater than 3
        def mock_generate_labels(*args, **kwargs):
            return ["User Interface", "Authentication", "Performance"]

        with patch(
            "sentry.feedback.usecases.ingest.create_feedback.generate_labels",
            mock_generate_labels,
        ):

            create_feedback_issue(
                event, default_project, FeedbackCreationSource.NEW_FEEDBACK_ENVELOPE
            )

        assert mock_produce_occurrence_to_kafka.call_count == 1
        produced_event = mock_produce_occurrence_to_kafka.call_args.kwargs["event_data"]
        tags = produced_event["tags"]

        ai_labels = [value for key, value in tags.items() if key.startswith(AI_LABEL_TAG_PREFIX)]
        assert len(ai_labels) == 3
        assert set(ai_labels) == {"User Interface", "Authentication", "Performance"}


@django_db_all
def test_create_feedback_handles_label_generation_errors(
    default_project, mock_produce_occurrence_to_kafka
):
    """Test that create_feedback_issue continues to work even when generate_labels raises an error."""
    with Feature(
        {
            "organizations:user-feedback-ai-categorization": True,
            "organizations:gen-ai-features": True,
        }
    ):
        event = mock_feedback_event(default_project.id)
        event["contexts"]["feedback"]["message"] = "This is a valid feedback message"

        # Mock generate_labels to raise an exception
        def mock_generate_labels(*args, **kwargs):
            raise Exception("Label generation failed")

        with patch(
            "sentry.feedback.usecases.ingest.create_feedback.generate_labels",
            mock_generate_labels,
        ):
            # This should not raise an exception and should still create the feedback
            create_feedback_issue(
                event, default_project, FeedbackCreationSource.NEW_FEEDBACK_ENVELOPE
            )

        # Verify that the feedback was still created successfully
        assert mock_produce_occurrence_to_kafka.call_count == 1

        produced_event = mock_produce_occurrence_to_kafka.call_args.kwargs["event_data"]
        tags = produced_event["tags"]

        ai_labels = [tag for tag in tags.keys() if tag.startswith(AI_LABEL_TAG_PREFIX)]
        assert (
            len(ai_labels) == 0
        ), "No AI categorization labels should be present when label generation fails"


@django_db_all
def test_create_feedback_truncates_ai_labels(
    default_project, mock_produce_occurrence_to_kafka
) -> None:
    """Test that create_feedback_issue truncates AI labels when more than MAX_AI_LABELS are returned."""
    with Feature(
        {
            "organizations:user-feedback-ai-categorization": True,
            "organizations:gen-ai-features": True,
        }
    ):
        event = mock_feedback_event(default_project.id)
        event["contexts"]["feedback"][
            "message"
        ] = "This is a very complex feedback with many issues"

        # Mock generate_labels to return more than MAX_AI_LABELS labels
        def mock_generate_labels(*args, **kwargs):
            return [f"Label {i}" for i in range(MAX_AI_LABELS + 5)]

        with patch(
            "sentry.feedback.usecases.ingest.create_feedback.generate_labels",
            mock_generate_labels,
        ):
            create_feedback_issue(
                event, default_project, FeedbackCreationSource.NEW_FEEDBACK_ENVELOPE
            )

        assert mock_produce_occurrence_to_kafka.call_count == 1

        produced_event = mock_produce_occurrence_to_kafka.call_args.kwargs["event_data"]
        tags = produced_event["tags"]

        ai_labels = [value for key, value in tags.items() if key.startswith(AI_LABEL_TAG_PREFIX)]
        assert len(ai_labels) == MAX_AI_LABELS, "Should be truncated to exactly MAX_AI_LABELS"

        for i in range(MAX_AI_LABELS):
            assert tags[f"{AI_LABEL_TAG_PREFIX}.{i}"] == f"Label {i}"

        # Verify that labels beyond MAX_AI_LABELS are not present
        for i in range(MAX_AI_LABELS, MAX_AI_LABELS + 5):
            assert f"{AI_LABEL_TAG_PREFIX}.{i}" not in tags
>>>>>>> 81061f02
<|MERGE_RESOLUTION|>--- conflicted
+++ resolved
@@ -930,7 +930,6 @@
 
 
 @django_db_all
-<<<<<<< HEAD
 def test_get_feedback_title_with_ai():
     """Test the get_feedback_title function with AI generation enabled and disabled."""
     org = Organization.objects.create(name="Test Org", slug="test-org")
@@ -1020,10 +1019,7 @@
 
 
 @django_db_all
-def test_create_feedback_issue_title(default_project, mock_produce_occurrence_to_kafka):
-=======
 def test_create_feedback_issue_title(default_project, mock_produce_occurrence_to_kafka) -> None:
->>>>>>> 81061f02
     """Test that create_feedback_issue uses the generated title."""
     long_message = "This is a very long feedback message that describes multiple issues with the application including performance problems, UI bugs, and various other concerns that users are experiencing"
 
@@ -1045,7 +1041,6 @@
 
 
 @django_db_all
-<<<<<<< HEAD
 def test_make_seer_request():
     """Test the make_seer_request function directly."""
     from sentry.feedback.usecases.ingest.create_feedback import (
@@ -1101,7 +1096,8 @@
 
         with pytest.raises(Exception):  # requests.HTTPError
             make_seer_request(request)
-=======
+
+
 def test_create_feedback_adds_ai_labels(default_project, mock_produce_occurrence_to_kafka) -> None:
     """Test that create_feedback_issue adds AI labels to tags when label generation succeeds."""
     with Feature(
@@ -1215,5 +1211,4 @@
 
         # Verify that labels beyond MAX_AI_LABELS are not present
         for i in range(MAX_AI_LABELS, MAX_AI_LABELS + 5):
-            assert f"{AI_LABEL_TAG_PREFIX}.{i}" not in tags
->>>>>>> 81061f02
+            assert f"{AI_LABEL_TAG_PREFIX}.{i}" not in tags