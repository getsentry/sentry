from __future__ import annotations

from datetime import UTC, datetime
from typing import Any
from unittest.mock import Mock, patch

import pytest

from sentry.feedback.lib.utils import FeedbackCreationSource
from sentry.feedback.usecases.ingest.create_feedback import (
    create_feedback_issue,
    fix_for_issue_platform,
    get_feedback_title,
    validate_issue_platform_event_schema,
)
from sentry.models.group import Group, GroupStatus
from sentry.signals import first_feedback_received, first_new_feedback_received
from sentry.testutils.helpers import Feature
from sentry.testutils.pytest.fixtures import django_db_all
from sentry.types.group import GroupSubStatus
from tests.sentry.feedback import create_dummy_openai_response, mock_feedback_event


def test_fix_for_issue_platform() -> None:
    event: dict[str, Any] = {
        "project_id": 1,
        "request": {
            "url": "https://sentry.sentry.io/feedback/?statsPeriod=14d",
            "headers": {
                "User-Agent": "Mozilla/5.0 (Macintosh; Intel Mac OS X 10_15_7) AppleWebKit/537.36 (KHTML, like Gecko) Chrome/118.0.0.0 Safari/537.36"
            },
        },
        "event_id": "56b08cf7852c42cbb95e4a6998c66ad6",
        "timestamp": 1698255009.574,
        "received": "2021-10-24T22:23:29.574000+00:00",
        "environment": "prod",
        "release": "frontend@daf1316f209d961443664cd6eb4231ca154db502",
        "sdk": {
            "integrations": [
                "InboundFilters",
                "FunctionToString",
                "TryCatch",
                "Breadcrumbs",
                "GlobalHandlers",
                "LinkedErrors",
                "Dedupe",
                "HttpContext",
                "ExtraErrorData",
                "BrowserTracing",
                "BrowserProfilingIntegration",
            ],
            "name": "sentry.javascript.react",
            "version": "7.75.0",
        },
        "tags": {
            "transaction": "/feedback/",
            "sentry_version": "23.11.0.dev0",
            "isCustomerDomain": "yes",
            "customerDomain.organizationUrl": "https://sentry.sentry.io",
            "customerDomain.sentryUrl": "https://sentry.io",
            "customerDomain.subdomain": "sentry",
            "organization": "1",
            "organization.slug": "sentry",
            "plan": "am2_business_ent_auf",
            "plan.name": "Business",
            "plan.max_members": "null",
            "plan.total_members": "414",
            "plan.tier": "am2",
            "timeOrigin.mode": "navigationStart",
        },
        "user": {
            "ip_address": "72.164.175.154",
            "email": "josh.ferge@sentry.io",
            "id": 880461,
            "isStaff": False,
            "name": "Josh Ferge",
            "sentry_user": "test@test.com",
        },
        "contexts": {
            "feedback": {
                "contact_email": "josh.ferge@sentry.io",
                "name": "Josh Ferge",
                "message": "josh ferge testing again!",
                "replay_id": "3d621c61593c4ff9b43f8490a78ae18e",
                "url": "https://sentry.sentry.io/feedback/?statsPeriod=14d",
            },
            "trace": {
                "op": "navigation",
                "span_id": "9ffadde1100e4d55",
                "tags": {
                    "routing.instrumentation": "react-router-v3",
                    "from": "/issues/(searches/:searchId/)",
                },
                "trace_id": "8e51f44000d34b8d871cea7f0c3e394c",
            },
            "organization": {"id": "1", "slug": "sentry"},
        },
        "breadcrumbs": [],
        "platform": "javascript",
    }

    fixed_event = fix_for_issue_platform(event)
    validate_issue_platform_event_schema(fixed_event)
    assert fixed_event["contexts"]["replay"]["replay_id"] == "3d621c61593c4ff9b43f8490a78ae18e"
    assert fixed_event["contexts"]["feedback"] == {
        "contact_email": "josh.ferge@sentry.io",
        "name": "Josh Ferge",
        "message": "josh ferge testing again!",
        "replay_id": "3d621c61593c4ff9b43f8490a78ae18e",
        "url": "https://sentry.sentry.io/feedback/?statsPeriod=14d",
    }
    assert fixed_event["logentry"]["message"] == event["contexts"]["feedback"]["message"]

    # Assert the contact-email is set as the user-email when no user-email exists.
    event["user"].pop("email")
    fixed_event = fix_for_issue_platform(event)
    assert fixed_event["user"]["email"] == event["contexts"]["feedback"]["contact_email"]


def test_corrected_still_works() -> None:
    event: dict[str, Any] = {
        "project_id": 1,
        "request": {
            "url": "https://sentry.sentry.io/feedback/?statsPeriod=14d",
            "headers": {
                "User-Agent": "Mozilla/5.0 (Macintosh; Intel Mac OS X 10_15_7) AppleWebKit/537.36 (KHTML, like Gecko) Chrome/118.0.0.0 Safari/537.36"
            },
        },
        "event_id": "56b08cf7852c42cbb95e4a6998c66ad6",
        "timestamp": 1698255009.574,
        "received": "2021-10-24T22:23:29.574000+00:00",
        "environment": "prod",
        "release": "frontend@daf1316f209d961443664cd6eb4231ca154db502",
        "sdk": {
            "integrations": [
                "InboundFilters",
                "FunctionToString",
                "TryCatch",
                "Breadcrumbs",
                "GlobalHandlers",
                "LinkedErrors",
                "Dedupe",
                "HttpContext",
                "ExtraErrorData",
                "BrowserTracing",
                "BrowserProfilingIntegration",
            ],
            "name": "sentry.javascript.react",
            "version": "7.75.0",
        },
        "tags": {
            "transaction": "/feedback/",
            "sentry_version": "23.11.0.dev0",
            "isCustomerDomain": "yes",
            "customerDomain.organizationUrl": "https://sentry.sentry.io",
            "customerDomain.sentryUrl": "https://sentry.io",
            "customerDomain.subdomain": "sentry",
            "organization": "1",
            "organization.slug": "sentry",
            "plan": "am2_business_ent_auf",
            "plan.name": "Business",
            "plan.max_members": "null",
            "plan.total_members": "414",
            "plan.tier": "am2",
            "timeOrigin.mode": "navigationStart",
        },
        "user": {
            "ip_address": "72.164.175.154",
            "email": "josh.ferge@sentry.io",
            "id": 880461,
            "isStaff": False,
            "name": "Josh Ferge",
        },
        "contexts": {
            "trace": {
                "op": "navigation",
                "span_id": "9ffadde1100e4d55",
                "tags": {
                    "routing.instrumentation": "react-router-v3",
                    "from": "/issues/(searches/:searchId/)",
                },
                "trace_id": "8e51f44000d34b8d871cea7f0c3e394c",
            },
            "organization": {"id": "1", "slug": "sentry"},
            "feedback": {
                "contact_email": "josh.ferge@sentry.io",
                "name": "Josh Ferge",
                "message": "josh ferge testing again!",
                "replay_id": "3d621c61593c4ff9b43f8490a78ae18e",
                "url": "https://sentry.sentry.io/feedback/?statsPeriod=14d",
            },
            "replay": {
                "replay_id": "3d621c61593c4ff9b43f8490a78ae18e",
            },
        },
        "breadcrumbs": [],
        "platform": "javascript",
    }

    fixed_event = fix_for_issue_platform(event)
    validate_issue_platform_event_schema(fixed_event)

    assert fixed_event["contexts"]["replay"]["replay_id"] == "3d621c61593c4ff9b43f8490a78ae18e"
    assert fixed_event["contexts"]["feedback"] == {
        "contact_email": "josh.ferge@sentry.io",
        "name": "Josh Ferge",
        "message": "josh ferge testing again!",
        "replay_id": "3d621c61593c4ff9b43f8490a78ae18e",
        "url": "https://sentry.sentry.io/feedback/?statsPeriod=14d",
    }
    assert isinstance(fixed_event["received"], str)


@pytest.mark.parametrize("environment", ("missing", None, "", "my-environment"))
def test_fix_for_issue_platform_environment(environment):
    event = mock_feedback_event(1)
    if environment == "missing":
        event.pop("environment", "")
    else:
        event["environment"] = environment

    fixed_event = fix_for_issue_platform(event)
    if environment == "my-environment":
        assert fixed_event["environment"] == environment
    else:
        assert fixed_event["environment"] == "production"


@django_db_all
def test_create_feedback_filters_unreal(default_project, mock_produce_occurrence_to_kafka):
    event = {
        "project_id": 1,
        "request": {
            "url": "https://sentry.sentry.io/feedback/?statsPeriod=14d",
            "headers": {
                "User-Agent": "Mozilla/5.0 (Macintosh; Intel Mac OS X 10_15_7) AppleWebKit/537.36 (KHTML, like Gecko) Chrome/118.0.0.0 Safari/537.36"
            },
        },
        "event_id": "56b08cf7852c42cbb95e4a6998c66ad6",
        "timestamp": 1698255009.574,
        "received": "2021-10-24T22:23:29.574000+00:00",
        "environment": "prod",
        "release": "frontend@daf1316f209d961443664cd6eb4231ca154db502",
        "user": {
            "ip_address": "72.164.175.154",
            "email": "josh.ferge@sentry.io",
            "id": 880461,
            "isStaff": False,
            "name": "Josh Ferge",
        },
        "contexts": {
            "feedback": {
                "contact_email": "josh.ferge@sentry.io",
                "name": "Josh Ferge",
                "message": "Sent in the unattended mode",
                "replay_id": "3d621c61593c4ff9b43f8490a78ae18e",
                "url": "https://sentry.sentry.io/feedback/?statsPeriod=14d",
            },
        },
        "breadcrumbs": [],
        "platform": "javascript",
    }
    create_feedback_issue(event, default_project, FeedbackCreationSource.NEW_FEEDBACK_ENVELOPE)

    assert mock_produce_occurrence_to_kafka.call_count == 0


@django_db_all
def test_create_feedback_filters_empty(default_project, mock_produce_occurrence_to_kafka):
    event = {
        "project_id": 1,
        "request": {
            "url": "https://sentry.sentry.io/feedback/?statsPeriod=14d",
            "headers": {
                "User-Agent": "Mozilla/5.0 (Macintosh; Intel Mac OS X 10_15_7) AppleWebKit/537.36 (KHTML, like Gecko) Chrome/118.0.0.0 Safari/537.36"
            },
        },
        "event_id": "56b08cf7852c42cbb95e4a6998c66ad6",
        "timestamp": 1698255009.574,
        "received": "2021-10-24T22:23:29.574000+00:00",
        "environment": "prod",
        "release": "frontend@daf1316f209d961443664cd6eb4231ca154db502",
        "user": {
            "ip_address": "72.164.175.154",
            "email": "josh.ferge@sentry.io",
            "id": 880461,
            "isStaff": False,
            "name": "Josh Ferge",
        },
        "contexts": {
            "feedback": {
                "contact_email": "josh.ferge@sentry.io",
                "name": "Josh Ferge",
                "message": "      ",
                "replay_id": "3d621c61593c4ff9b43f8490a78ae18e",
                "url": "https://sentry.sentry.io/feedback/?statsPeriod=14d",
            },
        },
        "breadcrumbs": [],
        "platform": "javascript",
    }

    event_2 = {
        "project_id": 1,
        "request": {
            "url": "https://sentry.sentry.io/feedback/?statsPeriod=14d",
            "headers": {
                "User-Agent": "Mozilla/5.0 (Macintosh; Intel Mac OS X 10_15_7) AppleWebKit/537.36 (KHTML, like Gecko) Chrome/118.0.0.0 Safari/537.36"
            },
        },
        "event_id": "56b08cf7852c42cbb95e4a6998c66ad6",
        "timestamp": 1698255009.574,
        "received": "2021-10-24T22:23:29.574000+00:00",
        "environment": "prod",
        "release": "frontend@daf1316f209d961443664cd6eb4231ca154db502",
        "user": {
            "ip_address": "72.164.175.154",
            "email": "josh.ferge@sentry.io",
            "id": 880461,
            "isStaff": False,
            "name": "Josh Ferge",
        },
        "contexts": {
            "feedback": {
                "contact_email": "josh.ferge@sentry.io",
                "name": "Josh Ferge",
                "message": "",
                "replay_id": "3d621c61593c4ff9b43f8490a78ae18e",
                "url": "https://sentry.sentry.io/feedback/?statsPeriod=14d",
            },
        },
        "breadcrumbs": [],
        "platform": "javascript",
    }
    create_feedback_issue(event, default_project, FeedbackCreationSource.NEW_FEEDBACK_ENVELOPE)
    create_feedback_issue(event_2, default_project, FeedbackCreationSource.NEW_FEEDBACK_ENVELOPE)

    assert mock_produce_occurrence_to_kafka.call_count == 0


@django_db_all
def test_create_feedback_filters_no_contexts_or_message(
    default_project, mock_produce_occurrence_to_kafka
):
    event_no_context = {
        "project_id": 1,
        "request": {
            "url": "https://sentry.sentry.io/feedback/?statsPeriod=14d",
            "headers": {
                "User-Agent": "Mozilla/5.0 (Macintosh; Intel Mac OS X 10_15_7) AppleWebKit/537.36 (KHTML, like Gecko) Chrome/118.0.0.0 Safari/537.36"
            },
        },
        "event_id": "56b08cf7852c42cbb95e4a6998c66ad6",
        "timestamp": 1698255009.574,
        "received": "2021-10-24T22:23:29.574000+00:00",
        "environment": "prod",
        "release": "frontend@daf1316f209d961443664cd6eb4231ca154db502",
        "user": {
            "ip_address": "72.164.175.154",
            "email": "josh.ferge@sentry.io",
            "id": 880461,
            "isStaff": False,
            "name": "Josh Ferge",
        },
        "breadcrumbs": [],
        "platform": "javascript",
    }

    event_no_message = {
        "project_id": 1,
        "request": {
            "url": "https://sentry.sentry.io/feedback/?statsPeriod=14d",
            "headers": {
                "User-Agent": "Mozilla/5.0 (Macintosh; Intel Mac OS X 10_15_7) AppleWebKit/537.36 (KHTML, like Gecko) Chrome/118.0.0.0 Safari/537.36"
            },
        },
        "event_id": "56b08cf7852c42cbb95e4a6998c66ad6",
        "timestamp": 1698255009.574,
        "received": "2021-10-24T22:23:29.574000+00:00",
        "environment": "prod",
        "release": "frontend@daf1316f209d961443664cd6eb4231ca154db502",
        "user": {
            "ip_address": "72.164.175.154",
            "email": "josh.ferge@sentry.io",
            "id": 880461,
            "isStaff": False,
            "name": "Josh Ferge",
        },
        "contexts": {
            "feedback": {
                "contact_email": "josh.ferge@sentry.io",
                "name": "Josh Ferge",
                "replay_id": "3d621c61593c4ff9b43f8490a78ae18e",
                "url": "https://sentry.sentry.io/feedback/?statsPeriod=14d",
            },
        },
        "breadcrumbs": [],
        "platform": "javascript",
    }

    event_no_feedback = {
        "project_id": 1,
        "request": {
            "url": "https://sentry.sentry.io/feedback/?statsPeriod=14d",
            "headers": {
                "User-Agent": "Mozilla/5.0 (Macintosh; Intel Mac OS X 10_15_7) AppleWebKit/537.36 (KHTML, like Gecko) Chrome/118.0.0.0 Safari/537.36"
            },
        },
        "event_id": "56b08cf7852c42cbb95e4a6998c66ad6",
        "timestamp": 1698255009.574,
        "received": "2021-10-24T22:23:29.574000+00:00",
        "environment": "prod",
        "release": "frontend@daf1316f209d961443664cd6eb4231ca154db502",
        "user": {
            "ip_address": "72.164.175.154",
            "email": "josh.ferge@sentry.io",
            "id": 880461,
            "isStaff": False,
            "name": "Josh Ferge",
        },
        "contexts": {},
        "breadcrumbs": [],
        "platform": "javascript",
    }

    create_feedback_issue(
        event_no_context, default_project, FeedbackCreationSource.NEW_FEEDBACK_ENVELOPE
    )
    create_feedback_issue(
        event_no_message, default_project, FeedbackCreationSource.NEW_FEEDBACK_ENVELOPE
    )
    create_feedback_issue(
        event_no_feedback, default_project, FeedbackCreationSource.NEW_FEEDBACK_ENVELOPE
    )

    assert mock_produce_occurrence_to_kafka.call_count == 0


@django_db_all
@pytest.mark.parametrize(
    "input_message, expected_result, feature_flag",
    [
        ("This is definitely spam", "True", True),
        ("Valid feedback message", None, True),
        ("This is definitely spam", None, False),
        ("Valid feedback message", None, False),
    ],
)
def test_create_feedback_spam_detection_produce_to_kafka(
    default_project,
    mock_produce_occurrence_to_kafka,
    input_message,
    expected_result,
    feature_flag,
    monkeypatch,
):
    with Feature({"organizations:user-feedback-spam-ingest": feature_flag}):
        event = {
            "project_id": default_project.id,
            "request": {
                "url": "https://sentry.sentry.io/feedback/?statsPeriod=14d",
                "headers": {
                    "User-Agent": "Mozilla/5.0 (Macintosh; Intel Mac OS X 10_15_7) AppleWebKit/537.36 (KHTML, like Gecko) Chrome/118.0.0.0 Safari/537.36"
                },
            },
            "event_id": "56b08cf7852c42cbb95e4a6998c66ad6",
            "timestamp": 1698255009.574,
            "received": "2021-10-24T22:23:29.574000+00:00",
            "environment": "prod",
            "release": "frontend@daf1316f209d961443664cd6eb4231ca154db502",
            "user": {
                "ip_address": "72.164.175.154",
                "email": "josh.ferge@sentry.io",
                "id": 880461,
                "isStaff": False,
                "name": "Josh Ferge",
            },
            "contexts": {
                "feedback": {
                    "contact_email": "josh.ferge@sentry.io",
                    "name": "Josh Ferge",
                    "message": input_message,
                    "replay_id": "3d621c61593c4ff9b43f8490a78ae18e",
                    "url": "https://sentry.sentry.io/feedback/?statsPeriod=14d",
                },
            },
            "breadcrumbs": [],
            "platform": "javascript",
        }

        mock_openai = Mock()
        mock_openai().chat.completions.create = create_dummy_openai_response

        monkeypatch.setattr("sentry.llm.providers.openai.OpenAI", mock_openai)
        create_feedback_issue(event, default_project, FeedbackCreationSource.NEW_FEEDBACK_ENVELOPE)

        # Check if the 'is_spam' evidence in the Kafka message matches the expected result
        is_spam_evidence = [
            evidence.value
            for evidence in mock_produce_occurrence_to_kafka.call_args_list[0]
            .kwargs["occurrence"]
            .evidence_display
            if evidence.name == "is_spam"
        ]
        found_is_spam = is_spam_evidence[0] if is_spam_evidence else None
        assert (
            found_is_spam == expected_result
        ), f"Expected {expected_result} but found {found_is_spam} for {input_message} and feature flag {feature_flag}"

        if expected_result and feature_flag:
            assert (
                mock_produce_occurrence_to_kafka.call_args_list[1]
                .kwargs["status_change"]
                .new_status
                == GroupStatus.IGNORED
            )

        if not (expected_result and feature_flag):
            assert mock_produce_occurrence_to_kafka.call_count == 1


@django_db_all
def test_create_feedback_spam_detection_project_option_false(
    default_project,
    mock_produce_occurrence_to_kafka,
    monkeypatch,
):
    default_project.update_option("sentry:feedback_ai_spam_detection", False)

    with Feature({"organizations:user-feedback-spam-ingest": True}):
        event = {
            "project_id": default_project.id,
            "request": {
                "url": "https://sentry.sentry.io/feedback/?statsPeriod=14d",
                "headers": {
                    "User-Agent": "Mozilla/5.0 (Macintosh; Intel Mac OS X 10_15_7) AppleWebKit/537.36 (KHTML, like Gecko) Chrome/118.0.0.0 Safari/537.36"
                },
            },
            "event_id": "56b08cf7852c42cbb95e4a6998c66ad6",
            "timestamp": 1698255009.574,
            "received": "2021-10-24T22:23:29.574000+00:00",
            "environment": "prod",
            "release": "frontend@daf1316f209d961443664cd6eb4231ca154db502",
            "user": {
                "ip_address": "72.164.175.154",
                "email": "josh.ferge@sentry.io",
                "id": 880461,
                "isStaff": False,
                "name": "Josh Ferge",
            },
            "contexts": {
                "feedback": {
                    "contact_email": "josh.ferge@sentry.io",
                    "name": "Josh Ferge",
                    "message": "This is definitely spam",
                    "replay_id": "3d621c61593c4ff9b43f8490a78ae18e",
                    "url": "https://sentry.sentry.io/feedback/?statsPeriod=14d",
                },
            },
            "breadcrumbs": [],
            "platform": "javascript",
        }

        mock_openai = Mock()
        mock_openai().chat.completions.create = create_dummy_openai_response

        monkeypatch.setattr("sentry.llm.providers.openai.OpenAI", mock_openai)
        create_feedback_issue(event, default_project, FeedbackCreationSource.NEW_FEEDBACK_ENVELOPE)

        # Check if the 'is_spam' evidence in the Kafka message matches the expected result
        is_spam_evidence = [
            evidence.value
            for evidence in mock_produce_occurrence_to_kafka.call_args.kwargs[
                "occurrence"
            ].evidence_display
            if evidence.name == "is_spam"
        ]
        found_is_spam = is_spam_evidence[0] if is_spam_evidence else None
        assert found_is_spam is None


@django_db_all
def test_create_feedback_spam_detection_set_status_ignored(default_project, monkeypatch):
    with Feature(
        {
            "organizations:user-feedback-spam-filter-actions": True,
            "organizations:user-feedback-spam-ingest": True,
        }
    ):
        event = {
            "project_id": default_project.id,
            "request": {
                "url": "https://sentry.sentry.io/feedback/?statsPeriod=14d",
                "headers": {
                    "User-Agent": "Mozilla/5.0 (Macintosh; Intel Mac OS X 10_15_7) AppleWebKit/537.36 (KHTML, like Gecko) Chrome/118.0.0.0 Safari/537.36"
                },
            },
            "event_id": "56b08cf7852c42cbb95e4a6998c66ad6",
            "timestamp": 1698255009.574,
            "received": "2021-10-24T22:23:29.574000+00:00",
            "environment": "prod",
            "release": "frontend@daf1316f209d961443664cd6eb4231ca154db502",
            "user": {
                "ip_address": "72.164.175.154",
                "email": "josh.ferge@sentry.io",
                "id": 880461,
                "isStaff": False,
                "name": "Josh Ferge",
            },
            "contexts": {
                "feedback": {
                    "contact_email": "josh.ferge@sentry.io",
                    "name": "Josh Ferge",
                    "message": "This is definitely spam",
                    "replay_id": "3d621c61593c4ff9b43f8490a78ae18e",
                    "url": "https://sentry.sentry.io/feedback/?statsPeriod=14d",
                },
            },
            "breadcrumbs": [],
            "platform": "javascript",
        }

        mock_openai = Mock()
        mock_openai().chat.completions.create = create_dummy_openai_response

        monkeypatch.setattr("sentry.llm.providers.openai.OpenAI", mock_openai)
        create_feedback_issue(event, default_project, FeedbackCreationSource.NEW_FEEDBACK_ENVELOPE)

        group = Group.objects.get()
        assert group.status == GroupStatus.IGNORED
        assert group.substatus == GroupSubStatus.FOREVER


@django_db_all
def test_create_feedback_adds_associated_event_id(
    default_project, mock_produce_occurrence_to_kafka
):
    event = {
        "project_id": default_project.id,
        "request": {
            "url": "https://sentry.sentry.io/feedback/?statsPeriod=14d",
            "headers": {
                "User-Agent": "Mozilla/5.0 (Macintosh; Intel Mac OS X 10_15_7) AppleWebKit/537.36 (KHTML, like Gecko) Chrome/118.0.0.0 Safari/537.36"
            },
        },
        "event_id": "56b08cf7852c42cbb95e4a6998c66ad6",
        "timestamp": 1698255009.574,
        "received": "2021-10-24T22:23:29.574000+00:00",
        "environment": "prod",
        "release": "frontend@daf1316f209d961443664cd6eb4231ca154db502",
        "user": {
            "ip_address": "72.164.175.154",
            "email": "josh.ferge@sentry.io",
            "id": 880461,
            "isStaff": False,
            "name": "Josh Ferge",
        },
        "contexts": {
            "feedback": {
                "contact_email": "josh.ferge@sentry.io",
                "name": "Josh Ferge",
                "message": "great website",
                "replay_id": "3d621c61593c4ff9b43f8490a78ae18e",
                "url": "https://sentry.sentry.io/feedback/?statsPeriod=14d",
                "associated_event_id": "56b08cf7852c42cbb95e4a6998c66ad6",
            },
        },
        "breadcrumbs": [],
        "platform": "javascript",
    }
    create_feedback_issue(event, default_project, FeedbackCreationSource.NEW_FEEDBACK_ENVELOPE)

    assert mock_produce_occurrence_to_kafka.call_count == 1

    associated_event_id_evidence = [
        evidence.value
        for evidence in mock_produce_occurrence_to_kafka.call_args.kwargs[
            "occurrence"
        ].evidence_display
        if evidence.name == "associated_event_id"
    ]
    associated_event_id = associated_event_id_evidence[0] if associated_event_id_evidence else None
    assert associated_event_id == "56b08cf7852c42cbb95e4a6998c66ad6"


@django_db_all
def test_create_feedback_filters_invalid_associated_event_id(
    default_project, mock_produce_occurrence_to_kafka
):
    event = {
        "project_id": default_project.id,
        "request": {
            "url": "https://sentry.sentry.io/feedback/?statsPeriod=14d",
            "headers": {
                "User-Agent": "Mozilla/5.0 (Macintosh; Intel Mac OS X 10_15_7) AppleWebKit/537.36 (KHTML, like Gecko) Chrome/118.0.0.0 Safari/537.36"
            },
        },
        "event_id": "56b08cf7852c42cbb95e4a6998c66ad6",
        "timestamp": 1698255009.574,
        "received": "2021-10-24T22:23:29.574000+00:00",
        "environment": "prod",
        "release": "frontend@daf1316f209d961443664cd6eb4231ca154db502",
        "user": {
            "ip_address": "72.164.175.154",
            "email": "josh.ferge@sentry.io",
            "id": 880461,
            "isStaff": False,
            "name": "Josh Ferge",
        },
        "contexts": {
            "feedback": {
                "contact_email": "josh.ferge@sentry.io",
                "name": "Josh Ferge",
                "message": "great website",
                "replay_id": "3d621c61593c4ff9b43f8490a78ae18e",
                "url": "https://sentry.sentry.io/feedback/?statsPeriod=14d",
                "associated_event_id": "abcdefg",
            },
        },
        "breadcrumbs": [],
        "platform": "javascript",
    }
    create_feedback_issue(event, default_project, FeedbackCreationSource.NEW_FEEDBACK_ENVELOPE)

    assert mock_produce_occurrence_to_kafka.call_count == 0
    assert Group.objects.count() == 0


@django_db_all
def test_create_feedback_tags(default_project, mock_produce_occurrence_to_kafka):
    """We want to surface these tags in the UI. We also use user.email for alert conditions."""
    event = mock_feedback_event(default_project.id)
    event["user"]["email"] = "josh.ferge@sentry.io"
    event["contexts"]["feedback"]["contact_email"] = "andrew@sentry.io"
    event["contexts"]["trace"] = {"trace_id": "abc123"}
    event_id = "a" * 32
    event["contexts"]["feedback"]["associated_event_id"] = event_id
    create_feedback_issue(event, default_project, FeedbackCreationSource.NEW_FEEDBACK_ENVELOPE)

    assert mock_produce_occurrence_to_kafka.call_count == 1
    produced_event = mock_produce_occurrence_to_kafka.call_args.kwargs["event_data"]
    tags = produced_event["tags"]
    assert tags["user.email"] == "josh.ferge@sentry.io"

    # Uses feedback contact_email if user context doesn't have one
    del event["user"]["email"]
    create_feedback_issue(event, default_project, FeedbackCreationSource.NEW_FEEDBACK_ENVELOPE)

    assert mock_produce_occurrence_to_kafka.call_count == 2  # includes last feedback
    produced_event = mock_produce_occurrence_to_kafka.call_args.kwargs["event_data"]
    tags = produced_event["tags"]
    assert tags["user.email"] == "andrew@sentry.io"

    # Adds associated_event_id and has_linked_error to tags
    assert tags["associated_event_id"] == event_id
    assert tags["has_linked_error"] == "true"

    # Adds release to tags
    assert tags["release"] == "frontend@daf1316f209d961443664cd6eb4231ca154db502"


@django_db_all
def test_create_feedback_tags_no_associated_event_id(
    default_project, mock_produce_occurrence_to_kafka
):
    event = mock_feedback_event(default_project.id, datetime.now(UTC))
    create_feedback_issue(event, default_project, FeedbackCreationSource.NEW_FEEDBACK_ENVELOPE)

    assert mock_produce_occurrence_to_kafka.call_count == 1
    produced_event = mock_produce_occurrence_to_kafka.call_args.kwargs["event_data"]
    tags = produced_event["tags"]

    # No associated_event_id in tags and has_linked_error is false
    assert tags.get("associated_event_id") is None
    assert tags["has_linked_error"] == "false"


@django_db_all
def test_create_feedback_tags_skips_if_empty(default_project, mock_produce_occurrence_to_kafka):
    event = mock_feedback_event(default_project.id)
    event["user"].pop("email", None)
    event["contexts"]["feedback"].pop("contact_email", None)
    create_feedback_issue(event, default_project, FeedbackCreationSource.NEW_FEEDBACK_ENVELOPE)

    assert mock_produce_occurrence_to_kafka.call_count == 1
    produced_event = mock_produce_occurrence_to_kafka.call_args.kwargs["event_data"]
    tags = produced_event["tags"]
    assert "user.email" not in tags


@django_db_all
@pytest.mark.parametrize("spam_enabled", (True, False))
def test_create_feedback_filters_large_message(
    default_project, mock_produce_occurrence_to_kafka, monkeypatch, set_sentry_option, spam_enabled
):
    """Large messages are filtered before spam detection and producing to kafka."""
    features = (
        {
            "organizations:user-feedback-spam-ingest": True,
        }
        if spam_enabled
        else {}
    )

    mock_complete_prompt = Mock()
    monkeypatch.setattr("sentry.llm.usecases.complete_prompt", mock_complete_prompt)

    with Feature(features), set_sentry_option("feedback.message.max-size", 4096):
        event = mock_feedback_event(default_project.id)
        event["contexts"]["feedback"]["message"] = "a" * 7007
        create_feedback_issue(event, default_project, FeedbackCreationSource.NEW_FEEDBACK_ENVELOPE)

    assert mock_complete_prompt.call_count == 0
    assert mock_produce_occurrence_to_kafka.call_count == 0


@django_db_all
def test_create_feedback_evidence_has_source(default_project, mock_produce_occurrence_to_kafka):
    """We need this evidence field in post process, to determine if we should send alerts."""
    event = mock_feedback_event(default_project.id)
    source = FeedbackCreationSource.NEW_FEEDBACK_ENVELOPE
    create_feedback_issue(event, default_project, source)

    assert mock_produce_occurrence_to_kafka.call_count == 1
    evidence = mock_produce_occurrence_to_kafka.call_args.kwargs["occurrence"].evidence_data
    assert evidence["source"] == source.value


@django_db_all
def test_create_feedback_evidence_has_spam(
    default_project, mock_produce_occurrence_to_kafka, monkeypatch
):
    """We need this evidence field in post process, to determine if we should send alerts."""
    monkeypatch.setattr("sentry.feedback.usecases.ingest.create_feedback.is_spam", lambda _: True)
    default_project.update_option("sentry:feedback_ai_spam_detection", True)

    with Feature({"organizations:user-feedback-spam-ingest": True}):
        event = mock_feedback_event(default_project.id)
        source = FeedbackCreationSource.NEW_FEEDBACK_ENVELOPE
        create_feedback_issue(event, default_project, source)

    assert mock_produce_occurrence_to_kafka.call_count == 2  # second call is status change
    evidence = mock_produce_occurrence_to_kafka.call_args_list[0].kwargs["occurrence"].evidence_data
    assert evidence["is_spam"] is True


@django_db_all
def test_create_feedback_release(default_project, mock_produce_occurrence_to_kafka):
    event = mock_feedback_event(default_project.id)
    create_feedback_issue(event, default_project, FeedbackCreationSource.NEW_FEEDBACK_ENVELOPE)

    assert mock_produce_occurrence_to_kafka.call_count == 1
    produced_event = mock_produce_occurrence_to_kafka.call_args.kwargs["event_data"]
    assert produced_event.get("release") is not None
    assert produced_event.get("release") == "frontend@daf1316f209d961443664cd6eb4231ca154db502"


@django_db_all
def test_create_feedback_issue_updates_project_flag(default_project):
    event = mock_feedback_event(default_project.id, datetime.now(UTC))

    with (
        patch(
            "sentry.receivers.onboarding.record_first_feedback",  # autospec=True
        ) as mock_record_first_feedback,
        patch(
            "sentry.receivers.onboarding.record_first_new_feedback",  # autospec=True
        ) as mock_record_first_new_feedback,
    ):
        first_feedback_received.connect(mock_record_first_feedback, weak=False)
        first_new_feedback_received.connect(mock_record_first_new_feedback, weak=False)

    create_feedback_issue(event, default_project, FeedbackCreationSource.NEW_FEEDBACK_ENVELOPE)

    default_project.refresh_from_db()
    assert mock_record_first_feedback.call_count == 1
    assert mock_record_first_new_feedback.call_count == 1

    assert default_project.flags.has_feedbacks
    assert default_project.flags.has_new_feedbacks


<<<<<<< HEAD
def test_get_feedback_title():
=======
@django_db_all
def test_get_feedback_title() -> None:
>>>>>>> fc9be404
    """Test the get_feedback_title function with various message types."""

    # Test normal short message
    assert get_feedback_title("Login button broken") == "User Feedback: Login button broken"

    # Test message with exactly 10 words (default max_words)
    message_10_words = "This is a test message with exactly ten words total"
    assert get_feedback_title(message_10_words) == f"User Feedback: {message_10_words}"

    # Test message with more than 10 words (should truncate)
    long_message = "This is a very long feedback message that goes on and on and describes many different issues"
    expected = "User Feedback: This is a very long feedback message that goes on..."
    assert get_feedback_title(long_message) == expected

    # Test very short message
    assert get_feedback_title("Bug") == "User Feedback: Bug"

    # Test custom max_words parameter
    message = "This is a test with custom word limit"
    assert get_feedback_title(message, max_words=3) == "User Feedback: This is a..."

    # Test message that would create a title longer than 200 characters
    very_long_message = "a" * 300  # 300 character message
    result = get_feedback_title(very_long_message)
    assert len(result) <= 200
    assert result.endswith("...")
    assert result.startswith("User Feedback: ")

    # Test message with special characters
    special_message = "The @login button doesn't work! It's broken & needs fixing."
    expected_special = "User Feedback: The @login button doesn't work! It's broken & needs fixing."
    assert get_feedback_title(special_message) == expected_special


@django_db_all
def test_create_feedback_issue_title(default_project, mock_produce_occurrence_to_kafka):
    """Test that create_feedback_issue uses the generated title."""
    long_message = "This is a very long feedback message that describes multiple issues with the application including performance problems, UI bugs, and various other concerns that users are experiencing"

    event = mock_feedback_event(default_project.id)
    event["contexts"]["feedback"]["message"] = long_message

    create_feedback_issue(event, default_project, FeedbackCreationSource.NEW_FEEDBACK_ENVELOPE)

    assert mock_produce_occurrence_to_kafka.call_count == 1

    call_args = mock_produce_occurrence_to_kafka.call_args
    occurrence = call_args[1]["occurrence"]

    # Check that the title is truncated properly
    expected_title = (
        "User Feedback: This is a very long feedback message that describes multiple..."
    )
    assert occurrence.issue_title == expected_title<|MERGE_RESOLUTION|>--- conflicted
+++ resolved
@@ -880,12 +880,7 @@
     assert default_project.flags.has_new_feedbacks
 
 
-<<<<<<< HEAD
 def test_get_feedback_title():
-=======
-@django_db_all
-def test_get_feedback_title() -> None:
->>>>>>> fc9be404
     """Test the get_feedback_title function with various message types."""
 
     # Test normal short message
