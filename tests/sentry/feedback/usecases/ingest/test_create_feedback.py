--- conflicted
+++ resolved
@@ -997,7 +997,7 @@
 @django_db_all
 def test_create_feedback_handles_label_generation_errors(
     default_project, mock_produce_occurrence_to_kafka
-):
+) -> None:
     """Test that create_feedback_issue continues to work even when generate_labels raises an error."""
     with Feature(
         {
@@ -1033,17 +1033,10 @@
 
 
 @django_db_all
-<<<<<<< HEAD
 def test_create_feedback_truncates_ai_labels_max_list_length(
     default_project, mock_produce_occurrence_to_kafka
-):
+) -> None:
     """Test that create_feedback_issue truncates AI labels when more than MAX_AI_LABELS are returned. If the list of labels is longer than MAX_AI_LABELS_JSON_LENGTH characters, the list is truncated in this test to match the intended behaviour."""
-=======
-def test_create_feedback_truncates_ai_labels(
-    default_project, mock_produce_occurrence_to_kafka
-) -> None:
-    """Test that create_feedback_issue truncates AI labels when more than MAX_AI_LABELS are returned."""
->>>>>>> b2a9ec5a
     with Feature(
         {
             "organizations:user-feedback-ai-categorization": True,
@@ -1104,7 +1097,7 @@
 @django_db_all
 def test_create_feedback_truncates_ai_labels_max_json_length(
     default_project, mock_produce_occurrence_to_kafka
-):
+) -> None:
     """Test that create_feedback_issue truncates AI labels when the serialized list of labels is longer than MAX_AI_LABELS_JSON_LENGTH characters."""
     with Feature(
         {
