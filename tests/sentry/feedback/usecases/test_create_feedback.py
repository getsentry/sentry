--- conflicted
+++ resolved
@@ -14,7 +14,6 @@
     fix_for_issue_platform,
     validate_issue_platform_event_schema,
 )
-from sentry.models.group import GroupStatus
 from sentry.testutils.helpers import Feature
 from sentry.testutils.pytest.fixtures import django_db_all
 
@@ -539,7 +538,6 @@
             found_is_spam == expected_result
         ), f"Expected {expected_result} but found {found_is_spam} for {input_message} and feature flag {feature_flag}"
 
-<<<<<<< HEAD
 
 @django_db_all
 def test_create_feedback_spam_detection_option_false(
@@ -623,15 +621,4 @@
             if evidence.name == "is_spam"
         ]
         found_is_spam = is_spam_evidence[0] if is_spam_evidence else None
-        assert found_is_spam is None
-=======
-        if expected_result and feature_flag:
-            assert (
-                mock_produce_occurrence_to_kafka.call_args_list[1]
-                .kwargs["status_change"]
-                .new_status
-                == GroupStatus.RESOLVED
-            )
-        if not (expected_result and feature_flag):
-            assert mock_produce_occurrence_to_kafka.call_count == 1
->>>>>>> 2d5afb54
+        assert found_is_spam is None