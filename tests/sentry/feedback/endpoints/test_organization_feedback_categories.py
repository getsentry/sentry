from typing import Any, TypedDict
from unittest.mock import patch

import requests
import responses
from django.conf import settings
from django.urls import reverse

from sentry.feedback.endpoints.organization_feedback_categories import MAX_GROUP_LABELS
from sentry.feedback.usecases.label_generation import AI_LABEL_TAG_PREFIX
from sentry.issues.grouptype import FeedbackGroup
from sentry.testutils.cases import APITestCase, SnubaTestCase
from sentry.testutils.helpers.datetime import before_now
from sentry.testutils.silo import region_silo_test
from tests.sentry.issues.test_utils import SearchIssueTestMixin


def mock_seer_category_response(**kwargs) -> None:
    """Use with @responses.activate to mock Seer category generation responses."""
    responses.add(
        responses.POST,
        f"{settings.SEER_AUTOFIX_URL}/v1/automation/summarize/feedback/label-groups",
        **kwargs,
    )


class FeedbackData(TypedDict):
    fingerprint: str
    tags: list[tuple[str, str]]
    contexts: dict[str, Any]


@region_silo_test
class OrganizationFeedbackCategoriesTest(APITestCase, SnubaTestCase, SearchIssueTestMixin):
    endpoint = "sentry-api-0-organization-user-feedback-categories"

    def setUp(self) -> None:
        super().setUp()
        self.login_as(user=self.user)
        self.org = self.create_organization(owner=self.user)
        self.team = self.create_team(
            organization=self.org, name="Sentaur Squad", members=[self.user]
        )
        self.project1 = self.create_project(teams=[self.team])
        self.project2 = self.create_project(teams=[self.team])
        self.features = {
            "organizations:user-feedback-ai-categorization-features": True,
        }
        self.url = reverse(
            self.endpoint,
            kwargs={"organization_id_or_slug": self.org.slug},
        )
        self.mock_has_seer_access_patcher = patch(
            "sentry.feedback.endpoints.organization_feedback_categories.has_seer_access",
            return_value=True,
        )
        self.mock_has_seer_access = self.mock_has_seer_access_patcher.start()

        self._create_standard_feedbacks(self.project1.id)

    def tearDown(self) -> None:
        self.mock_has_seer_access_patcher.stop()
        super().tearDown()

    def _create_standard_feedbacks(self, project_id: int) -> None:
        """Create a standard set of feedbacks for testing."""
        insert_time = before_now(hours=12)

        feedback_data: list[FeedbackData] = [
            {
                "fingerprint": "feedback-1",
                "tags": [(f"{AI_LABEL_TAG_PREFIX}.label.0", "User Interface")],
                "contexts": {"feedback": {"message": "The UI is too slow and confusing"}},
            },
            {
                "fingerprint": "feedback-2",
                "tags": [(f"{AI_LABEL_TAG_PREFIX}.label.0", "User Interface")],
                "contexts": {"feedback": {"message": "Button colors are hard to see"}},
            },
            {
                "fingerprint": "feedback-3",
                "tags": [
                    (f"{AI_LABEL_TAG_PREFIX}.label.0", "User Interface"),
                    (f"{AI_LABEL_TAG_PREFIX}.label.1", "Usability"),
                ],
                "contexts": {"feedback": {"message": "The interface design is poor"}},
            },
            {
                "fingerprint": "feedback-4",
                "tags": [
                    (f"{AI_LABEL_TAG_PREFIX}.label.0", "Performance"),
                    (f"{AI_LABEL_TAG_PREFIX}.label.1", "Speed"),
                ],
                "contexts": {"feedback": {"message": "Page load times are too slow"}},
            },
            {
                "fingerprint": "feedback-5",
                "tags": [
                    (f"{AI_LABEL_TAG_PREFIX}.label.0", "Performance"),
                    (f"{AI_LABEL_TAG_PREFIX}.label.1", "Loading"),
                ],
                "contexts": {"feedback": {"message": "The app crashes frequently"}},
            },
            {
                "fingerprint": "feedback-6",
                "tags": [
                    (f"{AI_LABEL_TAG_PREFIX}.label.0", "Authentication"),
                    (f"{AI_LABEL_TAG_PREFIX}.label.1", "Security"),
                ],
                "contexts": {"feedback": {"message": "Login doesn't work properly"}},
            },
            {
                "fingerprint": "feedback-7",
                "tags": [(f"{AI_LABEL_TAG_PREFIX}.label.0", "Authentication")],
                "contexts": {"feedback": {"message": "Password reset is broken"}},
            },
            {
                "fingerprint": "feedback-8",
                "tags": [
                    (f"{AI_LABEL_TAG_PREFIX}.label.0", "User Interface"),
                    (f"{AI_LABEL_TAG_PREFIX}.label.1", "Performance"),
                ],
                "contexts": {"feedback": {"message": "The interface is slow and confusing"}},
            },
            {
                "fingerprint": "feedback-9",
                "tags": [
                    (f"{AI_LABEL_TAG_PREFIX}.label.0", "Performance"),
                    (f"{AI_LABEL_TAG_PREFIX}.label.1", "User Interface"),
                ],
                "contexts": {"feedback": {"message": "Performance issues with the UI"}},
            },
            {
                "fingerprint": "feedback-10",
                "tags": [
                    (f"{AI_LABEL_TAG_PREFIX}.label.0", "Authentication"),
                    (f"{AI_LABEL_TAG_PREFIX}.label.1", "User Interface"),
                ],
                "contexts": {"feedback": {"message": "Authentication problems with slow UI"}},
            },
        ]

        for data in feedback_data:
            self.store_search_issue(
                project_id=project_id,
                user_id=1,
                fingerprints=[data["fingerprint"]],
                tags=data["tags"],
                event_data={"contexts": data["contexts"]},
                override_occurrence_data={"type": FeedbackGroup.type_id},
                insert_time=insert_time,
            )

        # Create additional feedbacks in project2
        insert_time = before_now(hours=12)
        for i in range(5):
            self.store_search_issue(
                project_id=self.project2.id,
                user_id=1,
                fingerprints=[f"feedback-project2-{i}"],
                tags=[(f"{AI_LABEL_TAG_PREFIX}.label.0", "User Interface")],
                event_data={"contexts": {"feedback": {"message": f"Feedback {i} from project2"}}},
                override_occurrence_data={"type": FeedbackGroup.type_id},
                insert_time=insert_time,
            )

    def test_get_feedback_categories_without_feature_flag(self) -> None:
        response = self.get_error_response(self.org.slug)
        assert response.status_code == 403

    def test_get_feedback_categories_without_seer_access(self) -> None:
        self.mock_has_seer_access.return_value = False
        with self.feature(self.features):
            response = self.get_error_response(self.org.slug)
            assert response.status_code == 403

<<<<<<< HEAD
=======
    @django_db_all
    @patch(
        "sentry.feedback.endpoints.organization_feedback_categories.THRESHOLD_TO_GET_ASSOCIATED_LABELS",
        1,
    )
>>>>>>> 48b7d011
    @responses.activate
    def test_get_feedback_categories_basic(self) -> None:
        # Technically there are more than three labels, but we're abusing the fact that we only consider the labels that Seer gives us a response for
        mock_seer_category_response(
            status=200,
            json={
                "data": [
                    {
                        "primaryLabel": "User Interface",
                        "associatedLabels": ["Usability"],
                    },
                    {"primaryLabel": "Performance", "associatedLabels": ["Speed", "Loading"]},
                    {"primaryLabel": "Authentication", "associatedLabels": ["Security"]},
                ]
            },
        )

        with self.feature(self.features):
            response = self.get_success_response(self.org.slug)

        assert response.data["success"] is True
        assert "categories" in response.data
        assert "numFeedbacksContext" in response.data
        assert response.data["numFeedbacksContext"] == 15

        categories = response.data["categories"]
        assert len(categories) == 3

        assert any(category["primaryLabel"] == "User Interface" for category in categories)
        assert any(category["primaryLabel"] == "Performance" for category in categories)
        assert any(category["primaryLabel"] == "Authentication" for category in categories)

        for category in categories:
            assert "primaryLabel" in category
            assert "associatedLabels" in category
            assert "feedbackCount" in category
            assert isinstance(category["primaryLabel"], str)
            assert isinstance(category["associatedLabels"], list)
            assert isinstance(category["feedbackCount"], int)

            if category["primaryLabel"] == "User Interface":
                assert category["feedbackCount"] == 11
            elif category["primaryLabel"] == "Performance":
                assert category["feedbackCount"] == 4
            elif category["primaryLabel"] == "Authentication":
                assert category["feedbackCount"] == 3

<<<<<<< HEAD
=======
    @django_db_all
    @patch(
        "sentry.feedback.endpoints.organization_feedback_categories.THRESHOLD_TO_GET_ASSOCIATED_LABELS",
        1,
    )
>>>>>>> 48b7d011
    @responses.activate
    def test_get_feedback_categories_with_project_filter(self) -> None:
        mock_seer_category_response(
            status=200,
            json={
                "data": [
                    {
                        "primaryLabel": "User Interface",
                        "associatedLabels": ["Performance", "Usability"],
                    },
                    {"primaryLabel": "Authentication", "associatedLabels": ["Security", "Login"]},
                ]
            },
        )

        params = {
            "project": [self.project1.id],
        }

        with self.feature(self.features):
            response = self.get_success_response(self.org.slug, **params)

        assert response.data["success"] is True
        assert "categories" in response.data
        assert "numFeedbacksContext" in response.data
        assert response.data["numFeedbacksContext"] == 10

        categories = response.data["categories"]
        assert len(categories) == 2

        assert any(category["primaryLabel"] == "User Interface" for category in categories)
        assert any(category["primaryLabel"] == "Authentication" for category in categories)

        for category in categories:
            assert "primaryLabel" in category
            assert "associatedLabels" in category
            assert "feedbackCount" in category
            assert isinstance(category["primaryLabel"], str)
            assert isinstance(category["associatedLabels"], list)
            assert isinstance(category["feedbackCount"], int)

            if category["primaryLabel"] == "User Interface":
                assert category["feedbackCount"] == 8
            elif category["primaryLabel"] == "Authentication":
                assert category["feedbackCount"] == 3

<<<<<<< HEAD
=======
    @django_db_all
    @patch(
        "sentry.feedback.endpoints.organization_feedback_categories.THRESHOLD_TO_GET_ASSOCIATED_LABELS",
        1,
    )
>>>>>>> 48b7d011
    @responses.activate
    def test_max_group_labels_limit(self) -> None:
        """Test that MAX_GROUP_LABELS constant is respected when processing label groups."""
        # Mock Seer to return a label group with more than MAX_GROUP_LABELS associated labels

        # Since the primary label is included in the label group, we need to have exactly MAX_GROUP_LABELS - 1 associated labels that get included
        new_labels = [f"Label{i}" for i in range(MAX_GROUP_LABELS - 1)] + [
            "Extra Label 1",
            "Extra Label 2",
            "Extra Label 3",
        ]
        insert_time = before_now(hours=12)
        for i in range(len(new_labels)):
            self.store_search_issue(
                project_id=self.project1.id,
                user_id=1,
                fingerprints=[f"feedback-project1-{i}"],
                tags=[(f"{AI_LABEL_TAG_PREFIX}.label.0", new_labels[i])],
                event_data={
                    "contexts": {"feedback": {"message": f"New feedback {i} from project1"}}
                },
                override_occurrence_data={"type": FeedbackGroup.type_id},
                insert_time=insert_time,
            )

        mock_seer_category_response(
            status=200,
            json={
                "data": [
                    {
                        "primaryLabel": "User Interface",
                        "associatedLabels": new_labels,
                    }
                ]
            },
        )

        with self.feature(self.features):
            response = self.get_success_response(self.org.slug)

        assert response.data["success"] is True
        assert "categories" in response.data

        categories = response.data["categories"]
        assert len(categories) == 1

        user_interface_category = categories[0]
        primary_label = user_interface_category["primaryLabel"]
        assert primary_label == "User Interface"

        # Verify that the total number of labels in the label group is truncated to MAX_GROUP_LABELS
        associated_labels = user_interface_category["associatedLabels"]
        assert (
            len(associated_labels) == MAX_GROUP_LABELS - 1
        ), f"Expected {MAX_GROUP_LABELS - 1} associated labels, got {len(associated_labels)}"

        # Verify the first MAX_GROUP_LABELS labels are preserved (the primary label and the associated labels)
        assert associated_labels == new_labels[: MAX_GROUP_LABELS - 1]

        # Verify that the extra labels beyond MAX_GROUP_LABELS are not included
        assert "Extra Label 1" not in associated_labels
        assert "Extra Label 2" not in associated_labels
        assert "Extra Label 3" not in associated_labels

<<<<<<< HEAD
=======
    @django_db_all
    @patch(
        "sentry.feedback.endpoints.organization_feedback_categories.THRESHOLD_TO_GET_ASSOCIATED_LABELS",
        1,
    )
    @responses.activate
    def test_filter_invalid_associated_labels_by_count_ratio(self) -> None:
        """Test that associated labels with too many feedbacks (relative to primary label) are filtered out."""
        # Create feedbacks where "Usability" has more feedbacks than "Navigation" (the primary label)
        # This should cause "Usability" to be filtered out as an invalid associated label

        # Create feedbacks for "Navigation" (primary label) - 4 feedbacks
        for i in range(4):
            self.store_search_issue(
                project_id=self.project1.id,
                user_id=1,
                fingerprints=[f"navigation-feedback-{i}"],
                tags=[(f"{AI_LABEL_TAG_PREFIX}.label.0", "Navigation")],
                event_data={"contexts": {"feedback": {"message": f"Navigation issue {i}"}}},
                override_occurrence_data={"type": FeedbackGroup.type_id},
                insert_time=before_now(hours=12),
            )

        # Create feedbacks for "Usability" - 5 feedbacks (more than Navigation)
        for i in range(5):
            self.store_search_issue(
                project_id=self.project1.id,
                user_id=1,
                fingerprints=[f"usability-feedback-{i}"],
                tags=[(f"{AI_LABEL_TAG_PREFIX}.label.0", "Usability")],
                event_data={"contexts": {"feedback": {"message": f"Usability issue {i}"}}},
                override_occurrence_data={"type": FeedbackGroup.type_id},
                insert_time=before_now(hours=12),
            )

        self.store_search_issue(
            project_id=self.project1.id,
            user_id=1,
            fingerprints=["design-feedback-0"],
            tags=[(f"{AI_LABEL_TAG_PREFIX}.label.0", "Design")],
            event_data={"contexts": {"feedback": {"message": "Design issue 0"}}},
            override_occurrence_data={"type": FeedbackGroup.type_id},
            insert_time=before_now(hours=12),
        )

        # Mock Seer to return "Navigation" as primary with "Usability" and "Design" as associated
        # "Usability" should be filtered out because it has 5 feedbacks > 3/4 * 4 = 3
        # "Design" should be kept because it has 1 feedbacks <= 3/4 * 4 = 3
        mock_seer_category_response(
            status=200,
            json={
                "data": [
                    {
                        "primaryLabel": "Navigation",
                        "associatedLabels": ["Usability", "Design"],
                    }
                ]
            },
        )

        with self.feature(self.features):
            response = self.get_success_response(self.org.slug)

        assert response.data["success"] is True
        assert "categories" in response.data

        categories = response.data["categories"]
        assert len(categories) == 1

        navigation_category = categories[0]
        assert navigation_category["primaryLabel"] == "Navigation"

        # Verify that "Usability" was filtered out (too many feedbacks)
        associated_labels = navigation_category["associatedLabels"]
        assert (
            "Usability" not in associated_labels
        ), "Usability should be filtered out (too many feedbacks)"

        # Verify that "Design" was kept (fewer feedbacks)
        assert "Design" in associated_labels, "Design should be kept (fewer feedbacks)"

        # Verify the feedback counts
        assert navigation_category["feedbackCount"] == 5

        # Verify that only valid associated labels remain
        assert len(associated_labels) == 1
        assert associated_labels == ["Design"]

    @django_db_all
    @patch(
        "sentry.feedback.endpoints.organization_feedback_categories.THRESHOLD_TO_GET_ASSOCIATED_LABELS",
        1,
    )
>>>>>>> 48b7d011
    @responses.activate
    def test_seer_timeout(self) -> None:
        mock_seer_category_response(body=requests.exceptions.Timeout("Request timed out"))

        with self.feature(self.features):
            response = self.get_error_response(self.org.slug)

        assert response.status_code == 500

<<<<<<< HEAD
=======
    @django_db_all
    @patch(
        "sentry.feedback.endpoints.organization_feedback_categories.THRESHOLD_TO_GET_ASSOCIATED_LABELS",
        1,
    )
>>>>>>> 48b7d011
    @responses.activate
    def test_seer_connection_error(self) -> None:
        mock_seer_category_response(body=requests.exceptions.ConnectionError("Connection error"))

        with self.feature(self.features):
            response = self.get_error_response(self.org.slug)

        assert response.status_code == 500

<<<<<<< HEAD
=======
    @django_db_all
    @patch(
        "sentry.feedback.endpoints.organization_feedback_categories.THRESHOLD_TO_GET_ASSOCIATED_LABELS",
        1,
    )
>>>>>>> 48b7d011
    @responses.activate
    def test_seer_request_error(self) -> None:
        mock_seer_category_response(
            body=requests.exceptions.RequestException("Generic request error")
        )

        with self.feature(self.features):
            response = self.get_error_response(self.org.slug)

        assert response.status_code == 500

<<<<<<< HEAD
=======
    @django_db_all
    @patch(
        "sentry.feedback.endpoints.organization_feedback_categories.THRESHOLD_TO_GET_ASSOCIATED_LABELS",
        1,
    )
>>>>>>> 48b7d011
    @responses.activate
    def test_seer_http_errors(self) -> None:
        for status in [400, 401, 403, 404, 429, 500, 502, 503, 504]:
            mock_seer_category_response(status=status)

            with self.feature(self.features):
                response = self.get_error_response(self.org.slug)

            assert response.status_code == 500

    @django_db_all
    @responses.activate
    def test_fallback_to_primary_labels_when_below_threshold(self) -> None:
        """Test that when feedback count is below THRESHOLD_TO_GET_ASSOCIATED_LABELS, we fall back to primary labels only."""
        # There are definitely less feedbacks than the threshold
        # Create an extra feedback for Usability, thus making it the fourth-most-frequent label
        self.store_search_issue(
            project_id=self.project1.id,
            user_id=1,
            fingerprints=["feedback-project1-extra"],
            tags=[(f"{AI_LABEL_TAG_PREFIX}.label.0", "Usability")],
            event_data={"contexts": {"feedback": {"message": "Extra feedback"}}},
            override_occurrence_data={"type": FeedbackGroup.type_id},
            insert_time=before_now(hours=12),
        )

        # Mock Seer to return associated labels (but these should be ignored)
        mock_seer_category_response(
            status=200,
            json={
                "data": [
                    {
                        "primaryLabel": "User Interface",
                        "associatedLabels": ["Usability"],
                    },
                    {"primaryLabel": "Performance", "associatedLabels": ["Speed", "Loading"]},
                    {"primaryLabel": "Authentication", "associatedLabels": ["Security"]},
                    {"primaryLabel": "Usability", "associatedLabels": ["Loading"]},
                ]
            },
        )

        # Test WITHOUT the patch - use the default threshold
        with self.feature(self.features):
            response = self.get_success_response(self.org.slug)

        assert response.data["success"] is True
        assert "categories" in response.data

        categories = response.data["categories"]
        assert len(categories) == 4

        assert any(category["primaryLabel"] == "User Interface" for category in categories)
        assert any(category["primaryLabel"] == "Performance" for category in categories)
        assert any(category["primaryLabel"] == "Authentication" for category in categories)
        assert any(category["primaryLabel"] == "Usability" for category in categories)

        for category in categories:
            assert category["associatedLabels"] == []<|MERGE_RESOLUTION|>--- conflicted
+++ resolved
@@ -174,14 +174,11 @@
             response = self.get_error_response(self.org.slug)
             assert response.status_code == 403
 
-<<<<<<< HEAD
-=======
-    @django_db_all
-    @patch(
-        "sentry.feedback.endpoints.organization_feedback_categories.THRESHOLD_TO_GET_ASSOCIATED_LABELS",
-        1,
-    )
->>>>>>> 48b7d011
+
+    @patch(
+        "sentry.feedback.endpoints.organization_feedback_categories.THRESHOLD_TO_GET_ASSOCIATED_LABELS",
+        1,
+    )
     @responses.activate
     def test_get_feedback_categories_basic(self) -> None:
         # Technically there are more than three labels, but we're abusing the fact that we only consider the labels that Seer gives us a response for
@@ -229,14 +226,11 @@
             elif category["primaryLabel"] == "Authentication":
                 assert category["feedbackCount"] == 3
 
-<<<<<<< HEAD
-=======
-    @django_db_all
-    @patch(
-        "sentry.feedback.endpoints.organization_feedback_categories.THRESHOLD_TO_GET_ASSOCIATED_LABELS",
-        1,
-    )
->>>>>>> 48b7d011
+
+    @patch(
+        "sentry.feedback.endpoints.organization_feedback_categories.THRESHOLD_TO_GET_ASSOCIATED_LABELS",
+        1,
+    )
     @responses.activate
     def test_get_feedback_categories_with_project_filter(self) -> None:
         mock_seer_category_response(
@@ -283,14 +277,11 @@
             elif category["primaryLabel"] == "Authentication":
                 assert category["feedbackCount"] == 3
 
-<<<<<<< HEAD
-=======
-    @django_db_all
-    @patch(
-        "sentry.feedback.endpoints.organization_feedback_categories.THRESHOLD_TO_GET_ASSOCIATED_LABELS",
-        1,
-    )
->>>>>>> 48b7d011
+
+    @patch(
+        "sentry.feedback.endpoints.organization_feedback_categories.THRESHOLD_TO_GET_ASSOCIATED_LABELS",
+        1,
+    )
     @responses.activate
     def test_max_group_labels_limit(self) -> None:
         """Test that MAX_GROUP_LABELS constant is respected when processing label groups."""
@@ -355,9 +346,7 @@
         assert "Extra Label 2" not in associated_labels
         assert "Extra Label 3" not in associated_labels
 
-<<<<<<< HEAD
-=======
-    @django_db_all
+
     @patch(
         "sentry.feedback.endpoints.organization_feedback_categories.THRESHOLD_TO_GET_ASSOCIATED_LABELS",
         1,
@@ -445,12 +434,10 @@
         assert len(associated_labels) == 1
         assert associated_labels == ["Design"]
 
-    @django_db_all
-    @patch(
-        "sentry.feedback.endpoints.organization_feedback_categories.THRESHOLD_TO_GET_ASSOCIATED_LABELS",
-        1,
-    )
->>>>>>> 48b7d011
+    @patch(
+        "sentry.feedback.endpoints.organization_feedback_categories.THRESHOLD_TO_GET_ASSOCIATED_LABELS",
+        1,
+    )
     @responses.activate
     def test_seer_timeout(self) -> None:
         mock_seer_category_response(body=requests.exceptions.Timeout("Request timed out"))
@@ -460,14 +447,11 @@
 
         assert response.status_code == 500
 
-<<<<<<< HEAD
-=======
-    @django_db_all
-    @patch(
-        "sentry.feedback.endpoints.organization_feedback_categories.THRESHOLD_TO_GET_ASSOCIATED_LABELS",
-        1,
-    )
->>>>>>> 48b7d011
+
+    @patch(
+        "sentry.feedback.endpoints.organization_feedback_categories.THRESHOLD_TO_GET_ASSOCIATED_LABELS",
+        1,
+    )
     @responses.activate
     def test_seer_connection_error(self) -> None:
         mock_seer_category_response(body=requests.exceptions.ConnectionError("Connection error"))
@@ -477,14 +461,11 @@
 
         assert response.status_code == 500
 
-<<<<<<< HEAD
-=======
-    @django_db_all
-    @patch(
-        "sentry.feedback.endpoints.organization_feedback_categories.THRESHOLD_TO_GET_ASSOCIATED_LABELS",
-        1,
-    )
->>>>>>> 48b7d011
+
+    @patch(
+        "sentry.feedback.endpoints.organization_feedback_categories.THRESHOLD_TO_GET_ASSOCIATED_LABELS",
+        1,
+    )
     @responses.activate
     def test_seer_request_error(self) -> None:
         mock_seer_category_response(
@@ -496,14 +477,11 @@
 
         assert response.status_code == 500
 
-<<<<<<< HEAD
-=======
-    @django_db_all
-    @patch(
-        "sentry.feedback.endpoints.organization_feedback_categories.THRESHOLD_TO_GET_ASSOCIATED_LABELS",
-        1,
-    )
->>>>>>> 48b7d011
+
+    @patch(
+        "sentry.feedback.endpoints.organization_feedback_categories.THRESHOLD_TO_GET_ASSOCIATED_LABELS",
+        1,
+    )
     @responses.activate
     def test_seer_http_errors(self) -> None:
         for status in [400, 401, 403, 404, 429, 500, 502, 503, 504]:
@@ -514,7 +492,6 @@
 
             assert response.status_code == 500
 
-    @django_db_all
     @responses.activate
     def test_fallback_to_primary_labels_when_below_threshold(self) -> None:
         """Test that when feedback count is below THRESHOLD_TO_GET_ASSOCIATED_LABELS, we fall back to primary labels only."""
