from functools import cached_property
from unittest.mock import patch
from uuid import uuid1

import pytest
from django.conf import settings
from django.core.cache.backends.locmem import LocMemCache

from sentry.models import Option
from sentry.options import OptionsManager
from sentry.options.store import OptionsStore
from sentry.testutils import TestCase
from sentry.testutils.silo import no_silo_test


@no_silo_test(stable=True)
class OptionsStoreTest(TestCase):
    @cached_property
    def store(self):
        c = LocMemCache("test", settings.CACHES["default"])
        c.clear()
        return OptionsStore(cache=c)

<<<<<<< HEAD
    @fixture
    def manager(self):
        return OptionsManager(store=self.store)

    @fixture
=======
    @cached_property
>>>>>>> baff32fe
    def key(self):
        return self.make_key()

    @pytest.fixture(autouse=True)
    def flush_local_cache(self):
        self.store.flush_local_cache()

    def make_key(self, ttl=10, grace=10):
        return self.manager.make_key(uuid1().hex, "", object, 0, ttl, grace)

    def test_simple(self):
        store, key = self.store, self.key

        assert store.get(key) is None
        assert store.set(key, "bar")
        assert store.get(key) == "bar"
        assert store.delete(key)

    def test_simple_without_cache(self):
        store = OptionsStore(cache=None)
        key = self.key

        assert store.get(key) is None

        with pytest.raises(AssertionError):
            store.set(key, "bar")

        with pytest.raises(AssertionError):
            store.delete(key)

    def test_db_and_cache_unavailable(self):
        store, key = self.store, self.key
        with patch.object(Option.objects, "get_queryset", side_effect=RuntimeError()):
            # we can't update options if the db is unavailable
            with pytest.raises(RuntimeError):
                store.set(key, "bar")

        # Assert nothing was written to the local_cache
        assert not store._local_cache

        store.set(key, "bar")

        with patch.object(Option.objects, "get_queryset", side_effect=RuntimeError()):
            assert store.get(key) == "bar"

            with patch.object(store.cache, "get", side_effect=RuntimeError()):
                assert store.get(key) == "bar"
                store.flush_local_cache()
                assert store.get(key) is None

    @patch("sentry.options.store.time")
    def test_key_with_grace(self, mocked_time):
        store, key = self.store, self.make_key(10, 10)

        mocked_time.return_value = 0
        store.set(key, "bar")

        with patch.object(Option.objects, "get_queryset", side_effect=RuntimeError()):
            with patch.object(store.cache, "get", side_effect=RuntimeError()):
                # Serves the value beyond TTL
                mocked_time.return_value = 15
                assert store.get(key) == "bar"

                mocked_time.return_value = 21
                assert store.get(key) is None

                # It should have also been evicted
                assert not store._local_cache

    @patch("sentry.options.store.time")
    def test_key_ttl(self, mocked_time):
        store, key = self.store, self.make_key(10, 0)

        mocked_time.return_value = 0
        store.set(key, "bar")

        with patch.object(Option.objects, "get_queryset", side_effect=RuntimeError()):
            with patch.object(store.cache, "get", side_effect=RuntimeError()):
                assert store.get(key) == "bar"

        Option.objects.filter(key=key.name).update(value="lol")
        store.cache.delete(key.cache_key)
        # Still within TTL, so don't check database
        assert store.get(key) == "bar"

        mocked_time.return_value = 15

        with patch.object(Option.objects, "get_queryset", side_effect=RuntimeError()):
            with patch.object(store.cache, "get", side_effect=RuntimeError()):
                assert store.get(key) is None

        assert store.get(key) == "lol"

    @patch("sentry.options.store.time")
    def test_clean_local_cache(self, mocked_time):
        store = self.store

        mocked_time.return_value = 0

        key1 = self.make_key(10, 0)  # should expire after 10
        key2 = self.make_key(10, 5)  # should expire after 15
        key3 = self.make_key(10, 10)  # should expire after 20
        key4 = self.make_key(10, 15)  # should expire after 25

        store.set(key1, "x")
        store.set(key2, "x")
        store.set(key3, "x")
        store.set(key4, "x")

        assert len(store._local_cache) == 4

        mocked_time.return_value = 0
        store.clean_local_cache()
        assert len(store._local_cache) == 4

        mocked_time.return_value = 11
        store.clean_local_cache()
        assert len(store._local_cache) == 3
        assert key1.cache_key not in store._local_cache

        mocked_time.return_value = 21
        store.clean_local_cache()
        assert len(store._local_cache) == 1
        assert key1.cache_key not in store._local_cache
        assert key2.cache_key not in store._local_cache
        assert key3.cache_key not in store._local_cache

        mocked_time.return_value = 26
        store.clean_local_cache()
        assert not store._local_cache<|MERGE_RESOLUTION|>--- conflicted
+++ resolved
@@ -21,15 +21,11 @@
         c.clear()
         return OptionsStore(cache=c)
 
-<<<<<<< HEAD
-    @fixture
+    @cached_property
     def manager(self):
         return OptionsManager(store=self.store)
 
-    @fixture
-=======
     @cached_property
->>>>>>> baff32fe
     def key(self):
         return self.make_key()
 
