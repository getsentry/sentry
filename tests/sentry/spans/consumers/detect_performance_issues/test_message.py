import uuid
from hashlib import md5
from unittest import mock

from sentry.issues.grouptype import PerformanceStreamedSpansGroupTypeExperimental
from sentry.spans.consumers.detect_performance_issues.message import process_segment
from sentry.testutils.cases import TestCase
from tests.sentry.spans.consumers.process.test_factory import build_mock_span


class TestSpansTask(TestCase):
    def setUp(self):
        self.project = self.create_project()

    def generate_n_plus_one_spans(self):
        segment_span = build_mock_span(project_id=self.project.id)
        child_span = build_mock_span(
            project_id=self.project.id,
            description="OrganizationNPlusOne.get",
            is_segment=False,
            parent_span_id="b35b839c02985f33",
            span_id="940ce942561548b5",
            start_timestamp_ms=1707953018867,
        )
        cause_span = build_mock_span(
            project_id=self.project.id,
            span_op="db",
            description='SELECT "sentry_project"."id", "sentry_project"."slug", "sentry_project"."name", "sentry_project"."forced_color", "sentry_project"."organization_id", "sentry_project"."public", "sentry_project"."date_added", "sentry_project"."status", "sentry_project"."first_event", "sentry_project"."flags", "sentry_project"."platform" FROM "sentry_project"',
            is_segment=False,
            parent_span_id="940ce942561548b5",
            span_id="a974da4671bc3857",
            start_timestamp_ms=1707953018867,
        )
        repeating_span_description = 'SELECT "sentry_organization"."id", "sentry_organization"."name", "sentry_organization"."slug", "sentry_organization"."status", "sentry_organization"."date_added", "sentry_organization"."default_role", "sentry_organization"."is_test", "sentry_organization"."flags" FROM "sentry_organization" WHERE "sentry_organization"."id" = %s LIMIT 21'

        def repeating_span():
            return build_mock_span(
                project_id=self.project.id,
                span_op="db",
                description=repeating_span_description,
                is_segment=False,
                parent_span_id="940ce942561548b5",
                span_id=uuid.uuid4().hex[:16],
                start_timestamp_ms=1707953018869,
            )

        repeating_spans = [repeating_span() for _ in range(7)]
        spans = [segment_span, child_span, cause_span] + repeating_spans

        return spans

    def test_n_plus_one_issue_detection(self):
        spans = self.generate_n_plus_one_spans()
        job = process_segment(spans)[0]

        assert (
            job["performance_problems"][0].fingerprint
            == "1-GroupType.PERFORMANCE_N_PLUS_ONE_DB_QUERIES-f906d576ffde8f005fd741f7b9c8a35062361e67-1019"
        )

        assert job["performance_problems"][0].type == PerformanceStreamedSpansGroupTypeExperimental

<<<<<<< HEAD
    @mock.patch("sentry.issues.ingest.send_issue_occurrence_to_eventstream")
    def test_sends_occurrence_to_platform(self, mock_eventstream):
        spans = self.generate_n_plus_one_spans()
        with mock.patch(
            "sentry.issues.grouptype.PerformanceStreamedSpansGroupTypeExperimental.released"
        ) as mock_released:
            mock_released.return_value = True
            process_segment(spans)[0]

        mock_eventstream.assert_called_once()
        assert mock_eventstream.call_args[0][1].fingerprint == [
            md5(
                b"1-GroupType.PERFORMANCE_N_PLUS_ONE_DB_QUERIES-f906d576ffde8f005fd741f7b9c8a35062361e67-1019"
            ).hexdigest()
        ]
=======
    def test_n_plus_one_issue_detection_without_segment_span(self):
        segment_span = build_mock_span(project_id=self.project.id, is_segment=False)
        child_span = build_mock_span(
            project_id=self.project.id,
            description="OrganizationNPlusOne.get",
            is_segment=False,
            parent_span_id="b35b839c02985f33",
            span_id="940ce942561548b5",
            start_timestamp_ms=1707953018867,
        )
        cause_span = build_mock_span(
            project_id=self.project.id,
            span_op="db",
            description='SELECT "sentry_project"."id", "sentry_project"."slug", "sentry_project"."name", "sentry_project"."forced_color", "sentry_project"."organization_id", "sentry_project"."public", "sentry_project"."date_added", "sentry_project"."status", "sentry_project"."first_event", "sentry_project"."flags", "sentry_project"."platform" FROM "sentry_project"',
            is_segment=False,
            parent_span_id="940ce942561548b5",
            span_id="a974da4671bc3857",
            start_timestamp_ms=1707953018867,
        )
        repeating_span_description = 'SELECT "sentry_organization"."id", "sentry_organization"."name", "sentry_organization"."slug", "sentry_organization"."status", "sentry_organization"."date_added", "sentry_organization"."default_role", "sentry_organization"."is_test", "sentry_organization"."flags" FROM "sentry_organization" WHERE "sentry_organization"."id" = %s LIMIT 21'

        def repeating_span():
            return build_mock_span(
                project_id=self.project.id,
                span_op="db",
                description=repeating_span_description,
                is_segment=False,
                parent_span_id="940ce942561548b5",
                span_id=uuid.uuid4().hex[:16],
                start_timestamp_ms=1707953018869,
            )

        repeating_spans = [repeating_span() for _ in range(7)]
        spans = [segment_span, child_span, cause_span] + repeating_spans

        job = process_segment(spans)[0]

        assert (
            job["performance_problems"][0].fingerprint
            == "1-GroupType.PERFORMANCE_N_PLUS_ONE_DB_QUERIES-f906d576ffde8f005fd741f7b9c8a35062361e67-1019"
        )

        assert job["performance_problems"][0].type == PerformanceStreamedSpansGroupTypeExperimental
>>>>>>> 0f8337f4
<|MERGE_RESOLUTION|>--- conflicted
+++ resolved
@@ -60,7 +60,6 @@
 
         assert job["performance_problems"][0].type == PerformanceStreamedSpansGroupTypeExperimental
 
-<<<<<<< HEAD
     @mock.patch("sentry.issues.ingest.send_issue_occurrence_to_eventstream")
     def test_sends_occurrence_to_platform(self, mock_eventstream):
         spans = self.generate_n_plus_one_spans()
@@ -76,7 +75,7 @@
                 b"1-GroupType.PERFORMANCE_N_PLUS_ONE_DB_QUERIES-f906d576ffde8f005fd741f7b9c8a35062361e67-1019"
             ).hexdigest()
         ]
-=======
+
     def test_n_plus_one_issue_detection_without_segment_span(self):
         segment_span = build_mock_span(project_id=self.project.id, is_segment=False)
         child_span = build_mock_span(
@@ -119,5 +118,4 @@
             == "1-GroupType.PERFORMANCE_N_PLUS_ONE_DB_QUERIES-f906d576ffde8f005fd741f7b9c8a35062361e67-1019"
         )
 
-        assert job["performance_problems"][0].type == PerformanceStreamedSpansGroupTypeExperimental
->>>>>>> 0f8337f4
+        assert job["performance_problems"][0].type == PerformanceStreamedSpansGroupTypeExperimental