from datetime import datetime, timedelta
from unittest import mock

from arroyo.backends.kafka import KafkaPayload
from arroyo.types import BrokerValue, Message, Partition
from arroyo.types import Topic as ArroyoTopic
from django.test import override_settings

from sentry.conf.types.kafka_definition import Topic
from sentry.spans.buffer.redis import get_redis_client
from sentry.spans.consumers.process.factory import ProcessSpansStrategyFactory
<<<<<<< HEAD
from sentry.spans.consumers.recombine.factory import BUFFERED_SEGMENT_SCHEMA
=======
from sentry.testutils.helpers.options import override_options
>>>>>>> 6a14c4d7
from sentry.utils import json
from sentry.utils.arroyo_producer import SingletonProducer
from sentry.utils.kafka_config import get_topic_definition


def build_mock_span(project_id, span_op=None, **kwargs):
    span = {
        "description": "OrganizationNPlusOne",
        "duration_ms": 107,
        "event_id": "61ccae71d70f45bb9b1f2ccb7f7a49ec",
        "exclusive_time_ms": 107.359,
        "is_segment": True,
        "parent_span_id": "b35b839c02985f33",
        "profile_id": "dbae2b82559649a1a34a2878134a007b",
        "project_id": project_id,
        "received": 1707953019.044972,
        "retention_days": 90,
        "segment_id": "a49b42af9fb69da0",
        "sentry_tags": {
            "browser.name": "Google Chrome",
            "environment": "development",
            "op": span_op or "base.dispatch.sleep",
            "release": "backend@24.2.0.dev0+699ce0cd1281cc3c7275d0a474a595375c769ae8",
            "transaction": "/api/0/organizations/{organization_slug}/n-plus-one/",
            "transaction.method": "GET",
            "transaction.op": "http.server",
            "user": "id:1",
        },
        "span_id": "a49b42af9fb69da0",
        "start_timestamp_ms": 1707953018865,
        "trace_id": "94576097f3a64b68b85a59c7d4e3ee2a",
    }

    span.update(**kwargs)
    return span


def build_mock_message(data, topic=None):
    message = mock.Mock()
    message.value.return_value = json.dumps(data)
    if topic:
        message.topic.return_value = topic
    return message


@override_options(
    {
        "standalone-spans.process-spans-consumer.enable": True,
        "standalone-spans.process-spans-consumer.project-allowlist": [1],
    }
)
def test_consumer_pushes_to_redis():
    redis_client = get_redis_client()

    topic = ArroyoTopic(get_topic_definition(Topic.SNUBA_SPANS)["real_topic_name"])
    partition = Partition(topic, 0)
    strategy = ProcessSpansStrategyFactory().create_with_partitions(
        commit=mock.Mock(),
        partitions={},
    )

<<<<<<< HEAD
    span_data = build_mock_span(is_segment=True)
    message1 = build_mock_message(span_data, topic)
=======
    span_data = build_mock_span(project_id=1)
    message = build_mock_message(span_data, topic)
>>>>>>> 6a14c4d7

    strategy.submit(
        Message(
            BrokerValue(
                KafkaPayload(b"key", message1.value().encode("utf-8"), []),
                partition,
                1,
                datetime.now(),
            )
        )
    )

    span_data = build_mock_span()
    message2 = build_mock_message(span_data, topic)

    strategy.submit(
        Message(
            BrokerValue(
                KafkaPayload(b"key", message2.value().encode("utf-8"), []),
                partition,
                1,
                datetime.now(),
            )
        )
    )

    strategy.poll()
    strategy.join(1)
    strategy.terminate()
<<<<<<< HEAD
    assert redis_client.lrange("segment:ace31e54d65652aa:1:process-segment", 0, -1) == [
        message1.value().encode("utf-8"),
        message2.value().encode("utf-8"),
    ]


@override_settings(SENTRY_EVENTSTREAM="sentry.eventstream.kafka.KafkaEventStream")
@mock.patch.object(SingletonProducer, "produce")
def test_produces_valid_segment_to_kafka(mock_produce):

=======
    assert redis_client.lrange("segment:a49b42af9fb69da0:1:process-segment", 0, -1) == [
        message.value(),
        message.value(),
    ]


@override_options(
    {
        "standalone-spans.process-spans-consumer.enable": False,
        "standalone-spans.process-spans-consumer.project-allowlist": [1],
    }
)
@mock.patch("sentry.spans.consumers.process.factory.RedisSpansBuffer")
def test_option_disabled(mock_buffer):
>>>>>>> 6a14c4d7
    topic = ArroyoTopic(get_topic_definition(Topic.SNUBA_SPANS)["real_topic_name"])
    partition = Partition(topic, 0)
    strategy = ProcessSpansStrategyFactory().create_with_partitions(
        commit=mock.Mock(),
        partitions={},
    )

<<<<<<< HEAD
    span_data = build_mock_span(is_segment=True)
    message1 = build_mock_message(span_data, topic)
=======
    span_data = build_mock_span(project_id=1)
    message = build_mock_message(span_data, topic)
>>>>>>> 6a14c4d7

    strategy.submit(
        Message(
            BrokerValue(
<<<<<<< HEAD
                KafkaPayload(b"key", message1.value().encode("utf-8"), []),
                partition,
                1,
                datetime.now() - timedelta(minutes=3),
            )
        )
    )

    span_data = build_mock_span()
    message2 = build_mock_message(span_data, topic)
=======
                KafkaPayload(b"key", message.value().encode("utf-8"), []),
                partition,
                1,
                datetime.now(),
            )
        )
    )

    strategy.poll()
    strategy.join(1)
    strategy.terminate()
    mock_buffer.assert_not_called()


@override_options(
    {
        "standalone-spans.process-spans-consumer.enable": True,
        "standalone-spans.process-spans-consumer.project-allowlist": [],
    }
)
@mock.patch("sentry.spans.consumers.process.factory.RedisSpansBuffer")
def test_option_project_rollout(mock_buffer):
    topic = ArroyoTopic(get_topic_definition(Topic.SNUBA_SPANS)["real_topic_name"])
    partition = Partition(topic, 0)
    strategy = ProcessSpansStrategyFactory().create_with_partitions(
        commit=mock.Mock(),
        partitions={},
    )

    span_data = build_mock_span(project_id=1)
    message = build_mock_message(span_data, topic)
>>>>>>> 6a14c4d7

    strategy.submit(
        Message(
            BrokerValue(
<<<<<<< HEAD
                KafkaPayload(b"key", message2.value().encode("utf-8"), []),
=======
                KafkaPayload(b"key", message.value().encode("utf-8"), []),
>>>>>>> 6a14c4d7
                partition,
                1,
                datetime.now(),
            )
        )
    )

    strategy.poll()
    strategy.join(1)
    strategy.terminate()
<<<<<<< HEAD

    mock_produce.assert_called_once()
    BUFFERED_SEGMENT_SCHEMA.decode(mock_produce.call_args.args[1].value)
    assert mock_produce.call_args.args[0] == ArroyoTopic("buffered-segment")
=======
    mock_buffer.assert_not_called()
>>>>>>> 6a14c4d7
<|MERGE_RESOLUTION|>--- conflicted
+++ resolved
@@ -9,11 +9,8 @@
 from sentry.conf.types.kafka_definition import Topic
 from sentry.spans.buffer.redis import get_redis_client
 from sentry.spans.consumers.process.factory import ProcessSpansStrategyFactory
-<<<<<<< HEAD
 from sentry.spans.consumers.recombine.factory import BUFFERED_SEGMENT_SCHEMA
-=======
 from sentry.testutils.helpers.options import override_options
->>>>>>> 6a14c4d7
 from sentry.utils import json
 from sentry.utils.arroyo_producer import SingletonProducer
 from sentry.utils.kafka_config import get_topic_definition
@@ -75,13 +72,8 @@
         partitions={},
     )
 
-<<<<<<< HEAD
-    span_data = build_mock_span(is_segment=True)
+    span_data = build_mock_span(project_id=1, is_segment=True)
     message1 = build_mock_message(span_data, topic)
-=======
-    span_data = build_mock_span(project_id=1)
-    message = build_mock_message(span_data, topic)
->>>>>>> 6a14c4d7
 
     strategy.submit(
         Message(
@@ -94,7 +86,7 @@
         )
     )
 
-    span_data = build_mock_span()
+    span_data = build_mock_span(project_id=1)
     message2 = build_mock_message(span_data, topic)
 
     strategy.submit(
@@ -111,22 +103,60 @@
     strategy.poll()
     strategy.join(1)
     strategy.terminate()
-<<<<<<< HEAD
-    assert redis_client.lrange("segment:ace31e54d65652aa:1:process-segment", 0, -1) == [
+
+    assert redis_client.lrange("segment:a49b42af9fb69da0:1:process-segment", 0, -1) == [
         message1.value().encode("utf-8"),
         message2.value().encode("utf-8"),
     ]
 
 
+@override_options(
+    {
+        "standalone-spans.process-spans-consumer.enable": True,
+        "standalone-spans.process-spans-consumer.project-allowlist": [1],
+    }
+)
 @override_settings(SENTRY_EVENTSTREAM="sentry.eventstream.kafka.KafkaEventStream")
 @mock.patch.object(SingletonProducer, "produce")
 def test_produces_valid_segment_to_kafka(mock_produce):
-
-=======
-    assert redis_client.lrange("segment:a49b42af9fb69da0:1:process-segment", 0, -1) == [
-        message.value(),
-        message.value(),
-    ]
+    topic = ArroyoTopic(get_topic_definition(Topic.SNUBA_SPANS)["real_topic_name"])
+    partition = Partition(topic, 0)
+    strategy = ProcessSpansStrategyFactory().create_with_partitions(
+        commit=mock.Mock(),
+        partitions={},
+    )
+
+    span_data = build_mock_span(project_id=1, is_segment=True)
+    message1 = build_mock_message(span_data, topic)
+
+    strategy.submit(
+        Message(
+            BrokerValue(
+                KafkaPayload(b"key", message1.value().encode("utf-8"), []),
+                partition,
+                1,
+                datetime.now() - timedelta(minutes=3),
+            )
+        )
+    )
+
+    span_data = build_mock_span(project_id=1)
+    message2 = build_mock_message(span_data, topic)
+
+    strategy.submit(
+        Message(
+            BrokerValue(
+                KafkaPayload(b"key", message2.value().encode("utf-8"), []),
+                partition,
+                1,
+                datetime.now(),
+            )
+        )
+    )
+
+    mock_produce.assert_called_once()
+    BUFFERED_SEGMENT_SCHEMA.decode(mock_produce.call_args.args[1].value)
+    assert mock_produce.call_args.args[0] == ArroyoTopic("buffered-segments")
 
 
 @override_options(
@@ -137,37 +167,19 @@
 )
 @mock.patch("sentry.spans.consumers.process.factory.RedisSpansBuffer")
 def test_option_disabled(mock_buffer):
->>>>>>> 6a14c4d7
-    topic = ArroyoTopic(get_topic_definition(Topic.SNUBA_SPANS)["real_topic_name"])
-    partition = Partition(topic, 0)
-    strategy = ProcessSpansStrategyFactory().create_with_partitions(
-        commit=mock.Mock(),
-        partitions={},
-    )
-
-<<<<<<< HEAD
-    span_data = build_mock_span(is_segment=True)
-    message1 = build_mock_message(span_data, topic)
-=======
+    topic = ArroyoTopic(get_topic_definition(Topic.SNUBA_SPANS)["real_topic_name"])
+    partition = Partition(topic, 0)
+    strategy = ProcessSpansStrategyFactory().create_with_partitions(
+        commit=mock.Mock(),
+        partitions={},
+    )
+
     span_data = build_mock_span(project_id=1)
     message = build_mock_message(span_data, topic)
->>>>>>> 6a14c4d7
-
-    strategy.submit(
-        Message(
-            BrokerValue(
-<<<<<<< HEAD
-                KafkaPayload(b"key", message1.value().encode("utf-8"), []),
-                partition,
-                1,
-                datetime.now() - timedelta(minutes=3),
-            )
-        )
-    )
-
-    span_data = build_mock_span()
-    message2 = build_mock_message(span_data, topic)
-=======
+
+    strategy.submit(
+        Message(
+            BrokerValue(
                 KafkaPayload(b"key", message.value().encode("utf-8"), []),
                 partition,
                 1,
@@ -199,16 +211,11 @@
 
     span_data = build_mock_span(project_id=1)
     message = build_mock_message(span_data, topic)
->>>>>>> 6a14c4d7
-
-    strategy.submit(
-        Message(
-            BrokerValue(
-<<<<<<< HEAD
-                KafkaPayload(b"key", message2.value().encode("utf-8"), []),
-=======
+
+    strategy.submit(
+        Message(
+            BrokerValue(
                 KafkaPayload(b"key", message.value().encode("utf-8"), []),
->>>>>>> 6a14c4d7
                 partition,
                 1,
                 datetime.now(),
@@ -219,11 +226,4 @@
     strategy.poll()
     strategy.join(1)
     strategy.terminate()
-<<<<<<< HEAD
-
-    mock_produce.assert_called_once()
-    BUFFERED_SEGMENT_SCHEMA.decode(mock_produce.call_args.args[1].value)
-    assert mock_produce.call_args.args[0] == ArroyoTopic("buffered-segment")
-=======
-    mock_buffer.assert_not_called()
->>>>>>> 6a14c4d7
+    mock_buffer.assert_not_called()