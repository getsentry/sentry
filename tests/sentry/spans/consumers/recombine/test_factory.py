--- conflicted
+++ resolved
@@ -21,25 +21,15 @@
 
 
 @mock.patch("sentry.spans.consumers.recombine.factory.process_segment")
-<<<<<<< HEAD
 def test_segment_deserialized_correctly(mock_process_segment):
-    topic = ArroyoTopic(get_topic_definition(Topic.BUFFERED_SEGMENT)["real_topic_name"])
-=======
-def test_consumer_processes_segment(mock_process_segment):
-
     topic = ArroyoTopic(get_topic_definition(Topic.BUFFERED_SEGMENTS)["real_topic_name"])
->>>>>>> 6a14c4d7
     partition = Partition(topic, 0)
     strategy = RecombineSegmentStrategyFactory().create_with_partitions(
         commit=mock.Mock(),
         partitions={},
     )
 
-<<<<<<< HEAD
-    span_data = build_mock_span(is_segment=True)
-=======
-    span_data = build_mock_span(project_id=1)
->>>>>>> 6a14c4d7
+    span_data = build_mock_span(project_id=1, is_segment=True)
     segment_data = {"spans": [span_data]}
     message = build_mock_message(segment_data, topic)
 
@@ -58,8 +48,4 @@
     strategy.join(1)
     strategy.terminate()
 
-<<<<<<< HEAD
-    mock_process_segment.assert_called_once_with([span_data])
-=======
-    mock_process_segment.assert_called_once_with(segment_data["spans"])
->>>>>>> 6a14c4d7
+    mock_process_segment.assert_called_once_with(segment_data["spans"])