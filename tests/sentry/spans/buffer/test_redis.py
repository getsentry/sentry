from sentry.spans.buffer.redis import RedisSpansBuffer


class TestRedisSpansBuffer:
    def test_first_span_in_segment_calls_expire(self):
        buffer = RedisSpansBuffer()
<<<<<<< HEAD
        buffer.write_span_and_check_processing("bar", "foo", 1710280889, 0, b"span data")
        assert buffer.client.ttl("segment:foo:bar:process-segment") == 300
        assert buffer.client.lrange(
            "performance-issues:unprocessed-segments:partition:0", 0, -1
        ) == [b'[1710280889,"segment:foo:bar:process-segment"]']

        assert buffer.read_and_expire_many_segments(["segment:foo:bar:process-segment"]) == [
            [b"span data"]
        ]
=======
        buffer.write_span_and_check_processing("segment_1", "foo", 1710280889, 0, b"span data")
        buffer.write_span_and_check_processing("segment_2", "foo", 1710280889, 0, b"span data")
        assert buffer.client.ttl("segment:foo:segment_1:process-segment") == 300
        assert buffer.client.lrange(
            "performance-issues:unprocessed-segments:partition:0", 0, -1
        ) == [
            b'[1710280889,"segment:foo:segment_1:process-segment"]',
            b'[1710280889,"segment:foo:segment_2:process-segment"]',
        ]

        assert buffer.read_and_expire_many_segments(
            ["segment:foo:segment_1:process-segment", "segment:foo:segment_2:process-segment"]
        ) == [[b"span data"], [b"span data"]]
>>>>>>> 8360a3e0

    def test_segment_not_pushed_repeatedly_to_process_bucket(self):
        buffer = RedisSpansBuffer()
        buffer.write_span_and_check_processing("bar", "foo", 1710280889, 0, b"span data")
        buffer.write_span_and_check_processing("bar", "foo", 1710280890, 0, b"other span data")
        assert buffer.client.lrange(
            "performance-issues:unprocessed-segments:partition:0", 0, -1
        ) == [b'[1710280889,"segment:foo:bar:process-segment"]']

    def test_processing_intervals(self):
        buffer = RedisSpansBuffer()
        should_process = buffer.write_span_and_check_processing(
            "bar", "foo", 1710280889, 0, b"span data"
        )
        assert should_process is False

        should_process = buffer.write_span_and_check_processing(
            "bar", "foo", 1710280889, 0, b"span data 2"
        )
        assert should_process is False

        should_process = buffer.write_span_and_check_processing(
            "bar", "foo", 1710280890, 0, b"other span data"
        )
        assert should_process is True<|MERGE_RESOLUTION|>--- conflicted
+++ resolved
@@ -4,17 +4,6 @@
 class TestRedisSpansBuffer:
     def test_first_span_in_segment_calls_expire(self):
         buffer = RedisSpansBuffer()
-<<<<<<< HEAD
-        buffer.write_span_and_check_processing("bar", "foo", 1710280889, 0, b"span data")
-        assert buffer.client.ttl("segment:foo:bar:process-segment") == 300
-        assert buffer.client.lrange(
-            "performance-issues:unprocessed-segments:partition:0", 0, -1
-        ) == [b'[1710280889,"segment:foo:bar:process-segment"]']
-
-        assert buffer.read_and_expire_many_segments(["segment:foo:bar:process-segment"]) == [
-            [b"span data"]
-        ]
-=======
         buffer.write_span_and_check_processing("segment_1", "foo", 1710280889, 0, b"span data")
         buffer.write_span_and_check_processing("segment_2", "foo", 1710280889, 0, b"span data")
         assert buffer.client.ttl("segment:foo:segment_1:process-segment") == 300
@@ -28,7 +17,6 @@
         assert buffer.read_and_expire_many_segments(
             ["segment:foo:segment_1:process-segment", "segment:foo:segment_2:process-segment"]
         ) == [[b"span data"], [b"span data"]]
->>>>>>> 8360a3e0
 
     def test_segment_not_pushed_repeatedly_to_process_bucket(self):
         buffer = RedisSpansBuffer()
