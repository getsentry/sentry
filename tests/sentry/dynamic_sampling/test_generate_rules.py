--- conflicted
+++ resolved
@@ -509,6 +509,7 @@
     redis_client = get_redis_client_for_ds()
 
     redis_client.hset(f"ds::p:{default_project.id}:boosted_releases", f"ds::r:{1234}", time.time())
+
     assert generate_rules(default_project) == [
         {
             "active": True,
@@ -517,64 +518,6 @@
             "sampleRate": 1.0,
             "type": "trace",
         },
-<<<<<<< HEAD
-    ]
-=======
-    ]
-    config_str = json.dumps({"rules": generate_rules(default_project)})
-    validate_sampling_configuration(config_str)
-
-
-@pytest.mark.django_db
-@freeze_time("2022-10-21 18:50:25+00:00")
-@patch("sentry.dynamic_sampling.rules_generator.quotas.get_blended_sample_rate")
-@mock.patch("sentry.dynamic_sampling.rules_generator.BOOSTED_RELEASES_LIMIT", 2)
-def test_generate_rules_return_uniform_rule_with_more_releases_than_the_limit(
-    get_blended_sample_rate, default_project, latest_release_only
-):
-    get_blended_sample_rate.return_value = 0.1
-
-    redis_client = get_redis_client_for_ds()
-
-    releases = [
-        Factories.create_release(project=default_project, version=f"{x}.0") for x in range(1, 4)
-    ]
-
-    for release in releases:
-        redis_client.hset(
-            f"ds::p:{default_project.id}:boosted_releases", f"ds::r:{release.id}", time.time()
-        )
-
-    expected = [
-        *[
-            {
-                "sampleRate": 0.5,
-                "type": "trace",
-                "active": True,
-                "condition": {
-                    "op": "and",
-                    "inner": [
-                        {"op": "eq", "name": "trace.release", "value": [release.version]},
-                        {"op": "eq", "name": "trace.environment", "value": None},
-                    ],
-                },
-                "id": 1500 + index,
-                "timeRange": {
-                    "start": "2022-10-21 18:50:25+00:00",
-                    "end": "2022-10-21 19:50:25+00:00",
-                },
-            }
-            for index, release in enumerate(releases[-2:])
-        ],
-        {
-            "active": True,
-            "condition": {"inner": [], "op": "and"},
-            "id": 1000,
-            "sampleRate": 0.1,
-            "type": "trace",
-        },
-    ]
-    assert generate_rules(default_project) == expected
-    config_str = json.dumps({"rules": generate_rules(default_project)})
-    validate_sampling_configuration(config_str)
->>>>>>> 463cdb41
+    ]
+    config_str = json.dumps({"rules": generate_rules(default_project)})
+    validate_sampling_configuration(config_str)