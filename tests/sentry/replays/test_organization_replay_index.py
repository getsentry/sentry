import datetime
import uuid
from unittest import mock

from django.urls import reverse

from sentry.replays.testutils import (
    assert_expected_response,
    mock_expected_response,
    mock_replay,
    mock_replay_click,
    mock_replay_viewed,
)
from sentry.testutils.cases import APITestCase, ReplaysSnubaTestCase
from sentry.utils.cursors import Cursor
from sentry.utils.snuba import QueryMemoryLimitExceeded


class OrganizationReplayIndexTest(APITestCase, ReplaysSnubaTestCase):
    endpoint = "sentry-api-0-organization-replay-index"

    def setUp(self):
        super().setUp()
        self.login_as(user=self.user)
        self.url = reverse(self.endpoint, args=(self.organization.slug,))

    @property
    def features(self):
        return {"organizations:session-replay": True}

    def test_feature_flag_disabled(self):
        """Test replays can be disabled."""
        response = self.client.get(self.url)
        assert response.status_code == 404

    def test_no_projects(self):
        """Test replays must be used with a project(s)."""
        with self.feature(self.features):
            response = self.client.get(self.url)
            assert response.status_code == 200

            response_data = response.json()
            assert "data" in response_data
            assert response_data["data"] == []

    def test_get_replays(self):
        """Test replays conform to the interchange format."""
        project = self.create_project(teams=[self.team])

        replay1_id = uuid.uuid4().hex
        seq1_timestamp = datetime.datetime.now() - datetime.timedelta(seconds=22)
        seq2_timestamp = datetime.datetime.now() - datetime.timedelta(seconds=5)
        self.store_replays(
            mock_replay(
                seq1_timestamp,
                project.id,
                replay1_id,
                # NOTE: This is commented out due to a bug in CI.  This will not affect
                # production use and have been verfied as working as of 08/10/2022.
                #
                # error_ids=[uuid.uuid4().hex, replay1_id],  # duplicate error-id
                urls=[
                    "http://localhost:3000/",
                    "http://localhost:3000/login",
                ],  # duplicate urls are okay,
                tags={"test": "hello", "other": "hello"},
                release="test",
            )
        )
        self.store_replays(
            mock_replay(
                seq2_timestamp,
                project.id,
                replay1_id,
                # error_ids=[uuid.uuid4().hex, replay1_id],  # duplicate error-id
                urls=["http://localhost:3000/"],  # duplicate urls are okay
                tags={"test": "world", "other": "hello"},
                error_ids=[],
                release="",
            )
        )
        self.store_replays(
            mock_replay_click(
                seq2_timestamp,
                project.id,
                replay1_id,
                node_id=1,
                tag="div",
                id="myid",
                class_=["class1", "class2"],
                component_name="SignUpForm",
                role="button",
                testid="1",
                alt="Alt",
                aria_label="AriaLabel",
                title="MyTitle",
                is_dead=1,
                is_rage=1,
                text="Hello",
                release=None,
            )
        )
        self.store_replays(
            self.mock_event_links(
                seq1_timestamp, project.id, "error", replay1_id, "a3a62ef6ac86415b83c2416fc2f76db1"
            )
        )

        with self.feature(self.features):
            response = self.client.get(self.url)
            assert response.status_code == 200

            response_data = response.json()
            assert "data" in response_data
            assert len(response_data["data"]) == 1

            # Assert the response body matches what was expected.
            expected_response = mock_expected_response(
                project.id,
                replay1_id,
                seq1_timestamp,
                seq2_timestamp,
                urls=[
                    "http://localhost:3000/",
                    "http://localhost:3000/login",
                    "http://localhost:3000/",
                ],
                count_segments=2,
                # count_errors=3,
                count_errors=1,
                tags={"test": ["hello", "world"], "other": ["hello"]},
                activity=4,
                count_dead_clicks=1,
                count_rage_clicks=1,
                releases=["test"],
                clicks=[
                    {
                        "click.alt": "Alt",
                        "click.classes": ["class1", "class2"],
                        "click.id": "myid",
                        "click.component_name": "SignUpForm",
                        "click.role": "button",
                        "click.tag": "div",
                        "click.testid": "1",
                        "click.text": "Hello",
                        "click.title": "MyTitle",
                        "click.label": "AriaLabel",
                    }
                ],
            )
            assert_expected_response(response_data["data"][0], expected_response)

    def test_get_replays_viewed(self):
        """Test replays conform to the interchange format."""
        project = self.create_project(teams=[self.team])

        replay1_id = uuid.uuid4().hex
        seq1_timestamp = datetime.datetime.now() - datetime.timedelta(seconds=22)
        seq2_timestamp = datetime.datetime.now() - datetime.timedelta(seconds=5)
        self.store_replays(mock_replay(seq1_timestamp, project.id, replay1_id))
        self.store_replays(mock_replay(seq2_timestamp, project.id, replay1_id))
        self.store_replays(
            mock_replay_viewed(seq2_timestamp.timestamp(), project.id, replay1_id, self.user.id)
        )

        replay2_id = uuid.uuid4().hex
        seq1_timestamp = datetime.datetime.now() - datetime.timedelta(seconds=20)
        seq2_timestamp = datetime.datetime.now() - datetime.timedelta(seconds=5)
        self.store_replays(mock_replay(seq1_timestamp, project.id, replay2_id))
        self.store_replays(mock_replay(seq2_timestamp, project.id, replay2_id))

        with self.feature(self.features):
            response = self.client.get(self.url)
            assert response.status_code == 200

            response_data = response.json()
            assert "data" in response_data
            assert len(response_data["data"]) == 2

            # Assert the first replay was viewed and the second replay was not.
            assert response_data["data"][0]["has_viewed"] is False
            assert response_data["data"][0]["id"] == replay2_id
            assert response_data["data"][1]["has_viewed"] is True
            assert response_data["data"][1]["id"] == replay1_id

    def test_get_replays_browse_screen_fields(self):
        """Test replay response with fields requested in production."""
        project = self.create_project(teams=[self.team])

        replay1_id = uuid.uuid4().hex
        seq1_timestamp = datetime.datetime.now() - datetime.timedelta(seconds=22)
        seq2_timestamp = datetime.datetime.now() - datetime.timedelta(seconds=5)
        self.store_replays(
            mock_replay(
                seq1_timestamp,
                project.id,
                replay1_id,
                urls=[
                    "http://localhost:3000/",
                    "http://localhost:3000/login",
                ],
                tags={"test": "hello", "other": "hello"},
            )
        )
        self.store_replays(
            mock_replay(
                seq2_timestamp,
                project.id,
                replay1_id,
                urls=["http://localhost:3000/"],
                tags={"test": "world", "other": "hello"},
            )
        )

        with self.feature(self.features):
            response = self.client.get(
                self.url
                + "?field=activity&field=count_errors&field=duration&field=finished_at&field=id"
                "&field=project_id&field=started_at&field=urls&field=user"
            )
            assert response.status_code == 200

            response_data = response.json()
            assert "data" in response_data
            assert len(response_data["data"]) == 1

            assert len(response_data["data"][0]) == 9
            assert "activity" in response_data["data"][0]
            assert "count_errors" in response_data["data"][0]
            assert "duration" in response_data["data"][0]
            assert "finished_at" in response_data["data"][0]
            assert "id" in response_data["data"][0]
            assert "project_id" in response_data["data"][0]
            assert "started_at" in response_data["data"][0]
            assert "urls" in response_data["data"][0]
            assert "user" in response_data["data"][0]

            assert len(response_data["data"][0]["user"]) == 5
            assert "id" in response_data["data"][0]["user"]
            assert "username" in response_data["data"][0]["user"]
            assert "email" in response_data["data"][0]["user"]
            assert "ip" in response_data["data"][0]["user"]
            assert "display_name" in response_data["data"][0]["user"]

    def test_get_replays_tags_field(self):
        """Test replay response with fields requested in production."""
        project = self.create_project(teams=[self.team])

        replay1_id = uuid.uuid4().hex
        seq1_timestamp = datetime.datetime.now() - datetime.timedelta(seconds=22)
        seq2_timestamp = datetime.datetime.now() - datetime.timedelta(seconds=5)
        self.store_replays(
            mock_replay(
                seq1_timestamp,
                project.id,
                replay1_id,
                urls=[
                    "http://localhost:3000/",
                    "http://localhost:3000/login",
                ],
                tags={"test": "hello", "other": "hello"},
            )
        )
        self.store_replays(
            mock_replay(
                seq2_timestamp,
                project.id,
                replay1_id,
                urls=["http://localhost:3000/"],
                tags={"test": "world", "other": "hello"},
            )
        )

        with self.feature(self.features):
            response = self.client.get(self.url + "?field=tags")
            assert response.status_code == 200

            response_data = response.json()
            assert "data" in response_data
            assert len(response_data["data"]) == 1

            assert len(response_data["data"][0]) == 1
            assert "tags" in response_data["data"][0]
            assert sorted(response_data["data"][0]["tags"]["test"]) == ["hello", "world"]
            assert response_data["data"][0]["tags"]["other"] == ["hello"]

    def test_get_replays_minimum_field_set(self):
        """Test replay response with fields requested in production."""
        project = self.create_project(teams=[self.team])

        replay1_id = uuid.uuid4().hex
        replay2_id = uuid.uuid4().hex
        seq1_timestamp = datetime.datetime.now() - datetime.timedelta(seconds=22)
        seq2_timestamp = datetime.datetime.now() - datetime.timedelta(seconds=5)
        self.store_replays(
            mock_replay(
                seq2_timestamp,
                project.id,
                replay1_id,
                urls=[
                    "http://localhost:3000/",
                    "http://localhost:3000/login",
                ],
                tags={"test": "hello", "other": "hello"},
                user_id=123,
                replay_start_timestamp=int(seq1_timestamp.timestamp()),
            )
        )
        self.store_replays(
            mock_replay(
                seq2_timestamp,
                project.id,
                replay2_id,
                urls=["http://localhost:3000/"],
                tags={"test": "world", "other": "hello"},
                replay_start_timestamp=int(seq1_timestamp.timestamp()),
            )
        )

        with self.feature(self.features):
            response = self.client.get(
                self.url + "?field=id&orderBy=count_errors&query=test:hello OR user_id:123"
            )
            assert response.status_code == 200

            response_data = response.json()
            assert "data" in response_data
            assert len(response_data["data"]) == 1

            assert len(response_data["data"][0]) == 1
            assert "id" in response_data["data"][0]

    def test_get_replays_filter_environment(self):
        """Test returned replays can not partially fall outside of range."""
        project = self.create_project(teams=[self.team])

        self.create_environment(name="development", project=self.project)
        self.create_environment(name="production", project=self.project)

        replay1_id = uuid.uuid4().hex
        replay2_id = uuid.uuid4().hex
        timestamp0 = datetime.datetime.now() - datetime.timedelta(seconds=20)
        timestamp1 = datetime.datetime.now() - datetime.timedelta(seconds=10)

        self.store_replays(
            mock_replay(timestamp0, project.id, replay1_id, environment="development")
        )
        self.store_replays(
            mock_replay(timestamp1, project.id, replay1_id, environment="development")
        )
        self.store_replays(
            mock_replay(timestamp0, project.id, replay2_id, environment="production")
        )
        self.store_replays(
            mock_replay(timestamp1, project.id, replay2_id, environment="production")
        )

        with self.feature(self.features):
            response = self.client.get(self.url + "?environment=development")
            assert response.status_code == 200

            response_data = response.json()
            assert "data" in response_data
            assert response_data["data"][0]["id"] == replay1_id

            response = self.client.get(self.url + "?environment=production")
            assert response.status_code == 200

            response_data = response.json()
            assert "data" in response_data
            assert response_data["data"][0]["id"] == replay2_id

    def test_get_replays_started_at_sorted(self):
        project = self.create_project(teams=[self.team])

        replay1_id = uuid.uuid4().hex
        replay2_id = uuid.uuid4().hex
        replay1_timestamp0 = datetime.datetime.now() - datetime.timedelta(seconds=15)
        replay1_timestamp1 = datetime.datetime.now() - datetime.timedelta(seconds=5)
        replay2_timestamp0 = datetime.datetime.now() - datetime.timedelta(seconds=10)
        replay2_timestamp1 = datetime.datetime.now() - datetime.timedelta(seconds=2)

        self.store_replays(mock_replay(replay1_timestamp0, project.id, replay1_id))
        self.store_replays(mock_replay(replay1_timestamp1, project.id, replay1_id))
        self.store_replays(mock_replay(replay2_timestamp0, project.id, replay2_id))
        self.store_replays(mock_replay(replay2_timestamp1, project.id, replay2_id))

        with self.feature(self.features):
            # Latest first.
            response = self.client.get(self.url + "?orderBy=-started_at")
            response_data = response.json()
            assert response_data["data"][0]["id"] == replay2_id
            assert response_data["data"][1]["id"] == replay1_id

            # Earlist first.
            response = self.client.get(self.url + "?orderBy=started_at")
            response_data = response.json()
            assert response_data["data"][0]["id"] == replay1_id
            assert response_data["data"][1]["id"] == replay2_id

    def test_get_replays_finished_at_sorted(self):
        project = self.create_project(teams=[self.team])

        replay1_id = uuid.uuid4().hex
        replay2_id = uuid.uuid4().hex
        replay1_timestamp0 = datetime.datetime.now() - datetime.timedelta(seconds=15)
        replay1_timestamp1 = datetime.datetime.now() - datetime.timedelta(seconds=5)
        replay2_timestamp0 = datetime.datetime.now() - datetime.timedelta(seconds=10)
        replay2_timestamp1 = datetime.datetime.now() - datetime.timedelta(seconds=2)

        self.store_replays(mock_replay(replay1_timestamp0, project.id, replay1_id))
        self.store_replays(mock_replay(replay1_timestamp1, project.id, replay1_id))
        self.store_replays(mock_replay(replay2_timestamp0, project.id, replay2_id))
        self.store_replays(mock_replay(replay2_timestamp1, project.id, replay2_id))

        with self.feature(self.features):
            # Latest first.
            response = self.client.get(self.url + "?orderBy=-finished_at")
            response_data = response.json()
            assert response_data["data"][0]["id"] == replay2_id
            assert response_data["data"][1]["id"] == replay1_id

            # Earlist first.
            response = self.client.get(self.url + "?orderBy=finished_at")
            response_data = response.json()
            assert response_data["data"][0]["id"] == replay1_id
            assert response_data["data"][1]["id"] == replay2_id

    def test_get_replays_duration_sorted(self):
        """Test replays can be sorted by duration."""
        project = self.create_project(teams=[self.team])

        replay1_id = uuid.uuid4().hex
        replay2_id = uuid.uuid4().hex
        replay1_timestamp0 = datetime.datetime.now() - datetime.timedelta(seconds=15)
        replay1_timestamp1 = datetime.datetime.now() - datetime.timedelta(seconds=10)
        replay2_timestamp0 = datetime.datetime.now() - datetime.timedelta(seconds=9)
        replay2_timestamp1 = datetime.datetime.now() - datetime.timedelta(seconds=2)

        self.store_replays(mock_replay(replay1_timestamp0, project.id, replay1_id))
        self.store_replays(mock_replay(replay1_timestamp1, project.id, replay1_id))
        self.store_replays(mock_replay(replay2_timestamp0, project.id, replay2_id))
        self.store_replays(mock_replay(replay2_timestamp1, project.id, replay2_id))

        with self.feature(self.features):
            # Smallest duration first.
            response = self.client.get(self.url + "?orderBy=duration")
            assert response.status_code == 200, response
            response_data = response.json()
            assert response_data["data"][0]["id"] == replay1_id
            assert response_data["data"][1]["id"] == replay2_id

            # Largest duration first.
            response = self.client.get(self.url + "?orderBy=-duration")
            response_data = response.json()
            assert response_data["data"][0]["id"] == replay2_id
            assert response_data["data"][1]["id"] == replay1_id

    def test_get_replays_pagination(self):
        """Test replays can be paginated."""
        project = self.create_project(teams=[self.team])

        replay1_id = uuid.uuid4().hex
        replay2_id = uuid.uuid4().hex
        replay1_timestamp0 = datetime.datetime.now() - datetime.timedelta(seconds=15)
        replay1_timestamp1 = datetime.datetime.now() - datetime.timedelta(seconds=5)
        replay2_timestamp0 = datetime.datetime.now() - datetime.timedelta(seconds=10)
        replay2_timestamp1 = datetime.datetime.now() - datetime.timedelta(seconds=2)

        self.store_replays(mock_replay(replay1_timestamp0, project.id, replay1_id, segment_id=0))
        self.store_replays(mock_replay(replay1_timestamp1, project.id, replay1_id, segment_id=1))
        self.store_replays(mock_replay(replay2_timestamp0, project.id, replay2_id, segment_id=0))
        self.store_replays(mock_replay(replay2_timestamp1, project.id, replay2_id, segment_id=1))

        with self.feature(self.features):
            # First page.
            response = self.get_success_response(
                self.organization.slug,
                cursor=Cursor(0, 0),
                per_page=1,
            )
            response_data = response.json()
            assert "data" in response_data
            assert len(response_data["data"]) == 1
            assert response_data["data"][0]["id"] == replay2_id
            link_header = response.headers["Link"]
            assert 'rel="next"; results="true"' in link_header

            # Next page.
            response = self.get_success_response(
                self.organization.slug,
                cursor=Cursor(0, 1),
                per_page=1,
            )
            response_data = response.json()
            assert "data" in response_data
            assert len(response_data["data"]) == 1
            assert response_data["data"][0]["id"] == replay1_id
            link_header = response.headers["Link"]
            assert 'rel="next"; results="false"' in link_header

            # Beyond pages.
            response = self.get_success_response(
                self.organization.slug,
                cursor=Cursor(0, 2),
                per_page=1,
            )

            response_data = response.json()
            assert "data" in response_data
            assert len(response_data["data"]) == 0
            link_header = response.headers["Link"]
            assert 'rel="next"; results="false"' in link_header

    def test_get_replays_user_filters(self):
        """Test replays conform to the interchange format."""
        project = self.create_project(teams=[self.team])

        replay1_id = uuid.uuid4().hex
        seq1_timestamp = datetime.datetime.now() - datetime.timedelta(seconds=22)
        seq2_timestamp = datetime.datetime.now() - datetime.timedelta(seconds=5)
        self.store_replays(
            mock_replay(
                seq1_timestamp,
                project.id,
                replay1_id,
                platform="javascript",
                dist="abc123",
                user_id="123",
                user_email="username@example.com",
                user_name="username123",
                user_ip_address="127.0.0.1",
                sdk_name="sentry.javascript.react",
                sdk_version="6.18.10",
                ota_updates_channel="stable",
                ota_updates_runtime_version="1.2.3",
                ota_updates_update_id="1234567890",
                os_name="macOS",
                os_version="15",
                browser_name="Firefox",
                browser_version="99",
                device_name="Macbook",
                device_brand="Apple",
                device_family="Macintosh",
                device_model="10",
                tags={"a": "m", "b": "q", "c": "test"},
                urls=["example.com"],
                segment_id=0,
            )
        )
        self.store_replays(
            mock_replay(
                seq2_timestamp,
                project.id,
                replay1_id,
                user_id=None,
                user_name=None,
                user_email=None,
                ipv4=None,
                os_name=None,
                os_version=None,
                browser_name=None,
                browser_version=None,
                device_name=None,
                device_brand=None,
                device_family=None,
                device_model=None,
                ota_updates_channel=None,
                ota_updates_runtime_version=None,
                ota_updates_update_id=None,
                tags={"a": "n", "b": "o"},
                error_ids=[],
                segment_id=1,
            )
        )
        self.store_replays(
            self.mock_event_links(seq1_timestamp, project.id, "fatal", replay1_id, uuid.uuid4().hex)
        )
        self.store_replays(
            self.mock_event_links(seq1_timestamp, project.id, "fatal", replay1_id, uuid.uuid4().hex)
        )
        self.store_replays(
            self.mock_event_links(
                seq1_timestamp, project.id, "error", replay1_id, "a3a62ef6ac86415b83c2416fc2f76db1"
            )
        )
        self.store_replays(
            self.mock_event_links(
                seq1_timestamp, project.id, "warning", replay1_id, uuid.uuid4().hex
            )
        )
        self.store_replays(
            self.mock_event_links(seq1_timestamp, project.id, "info", replay1_id, uuid.uuid4().hex)
        )
        self.store_replays(
            self.mock_event_links(seq1_timestamp, project.id, "debug", replay1_id, uuid.uuid4().hex)
        )
        self.store_replays(
            mock_replay_viewed(
                seq1_timestamp.timestamp(), project.id, replay1_id, viewed_by_id=self.user.id
            )
        )

        with self.feature(self.features):
            # Run all the queries individually to determine compliance.
            queries = [
                "replay_type:session",
                "error_ids:a3a62ef6ac86415b83c2416fc2f76db1",
                "error_id:a3a62ef6ac86415b83c2416fc2f76db1",
                "trace_ids:4491657243ba4dbebd2f6bd62b733080",
                "trace_id:4491657243ba4dbebd2f6bd62b733080",
                "trace:4491657243ba4dbebd2f6bd62b733080",
                "count_urls:1",
                "count_urls:>0",
                "count_screens:1",
                "count_screens:>0",
                "count_dead_clicks:0",
                "count_rage_clicks:0",
                "count_traces:>0",
                "!count_traces:0",
                "platform:javascript",
                "releases:version@1.3",
                "releases:[a,version@1.3]",
                "release:version@1.3",
                "release:[a,version@1.3]",
                "duration:17s",
                "!duration:16s",
                "duration:>16s",
                "duration:<18s",
                "duration:>=17s",
                "duration:<=17s",
                "duration:17000ms",  # If duration value is not equal to a whole number of seconds, the endpoint fails.
                "duration:<1m",
                "duration:<1min",
                "duration:<1.5min",
                "duration:<2.25h",
                "duration:<2.25hr",
                "duration:<10d",
                "duration:<10day",
                "duration:<3w",
                "duration:<3wk",
                # Though it's discouraged by the frontend search bar, we still support values w/no units, read as ms.
                "duration:17000",
                "duration:>=16000",
                "user.id:123",
                "user.id:1*3",
                "user.id:[4000, 123]",
                "!user.id:[321, 1230]",
                "user:username123",  # user is an alias for user.username
                "user.username:username123",
                "user.username:*3",
                "user.username:[username123, bob456]",
                "!user.username:[bob456, bob123]",
                "user.email:username@example.com",
                "user.email:*@example.com",
                "user.email:[user2@example.com, username@example.com]",
                "!user.email:[user2@example.com]",
                "user.ip:127.0.0.1",
                "user.ip:[127.0.0.1, 10.0.4.4]",
                "!user.ip:[127.1.1.1, 10.0.4.4]",
                'user.geo.city:"San Francisco"',
                "user.geo.country_code:USA",
                'user.geo.region:"United States"',
                "user.geo.subdivision:California",
                'user.geo.city:"San Francisco" AND user.geo.country_code:USA AND user.geo.region:"United States" AND user.geo.subdivision:California',
                "sdk.name:sentry.javascript.react",
                "ota_updates.channel:stable",
                "ota_updates.runtime_version:1.2.3",
                "ota_updates.update_id:1234567890",
                "ota_updates.channel:stable AND ota_updates.runtime_version:1.2.3 AND ota_updates.update_id:1234567890",
                "!ota_updates.channel:unstable",
                "!ota_updates.runtime_version:4.5.6",
                "!ota_updates.update_id:9876543210",
                "os.name:macOS",
                "os.version:15",
                "browser.name:Firefox",
                "browser.version:99",
                "dist:abc123",
                "releases:*3",
                "!releases:*4",
                "release:*3",
                "!release:*4",
                "count_segments:>=2",
                "device.name:Macbook",
                "device.brand:Apple",
                "device.family:Macintosh",
                "device.model:10",
                # Contains operator.
                f"id:[{replay1_id},{uuid.uuid4().hex},{uuid.uuid4().hex}]",
                f"!id:[{uuid.uuid4().hex}]",
                # Or expression.
                f"id:{replay1_id} OR id:{uuid.uuid4().hex} OR id:{uuid.uuid4().hex}",
                # Paren wrapped expression.
                f"((id:{replay1_id} OR duration:0s) AND (duration:>15s OR platform:nothing))",
                # Implicit paren wrapped expression.
                f"(id:{replay1_id} OR duration:0s) AND (duration:>15s OR platform:nothing)",
                # Implicit And.
                f"(id:{replay1_id} OR duration:0s) OR (duration:>15s platform:javascript)",
                # Tag filters.
                "tags[a]:m",
                "a:m",
                "c:*st",
                "!c:*zz",
                "urls:example.com",
                "url:example.com",
                "screens:example.com",
                "screen:example.com",
                "activity:8",
                "activity:>2",
                "count_warnings:1",
                "count_warnings:>0",
                "count_warnings:<2",
                "count_infos:2",
                "count_infos:>1",
                "count_infos:<3",
                f"viewed_by_id:{self.user.id}",
                f"!viewed_by_id:{self.user.id+1}",
                f"viewed_by_id:[{self.user.id+3},{self.user.id}]",
                f"seen_by_id:{self.user.id}",
                f"!seen_by_id:{self.user.id + 1}",
                f"seen_by_id:[{self.user.id + 3},{self.user.id}]",
                "viewed_by_me:true",
                "seen_by_me:true",
            ]

            for query in queries:
                response = self.client.get(self.url + f"?field=id&query={query}")
                assert response.status_code == 200, (query, response.json())
                response_data = response.json()
                assert len(response_data["data"]) == 1, (query, response.json())

            # Test all queries as a single AND expression.
            all_queries = " ".join(queries)

            response = self.client.get(self.url + f"?query={all_queries}")
            assert response.status_code == 200
            response_data = response.json()
            assert len(response_data["data"]) == 1, "all queries"

            missing_uuid = "f8a783a4261a4b559f108c3721fc05cc"

            # Assert returns empty result sets.
            null_queries = [
                "!replay_type:session",
                "!error_ids:a3a62ef6ac86415b83c2416fc2f76db1",
                f"error_ids:{missing_uuid}",
                "!error_id:a3a62ef6ac86415b83c2416fc2f76db1",
                f"error_id:{missing_uuid}",
                "!trace_ids:4491657243ba4dbebd2f6bd62b733080",
                "!trace_id:4491657243ba4dbebd2f6bd62b733080",
                "!trace:4491657243ba4dbebd2f6bd62b733080",
                "count_urls:0",
                "count_screens:0",
                "count_urls:<1",
                "count_screens:<1",
                "count_dead_clicks:>0",
                "count_rage_clicks:>0",
                "count_traces:0",
                f"id:{replay1_id} AND id:{missing_uuid}",
                f"id:{replay1_id} AND duration:>1000s",
                f"id:{missing_uuid} OR duration:>1000s",
                "a:o",
                "a:[o,p]",
                "releases:a",
                "releases:*4",
                "!releases:*3",
                "releases:[a,b]",
                "release:a",
                "release:*4",
                "!release:*3",
                "release:[a,b]",
                "c:*zz",
                "!c:*st",
                "!activity:8",
                "activity:<2",
                f"viewed_by_id:{self.user.id+1}",
                f"seen_by_id:{self.user.id+1}",
                "viewed_by_me:false",
                "seen_by_me:false",
                "user.email:[user2@example.com]",
                "!user.email:[username@example.com, user2@example.com]",
<<<<<<< HEAD
                '!user.geo.city:"San Francisco"',
                "!user.geo.country_code:USA",
                '!user.geo.region:"United States"',
                "!user.geo.subdivision:California",
                'user.geo.city:"San Francisco" AND !user.geo.country_code:USA',
                '!user.geo.subdivision:California OR !user.geo.region:"United States"',
=======
                "!ota_updates.channel:stable",
                "!ota_updates.runtime_version:1.2.3",
                "!ota_updates.update_id:1234567890",
                "ota_updates.channel:unstable",
                "ota_updates.runtime_version:4.5.6",
                "ota_updates.update_id:9876543210",
>>>>>>> f1ee12b5
            ]
            for query in null_queries:
                response = self.client.get(self.url + f"?field=id&query={query}")
                assert response.status_code == 200, (query, response.json())
                response_data = response.json()
                assert len(response_data["data"]) == 0, (query, response.json())

    def test_get_replays_user_sorts(self):
        """Test replays conform to the interchange format."""
        project = self.create_project(teams=[self.team])
        project2 = self.create_project(teams=[self.team])

        replay1_id = uuid.uuid4().hex
        seq1_timestamp = datetime.datetime.now() - datetime.timedelta(seconds=15)
        seq2_timestamp = datetime.datetime.now() - datetime.timedelta(seconds=5)
        self.store_replays(
            mock_replay(
                seq1_timestamp,
                project2.id,
                replay1_id,
                error_ids=[uuid.uuid4().hex, uuid.uuid4().hex],
                platform="b",
                dist="b",
                user_id="b",
                user_email="b",
                user_name="b",
                user_ip_address="127.0.0.2",
                sdk_name="b",
                sdk_version="b",
                os_name="b",
                os_version="b",
                browser_name="b",
                browser_version="b",
                device_name="b",
                device_brand="b",
                device_family="b",
                device_model="b",
                segment_id=0,
            )
        )
        self.store_replays(
            mock_replay(
                seq2_timestamp,
                project2.id,
                replay1_id,
                platform="b",
                dist="b",
                user_id="b",
                user_email="b",
                user_name="b",
                user_ip_address="127.0.0.2",
                sdk_name="b",
                sdk_version="b",
                os_name="b",
                os_version="b",
                browser_name="b",
                browser_version="b",
                device_name="b",
                device_brand="b",
                device_family="b",
                device_model="b",
                segment_id=1,
            )
        )

        replay2_id = uuid.uuid4().hex
        seq1_timestamp = datetime.datetime.now() - datetime.timedelta(seconds=15)
        seq2_timestamp = datetime.datetime.now() - datetime.timedelta(seconds=10)
        self.store_replays(
            mock_replay(
                seq1_timestamp,
                project.id,
                replay2_id,
                error_ids=[uuid.uuid4().hex],
                platform="a",
                dist="a",
                user_id="a",
                user_email="a",
                user_name="a",
                user_ip_address="127.0.0.1",
                sdk_name="a",
                sdk_version="a",
                os_name="a",
                os_version="a",
                browser_name="a",
                browser_version="a",
                device_name="a",
                device_brand="a",
                device_family="a",
                device_model="a",
                segment_id=0,
            )
        )
        self.store_replays(
            mock_replay(
                seq2_timestamp,
                project.id,
                replay2_id,
                platform="a",
                dist="a",
                user_id="a",
                user_email="a",
                user_name="a",
                user_ip_address="127.0.0.1",
                sdk_name="a",
                sdk_version="a",
                os_name="a",
                os_version="a",
                browser_name="a",
                browser_version="a",
                device_name="a",
                device_brand="a",
                device_family="a",
                device_model="a",
                segment_id=1,
            )
        )
        self.store_replays(
            self.mock_event_links(
                seq1_timestamp, project2.id, "fatal", replay1_id, uuid.uuid4().hex
            )
        )
        self.store_replays(
            self.mock_event_links(
                seq1_timestamp, project2.id, "error", replay1_id, uuid.uuid4().hex
            )
        )
        self.store_replays(
            self.mock_event_links(
                seq1_timestamp, project2.id, "warning", replay1_id, uuid.uuid4().hex
            )
        )
        self.store_replays(
            self.mock_event_links(seq1_timestamp, project2.id, "info", replay1_id, uuid.uuid4().hex)
        )
        self.store_replays(
            self.mock_event_links(
                seq1_timestamp, project2.id, "debug", replay1_id, uuid.uuid4().hex
            )
        )

        with self.feature(self.features):
            # Run all the queries individually to determine compliance.
            queries = [
                "activity",
                "browser.name",
                "browser.version",
                "device.brand",
                "device.family",
                "device.model",
                "device.name",
                "dist",
                "duration",
                "os.name",
                "os.version",
                "platform",
                "project_id",
                "sdk.name",
                "user.email",
                "user.id",
                "user.username",
                "count_warnings",
                "count_infos",
            ]

            for key in queries:
                # Ascending
                response = self.client.get(self.url + f"?orderBy={key}")
                assert response.status_code == 200, key

                r = response.json()
                assert len(r["data"]) == 2, key
                assert r["data"][0]["id"] == replay2_id, key
                assert r["data"][1]["id"] == replay1_id, key

                # Descending
                response = self.client.get(self.url + f"?orderBy=-{key}")
                assert response.status_code == 200, key

                r = response.json()
                assert len(r["data"]) == 2, key
                assert r["data"][0]["id"] == replay1_id, key
                assert r["data"][1]["id"] == replay2_id, key

    def test_get_replays_filter_bad_operator(self):
        self.create_project(teams=[self.team])

        queries = [
            "transaction.duration:>0s",
            "viewed_by_me:<true",
            "seen_by_me:>false",
            "!viewed_by_me:false",
            "!seen_by_me:true",
        ]

        with self.feature(self.features):
            for query in queries:
                response = self.client.get(self.url + f"?field=id&query={query}")
                assert response.status_code == 400, query

    def test_get_replays_filter_bad_value(self):
        """Test replays conform to the interchange format."""
        self.create_project(teams=[self.team])

        queries = [
            "viewed_by_me:potato",
            "duration:a",
            # TODO: remove once we support ms timestamps
            "duration:1004ms",
            "duration:7.3s",
            "duration:1.33min",
        ]

        with self.feature(self.features):
            for query in queries:
                response = self.client.get(self.url + f"?query={query}")
                assert response.status_code == 400, query

    def test_get_replays_filter_bad_duration_error_messages(self):
        # TODO: remove once we support ms timestamps
        self.create_project(teams=[self.team])
        queries = [
            "duration:1004ms",
            "duration:7.3s",
            "duration:1.33min",
        ]

        with self.feature(self.features):
            for query in queries:
                response = self.client.get(self.url + f"?query={query}")
                assert response.status_code == 400, query
                assert (
                    b"Replays only supports second-resolution timestamps at this time"
                    in response.content
                ), query
                assert b"duration" in response.content, query

    # Note: there's no such thing as a bad field with the tag filtering behavior.

    def test_get_replays_unknown_field(self):
        """Test replays unknown fields raise a 400 error."""
        project = self.create_project(teams=[self.team])

        replay1_id = uuid.uuid4().hex
        seq1_timestamp = datetime.datetime.now() - datetime.timedelta(seconds=22)
        seq2_timestamp = datetime.datetime.now() - datetime.timedelta(seconds=5)
        self.store_replays(mock_replay(seq1_timestamp, project.id, replay1_id))
        self.store_replays(mock_replay(seq2_timestamp, project.id, replay1_id))

        with self.feature(self.features):
            response = self.client.get(self.url + "?field=unknown")
            assert response.status_code == 400

    def test_get_replays_activity_field(self):
        """Test replays activity field does not raise 400."""
        project = self.create_project(teams=[self.team])

        replay1_id = uuid.uuid4().hex
        seq1_timestamp = datetime.datetime.now() - datetime.timedelta(seconds=22)
        seq2_timestamp = datetime.datetime.now() - datetime.timedelta(seconds=5)
        self.store_replays(mock_replay(seq1_timestamp, project.id, replay1_id))
        self.store_replays(mock_replay(seq2_timestamp, project.id, replay1_id))

        with self.feature(self.features):
            response = self.client.get(self.url + "?field=activity")
            assert response.status_code == 200

    def test_archived_records_are_null_fields(self):
        replay1_id = uuid.uuid4().hex
        seq1_timestamp = datetime.datetime.now() - datetime.timedelta(seconds=30)
        seq2_timestamp = datetime.datetime.now() - datetime.timedelta(seconds=15)

        self.store_replays(mock_replay(seq1_timestamp, self.project.id, replay1_id))
        self.store_replays(
            mock_replay(seq2_timestamp, self.project.id, replay1_id, is_archived=True)
        )

        with self.feature(self.features):
            response = self.client.get(self.url)
            assert response.status_code == 200
            assert response.json()["data"] == [
                {
                    "id": replay1_id,
                    "project_id": str(self.project.id),
                    "trace_ids": [],
                    "error_ids": [],
                    "environment": None,
                    "tags": [],
                    "user": {"id": "Archived Replay", "display_name": "Archived Replay"},
                    "sdk": {"name": None, "version": None},
                    "os": {"name": None, "version": None},
                    "browser": {"name": None, "version": None},
                    "device": {"name": None, "brand": None, "model": None, "family": None},
                    "ota_updates": {"channel": None, "runtime_version": None, "update_id": None},
                    "urls": None,
                    "started_at": None,
                    "count_errors": None,
                    "count_dead_clicks": None,
                    "count_rage_clicks": None,
                    "activity": None,
                    "finished_at": None,
                    "duration": None,
                    "is_archived": True,
                    "releases": None,
                    "platform": None,
                    "dist": None,
                    "count_segments": None,
                    "count_urls": None,
                    "clicks": None,
                    "warning_ids": None,
                    "info_ids": None,
                    "count_warnings": None,
                    "count_infos": None,
                    "has_viewed": None,
                }
            ]

    # commented out until https://github.com/getsentry/snuba/pull/4137 is merged.
    # def test_archived_records_out_of_bounds(self):
    #     replay1_id = uuid.uuid4().hex
    #     seq1_timestamp = datetime.datetime.now() - datetime.timedelta(days=10)
    #     seq2_timestamp = datetime.datetime.now() - datetime.timedelta(days=3)

    #     self.store_replays(mock_replay(seq1_timestamp, self.project.id, replay1_id))
    #     self.store_replays(
    #         mock_replay(
    #             seq2_timestamp, self.project.id, replay1_id, is_archived=True, segment_id=None
    #         )
    #     )

    #     with self.feature(self.features):
    #         response = self.client.get(self.url)
    #         assert response.status_code == 200
    #         assert response.json()["data"] == [
    #             {
    #                 "id": replay1_id,
    #                 "project_id": str(self.project.id),
    #                 "trace_ids": [],
    #                 "error_ids": [],
    #                 "environment": None,
    #                 "tags": [],
    #                 "user": {"id": "Archived Replay", "display_name": "Archived Replay"},
    #                 "sdk": {"name": None, "version": None},
    #                 "os": {"name": None, "version": None},
    #                 "browser": {"name": None, "version": None},
    #                 "device": {"name": None, "brand": None, "model": None, "family": None},
    #                 "urls": None,
    #                 "started_at": None,
    #                 "count_errors": None,
    #                 "activity": None,
    #                 "finished_at": None,
    #                 "duration": None,
    #                 "is_archived": True,
    #             }
    #         ]

    def test_get_replays_filter_clicks(self):
        """Test replays conform to the interchange format."""
        project = self.create_project(teams=[self.team])

        replay1_id = uuid.uuid4().hex
        seq1_timestamp = datetime.datetime.now() - datetime.timedelta(seconds=22)
        seq2_timestamp = datetime.datetime.now() - datetime.timedelta(seconds=5)

        self.store_replays(mock_replay(seq1_timestamp, project.id, replay1_id))
        self.store_replays(mock_replay(seq2_timestamp, project.id, replay1_id))
        self.store_replays(
            mock_replay_click(
                seq2_timestamp,
                project.id,
                replay1_id,
                node_id=1,
                tag="div",
                id="myid",
                class_=["class1", "class2", "class:hover"],
                component_name="SignUpForm",
                role="button",
                testid="1",
                alt="Alt",
                aria_label="AriaLabel",
                title="MyTitle",
                text="Hello",
                is_dead=1,
                is_rage=1,
            )
        )
        self.store_replays(
            mock_replay_click(
                seq2_timestamp,
                project.id,
                replay1_id,
                node_id=2,
                tag="button",
                id="myid",
                class_=["class1", "class3"],
            )
        )

        with self.feature(self.features):
            queries = [
                "click.alt:Alt",
                "click.class:class1",
                "click.class:class2",
                "click.class:class3",
                "click.id:myid",
                "click.label:AriaLabel",
                "click.component_name:SignUpForm",
                "click.role:button",
                "click.tag:div",
                "click.tag:button",
                "click.testid:1",
                "click.textContent:Hello",
                "click.title:MyTitle",
                "click.selector:div#myid",
                "click.selector:div[alt=Alt]",
                "click.selector:div[title=MyTitle]",
                "click.selector:div[data-sentry-component=SignUpForm]",
                "click.selector:div[data-testid='1']",
                "click.selector:div[data-test-id='1']",
                "click.selector:div[role=button]",
                "click.selector:div#myid.class1.class2",
                "dead.selector:div#myid",
                "dead.selector:div#myid.class1.class2[role=button][aria-label='AriaLabel'][data-sentry-component=SignUpForm]",
                "rage.selector:div#myid",
                "rage.selector:div#myid.class1.class2[role=button][aria-label='AriaLabel'][data-sentry-component=SignUpForm]",
                # Assert selectors with special characters in them can be queried.
                "click.selector:div.class%5C:hover",
                # Single quotes around attribute value.
                "click.selector:div[role='button']",
                "click.selector:div#myid.class1.class2[role=button][aria-label='AriaLabel'][data-sentry-component='SignUpForm']",
            ]
            for query in queries:
                response = self.client.get(self.url + f"?field=id&query={query}")
                assert response.status_code == 200, query
                response_data = response.json()
                assert len(response_data["data"]) == 1, query

            queries = [
                "click.alt:NotAlt",
                "click.class:class4",
                "click.id:other",
                "click.label:NotAriaLabel",
                "click.component_name:NotSignUpForm",
                "click.role:form",
                "click.tag:header",
                "click.testid:2",
                "click.textContent:World",
                "click.title:NotMyTitle",
                "!click.selector:div#myid",
                "click.selector:div#notmyid",
                "dead.selector:button#myid",
                "rage.selector:button#myid",
                # Assert all classes must match.
                "click.selector:div#myid.class1.class2.class3",
                # Invalid selectors return no rows.
                "click.selector:$#%^#%",
                # Integer type role values are not allowed and must be wrapped in single quotes.
                "click.selector:div[title=1]",
            ]
            for query in queries:
                response = self.client.get(self.url + f"?query={query}")
                assert response.status_code == 200, query
                response_data = response.json()
                assert len(response_data["data"]) == 0, query

    def test_get_replays_click_fields(self):
        project = self.create_project(teams=[self.team])

        replay1_id = uuid.uuid4().hex
        seq1_timestamp = datetime.datetime.now() - datetime.timedelta(seconds=22)
        seq2_timestamp = datetime.datetime.now() - datetime.timedelta(seconds=5)

        self.store_replays(mock_replay(seq1_timestamp, project.id, replay1_id))
        self.store_replays(mock_replay(seq2_timestamp, project.id, replay1_id))
        self.store_replays(
            mock_replay_click(
                seq2_timestamp,
                project.id,
                replay1_id,
                node_id=1,
                tag="div",
                id="myid",
                class_=["class1", "class2"],
                component_name="SignUpForm",
                role="button",
                testid="1",
                alt="Alt",
                aria_label="AriaLabel",
                title="MyTitle",
                text="Hello",
            )
        )
        self.store_replays(
            mock_replay_click(
                seq2_timestamp,
                project.id,
                replay1_id,
                node_id=2,
                tag="button",
                id="myid",
                class_=["class1", "class3"],
            )
        )

        with self.feature(self.features):
            response = self.client.get(self.url + "?field=clicks")
            assert response.status_code == 200, response.content
            response_data = response.json()
            assert response_data["data"] == [
                {
                    "clicks": [
                        {
                            "click.alt": "Alt",
                            "click.classes": ["class1", "class3"],
                            "click.id": "myid",
                            "click.component_name": "SignUpForm",
                            "click.role": "button",
                            "click.tag": "button",
                            "click.testid": "1",
                            "click.text": "Hello",
                            "click.title": "MyTitle",
                            "click.label": "AriaLabel",
                        },
                        {
                            "click.alt": None,
                            "click.classes": ["class1", "class2"],
                            "click.id": "myid",
                            "click.component_name": None,
                            "click.role": None,
                            "click.tag": "div",
                            "click.testid": None,
                            "click.text": None,
                            "click.title": None,
                            "click.label": None,
                        },
                    ]
                }
            ]

    def test_get_replays_filter_clicks_nested_selector(self):
        """Test replays do not support nested selectors."""
        project = self.create_project(teams=[self.team])
        self.store_replays(mock_replay(datetime.datetime.now(), project.id, uuid.uuid4().hex))

        with self.feature(self.features):
            queries = [
                'click.selector:"div button"',
                'click.selector:"div + button"',
                'click.selector:"div ~ button"',
                'click.selector:"div > button"',
            ]
            for query in queries:
                response = self.client.get(self.url + f"?field=id&query={query}")
                assert response.status_code == 400
                assert response.content == b'{"detail":"Nested selectors are not supported."}'

    def test_get_replays_filter_clicks_pseudo_element(self):
        """Assert replays only supports a subset of selector syntax."""
        project = self.create_project(teams=[self.team])
        self.store_replays(mock_replay(datetime.datetime.now(), project.id, uuid.uuid4().hex))

        with self.feature(self.features):
            queries = [
                "click.selector:a::visited",
            ]
            for query in queries:
                response = self.client.get(self.url + f"?field=id&query={query}")
                assert response.status_code == 400, query
                assert response.content == b'{"detail":"Pseudo-elements are not supported."}', query

    def test_get_replays_filter_clicks_unsupported_selector(self):
        """Assert replays only supports a subset of selector syntax."""
        project = self.create_project(teams=[self.team])
        self.store_replays(mock_replay(datetime.datetime.now(), project.id, uuid.uuid4().hex))

        with self.feature(self.features):
            queries = [
                "click.selector:div:is(2)",
                "click.selector:p:active",
            ]
            for query in queries:
                response = self.client.get(self.url + f"?field=id&query={query}")
                assert response.status_code == 400, query
                assert (
                    response.content
                    == b'{"detail":"Only attribute, class, id, and tag name selectors are supported."}'
                ), query

    def test_get_replays_filter_clicks_unsupported_attribute_selector(self):
        """Assert replays only supports a subset of selector syntax."""
        project = self.create_project(teams=[self.team])
        self.store_replays(mock_replay(datetime.datetime.now(), project.id, uuid.uuid4().hex))

        with self.feature(self.features):
            queries = ["click.selector:div[xyz=test]"]
            for query in queries:
                response = self.client.get(self.url + f"?field=id&query={query}")
                assert response.status_code == 400, query
                assert response.content == (
                    b'{"detail":"Invalid attribute specified. Only alt, aria-label, role, '
                    b'data-testid, data-test-id, data-sentry-component, and title are supported."}'
                ), query

    def test_get_replays_filter_clicks_unsupported_operators(self):
        """Assert replays only supports a subset of selector syntax."""
        project = self.create_project(teams=[self.team])
        self.store_replays(mock_replay(datetime.datetime.now(), project.id, uuid.uuid4().hex))

        with self.feature(self.features):
            queries = [
                'click.selector:"[aria-label~=button]"',
                'click.selector:"[aria-label|=button]"',
                'click.selector:"[aria-label^=button]"',
                'click.selector:"[aria-label$=button]"',
            ]
            for query in queries:
                response = self.client.get(self.url + f"?field=id&query={query}")
                assert response.status_code == 400, query
                assert (
                    response.content == b'{"detail":"Only the \'=\' operator is supported."}'
                ), query

    def test_get_replays_field_order(self):
        """Test replay response with fields requested in production."""
        project = self.create_project(teams=[self.team])

        replay1_id = uuid.uuid4().hex
        seq1_timestamp = datetime.datetime.now() - datetime.timedelta(seconds=22)
        seq2_timestamp = datetime.datetime.now() - datetime.timedelta(seconds=5)
        self.store_replays(mock_replay(seq1_timestamp, project.id, replay1_id))
        self.store_replays(mock_replay(seq2_timestamp, project.id, replay1_id))

        with self.feature(self.features):
            # Invalid field-names error regardless of ordering.
            response = self.client.get(self.url + "?field=invalid&field=browser")
            assert response.status_code == 400
            response = self.client.get(self.url + "?field=browser&field=invalid")
            assert response.status_code == 400

            # Correct field-names never error.
            response = self.client.get(self.url + "?field=count_urls&field=browser")
            assert response.status_code == 200
            response = self.client.get(self.url + "?field=browser&field=count_urls")
            assert response.status_code == 200

    def test_get_replays_memory_error(self):
        """Test replay response with fields requested in production."""
        project = self.create_project(teams=[self.team])

        replay1_id = uuid.uuid4().hex
        seq1_timestamp = datetime.datetime.now() - datetime.timedelta(seconds=22)
        seq2_timestamp = datetime.datetime.now() - datetime.timedelta(seconds=5)
        self.store_replays(mock_replay(seq1_timestamp, project.id, replay1_id))
        self.store_replays(mock_replay(seq2_timestamp, project.id, replay1_id))

        with self.feature(self.features):
            # Invalid field-names error regardless of ordering.
            with mock.patch(
                "sentry.replays.endpoints.organization_replay_index.query_replays_collection_paginated",
                side_effect=QueryMemoryLimitExceeded("mocked error"),
            ):
                response = self.client.get(self.url)
                assert response.status_code == 400
                assert (
                    response.content
                    == b'{"detail":"Query limits exceeded. Try narrowing your request."}'
                )

    def test_get_replays_filter_clicks_non_click_rows(self):
        project = self.create_project(teams=[self.team])

        replay1_id = uuid.uuid4().hex
        seq1_timestamp = datetime.datetime.now() - datetime.timedelta(seconds=22)
        seq2_timestamp = datetime.datetime.now() - datetime.timedelta(seconds=5)

        self.store_replays(mock_replay(seq1_timestamp, project.id, replay1_id))
        self.store_replays(mock_replay(seq2_timestamp, project.id, replay1_id))
        self.store_replays(
            mock_replay_click(
                seq2_timestamp,
                project.id,
                replay1_id,
                node_id=1,
                tag="div",
                id="id1",
                class_=["id1"],
                text="id1",
                role="id1",
                alt="id1",
                testid="id1",
                aria_label="id1",
                title="id1",
            )
        )
        self.store_replays(
            mock_replay_click(
                seq2_timestamp,
                project.id,
                replay1_id,
                node_id=2,
                tag="",
                id="id2",
                class_=["id2"],
                text="id2",
                role="id2",
                alt="id2",
                testid="id2",
                aria_label="id2",
                title="id2",
            )
        )

        with self.feature(self.features):
            success_queries = [
                "click.id:id1",
                "click.class:[id1]",
                "click.textContent:id1",
                "click.role:id1",
                "click.alt:id1",
                "click.testid:id1",
                "click.label:id1",
                "click.title:id1",
            ]

            for query in success_queries:
                response = self.client.get(self.url + f"?field=id&query={query}")
                assert response.status_code == 200
                response_data = response.json()
                assert len(response_data["data"]) == 1, query

            # These tests demonstrate what happens when you match a click value on non-click row.
            failure_queries = [
                "click.id:id2",
                "click.class:[id2]",
                "click.textContent:id2",
                "click.role:id2",
                "click.alt:id2",
                "click.testid:id2",
                "click.label:id2",
                "click.title:id2",
            ]
            for query in failure_queries:
                response = self.client.get(self.url + f"?field=id&query={query}")
                assert response.status_code == 200
                response_data = response.json()
                assert len(response_data["data"]) == 0, query

    # The following section tests the valid branches of the condition classes.

    def test_query_branches_string_conditions(self):
        project = self.create_project(teams=[self.team])

        replay1_id = uuid.uuid4().hex
        seq1_timestamp = datetime.datetime.now() - datetime.timedelta(seconds=22)
        seq2_timestamp = datetime.datetime.now() - datetime.timedelta(seconds=5)

        self.store_replays(mock_replay(seq1_timestamp, project.id, replay1_id))
        self.store_replays(mock_replay(seq2_timestamp, project.id, replay1_id))

        with self.feature(self.features):
            queries = [
                "device.brand:Apple",
                "!device.brand:Microsoft",
                "device.brand:[Apple,Microsoft]",
                "!device.brand:[Oracle,Microsoft]",
                "device.brand:App*",
                "!device.brand:Micro*",
            ]
            for query in queries:
                response = self.client.get(self.url + f"?field=id&query={query}")
                assert response.status_code == 200
                response_data = response.json()
                assert len(response_data["data"]) == 1, query

    def test_query_branches_click_scalar_conditions(self):
        project = self.create_project(teams=[self.team])

        replay1_id = uuid.uuid4().hex
        seq1_timestamp = datetime.datetime.now() - datetime.timedelta(seconds=22)
        seq2_timestamp = datetime.datetime.now() - datetime.timedelta(seconds=5)

        self.store_replays(mock_replay(seq1_timestamp, project.id, replay1_id))
        self.store_replays(mock_replay(seq2_timestamp, project.id, replay1_id))
        self.store_replays(
            mock_replay_click(
                seq2_timestamp, project.id, replay1_id, node_id=1, tag="div", id="id1"
            )
        )

        with self.feature(self.features):
            queries = [
                "click.id:id1",
                "!click.id:id2",
                "click.id:[id1,id2]",
                "!click.id:[id3,id2]",
                "click.id:*1",
                "!click.id:*2",
            ]
            for query in queries:
                response = self.client.get(self.url + f"?field=id&query={query}")
                assert response.status_code == 200
                response_data = response.json()
                assert len(response_data["data"]) == 1, query

    def test_query_branches_click_array_conditions(self):
        project = self.create_project(teams=[self.team])

        replay1_id = uuid.uuid4().hex
        seq1_timestamp = datetime.datetime.now() - datetime.timedelta(seconds=22)
        seq2_timestamp = datetime.datetime.now() - datetime.timedelta(seconds=5)

        self.store_replays(mock_replay(seq1_timestamp, project.id, replay1_id))
        self.store_replays(mock_replay(seq2_timestamp, project.id, replay1_id))
        self.store_replays(
            mock_replay_click(
                seq2_timestamp, project.id, replay1_id, node_id=1, tag="div", class_=["class1"]
            )
        )

        with self.feature(self.features):
            queries = [
                "click.class:class1",
                "!click.class:class2",
                "click.class:[class1,class2]",
                "!click.class:[class3,class2]",
                "click.class:*1",
                "!click.class:*2",
            ]
            for query in queries:
                response = self.client.get(self.url + f"?field=id&query={query}")
                assert response.status_code == 200
                response_data = response.json()
                assert len(response_data["data"]) == 1, query

    def test_query_branches_array_of_string_conditions(self):
        project = self.create_project(teams=[self.team])

        replay1_id = uuid.uuid4().hex
        seq1_timestamp = datetime.datetime.now() - datetime.timedelta(seconds=22)
        seq2_timestamp = datetime.datetime.now() - datetime.timedelta(seconds=5)

        self.store_replays(mock_replay(seq1_timestamp, project.id, replay1_id, urls=["Apple"]))
        self.store_replays(mock_replay(seq2_timestamp, project.id, replay1_id, urls=[]))

        with self.feature(self.features):
            queries = [
                "urls:Apple",
                "!urls:Microsoft",
                "urls:[Apple,Microsoft]",
                "!urls:[Oracle,Microsoft]",
                "urls:App*",
                "!urls:Micro*",
            ]
            new_queries = [q.replace("url", "screen") for q in queries]
            queries.extend(new_queries)
            for query in queries:
                response = self.client.get(self.url + f"?field=id&query={query}")
                assert response.status_code == 200
                response_data = response.json()
                assert len(response_data["data"]) == 1, query

    def test_query_branches_integer_conditions(self):
        project = self.create_project(teams=[self.team])

        replay1_id = uuid.uuid4().hex
        seq1_timestamp = datetime.datetime.now() - datetime.timedelta(seconds=22)
        seq2_timestamp = datetime.datetime.now() - datetime.timedelta(seconds=5)

        self.store_replays(mock_replay(seq1_timestamp, project.id, replay1_id))
        self.store_replays(mock_replay(seq2_timestamp, project.id, replay1_id, error_ids=[]))
        self.store_replays(
            self.mock_event_links(
                seq1_timestamp, project.id, "error", replay1_id, "a3a62ef6ac86415b83c2416fc2f76db1"
            )
        )

        with self.feature(self.features):
            queries = [
                "count_errors:1",
                "!count_errors:2",
                "count_errors:>0",
                "count_errors:<2",
                "count_errors:>=1",
                "count_errors:<=1",
                "count_errors:[1,2]",
                "!count_errors:[2,3]",
            ]
            for query in queries:
                response = self.client.get(self.url + f"?field=id&query={query}")
                assert response.status_code == 200
                response_data = response.json()
                assert len(response_data["data"]) == 1, query

    def test_query_branches_error_ids_conditions(self):
        project = self.create_project(teams=[self.team])

        uid1 = uuid.uuid4().hex
        uid2 = uuid.uuid4().hex

        replay1_id = uuid.uuid4().hex
        seq1_timestamp = datetime.datetime.now() - datetime.timedelta(seconds=22)
        seq2_timestamp = datetime.datetime.now() - datetime.timedelta(seconds=5)

        self.store_replays(mock_replay(seq1_timestamp, project.id, replay1_id, error_ids=[uid1]))
        self.store_replays(mock_replay(seq2_timestamp, project.id, replay1_id))

        with self.feature(self.features):
            queries = [
                f"error_ids:{uid1}",
                f"!error_ids:{uid2}",
                f"error_ids:[{uid1},{uid2}]",
                f"!error_ids:[{uid2}]",
            ]
            for query in queries:
                response = self.client.get(self.url + f"?field=id&query={query}")
                assert response.status_code == 200
                response_data = response.json()
                assert len(response_data["data"]) == 1, query

    def test_query_branches_uuid_conditions(self):
        project = self.create_project(teams=[self.team])

        uid1 = uuid.uuid4().hex
        uid2 = uuid.uuid4().hex

        replay1_id = uuid.uuid4().hex
        seq1_timestamp = datetime.datetime.now() - datetime.timedelta(seconds=22)
        seq2_timestamp = datetime.datetime.now() - datetime.timedelta(seconds=5)

        self.store_replays(mock_replay(seq1_timestamp, project.id, replay1_id, trace_ids=[uid1]))
        self.store_replays(mock_replay(seq2_timestamp, project.id, replay1_id))

        with self.feature(self.features):
            queries = [
                f"trace_ids:{uid1}",
                f"!trace_ids:{uid2}",
                f"trace_ids:[{uid1},{uid2}]",
                f"!trace_ids:[{uid2}]",
            ]
            for query in queries:
                response = self.client.get(self.url + f"?field=id&query={query}")
                assert response.status_code == 200
                response_data = response.json()
                assert len(response_data["data"]) == 1, query

    def test_query_branches_string_uuid_conditions(self):
        project = self.create_project(teams=[self.team])

        replay1_id = uuid.uuid4().hex
        seq1_timestamp = datetime.datetime.now() - datetime.timedelta(seconds=22)
        seq2_timestamp = datetime.datetime.now() - datetime.timedelta(seconds=5)

        self.store_replays(mock_replay(seq1_timestamp, project.id, replay1_id))
        self.store_replays(mock_replay(seq2_timestamp, project.id, replay1_id))

        with self.feature(self.features):
            uid2 = uuid.uuid4().hex

            queries = [
                f"id:{replay1_id}",
                f"!id:{uid2}",
                f"id:[{replay1_id},{uid2}]",
                f"!id:[{uid2}]",
            ]
            for query in queries:
                response = self.client.get(self.url + f"?field=id&query={query}")
                assert response.status_code == 200
                response_data = response.json()
                assert len(response_data["data"]) == 1, query

    def test_query_branches_ip_address_conditions(self):
        project = self.create_project(teams=[self.team])

        replay1_id = uuid.uuid4().hex
        seq1_timestamp = datetime.datetime.now() - datetime.timedelta(seconds=22)
        seq2_timestamp = datetime.datetime.now() - datetime.timedelta(seconds=5)

        self.store_replays(mock_replay(seq1_timestamp, project.id, replay1_id))
        self.store_replays(mock_replay(seq2_timestamp, project.id, replay1_id))

        with self.feature(self.features):
            queries = [
                "user.ip_address:127.0.0.1",
                "!user.ip_address:192.168.0.1",
                "user.ip_address:[127.0.0.1,192.168.0.1]",
                "!user.ip_address:[192.168.0.1]",
            ]
            for query in queries:
                response = self.client.get(self.url + f"?field=id&query={query}")
                assert response.status_code == 200
                response_data = response.json()
                assert len(response_data["data"]) == 1, query

    def test_query_invalid_ipv4_addresses(self):
        project = self.create_project(teams=[self.team])

        replay1_id = uuid.uuid4().hex
        seq1_timestamp = datetime.datetime.now() - datetime.timedelta(seconds=22)
        seq2_timestamp = datetime.datetime.now() - datetime.timedelta(seconds=5)

        self.store_replays(mock_replay(seq1_timestamp, project.id, replay1_id))
        self.store_replays(mock_replay(seq2_timestamp, project.id, replay1_id))

        with self.feature(self.features):
            queries = [
                "user.ip:127.256.0.1",
                "!user.ip_address:192.168.z34.1",
                "user.ip_address:bacontest",
                "user.ip_address:[127.0.0.,192.168.0.1]",
            ]
            for query in queries:
                response = self.client.get(self.url + f"?field=id&query={query}")
                assert response.status_code == 400

    def _test_empty_filters(self, query_key, field, null_value, nonnull_value):
        """
        Tests filters on a nullable field such as user.email:"", !user.email:"", user.email:["", ...].
        Due to clickhouse aggregations, these queries are handled as a special case which needs testing.

        @param query_key       name of field in URL query string, ex `user.email`.
        @param field           name of kwarg used for testutils.mock_replay, ex `user_email`.
        @param null_value      null value for this field, stored by Snuba processor (ex: null user_email is translated to "").
        @param nonnull_value   a non-null value to use for testing.
        """
        project = self.create_project(teams=[self.team])

        replay1_id = uuid.uuid4().hex
        replay2_id = uuid.uuid4().hex
        seq1_timestamp = datetime.datetime.now() - datetime.timedelta(seconds=22)
        seq2_timestamp = datetime.datetime.now() - datetime.timedelta(seconds=5)

        self.store_replays(
            mock_replay(seq1_timestamp, project.id, replay1_id, **{field: null_value})
        )
        self.store_replays(
            mock_replay(seq2_timestamp, project.id, replay1_id, **{field: nonnull_value})
        )

        self.store_replays(
            mock_replay(seq1_timestamp, project.id, replay2_id, **{field: null_value})
        )
        self.store_replays(
            mock_replay(seq2_timestamp, project.id, replay2_id, **{field: null_value})
        )

        with self.feature(self.features):
            null_query = f'{query_key}:""'
            response = self.client.get(self.url + f"?field=id&query={null_query}")
            assert response.status_code == 200
            data = response.json()["data"]
            assert len(data) == 1
            assert data[0]["id"] == replay2_id

            non_null_query = "!" + null_query
            response = self.client.get(self.url + f"?field=id&query={non_null_query}")
            assert response.status_code == 200
            data = response.json()["data"]
            assert len(data) == 1
            assert data[0]["id"] == replay1_id

            list_queries = [
                f'{query_key}:[{nonnull_value}, ""]',
                f'{query_key}:["{nonnull_value}", ""]',
            ]
            for query in list_queries:
                response = self.client.get(self.url + f"?field=id&query={query}")
                assert response.status_code == 200
                data = response.json()["data"]
                assert len(data) == 2
                assert {item["id"] for item in data} == {replay1_id, replay2_id}

            for query in ["!" + query for query in list_queries]:
                response = self.client.get(self.url + f"?field=id&query={query}")
                assert response.status_code == 200
                data = response.json()["data"]
                assert len(data) == 0

    def test_query_empty_email(self):
        self._test_empty_filters("user.email", "user_email", "", "andrew@example.com")

    def test_query_empty_ipv4(self):
        self._test_empty_filters("user.ip", "ipv4", None, "127.0.0.1")

    def test_query_empty_username(self):
        self._test_empty_filters("user.username", "user_name", "", "andrew1")

    def test_query_empty_user_id(self):
        self._test_empty_filters("user.id", "user_id", "", "12ef6")

    def test_query_branches_computed_activity_conditions(self):
        project = self.create_project(teams=[self.team])

        replay1_id = uuid.uuid4().hex
        seq1_timestamp = datetime.datetime.now() - datetime.timedelta(seconds=22)
        seq2_timestamp = datetime.datetime.now() - datetime.timedelta(seconds=5)

        self.store_replays(mock_replay(seq1_timestamp, project.id, replay1_id))
        self.store_replays(mock_replay(seq2_timestamp, project.id, replay1_id, error_ids=[]))

        with self.feature(self.features):
            queries = [
                "activity:1",
                "!activity:0",
                "activity:>0",
                "activity:<2",
                "activity:>=1",
                "activity:<=1",
                "activity:[1,2]",
                "!activity:[0,2]",
            ]
            for query in queries:
                response = self.client.get(self.url + f"?field=id&query={query}")
                assert response.status_code == 200
                response_data = response.json()
                assert len(response_data["data"]) == 1, query

    def test_query_scalar_optimization_multiple_varying(self):
        project = self.create_project(teams=[self.team])

        replay1_id = uuid.uuid4().hex
        seq1_timestamp = datetime.datetime.now() - datetime.timedelta(seconds=22)
        seq2_timestamp = datetime.datetime.now() - datetime.timedelta(seconds=5)

        self.store_replays(
            mock_replay(seq1_timestamp, project.id, replay1_id, urls=["apple", "microsoft"])
        )
        self.store_replays(mock_replay(seq2_timestamp, project.id, replay1_id, urls=[]))

        with self.feature(self.features):
            response = self.client.get(self.url + "?field=id&query=urls:apple urls:microsoft")
            assert response.status_code == 200
            response_data = response.json()
            assert len(response_data["data"]) == 1

    def test_query_scalar_optimization_varying_with_tags(self):
        project = self.create_project(teams=[self.team])

        replay1_id = uuid.uuid4().hex
        seq1_timestamp = datetime.datetime.now() - datetime.timedelta(seconds=22)
        seq2_timestamp = datetime.datetime.now() - datetime.timedelta(seconds=5)

        self.store_replays(
            mock_replay(seq1_timestamp, project.id, replay1_id, tags={"something": "else"})
        )
        self.store_replays(mock_replay(seq2_timestamp, project.id, replay1_id))

        with self.feature(self.features):
            # EQ and IN supported.
            response = self.client.get(self.url + "?field=id&query=something:else&statsPeriod=1d")
            assert response.status_code == 200
            assert response.headers["X-Data-Source"] == "scalar-subquery"

            response = self.client.get(
                self.url + "?field=id&query=something:else,other&statsPeriod=1d"
            )
            assert response.status_code == 200
            assert response.headers["X-Data-Source"] == "scalar-subquery"

            # Not operators are not supported.
            response = self.client.get(self.url + "?field=id&query=!something:else&statsPeriod=1d")
            assert response.status_code == 200
            assert response.headers["X-Data-Source"] == "aggregated-subquery"

            response = self.client.get(
                self.url + "?field=id&query=!something:else,other&statsPeriod=1d"
            )
            assert response.status_code == 200
            assert response.headers["X-Data-Source"] == "aggregated-subquery"

            # Match not supported.
            response = self.client.get(self.url + "?field=id&query=something:*else*&statsPeriod=1d")
            assert response.status_code == 200
            assert response.headers["X-Data-Source"] == "aggregated-subquery"

            response = self.client.get(
                self.url + "?field=id&query=!something:*else*&statsPeriod=1d"
            )
            assert response.status_code == 200
            assert response.headers["X-Data-Source"] == "aggregated-subquery"

    def test_get_replays_missing_segment_0(self):
        """Test fetching replays when the 0th segment is missing."""
        project = self.create_project(teams=[self.team])

        replay1_id = uuid.uuid4().hex
        seq1_timestamp = datetime.datetime.now() - datetime.timedelta(seconds=22)
        seq2_timestamp = datetime.datetime.now() - datetime.timedelta(seconds=5)
        self.store_replays(mock_replay(seq1_timestamp, project.id, replay1_id, segment_id=2))
        self.store_replays(mock_replay(seq2_timestamp, project.id, replay1_id, segment_id=1))

        with self.feature(self.features):
            response = self.client.get(self.url)
            assert response.status_code == 200

            response_data = response.json()
            assert "data" in response_data
            assert len(response_data["data"]) == 0

    def test_new_errors_column(self):
        project = self.create_project(teams=[self.team])

        uid1 = uuid.uuid4().hex
        uid2 = uuid.uuid4().hex
        uid3 = uuid.uuid4().hex

        replay1_id = uuid.uuid4().hex
        seq1_timestamp = datetime.datetime.now() - datetime.timedelta(seconds=22)
        seq2_timestamp = datetime.datetime.now() - datetime.timedelta(seconds=5)

        self.store_replays(
            mock_replay(seq1_timestamp, project.id, replay1_id, error_ids=[uid1, uid2])
        )
        self.store_replays(mock_replay(seq2_timestamp, project.id, replay1_id, error_ids=[]))
        self.store_replays(
            self.mock_event_links(seq1_timestamp, project.id, "error", replay1_id, uid1)
        )
        self.store_replays(
            self.mock_event_links(seq1_timestamp, project.id, "fatal", replay1_id, uid2)
        )
        with self.feature(self.features):
            queries = [
                f"error_id:{uid1}",
                f"error_id:{uid2}",
                f"error_id:[{uid1}]",
                f"!error_id:[{uid3}]",
                f"!error_id:{uid3}",
            ]
            for query in queries:
                response = self.client.get(self.url + f"?field=id&field=error_ids&query={query}")
                assert response.status_code == 200
                response_data = response.json()
                assert len(response_data["data"]) == 1, query
                assert len(response_data["data"][0]["error_ids"]) == 2, query

            response = self.client.get(
                self.url + f"?field=id&field=error_ids&query=error_id:{uid3}"
            )
            assert response.status_code == 200
            response_data = response.json()
            assert len(response_data["data"]) == 0, query

    def test_warnings_column(self):
        project = self.create_project(teams=[self.team])

        uid1 = uuid.uuid4().hex
        uid2 = uuid.uuid4().hex

        replay1_id = uuid.uuid4().hex
        seq1_timestamp = datetime.datetime.now() - datetime.timedelta(seconds=22)
        seq2_timestamp = datetime.datetime.now() - datetime.timedelta(seconds=5)

        self.store_replays(mock_replay(seq1_timestamp, project.id, replay1_id))
        self.store_replays(mock_replay(seq2_timestamp, project.id, replay1_id))
        self.store_replays(
            self.mock_event_links(seq1_timestamp, project.id, "warning", replay1_id, uid1)
        )

        with self.feature(self.features):
            queries = [
                f"warning_id:{uid1}",
                f"warning_id:[{uid1}]",
                f"!warning_id:[{uid2}]",
                f"!warning_id:{uid2}",
            ]
            for query in queries:
                response = self.client.get(self.url + f"?field=id&field=warning_ids&query={query}")
                assert response.status_code == 200, query
                response_data = response.json()
                assert len(response_data["data"]) == 1, query
                assert len(response_data["data"][0]["warning_ids"]) == 1, query

            response = self.client.get(
                self.url + f"?field=id&field=warning_ids&query=warning_id:{uid2}"
            )
            assert response.status_code == 200
            response_data = response.json()
            assert len(response_data["data"]) == 0, query

    def test_infos_column(self):
        project = self.create_project(teams=[self.team])

        uid1 = uuid.uuid4().hex
        uid2 = uuid.uuid4().hex
        uid3 = uuid.uuid4().hex

        replay1_id = uuid.uuid4().hex
        seq1_timestamp = datetime.datetime.now() - datetime.timedelta(seconds=22)
        seq2_timestamp = datetime.datetime.now() - datetime.timedelta(seconds=5)

        self.store_replays(mock_replay(seq1_timestamp, project.id, replay1_id))
        self.store_replays(mock_replay(seq2_timestamp, project.id, replay1_id))
        self.store_replays(
            self.mock_event_links(seq1_timestamp, project.id, "info", replay1_id, uid1)
        )
        self.store_replays(
            self.mock_event_links(seq1_timestamp, project.id, "debug", replay1_id, uid2)
        )
        with self.feature(self.features):
            queries = [
                f"info_id:{uid1}",
                f"info_id:{uid2}",
                f"info_id:[{uid1}]",
                f"!info_id:[{uid3}]",
                f"!info_id:{uid3}",
            ]
            for query in queries:
                response = self.client.get(self.url + f"?field=id&field=info_ids&query={query}")
                assert response.status_code == 200
                response_data = response.json()
                assert len(response_data["data"]) == 1, query
                assert len(response_data["data"][0]["info_ids"]) == 2, query

            response = self.client.get(self.url + f"?field=id&field=info_ids&query=info_id:{uid3}")
            assert response.status_code == 200
            response_data = response.json()
            assert len(response_data["data"]) == 0, query

    def test_exp_query_branches_error_ids_conditions(self):
        """
        Test that the new columns work the same w/ only the previous errors populated
        """
        project = self.create_project(teams=[self.team])

        uid1 = uuid.uuid4().hex
        uid2 = uuid.uuid4().hex

        replay1_id = uuid.uuid4().hex
        seq1_timestamp = datetime.datetime.now() - datetime.timedelta(seconds=22)
        seq2_timestamp = datetime.datetime.now() - datetime.timedelta(seconds=5)

        self.store_replays(mock_replay(seq1_timestamp, project.id, replay1_id, error_ids=[uid1]))
        self.store_replays(mock_replay(seq2_timestamp, project.id, replay1_id, error_ids=[]))

        with self.feature(self.features):
            queries = [
                f"error_ids:{uid1}",
                f"!error_ids:{uid2}",
                f"error_ids:[{uid1},{uid2}]",
                f"!error_ids:[{uid2}]",
            ]
            for query in queries:
                response = self.client.get(self.url + f"?field=id&field=error_ids&query={query}")
                assert response.status_code == 200
                response_data = response.json()
                assert len(response_data["data"]) == 1, query
                assert len(response_data["data"][0]["error_ids"]) == 1, query

    def test_event_id_count_columns(self):
        project = self.create_project(teams=[self.team])

        replay1_id = uuid.uuid4().hex
        other_replay = uuid.uuid4().hex

        seq1_timestamp = datetime.datetime.now() - datetime.timedelta(seconds=22)
        seq2_timestamp = datetime.datetime.now() - datetime.timedelta(seconds=5)

        self.store_replays(mock_replay(seq1_timestamp, project.id, other_replay))
        self.store_replays(mock_replay(seq2_timestamp, project.id, other_replay))

        self.store_replays(mock_replay(seq1_timestamp, project.id, replay1_id))
        self.store_replays(mock_replay(seq2_timestamp, project.id, replay1_id))
        self.store_replays(
            self.mock_event_links(seq1_timestamp, project.id, "fatal", replay1_id, uuid.uuid4().hex)
        )
        self.store_replays(
            self.mock_event_links(seq1_timestamp, project.id, "error", replay1_id, uuid.uuid4().hex)
        )
        self.store_replays(
            self.mock_event_links(
                seq1_timestamp, project.id, "warning", replay1_id, uuid.uuid4().hex
            )
        )
        self.store_replays(
            self.mock_event_links(seq1_timestamp, project.id, "info", replay1_id, uuid.uuid4().hex)
        )
        self.store_replays(
            self.mock_event_links(seq1_timestamp, project.id, "debug", replay1_id, uuid.uuid4().hex)
        )

        self.store_replays(
            self.mock_event_links(
                seq1_timestamp, project.id, "debug", other_replay, uuid.uuid4().hex
            )
        )

        with self.feature(self.features):
            response = self.client.get(
                self.url + f"?field=id&field=count_warnings&field=count_infos&query=id:{replay1_id}"
            )
            assert response.status_code == 200
            response_data = response.json()
            assert response_data["data"][0]["count_warnings"] == 1

    def test_non_empty_string_scalar(self):
        project = self.create_project(teams=[self.team])

        replay1_id = uuid.uuid4().hex
        seq1_timestamp = datetime.datetime.now() - datetime.timedelta(seconds=22)
        self.store_replays(
            mock_replay(seq1_timestamp, project.id, replay1_id, segment_id=0, dist="")
        )
        self.store_replays(
            mock_replay(seq1_timestamp, project.id, replay1_id, segment_id=0, dist="1")
        )

        # "dist" is used as a placeholder to test the "NonEmptyStringScalar" class. Empty
        # strings should be ignored when performing negation queries.
        with self.feature(self.features):
            # dist should be findable if any of its filled values match the query.
            queries = [
                "dist:1",
                "dist:[1]",
                "dist:*1*",
            ]
            for query in queries:
                response = self.client.get(self.url + f"?field=id&query={query}")
                assert response.status_code == 200, query
                response_data = response.json()
                assert len(response_data["data"]) == 1, query

            # If we explicitly negate dist's filled value we should also ignore empty
            # values.
            queries = [
                "!dist:1",
                "!dist:[1]",
                "!dist:*1*",
            ]
            for query in queries:
                response = self.client.get(self.url + f"?field=id&query={query}")
                assert response.status_code == 200, query
                response_data = response.json()
                assert len(response_data["data"]) == 0, query

    def test_get_replays_preferred_source(self):
        replay1_id = uuid.uuid4().hex
        seq1_timestamp = datetime.datetime.now() - datetime.timedelta(seconds=22)
        seq2_timestamp = datetime.datetime.now() - datetime.timedelta(seconds=22)
        self.store_replays(mock_replay(seq1_timestamp, self.project.id, replay1_id, segment_id=0))
        self.store_replays(mock_replay(seq2_timestamp, self.project.id, replay1_id, segment_id=1))

        with self.feature(self.features):
            response = self.client.get(self.url, headers={"X-Preferred-Data-Source": "scalar"})
            assert response.status_code == 200
            assert response.headers["X-Data-Source"] == "scalar-subquery"

            response = self.client.get(self.url, headers={"X-Preferred-Data-Source": "aggregated"})
            assert response.status_code == 200
            assert response.headers["X-Data-Source"] == "aggregated-subquery"

    def test_get_replays_default_data_source(self):
        """Assert default data source is conditional on flag."""
        features = self.features.copy()
        replay1_id = uuid.uuid4().hex
        seq1_timestamp = datetime.datetime.now() - datetime.timedelta(seconds=22)
        seq2_timestamp = datetime.datetime.now() - datetime.timedelta(seconds=22)
        self.store_replays(mock_replay(seq1_timestamp, self.project.id, replay1_id, segment_id=0))
        self.store_replays(mock_replay(seq2_timestamp, self.project.id, replay1_id, segment_id=1))

        with self.feature(features):
            response = self.client.get(self.url)
            assert response.status_code == 200
            assert response.headers["X-Data-Source"] == "scalar-subquery"

    def test_viewed_by_denylist(self):
        project = self.create_project(teams=[self.team])

        replay1_id = uuid.uuid4().hex
        seq1_timestamp = datetime.datetime.now() - datetime.timedelta(seconds=22)
        seq2_timestamp = datetime.datetime.now() - datetime.timedelta(seconds=5)
        self.store_replays(
            mock_replay(
                seq1_timestamp,
                project.id,
                replay1_id,
                platform="javascript",
                dist="abc123",
                user_id="123",
                user_email="username@example.com",
                user_name="username123",
                user_ip_address="127.0.0.1",
                sdk_name="sentry.javascript.react",
                sdk_version="6.18.10",
                os_name="macOS",
                os_version="15",
                browser_name="Firefox",
                browser_version="99",
                device_name="Macbook",
                device_brand="Apple",
                device_family="Macintosh",
                device_model="10",
                tags={"a": "m", "b": "q", "c": "test"},
                urls=["example.com"],
                segment_id=0,
            )
        )
        self.store_replays(
            mock_replay(
                seq2_timestamp,
                project.id,
                replay1_id,
                user_id=None,
                user_name=None,
                user_email=None,
                ipv4=None,
                os_name=None,
                os_version=None,
                browser_name=None,
                browser_version=None,
                device_name=None,
                device_brand=None,
                device_family=None,
                device_model=None,
                tags={"a": "n", "b": "o"},
                error_ids=[],
                segment_id=1,
            )
        )

        self.store_replays(
            mock_replay_viewed(
                seq1_timestamp.timestamp(), project.id, replay1_id, viewed_by_id=self.user.id
            )
        )

        with self.feature(self.features):
            with self.options({"replay.viewed-by.project-denylist": [project.id]}):
                for query in [
                    f"viewed_by_id:{self.user.id}",
                    f"seen_by_id:{self.user.id}",
                    "viewed_by_me:true",
                    "seen_by_me:true",
                ]:
                    response = self.client.get(self.url + "?field=id&query=" + query)
                    assert response.status_code == 400
                    assert (
                        response.json()["detail"]["message"]
                        == "Viewed by search has been disabled for your project due to a data irregularity."
                    )<|MERGE_RESOLUTION|>--- conflicted
+++ resolved
@@ -779,21 +779,18 @@
                 "seen_by_me:false",
                 "user.email:[user2@example.com]",
                 "!user.email:[username@example.com, user2@example.com]",
-<<<<<<< HEAD
                 '!user.geo.city:"San Francisco"',
                 "!user.geo.country_code:USA",
                 '!user.geo.region:"United States"',
                 "!user.geo.subdivision:California",
                 'user.geo.city:"San Francisco" AND !user.geo.country_code:USA',
                 '!user.geo.subdivision:California OR !user.geo.region:"United States"',
-=======
                 "!ota_updates.channel:stable",
                 "!ota_updates.runtime_version:1.2.3",
                 "!ota_updates.update_id:1234567890",
                 "ota_updates.channel:unstable",
                 "ota_updates.runtime_version:4.5.6",
                 "ota_updates.update_id:9876543210",
->>>>>>> f1ee12b5
             ]
             for query in null_queries:
                 response = self.client.get(self.url + f"?field=id&query={query}")
