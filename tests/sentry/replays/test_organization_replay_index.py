import datetime
import uuid
from unittest import mock

from django.urls import reverse

from sentry.replays.testutils import (
    assert_expected_response,
    mock_expected_response,
    mock_replay,
    mock_replay_click,
    mock_replay_viewed,
)
from sentry.testutils.cases import APITestCase, ReplaysSnubaTestCase
from sentry.utils.cursors import Cursor
from sentry.utils.snuba import QueryMemoryLimitExceeded


class OrganizationReplayIndexTest(APITestCase, ReplaysSnubaTestCase):
    endpoint = "sentry-api-0-organization-replay-index"

    def setUp(self):
        super().setUp()
        self.login_as(user=self.user)
        self.url = reverse(self.endpoint, args=(self.organization.slug,))

    @property
    def features(self):
        return {"organizations:session-replay": True}

    def test_feature_flag_disabled(self):
        """Test replays can be disabled."""
        response = self.client.get(self.url)
        assert response.status_code == 404

    def test_no_projects(self):
        """Test replays must be used with a project(s)."""
        with self.feature(self.features):
            response = self.client.get(self.url)
            assert response.status_code == 200

            response_data = response.json()
            assert "data" in response_data
            assert response_data["data"] == []

    def test_get_replays(self):
        """Test replays conform to the interchange format."""
        project = self.create_project(teams=[self.team])

        replay1_id = uuid.uuid4().hex
        seq1_timestamp = datetime.datetime.now() - datetime.timedelta(seconds=22)
        seq2_timestamp = datetime.datetime.now() - datetime.timedelta(seconds=5)
        self.store_replays(
            mock_replay(
                seq1_timestamp,
                project.id,
                replay1_id,
                # NOTE: This is commented out due to a bug in CI.  This will not affect
                # production use and have been verfied as working as of 08/10/2022.
                #
                # error_ids=[uuid.uuid4().hex, replay1_id],  # duplicate error-id
                urls=[
                    "http://localhost:3000/",
                    "http://localhost:3000/login",
                ],  # duplicate urls are okay,
                tags={"test": "hello", "other": "hello"},
                release="test",
            )
        )
        self.store_replays(
            mock_replay(
                seq2_timestamp,
                project.id,
                replay1_id,
                # error_ids=[uuid.uuid4().hex, replay1_id],  # duplicate error-id
                urls=["http://localhost:3000/"],  # duplicate urls are okay
                tags={"test": "world", "other": "hello"},
                error_ids=[],
                release="",
            )
        )
        self.store_replays(
            mock_replay_click(
                seq2_timestamp,
                project.id,
                replay1_id,
                node_id=1,
                tag="div",
                id="myid",
                class_=["class1", "class2"],
                component_name="SignUpForm",
                role="button",
                testid="1",
                alt="Alt",
                aria_label="AriaLabel",
                title="MyTitle",
                is_dead=1,
                is_rage=1,
                text="Hello",
                release=None,
            )
        )
        self.store_replays(
            self.mock_event_links(
                seq1_timestamp, project.id, "error", replay1_id, "a3a62ef6ac86415b83c2416fc2f76db1"
            )
        )

        with self.feature(self.features):
            response = self.client.get(self.url)
            assert response.status_code == 200

            response_data = response.json()
            assert "data" in response_data
            assert len(response_data["data"]) == 1

            # Assert the response body matches what was expected.
            expected_response = mock_expected_response(
                project.id,
                replay1_id,
                seq1_timestamp,
                seq2_timestamp,
                urls=[
                    "http://localhost:3000/",
                    "http://localhost:3000/login",
                    "http://localhost:3000/",
                ],
                count_segments=2,
                # count_errors=3,
                count_errors=1,
                tags={"test": ["hello", "world"], "other": ["hello"]},
                activity=4,
                count_dead_clicks=1,
                count_rage_clicks=1,
                releases=["test"],
                clicks=[
                    {
                        "click.alt": "Alt",
                        "click.classes": ["class1", "class2"],
                        "click.id": "myid",
                        "click.component_name": "SignUpForm",
                        "click.role": "button",
                        "click.tag": "div",
                        "click.testid": "1",
                        "click.text": "Hello",
                        "click.title": "MyTitle",
                        "click.label": "AriaLabel",
                    }
                ],
            )
            assert_expected_response(response_data["data"][0], expected_response)

    def test_get_replays_viewed(self):
        """Test replays conform to the interchange format."""
        project = self.create_project(teams=[self.team])

        replay1_id = uuid.uuid4().hex
        seq1_timestamp = datetime.datetime.now() - datetime.timedelta(seconds=22)
        seq2_timestamp = datetime.datetime.now() - datetime.timedelta(seconds=5)
        self.store_replays(mock_replay(seq1_timestamp, project.id, replay1_id))
        self.store_replays(mock_replay(seq2_timestamp, project.id, replay1_id))
        self.store_replays(
            mock_replay_viewed(seq2_timestamp.timestamp(), project.id, replay1_id, self.user.id)
        )

        replay2_id = uuid.uuid4().hex
        seq1_timestamp = datetime.datetime.now() - datetime.timedelta(seconds=20)
        seq2_timestamp = datetime.datetime.now() - datetime.timedelta(seconds=5)
        self.store_replays(mock_replay(seq1_timestamp, project.id, replay2_id))
        self.store_replays(mock_replay(seq2_timestamp, project.id, replay2_id))

        with self.feature(self.features):
            response = self.client.get(self.url)
            assert response.status_code == 200

            response_data = response.json()
            assert "data" in response_data
            assert len(response_data["data"]) == 2

            # Assert the first replay was viewed and the second replay was not.
            assert response_data["data"][0]["has_viewed"] is False
            assert response_data["data"][0]["id"] == replay2_id
            assert response_data["data"][1]["has_viewed"] is True
            assert response_data["data"][1]["id"] == replay1_id

    def test_get_replays_browse_screen_fields(self):
        """Test replay response with fields requested in production."""
        project = self.create_project(teams=[self.team])

        replay1_id = uuid.uuid4().hex
        seq1_timestamp = datetime.datetime.now() - datetime.timedelta(seconds=22)
        seq2_timestamp = datetime.datetime.now() - datetime.timedelta(seconds=5)
        self.store_replays(
            mock_replay(
                seq1_timestamp,
                project.id,
                replay1_id,
                urls=[
                    "http://localhost:3000/",
                    "http://localhost:3000/login",
                ],
                tags={"test": "hello", "other": "hello"},
            )
        )
        self.store_replays(
            mock_replay(
                seq2_timestamp,
                project.id,
                replay1_id,
                urls=["http://localhost:3000/"],
                tags={"test": "world", "other": "hello"},
            )
        )

        with self.feature(self.features):
            response = self.client.get(
                self.url
                + "?field=activity&field=count_errors&field=duration&field=finished_at&field=id"
                "&field=project_id&field=started_at&field=urls&field=user"
            )
            assert response.status_code == 200

            response_data = response.json()
            assert "data" in response_data
            assert len(response_data["data"]) == 1

            assert len(response_data["data"][0]) == 9
            assert "activity" in response_data["data"][0]
            assert "count_errors" in response_data["data"][0]
            assert "duration" in response_data["data"][0]
            assert "finished_at" in response_data["data"][0]
            assert "id" in response_data["data"][0]
            assert "project_id" in response_data["data"][0]
            assert "started_at" in response_data["data"][0]
            assert "urls" in response_data["data"][0]
            assert "user" in response_data["data"][0]

            assert len(response_data["data"][0]["user"]) == 5
            assert "id" in response_data["data"][0]["user"]
            assert "username" in response_data["data"][0]["user"]
            assert "email" in response_data["data"][0]["user"]
            assert "ip" in response_data["data"][0]["user"]
            assert "display_name" in response_data["data"][0]["user"]

    def test_get_replays_tags_field(self):
        """Test replay response with fields requested in production."""
        project = self.create_project(teams=[self.team])

        replay1_id = uuid.uuid4().hex
        seq1_timestamp = datetime.datetime.now() - datetime.timedelta(seconds=22)
        seq2_timestamp = datetime.datetime.now() - datetime.timedelta(seconds=5)
        self.store_replays(
            mock_replay(
                seq1_timestamp,
                project.id,
                replay1_id,
                urls=[
                    "http://localhost:3000/",
                    "http://localhost:3000/login",
                ],
                tags={"test": "hello", "other": "hello"},
            )
        )
        self.store_replays(
            mock_replay(
                seq2_timestamp,
                project.id,
                replay1_id,
                urls=["http://localhost:3000/"],
                tags={"test": "world", "other": "hello"},
            )
        )

        with self.feature(self.features):
            response = self.client.get(self.url + "?field=tags")
            assert response.status_code == 200

            response_data = response.json()
            assert "data" in response_data
            assert len(response_data["data"]) == 1

            assert len(response_data["data"][0]) == 1
            assert "tags" in response_data["data"][0]
            assert sorted(response_data["data"][0]["tags"]["test"]) == ["hello", "world"]
            assert response_data["data"][0]["tags"]["other"] == ["hello"]

    def test_get_replays_minimum_field_set(self):
        """Test replay response with fields requested in production."""
        project = self.create_project(teams=[self.team])

        replay1_id = uuid.uuid4().hex
        replay2_id = uuid.uuid4().hex
        seq1_timestamp = datetime.datetime.now() - datetime.timedelta(seconds=22)
        seq2_timestamp = datetime.datetime.now() - datetime.timedelta(seconds=5)
        self.store_replays(
            mock_replay(
                seq2_timestamp,
                project.id,
                replay1_id,
                urls=[
                    "http://localhost:3000/",
                    "http://localhost:3000/login",
                ],
                tags={"test": "hello", "other": "hello"},
                user_id=123,
                replay_start_timestamp=int(seq1_timestamp.timestamp()),
            )
        )
        self.store_replays(
            mock_replay(
                seq2_timestamp,
                project.id,
                replay2_id,
                urls=["http://localhost:3000/"],
                tags={"test": "world", "other": "hello"},
                replay_start_timestamp=int(seq1_timestamp.timestamp()),
            )
        )

        with self.feature(self.features):
            response = self.client.get(
                self.url + "?field=id&sort=count_errors&query=test:hello OR user_id:123"
            )
            assert response.status_code == 200

            response_data = response.json()
            assert "data" in response_data
            assert len(response_data["data"]) == 1

            assert len(response_data["data"][0]) == 1
            assert "id" in response_data["data"][0]

    def test_get_replays_filter_environment(self):
        """Test returned replays can not partially fall outside of range."""
        project = self.create_project(teams=[self.team])

        self.create_environment(name="development", project=self.project)
        self.create_environment(name="production", project=self.project)

        replay1_id = uuid.uuid4().hex
        replay2_id = uuid.uuid4().hex
        timestamp0 = datetime.datetime.now() - datetime.timedelta(seconds=20)
        timestamp1 = datetime.datetime.now() - datetime.timedelta(seconds=10)

        self.store_replays(
            mock_replay(timestamp0, project.id, replay1_id, environment="development")
        )
        self.store_replays(
            mock_replay(timestamp1, project.id, replay1_id, environment="development")
        )
        self.store_replays(
            mock_replay(timestamp0, project.id, replay2_id, environment="production")
        )
        self.store_replays(
            mock_replay(timestamp1, project.id, replay2_id, environment="production")
        )

        with self.feature(self.features):
            response = self.client.get(self.url + "?environment=development")
            assert response.status_code == 200

            response_data = response.json()
            assert "data" in response_data
            assert response_data["data"][0]["id"] == replay1_id

            response = self.client.get(self.url + "?environment=production")
            assert response.status_code == 200

            response_data = response.json()
            assert "data" in response_data
            assert response_data["data"][0]["id"] == replay2_id

    def test_get_replays_started_at_sorted(self):
        project = self.create_project(teams=[self.team])

        replay1_id = uuid.uuid4().hex
        replay2_id = uuid.uuid4().hex
        replay1_timestamp0 = datetime.datetime.now() - datetime.timedelta(seconds=15)
        replay1_timestamp1 = datetime.datetime.now() - datetime.timedelta(seconds=5)
        replay2_timestamp0 = datetime.datetime.now() - datetime.timedelta(seconds=10)
        replay2_timestamp1 = datetime.datetime.now() - datetime.timedelta(seconds=2)

        self.store_replays(mock_replay(replay1_timestamp0, project.id, replay1_id))
        self.store_replays(mock_replay(replay1_timestamp1, project.id, replay1_id))
        self.store_replays(mock_replay(replay2_timestamp0, project.id, replay2_id))
        self.store_replays(mock_replay(replay2_timestamp1, project.id, replay2_id))

        with self.feature(self.features):
            # Latest first.
            response = self.client.get(self.url + "?sort=-started_at")
            response_data = response.json()
            assert response_data["data"][0]["id"] == replay2_id
            assert response_data["data"][1]["id"] == replay1_id

            # Earlist first.
            response = self.client.get(self.url + "?sort=started_at")
            response_data = response.json()
            assert response_data["data"][0]["id"] == replay1_id
            assert response_data["data"][1]["id"] == replay2_id

    def test_get_replays_finished_at_sorted(self):
        project = self.create_project(teams=[self.team])

        replay1_id = uuid.uuid4().hex
        replay2_id = uuid.uuid4().hex
        replay1_timestamp0 = datetime.datetime.now() - datetime.timedelta(seconds=15)
        replay1_timestamp1 = datetime.datetime.now() - datetime.timedelta(seconds=5)
        replay2_timestamp0 = datetime.datetime.now() - datetime.timedelta(seconds=10)
        replay2_timestamp1 = datetime.datetime.now() - datetime.timedelta(seconds=2)

        self.store_replays(mock_replay(replay1_timestamp0, project.id, replay1_id))
        self.store_replays(mock_replay(replay1_timestamp1, project.id, replay1_id))
        self.store_replays(mock_replay(replay2_timestamp0, project.id, replay2_id))
        self.store_replays(mock_replay(replay2_timestamp1, project.id, replay2_id))

        with self.feature(self.features):
            # Latest first.
            response = self.client.get(self.url + "?sort=-finished_at")
            response_data = response.json()
            assert response_data["data"][0]["id"] == replay2_id
            assert response_data["data"][1]["id"] == replay1_id

            # Earlist first.
            response = self.client.get(self.url + "?sort=finished_at")
            response_data = response.json()
            assert response_data["data"][0]["id"] == replay1_id
            assert response_data["data"][1]["id"] == replay2_id

    def test_get_replays_duration_sorted(self):
        """Test replays can be sorted by duration."""
        project = self.create_project(teams=[self.team])

        replay1_id = uuid.uuid4().hex
        replay2_id = uuid.uuid4().hex
        replay1_timestamp0 = datetime.datetime.now() - datetime.timedelta(seconds=15)
        replay1_timestamp1 = datetime.datetime.now() - datetime.timedelta(seconds=10)
        replay2_timestamp0 = datetime.datetime.now() - datetime.timedelta(seconds=9)
        replay2_timestamp1 = datetime.datetime.now() - datetime.timedelta(seconds=2)

        self.store_replays(mock_replay(replay1_timestamp0, project.id, replay1_id))
        self.store_replays(mock_replay(replay1_timestamp1, project.id, replay1_id))
        self.store_replays(mock_replay(replay2_timestamp0, project.id, replay2_id))
        self.store_replays(mock_replay(replay2_timestamp1, project.id, replay2_id))

        with self.feature(self.features):
            # Smallest duration first.
            response = self.client.get(self.url + "?sort=duration")
            assert response.status_code == 200, response
            response_data = response.json()
            assert response_data["data"][0]["id"] == replay1_id
            assert response_data["data"][1]["id"] == replay2_id

            # Largest duration first.
            response = self.client.get(self.url + "?sort=-duration")
            response_data = response.json()
            assert response_data["data"][0]["id"] == replay2_id
            assert response_data["data"][1]["id"] == replay1_id

    def test_get_replays_pagination(self):
        """Test replays can be paginated."""
        project = self.create_project(teams=[self.team])

        replay1_id = uuid.uuid4().hex
        replay2_id = uuid.uuid4().hex
        replay1_timestamp0 = datetime.datetime.now() - datetime.timedelta(seconds=15)
        replay1_timestamp1 = datetime.datetime.now() - datetime.timedelta(seconds=5)
        replay2_timestamp0 = datetime.datetime.now() - datetime.timedelta(seconds=10)
        replay2_timestamp1 = datetime.datetime.now() - datetime.timedelta(seconds=2)

        self.store_replays(mock_replay(replay1_timestamp0, project.id, replay1_id, segment_id=0))
        self.store_replays(mock_replay(replay1_timestamp1, project.id, replay1_id, segment_id=1))
        self.store_replays(mock_replay(replay2_timestamp0, project.id, replay2_id, segment_id=0))
        self.store_replays(mock_replay(replay2_timestamp1, project.id, replay2_id, segment_id=1))

        with self.feature(self.features):
            # First page.
            response = self.get_success_response(
                self.organization.slug,
                cursor=Cursor(0, 0),
                per_page=1,
            )
            response_data = response.json()
            assert "data" in response_data
            assert len(response_data["data"]) == 1
            assert response_data["data"][0]["id"] == replay2_id

            # Next page.
            response = self.get_success_response(
                self.organization.slug,
                cursor=Cursor(0, 1),
                per_page=1,
            )
            response_data = response.json()
            assert "data" in response_data
            assert len(response_data["data"]) == 1
            assert response_data["data"][0]["id"] == replay1_id

            # Beyond pages.
            response = self.get_success_response(
                self.organization.slug,
                cursor=Cursor(0, 2),
                per_page=1,
            )

            response_data = response.json()
            assert "data" in response_data
            assert len(response_data["data"]) == 0

    def test_get_replays_user_filters(self):
        """Test replays conform to the interchange format."""
        project = self.create_project(teams=[self.team])

        replay1_id = uuid.uuid4().hex
        seq1_timestamp = datetime.datetime.now() - datetime.timedelta(seconds=22)
        seq2_timestamp = datetime.datetime.now() - datetime.timedelta(seconds=5)
        self.store_replays(
            mock_replay(
                seq1_timestamp,
                project.id,
                replay1_id,
                platform="javascript",
                dist="abc123",
                user_id="123",
                user_email="username@example.com",
                user_name="username123",
                user_ip_address="127.0.0.1",
                sdk_name="sentry.javascript.react",
                sdk_version="6.18.10",
                os_name="macOS",
                os_version="15",
                browser_name="Firefox",
                browser_version="99",
                device_name="Macbook",
                device_brand="Apple",
                device_family="Macintosh",
                device_model="10",
                tags={"a": "m", "b": "q", "c": "test"},
                urls=["example.com"],
                segment_id=0,
            )
        )
        self.store_replays(
            mock_replay(
                seq2_timestamp,
                project.id,
                replay1_id,
                user_id=None,
                user_name=None,
                user_email=None,
                ipv4=None,
                os_name=None,
                os_version=None,
                browser_name=None,
                browser_version=None,
                device_name=None,
                device_brand=None,
                device_family=None,
                device_model=None,
                tags={"a": "n", "b": "o"},
                error_ids=[],
                segment_id=1,
            )
        )
        self.store_replays(
            self.mock_event_links(seq1_timestamp, project.id, "fatal", replay1_id, uuid.uuid4().hex)
        )
        self.store_replays(
            self.mock_event_links(seq1_timestamp, project.id, "fatal", replay1_id, uuid.uuid4().hex)
        )
        self.store_replays(
            self.mock_event_links(
                seq1_timestamp, project.id, "error", replay1_id, "a3a62ef6ac86415b83c2416fc2f76db1"
            )
        )
        self.store_replays(
            self.mock_event_links(
                seq1_timestamp, project.id, "warning", replay1_id, uuid.uuid4().hex
            )
        )
        self.store_replays(
            self.mock_event_links(seq1_timestamp, project.id, "info", replay1_id, uuid.uuid4().hex)
        )
        self.store_replays(
            self.mock_event_links(seq1_timestamp, project.id, "debug", replay1_id, uuid.uuid4().hex)
        )
        self.store_replays(
            mock_replay_viewed(seq1_timestamp.timestamp(), project.id, replay1_id, viewed_by_id=1)
        )

        with self.feature(self.features):
            # Run all the queries individually to determine compliance.
            queries = [
                "replay_type:session",
                "error_ids:a3a62ef6ac86415b83c2416fc2f76db1",
                "error_id:a3a62ef6ac86415b83c2416fc2f76db1",
                "trace_ids:4491657243ba4dbebd2f6bd62b733080",
                "trace_id:4491657243ba4dbebd2f6bd62b733080",
                "trace:4491657243ba4dbebd2f6bd62b733080",
                "count_urls:1",
                "count_dead_clicks:0",
                "count_rage_clicks:0",
                "platform:javascript",
                "releases:version@1.3",
                "releases:[a,version@1.3]",
                "release:version@1.3",
                "release:[a,version@1.3]",
                "duration:17s",
                "!duration:16s",
                "duration:>16s",
                "duration:<18s",
                "duration:>=17s",
                "duration:<=17s",
                # "duration:[16s,17s]",  # TODO: need to add duration_in_filters in event_search.py
                # "!duration:[16s,18s]",
                "duration:17000ms",  # If duration value is not equal to a whole number of seconds, the endpoint fails.
                "duration:<1m",
                "duration:<1min",
                "duration:<1.5min",
                "duration:<2.25h",
                "duration:<2.25hr",
                "duration:<10d",
                "duration:<10day",
                "duration:<3w",
                "duration:<3wk",
                # Though it's discouraged by the frontend search bar, we still support values w/no units, read as ms.
                "duration:17000",
                "duration:>=16000",
                "user.id:123",
                "user.id:1*3",
                "user.id:[4000, 123]",
                "!user.id:[321, 1230]",
                "user:username123",  # user is an alias for user.username
                "user.username:username123",
                "user.username:*3",
                "user.username:[username123, bob456]",
                "!user.username:[bob456, bob123]",
                "user.email:username@example.com",
                "user.email:*@example.com",
                "user.email:[user2@example.com, username@example.com]",
                "!user.email:[user2@example.com]",
                "user.ip:127.0.0.1",
                "user.ip:[127.0.0.1, 10.0.4.4]",
                "!user.ip:[127.1.1.1, 10.0.4.4]",
                "sdk.name:sentry.javascript.react",
                "os.name:macOS",
                "os.version:15",
                "browser.name:Firefox",
                "browser.version:99",
                "dist:abc123",
                "releases:*3",
                "!releases:*4",
                "release:*3",
                "!release:*4",
                "count_segments:>=2",
                "device.name:Macbook",
                "device.brand:Apple",
                "device.family:Macintosh",
                "device.model:10",
                # Contains operator.
                f"id:[{replay1_id},{uuid.uuid4().hex},{uuid.uuid4().hex}]",
                f"!id:[{uuid.uuid4().hex}]",
                # Or expression.
                f"id:{replay1_id} OR id:{uuid.uuid4().hex} OR id:{uuid.uuid4().hex}",
                # Paren wrapped expression.
                f"((id:{replay1_id} OR duration:0s) AND (duration:>15s OR platform:nothing))",
                # Implicit paren wrapped expression.
                f"(id:{replay1_id} OR duration:0s) AND (duration:>15s OR platform:nothing)",
                # Implicit And.
                f"(id:{replay1_id} OR duration:0s) OR (duration:>15s platform:javascript)",
                # Tag filters.
                "tags[a]:m",
                "a:m",
                "c:*st",
                "!c:*zz",
                "urls:example.com",
                "url:example.com",
                "activity:8",
                "activity:>2",
                "count_warnings:1",
                "count_warnings:>0",
                "count_warnings:<2",
                "count_infos:2",
                "count_infos:>1",
                "count_infos:<3",
                "viewed_by_id:1",
                "!viewed_by_id:2",
                "viewed_by_id:[1,2]",
                "seen_by_id:1",
                "!seen_by_id:2",
                "seen_by_id:[1,2]",
            ]

            for query in queries:
                response = self.client.get(self.url + f"?field=id&query={query}")
                assert response.status_code == 200, (query, response.json())
                response_data = response.json()
                assert len(response_data["data"]) == 1, (query, response.json())

            # Test all queries as a single AND expression.
            all_queries = " ".join(queries)

            response = self.client.get(self.url + f"?query={all_queries}")
            assert response.status_code == 200
            response_data = response.json()
            assert len(response_data["data"]) == 1, "all queries"

            missing_uuid = "f8a783a4261a4b559f108c3721fc05cc"

            # Assert returns empty result sets.
            null_queries = [
                "!replay_type:session",
                "!error_ids:a3a62ef6ac86415b83c2416fc2f76db1",
                f"error_ids:{missing_uuid}",
                "!error_id:a3a62ef6ac86415b83c2416fc2f76db1",
                f"error_id:{missing_uuid}",
                "!trace_ids:4491657243ba4dbebd2f6bd62b733080",
                "!trace_id:4491657243ba4dbebd2f6bd62b733080",
                "!trace:4491657243ba4dbebd2f6bd62b733080",
                "count_urls:0",
                "count_dead_clicks:>0",
                "count_rage_clicks:>0",
                f"id:{replay1_id} AND id:{missing_uuid}",
                f"id:{replay1_id} AND duration:>1000s",
                f"id:{missing_uuid} OR duration:>1000s",
                "a:o",
                "a:[o,p]",
                "releases:a",
                "releases:*4",
                "!releases:*3",
                "releases:[a,b]",
                "release:a",
                "release:*4",
                "!release:*3",
                "release:[a,b]",
                "c:*zz",
                "!c:*st",
                "!activity:8",
                "activity:<2",
                "viewed_by_id:2",
                "seen_by_id:2",
                "user.email:[user2@example.com]",
                "!user.email:[username@example.com, user2@example.com]",
            ]
            for query in null_queries:
                response = self.client.get(self.url + f"?field=id&query={query}")
                assert response.status_code == 200, (query, response.json())
                response_data = response.json()
                assert len(response_data["data"]) == 0, (query, response.json())

    def test_get_replays_user_sorts(self):
        """Test replays conform to the interchange format."""
        project = self.create_project(teams=[self.team])
        project2 = self.create_project(teams=[self.team])

        replay1_id = uuid.uuid4().hex
        seq1_timestamp = datetime.datetime.now() - datetime.timedelta(seconds=15)
        seq2_timestamp = datetime.datetime.now() - datetime.timedelta(seconds=5)
        self.store_replays(
            mock_replay(
                seq1_timestamp,
                project2.id,
                replay1_id,
                error_ids=[uuid.uuid4().hex, uuid.uuid4().hex],
                platform="b",
                dist="b",
                user_id="b",
                user_email="b",
                user_name="b",
                user_ip_address="127.0.0.2",
                sdk_name="b",
                sdk_version="b",
                os_name="b",
                os_version="b",
                browser_name="b",
                browser_version="b",
                device_name="b",
                device_brand="b",
                device_family="b",
                device_model="b",
                segment_id=0,
            )
        )
        self.store_replays(
            mock_replay(
                seq2_timestamp,
                project2.id,
                replay1_id,
                platform="b",
                dist="b",
                user_id="b",
                user_email="b",
                user_name="b",
                user_ip_address="127.0.0.2",
                sdk_name="b",
                sdk_version="b",
                os_name="b",
                os_version="b",
                browser_name="b",
                browser_version="b",
                device_name="b",
                device_brand="b",
                device_family="b",
                device_model="b",
                segment_id=1,
            )
        )

        replay2_id = uuid.uuid4().hex
        seq1_timestamp = datetime.datetime.now() - datetime.timedelta(seconds=15)
        seq2_timestamp = datetime.datetime.now() - datetime.timedelta(seconds=10)
        self.store_replays(
            mock_replay(
                seq1_timestamp,
                project.id,
                replay2_id,
                error_ids=[uuid.uuid4().hex],
                platform="a",
                dist="a",
                user_id="a",
                user_email="a",
                user_name="a",
                user_ip_address="127.0.0.1",
                sdk_name="a",
                sdk_version="a",
                os_name="a",
                os_version="a",
                browser_name="a",
                browser_version="a",
                device_name="a",
                device_brand="a",
                device_family="a",
                device_model="a",
                segment_id=0,
            )
        )
        self.store_replays(
            mock_replay(
                seq2_timestamp,
                project.id,
                replay2_id,
                platform="a",
                dist="a",
                user_id="a",
                user_email="a",
                user_name="a",
                user_ip_address="127.0.0.1",
                sdk_name="a",
                sdk_version="a",
                os_name="a",
                os_version="a",
                browser_name="a",
                browser_version="a",
                device_name="a",
                device_brand="a",
                device_family="a",
                device_model="a",
                segment_id=1,
            )
        )
        self.store_replays(
            self.mock_event_links(
                seq1_timestamp, project2.id, "fatal", replay1_id, uuid.uuid4().hex
            )
        )
        self.store_replays(
            self.mock_event_links(
                seq1_timestamp, project2.id, "error", replay1_id, uuid.uuid4().hex
            )
        )
        self.store_replays(
            self.mock_event_links(
                seq1_timestamp, project2.id, "warning", replay1_id, uuid.uuid4().hex
            )
        )
        self.store_replays(
            self.mock_event_links(seq1_timestamp, project2.id, "info", replay1_id, uuid.uuid4().hex)
        )
        self.store_replays(
            self.mock_event_links(
                seq1_timestamp, project2.id, "debug", replay1_id, uuid.uuid4().hex
            )
        )

        with self.feature(self.features):
            # Run all the queries individually to determine compliance.
            queries = [
                "activity",
                "browser.name",
                "browser.version",
                "device.brand",
                "device.family",
                "device.model",
                "device.name",
                "dist",
                "duration",
                "os.name",
                "os.version",
                "platform",
                "project_id",
                "sdk.name",
                "user.email",
                "user.id",
                "user.username",
                "count_warnings",
                "count_infos",
            ]

            for key in queries:
                # Ascending
                response = self.client.get(self.url + f"?sort={key}")
                assert response.status_code == 200, key

                r = response.json()
                assert len(r["data"]) == 2, key
                assert r["data"][0]["id"] == replay2_id, key
                assert r["data"][1]["id"] == replay1_id, key

                # Descending
                response = self.client.get(self.url + f"?sort=-{key}")
                assert response.status_code == 200, key

                r = response.json()
                assert len(r["data"]) == 2, key
                assert r["data"][0]["id"] == replay1_id, key
                assert r["data"][1]["id"] == replay2_id, key

    def test_get_replays_filter_bad_operator(self):
        self.create_project(teams=[self.team])

        queries = [
            "transaction.duration:>0s",
            "viewed_by_me:<true",
            "seen_by_me:>false",
            "!viewed_by_me:false",
            "!seen_by_me:true",
        ]

        with self.feature(self.features):
            for query in queries:
                response = self.client.get(self.url + f"?field=id&query={query}")
                assert response.status_code == 400

    def test_get_replays_filter_bad_value(self):
        """Test replays conform to the interchange format."""
        self.create_project(teams=[self.team])

        queries = [
            "viewed_by_me:potato",
            "duration:a",
            # TODO: remove once we support ms timestamps
            "duration:1004ms",
            "duration:7.3s",
            "duration:1.33min",
        ]

        with self.feature(self.features):
            for query in queries:
                response = self.client.get(self.url + f"?query={query}")
                assert response.status_code == 400
                field = query.split(":")[0]
                assert field.encode() in response.content

    # No such thing as a bad field with the tag filtering behavior.
    #
    # def test_get_replays_filter_bad_field(self):
    #     """Test replays conform to the interchange format."""
    #     self.create_project(teams=[self.team])

    #     with self.feature(self.features):
    #         response = self.client.get(self.url + "?query=xyz:a")
    #         assert response.status_code == 400
    #         assert b"xyz" in response.content

    def test_get_replays_unknown_field(self):
        """Test replays unknown fields raise a 400 error."""
        project = self.create_project(teams=[self.team])

        replay1_id = uuid.uuid4().hex
        seq1_timestamp = datetime.datetime.now() - datetime.timedelta(seconds=22)
        seq2_timestamp = datetime.datetime.now() - datetime.timedelta(seconds=5)
        self.store_replays(mock_replay(seq1_timestamp, project.id, replay1_id))
        self.store_replays(mock_replay(seq2_timestamp, project.id, replay1_id))

        with self.feature(self.features):
            response = self.client.get(self.url + "?field=unknown")
            assert response.status_code == 400

    def test_get_replays_activity_field(self):
        """Test replays activity field does not raise 400."""
        project = self.create_project(teams=[self.team])

        replay1_id = uuid.uuid4().hex
        seq1_timestamp = datetime.datetime.now() - datetime.timedelta(seconds=22)
        seq2_timestamp = datetime.datetime.now() - datetime.timedelta(seconds=5)
        self.store_replays(mock_replay(seq1_timestamp, project.id, replay1_id))
        self.store_replays(mock_replay(seq2_timestamp, project.id, replay1_id))

        with self.feature(self.features):
            response = self.client.get(self.url + "?field=activity")
            assert response.status_code == 200

    def test_archived_records_are_null_fields(self):
        replay1_id = uuid.uuid4().hex
        seq1_timestamp = datetime.datetime.now() - datetime.timedelta(seconds=30)
        seq2_timestamp = datetime.datetime.now() - datetime.timedelta(seconds=15)

        self.store_replays(mock_replay(seq1_timestamp, self.project.id, replay1_id))
        self.store_replays(
            mock_replay(seq2_timestamp, self.project.id, replay1_id, is_archived=True)
        )

        with self.feature(self.features):
            response = self.client.get(self.url)
            assert response.status_code == 200
            assert response.json()["data"] == [
                {
                    "id": replay1_id,
                    "project_id": str(self.project.id),
                    "trace_ids": [],
                    "error_ids": [],
                    "environment": None,
                    "tags": [],
                    "user": {"id": "Archived Replay", "display_name": "Archived Replay"},
                    "sdk": {"name": None, "version": None},
                    "os": {"name": None, "version": None},
                    "browser": {"name": None, "version": None},
                    "device": {"name": None, "brand": None, "model": None, "family": None},
                    "urls": None,
                    "started_at": None,
                    "count_errors": None,
                    "count_dead_clicks": None,
                    "count_rage_clicks": None,
                    "activity": None,
                    "finished_at": None,
                    "duration": None,
                    "is_archived": True,
                    "releases": None,
                    "platform": None,
                    "dist": None,
                    "count_segments": None,
                    "count_urls": None,
                    "clicks": None,
                    "warning_ids": None,
                    "info_ids": None,
                    "count_warnings": None,
                    "count_infos": None,
                    "has_viewed": None,
                }
            ]

    # commented out until https://github.com/getsentry/snuba/pull/4137 is merged.
    # def test_archived_records_out_of_bounds(self):
    #     replay1_id = uuid.uuid4().hex
    #     seq1_timestamp = datetime.datetime.now() - datetime.timedelta(days=10)
    #     seq2_timestamp = datetime.datetime.now() - datetime.timedelta(days=3)

    #     self.store_replays(mock_replay(seq1_timestamp, self.project.id, replay1_id))
    #     self.store_replays(
    #         mock_replay(
    #             seq2_timestamp, self.project.id, replay1_id, is_archived=True, segment_id=None
    #         )
    #     )

    #     with self.feature(self.features):
    #         response = self.client.get(self.url)
    #         assert response.status_code == 200
    #         assert response.json()["data"] == [
    #             {
    #                 "id": replay1_id,
    #                 "project_id": str(self.project.id),
    #                 "trace_ids": [],
    #                 "error_ids": [],
    #                 "environment": None,
    #                 "tags": [],
    #                 "user": {"id": "Archived Replay", "display_name": "Archived Replay"},
    #                 "sdk": {"name": None, "version": None},
    #                 "os": {"name": None, "version": None},
    #                 "browser": {"name": None, "version": None},
    #                 "device": {"name": None, "brand": None, "model": None, "family": None},
    #                 "urls": None,
    #                 "started_at": None,
    #                 "count_errors": None,
    #                 "activity": None,
    #                 "finished_at": None,
    #                 "duration": None,
    #                 "is_archived": True,
    #             }
    #         ]

    def test_get_replays_filter_clicks(self):
        """Test replays conform to the interchange format."""
        project = self.create_project(teams=[self.team])

        replay1_id = uuid.uuid4().hex
        seq1_timestamp = datetime.datetime.now() - datetime.timedelta(seconds=22)
        seq2_timestamp = datetime.datetime.now() - datetime.timedelta(seconds=5)

        self.store_replays(mock_replay(seq1_timestamp, project.id, replay1_id))
        self.store_replays(mock_replay(seq2_timestamp, project.id, replay1_id))
        self.store_replays(
            mock_replay_click(
                seq2_timestamp,
                project.id,
                replay1_id,
                node_id=1,
                tag="div",
                id="myid",
                class_=["class1", "class2", "class:hover"],
                component_name="SignUpForm",
                role="button",
                testid="1",
                alt="Alt",
                aria_label="AriaLabel",
                title="MyTitle",
                text="Hello",
                is_dead=1,
                is_rage=1,
            )
        )
        self.store_replays(
            mock_replay_click(
                seq2_timestamp,
                project.id,
                replay1_id,
                node_id=2,
                tag="button",
                id="myid",
                class_=["class1", "class3"],
            )
        )

        with self.feature(self.features):
            queries = [
                "click.alt:Alt",
                "click.class:class1",
                "click.class:class2",
                "click.class:class3",
                "click.id:myid",
                "click.label:AriaLabel",
                "click.component_name:SignUpForm",
                "click.role:button",
                "click.tag:div",
                "click.tag:button",
                "click.testid:1",
                "click.textContent:Hello",
                "click.title:MyTitle",
                "click.selector:div#myid",
                "click.selector:div[alt=Alt]",
                "click.selector:div[title=MyTitle]",
                "click.selector:div[data-sentry-component=SignUpForm]",
                "click.selector:div[data-testid='1']",
                "click.selector:div[data-test-id='1']",
                "click.selector:div[role=button]",
                "click.selector:div#myid.class1.class2",
                "dead.selector:div#myid",
                "dead.selector:div#myid.class1.class2[role=button][aria-label='AriaLabel'][data-sentry-component=SignUpForm]",
                "rage.selector:div#myid",
                "rage.selector:div#myid.class1.class2[role=button][aria-label='AriaLabel'][data-sentry-component=SignUpForm]",
                # Assert selectors with special characters in them can be queried.
                "click.selector:div.class%5C:hover",
                # Single quotes around attribute value.
                "click.selector:div[role='button']",
                "click.selector:div#myid.class1.class2[role=button][aria-label='AriaLabel'][data-sentry-component='SignUpForm']",
            ]
            for query in queries:
                response = self.client.get(self.url + f"?field=id&query={query}")
                assert response.status_code == 200, query
                response_data = response.json()
                assert len(response_data["data"]) == 1, query

            queries = [
                "click.alt:NotAlt",
                "click.class:class4",
                "click.id:other",
                "click.label:NotAriaLabel",
                "click.component_name:NotSignUpForm",
                "click.role:form",
                "click.tag:header",
                "click.testid:2",
                "click.textContent:World",
                "click.title:NotMyTitle",
                "!click.selector:div#myid",
                "click.selector:div#notmyid",
                "dead.selector:button#myid",
                "rage.selector:button#myid",
                # Assert all classes must match.
                "click.selector:div#myid.class1.class2.class3",
                # Invalid selectors return no rows.
                "click.selector:$#%^#%",
                # Integer type role values are not allowed and must be wrapped in single quotes.
                "click.selector:div[title=1]",
            ]
            for query in queries:
                response = self.client.get(self.url + f"?query={query}")
                assert response.status_code == 200, query
                response_data = response.json()
                assert len(response_data["data"]) == 0, query

    def test_get_replays_click_fields(self):
        project = self.create_project(teams=[self.team])

        replay1_id = uuid.uuid4().hex
        seq1_timestamp = datetime.datetime.now() - datetime.timedelta(seconds=22)
        seq2_timestamp = datetime.datetime.now() - datetime.timedelta(seconds=5)

        self.store_replays(mock_replay(seq1_timestamp, project.id, replay1_id))
        self.store_replays(mock_replay(seq2_timestamp, project.id, replay1_id))
        self.store_replays(
            mock_replay_click(
                seq2_timestamp,
                project.id,
                replay1_id,
                node_id=1,
                tag="div",
                id="myid",
                class_=["class1", "class2"],
                component_name="SignUpForm",
                role="button",
                testid="1",
                alt="Alt",
                aria_label="AriaLabel",
                title="MyTitle",
                text="Hello",
            )
        )
        self.store_replays(
            mock_replay_click(
                seq2_timestamp,
                project.id,
                replay1_id,
                node_id=2,
                tag="button",
                id="myid",
                class_=["class1", "class3"],
            )
        )

        with self.feature(self.features):
            response = self.client.get(self.url + "?field=clicks")
            assert response.status_code == 200, response.content
            response_data = response.json()
            assert response_data["data"] == [
                {
                    "clicks": [
                        {
                            "click.alt": "Alt",
                            "click.classes": ["class1", "class3"],
                            "click.id": "myid",
                            "click.component_name": "SignUpForm",
                            "click.role": "button",
                            "click.tag": "button",
                            "click.testid": "1",
                            "click.text": "Hello",
                            "click.title": "MyTitle",
                            "click.label": "AriaLabel",
                        },
                        {
                            "click.alt": None,
                            "click.classes": ["class1", "class2"],
                            "click.id": "myid",
                            "click.component_name": None,
                            "click.role": None,
                            "click.tag": "div",
                            "click.testid": None,
                            "click.text": None,
                            "click.title": None,
                            "click.label": None,
                        },
                    ]
                }
            ]

    def test_get_replays_filter_clicks_nested_selector(self):
        """Test replays do not support nested selectors."""
        project = self.create_project(teams=[self.team])
        self.store_replays(mock_replay(datetime.datetime.now(), project.id, uuid.uuid4().hex))

        with self.feature(self.features):
            queries = [
                'click.selector:"div button"',
                'click.selector:"div + button"',
                'click.selector:"div ~ button"',
                'click.selector:"div > button"',
            ]
            for query in queries:
                response = self.client.get(self.url + f"?field=id&query={query}")
                assert response.status_code == 400
                assert response.content == b'{"detail":"Nested selectors are not supported."}'

    def test_get_replays_filter_clicks_pseudo_element(self):
        """Assert replays only supports a subset of selector syntax."""
        project = self.create_project(teams=[self.team])
        self.store_replays(mock_replay(datetime.datetime.now(), project.id, uuid.uuid4().hex))

        with self.feature(self.features):
            queries = [
                "click.selector:a::visited",
            ]
            for query in queries:
                response = self.client.get(self.url + f"?field=id&query={query}")
                assert response.status_code == 400, query
                assert response.content == b'{"detail":"Pseudo-elements are not supported."}', query

    def test_get_replays_filter_clicks_unsupported_selector(self):
        """Assert replays only supports a subset of selector syntax."""
        project = self.create_project(teams=[self.team])
        self.store_replays(mock_replay(datetime.datetime.now(), project.id, uuid.uuid4().hex))

        with self.feature(self.features):
            queries = [
                "click.selector:div:is(2)",
                "click.selector:p:active",
            ]
            for query in queries:
                response = self.client.get(self.url + f"?field=id&query={query}")
                assert response.status_code == 400, query
                assert (
                    response.content
                    == b'{"detail":"Only attribute, class, id, and tag name selectors are supported."}'
                ), query

    def test_get_replays_filter_clicks_unsupported_attribute_selector(self):
        """Assert replays only supports a subset of selector syntax."""
        project = self.create_project(teams=[self.team])
        self.store_replays(mock_replay(datetime.datetime.now(), project.id, uuid.uuid4().hex))

        with self.feature(self.features):
            queries = ["click.selector:div[xyz=test]"]
            for query in queries:
                response = self.client.get(self.url + f"?field=id&query={query}")
                assert response.status_code == 400, query
                assert response.content == (
                    b'{"detail":"Invalid attribute specified. Only alt, aria-label, role, '
                    b'data-testid, data-test-id, data-sentry-component, and title are supported."}'
                ), query

    def test_get_replays_filter_clicks_unsupported_operators(self):
        """Assert replays only supports a subset of selector syntax."""
        project = self.create_project(teams=[self.team])
        self.store_replays(mock_replay(datetime.datetime.now(), project.id, uuid.uuid4().hex))

        with self.feature(self.features):
            queries = [
                'click.selector:"[aria-label~=button]"',
                'click.selector:"[aria-label|=button]"',
                'click.selector:"[aria-label^=button]"',
                'click.selector:"[aria-label$=button]"',
            ]
            for query in queries:
                response = self.client.get(self.url + f"?field=id&query={query}")
                assert response.status_code == 400, query
                assert (
                    response.content == b'{"detail":"Only the \'=\' operator is supported."}'
                ), query

    def test_get_replays_field_order(self):
        """Test replay response with fields requested in production."""
        project = self.create_project(teams=[self.team])

        replay1_id = uuid.uuid4().hex
        seq1_timestamp = datetime.datetime.now() - datetime.timedelta(seconds=22)
        seq2_timestamp = datetime.datetime.now() - datetime.timedelta(seconds=5)
        self.store_replays(mock_replay(seq1_timestamp, project.id, replay1_id))
        self.store_replays(mock_replay(seq2_timestamp, project.id, replay1_id))

        with self.feature(self.features):
            # Invalid field-names error regardless of ordering.
            response = self.client.get(self.url + "?field=invalid&field=browser")
            assert response.status_code == 400
            response = self.client.get(self.url + "?field=browser&field=invalid")
            assert response.status_code == 400

            # Correct field-names never error.
            response = self.client.get(self.url + "?field=count_urls&field=browser")
            assert response.status_code == 200
            response = self.client.get(self.url + "?field=browser&field=count_urls")
            assert response.status_code == 200

    def test_get_replays_memory_error(self):
        """Test replay response with fields requested in production."""
        project = self.create_project(teams=[self.team])

        replay1_id = uuid.uuid4().hex
        seq1_timestamp = datetime.datetime.now() - datetime.timedelta(seconds=22)
        seq2_timestamp = datetime.datetime.now() - datetime.timedelta(seconds=5)
        self.store_replays(mock_replay(seq1_timestamp, project.id, replay1_id))
        self.store_replays(mock_replay(seq2_timestamp, project.id, replay1_id))

        with self.feature(self.features):
            # Invalid field-names error regardless of ordering.
            with mock.patch(
                "sentry.replays.endpoints.organization_replay_index.query_replays_collection_paginated",
                side_effect=QueryMemoryLimitExceeded("mocked error"),
            ):
                response = self.client.get(self.url)
                assert response.status_code == 400
                assert (
                    response.content
                    == b'{"detail":"Query limits exceeded. Try narrowing your request."}'
                )

    def test_get_replays_filter_clicks_non_click_rows(self):
        project = self.create_project(teams=[self.team])

        replay1_id = uuid.uuid4().hex
        seq1_timestamp = datetime.datetime.now() - datetime.timedelta(seconds=22)
        seq2_timestamp = datetime.datetime.now() - datetime.timedelta(seconds=5)

        self.store_replays(mock_replay(seq1_timestamp, project.id, replay1_id))
        self.store_replays(mock_replay(seq2_timestamp, project.id, replay1_id))
        self.store_replays(
            mock_replay_click(
                seq2_timestamp,
                project.id,
                replay1_id,
                node_id=1,
                tag="div",
                id="id1",
                class_=["id1"],
                text="id1",
                role="id1",
                alt="id1",
                testid="id1",
                aria_label="id1",
                title="id1",
            )
        )
        self.store_replays(
            mock_replay_click(
                seq2_timestamp,
                project.id,
                replay1_id,
                node_id=2,
                tag="",
                id="id2",
                class_=["id2"],
                text="id2",
                role="id2",
                alt="id2",
                testid="id2",
                aria_label="id2",
                title="id2",
            )
        )

        with self.feature(self.features):
            success_queries = [
                "click.id:id1",
                "click.class:[id1]",
                "click.textContent:id1",
                "click.role:id1",
                "click.alt:id1",
                "click.testid:id1",
                "click.label:id1",
                "click.title:id1",
            ]

            for query in success_queries:
                response = self.client.get(self.url + f"?field=id&query={query}")
                assert response.status_code == 200
                response_data = response.json()
                assert len(response_data["data"]) == 1, query

            # These tests demonstrate what happens when you match a click value on non-click row.
            failure_queries = [
                "click.id:id2",
                "click.class:[id2]",
                "click.textContent:id2",
                "click.role:id2",
                "click.alt:id2",
                "click.testid:id2",
                "click.label:id2",
                "click.title:id2",
            ]
            for query in failure_queries:
                response = self.client.get(self.url + f"?field=id&query={query}")
                assert response.status_code == 200
                response_data = response.json()
                assert len(response_data["data"]) == 0, query

    # The following section tests the valid branches of the condition classes.

    def test_query_branches_string_conditions(self):
        project = self.create_project(teams=[self.team])

        replay1_id = uuid.uuid4().hex
        seq1_timestamp = datetime.datetime.now() - datetime.timedelta(seconds=22)
        seq2_timestamp = datetime.datetime.now() - datetime.timedelta(seconds=5)

        self.store_replays(mock_replay(seq1_timestamp, project.id, replay1_id))
        self.store_replays(mock_replay(seq2_timestamp, project.id, replay1_id))

        with self.feature(self.features):
            queries = [
                "device.brand:Apple",
                "!device.brand:Microsoft",
                "device.brand:[Apple,Microsoft]",
                "!device.brand:[Oracle,Microsoft]",
                "device.brand:App*",
                "!device.brand:Micro*",
            ]
            for query in queries:
                response = self.client.get(self.url + f"?field=id&query={query}")
                assert response.status_code == 200
                response_data = response.json()
                assert len(response_data["data"]) == 1, query

    def test_query_branches_click_scalar_conditions(self):
        project = self.create_project(teams=[self.team])

        replay1_id = uuid.uuid4().hex
        seq1_timestamp = datetime.datetime.now() - datetime.timedelta(seconds=22)
        seq2_timestamp = datetime.datetime.now() - datetime.timedelta(seconds=5)

        self.store_replays(mock_replay(seq1_timestamp, project.id, replay1_id))
        self.store_replays(mock_replay(seq2_timestamp, project.id, replay1_id))
        self.store_replays(
            mock_replay_click(
                seq2_timestamp, project.id, replay1_id, node_id=1, tag="div", id="id1"
            )
        )

        with self.feature(self.features):
            queries = [
                "click.id:id1",
                "!click.id:id2",
                "click.id:[id1,id2]",
                "!click.id:[id3,id2]",
                "click.id:*1",
                "!click.id:*2",
            ]
            for query in queries:
                response = self.client.get(self.url + f"?field=id&query={query}")
                assert response.status_code == 200
                response_data = response.json()
                assert len(response_data["data"]) == 1, query

    def test_query_branches_click_array_conditions(self):
        project = self.create_project(teams=[self.team])

        replay1_id = uuid.uuid4().hex
        seq1_timestamp = datetime.datetime.now() - datetime.timedelta(seconds=22)
        seq2_timestamp = datetime.datetime.now() - datetime.timedelta(seconds=5)

        self.store_replays(mock_replay(seq1_timestamp, project.id, replay1_id))
        self.store_replays(mock_replay(seq2_timestamp, project.id, replay1_id))
        self.store_replays(
            mock_replay_click(
                seq2_timestamp, project.id, replay1_id, node_id=1, tag="div", class_=["class1"]
            )
        )

        with self.feature(self.features):
            queries = [
                "click.class:class1",
                "!click.class:class2",
                "click.class:[class1,class2]",
                "!click.class:[class3,class2]",
                "click.class:*1",
                "!click.class:*2",
            ]
            for query in queries:
                response = self.client.get(self.url + f"?field=id&query={query}")
                assert response.status_code == 200
                response_data = response.json()
                assert len(response_data["data"]) == 1, query

    def test_query_branches_array_of_string_conditions(self):
        project = self.create_project(teams=[self.team])

        replay1_id = uuid.uuid4().hex
        seq1_timestamp = datetime.datetime.now() - datetime.timedelta(seconds=22)
        seq2_timestamp = datetime.datetime.now() - datetime.timedelta(seconds=5)

        self.store_replays(mock_replay(seq1_timestamp, project.id, replay1_id, urls=["Apple"]))
        self.store_replays(mock_replay(seq2_timestamp, project.id, replay1_id, urls=[]))

        with self.feature(self.features):
            queries = [
                "urls:Apple",
                "!urls:Microsoft",
                "urls:[Apple,Microsoft]",
                "!urls:[Oracle,Microsoft]",
                "urls:App*",
                "!urls:Micro*",
            ]
            for query in queries:
                response = self.client.get(self.url + f"?field=id&query={query}")
                assert response.status_code == 200
                response_data = response.json()
                assert len(response_data["data"]) == 1, query

    def test_query_branches_integer_conditions(self):
        project = self.create_project(teams=[self.team])

        replay1_id = uuid.uuid4().hex
        seq1_timestamp = datetime.datetime.now() - datetime.timedelta(seconds=22)
        seq2_timestamp = datetime.datetime.now() - datetime.timedelta(seconds=5)

        self.store_replays(mock_replay(seq1_timestamp, project.id, replay1_id))
        self.store_replays(mock_replay(seq2_timestamp, project.id, replay1_id, error_ids=[]))
        self.store_replays(
            self.mock_event_links(
                seq1_timestamp, project.id, "error", replay1_id, "a3a62ef6ac86415b83c2416fc2f76db1"
            )
        )

        with self.feature(self.features):
            queries = [
                "count_errors:1",
                "!count_errors:2",
                "count_errors:>0",
                "count_errors:<2",
                "count_errors:>=1",
                "count_errors:<=1",
                "count_errors:[1,2]",
                "!count_errors:[2,3]",
            ]
            for query in queries:
                response = self.client.get(self.url + f"?field=id&query={query}")
                assert response.status_code == 200
                response_data = response.json()
                assert len(response_data["data"]) == 1, query

    def test_query_branches_error_ids_conditions(self):
        project = self.create_project(teams=[self.team])

        uid1 = uuid.uuid4().hex
        uid2 = uuid.uuid4().hex

        replay1_id = uuid.uuid4().hex
        seq1_timestamp = datetime.datetime.now() - datetime.timedelta(seconds=22)
        seq2_timestamp = datetime.datetime.now() - datetime.timedelta(seconds=5)

        self.store_replays(mock_replay(seq1_timestamp, project.id, replay1_id, error_ids=[uid1]))
        self.store_replays(mock_replay(seq2_timestamp, project.id, replay1_id))

        with self.feature(self.features):
            queries = [
                f"error_ids:{uid1}",
                f"!error_ids:{uid2}",
                f"error_ids:[{uid1},{uid2}]",
                f"!error_ids:[{uid2}]",
            ]
            for query in queries:
                response = self.client.get(self.url + f"?field=id&query={query}")
                assert response.status_code == 200
                response_data = response.json()
                assert len(response_data["data"]) == 1, query

    def test_query_branches_uuid_conditions(self):
        project = self.create_project(teams=[self.team])

        uid1 = uuid.uuid4().hex
        uid2 = uuid.uuid4().hex

        replay1_id = uuid.uuid4().hex
        seq1_timestamp = datetime.datetime.now() - datetime.timedelta(seconds=22)
        seq2_timestamp = datetime.datetime.now() - datetime.timedelta(seconds=5)

        self.store_replays(mock_replay(seq1_timestamp, project.id, replay1_id, trace_ids=[uid1]))
        self.store_replays(mock_replay(seq2_timestamp, project.id, replay1_id))

        with self.feature(self.features):
            queries = [
                f"trace_ids:{uid1}",
                f"!trace_ids:{uid2}",
                f"trace_ids:[{uid1},{uid2}]",
                f"!trace_ids:[{uid2}]",
            ]
            for query in queries:
                response = self.client.get(self.url + f"?field=id&query={query}")
                assert response.status_code == 200
                response_data = response.json()
                assert len(response_data["data"]) == 1, query

    def test_query_branches_string_uuid_conditions(self):
        project = self.create_project(teams=[self.team])

        replay1_id = uuid.uuid4().hex
        seq1_timestamp = datetime.datetime.now() - datetime.timedelta(seconds=22)
        seq2_timestamp = datetime.datetime.now() - datetime.timedelta(seconds=5)

        self.store_replays(mock_replay(seq1_timestamp, project.id, replay1_id))
        self.store_replays(mock_replay(seq2_timestamp, project.id, replay1_id))

        with self.feature(self.features):
            uid2 = uuid.uuid4().hex

            queries = [
                f"id:{replay1_id}",
                f"!id:{uid2}",
                f"id:[{replay1_id},{uid2}]",
                f"!id:[{uid2}]",
            ]
            for query in queries:
                response = self.client.get(self.url + f"?field=id&query={query}")
                assert response.status_code == 200
                response_data = response.json()
                assert len(response_data["data"]) == 1, query

    def test_query_branches_ip_address_conditions(self):
        project = self.create_project(teams=[self.team])

        replay1_id = uuid.uuid4().hex
        seq1_timestamp = datetime.datetime.now() - datetime.timedelta(seconds=22)
        seq2_timestamp = datetime.datetime.now() - datetime.timedelta(seconds=5)

        self.store_replays(mock_replay(seq1_timestamp, project.id, replay1_id))
        self.store_replays(mock_replay(seq2_timestamp, project.id, replay1_id))

        with self.feature(self.features):
            queries = [
                "user.ip_address:127.0.0.1",
                "!user.ip_address:192.168.0.1",
                "user.ip_address:[127.0.0.1,192.168.0.1]",
                "!user.ip_address:[192.168.0.1]",
            ]
            for query in queries:
                response = self.client.get(self.url + f"?field=id&query={query}")
                assert response.status_code == 200
                response_data = response.json()
                assert len(response_data["data"]) == 1, query

    def test_query_invalid_ipv4_addresses(self):
        project = self.create_project(teams=[self.team])

        replay1_id = uuid.uuid4().hex
        seq1_timestamp = datetime.datetime.now() - datetime.timedelta(seconds=22)
        seq2_timestamp = datetime.datetime.now() - datetime.timedelta(seconds=5)

        self.store_replays(mock_replay(seq1_timestamp, project.id, replay1_id))
        self.store_replays(mock_replay(seq2_timestamp, project.id, replay1_id))

        with self.feature(self.features):
            queries = [
                "user.ip:127.256.0.1",
                "!user.ip_address:192.168.z34.1",
                "user.ip_address:bacontest",
                "user.ip_address:[127.0.0.,192.168.0.1]",
            ]
            for query in queries:
                response = self.client.get(self.url + f"?field=id&query={query}")
                assert response.status_code == 400

    def _test_empty_filters(self, query_key, field, null_value, nonnull_value):
        """
        Tests filters on a nullable field such as user.email:"", !user.email:"", user.email:["", ...].
        Due to clickhouse aggregations, these queries are handled as a special case which needs testing.

        @param query_key       name of field in URL query string, ex `user.email`.
        @param field           name of kwarg used for testutils.mock_replay, ex `user_email`.
        @param null_value      null value for this field, stored by Snuba processor (ex: null user_email is translated to "").
        @param nonnull_value   a non-null value to use for testing.
        """
        project = self.create_project(teams=[self.team])

        replay1_id = uuid.uuid4().hex
        replay2_id = uuid.uuid4().hex
        seq1_timestamp = datetime.datetime.now() - datetime.timedelta(seconds=22)
        seq2_timestamp = datetime.datetime.now() - datetime.timedelta(seconds=5)

        self.store_replays(
            mock_replay(seq1_timestamp, project.id, replay1_id, **{field: null_value})
        )
        self.store_replays(
            mock_replay(seq2_timestamp, project.id, replay1_id, **{field: nonnull_value})
        )

        self.store_replays(
            mock_replay(seq1_timestamp, project.id, replay2_id, **{field: null_value})
        )
        self.store_replays(
            mock_replay(seq2_timestamp, project.id, replay2_id, **{field: null_value})
        )

        with self.feature(self.features):
            null_query = f'{query_key}:""'
            response = self.client.get(self.url + f"?field=id&query={null_query}")
            assert response.status_code == 200
            data = response.json()["data"]
            assert len(data) == 1
            assert data[0]["id"] == replay2_id

            non_null_query = "!" + null_query
            response = self.client.get(self.url + f"?field=id&query={non_null_query}")
            assert response.status_code == 200
            data = response.json()["data"]
            assert len(data) == 1
            assert data[0]["id"] == replay1_id

            list_queries = [
                f'{query_key}:[{nonnull_value}, ""]',
                f'{query_key}:["{nonnull_value}", ""]',
            ]
            for query in list_queries:
                response = self.client.get(self.url + f"?field=id&query={query}")
                assert response.status_code == 200
                data = response.json()["data"]
                assert len(data) == 2
                assert {item["id"] for item in data} == {replay1_id, replay2_id}

            for query in ["!" + query for query in list_queries]:
                response = self.client.get(self.url + f"?field=id&query={query}")
                assert response.status_code == 200
                data = response.json()["data"]
                assert len(data) == 0

    def test_query_empty_email(self):
        self._test_empty_filters("user.email", "user_email", "", "andrew@example.com")

    def test_query_empty_ipv4(self):
        self._test_empty_filters("user.ip", "ipv4", None, "127.0.0.1")

    def test_query_empty_username(self):
        self._test_empty_filters("user.username", "user_name", "", "andrew1")

    def test_query_empty_user_id(self):
        self._test_empty_filters("user.id", "user_id", "", "12ef6")

    def test_query_branches_computed_activity_conditions(self):
        project = self.create_project(teams=[self.team])

        replay1_id = uuid.uuid4().hex
        seq1_timestamp = datetime.datetime.now() - datetime.timedelta(seconds=22)
        seq2_timestamp = datetime.datetime.now() - datetime.timedelta(seconds=5)

        self.store_replays(mock_replay(seq1_timestamp, project.id, replay1_id))
        self.store_replays(mock_replay(seq2_timestamp, project.id, replay1_id, error_ids=[]))

        with self.feature(self.features):
            queries = [
                "activity:1",
                "!activity:0",
                "activity:>0",
                "activity:<2",
                "activity:>=1",
                "activity:<=1",
                "activity:[1,2]",
                "!activity:[0,2]",
            ]
            for query in queries:
                response = self.client.get(self.url + f"?field=id&query={query}")
                assert response.status_code == 200
                response_data = response.json()
                assert len(response_data["data"]) == 1, query

    def test_query_scalar_optimization_multiple_varying(self):
        project = self.create_project(teams=[self.team])

        replay1_id = uuid.uuid4().hex
        seq1_timestamp = datetime.datetime.now() - datetime.timedelta(seconds=22)
        seq2_timestamp = datetime.datetime.now() - datetime.timedelta(seconds=5)

        self.store_replays(
            mock_replay(seq1_timestamp, project.id, replay1_id, urls=["apple", "microsoft"])
        )
        self.store_replays(mock_replay(seq2_timestamp, project.id, replay1_id, urls=[]))

        with self.feature(self.features):
            response = self.client.get(self.url + "?field=id&query=urls:apple urls:microsoft")
            assert response.status_code == 200
            response_data = response.json()
            assert len(response_data["data"]) == 1

    def test_query_scalar_optimization_varying_with_tags(self):
        project = self.create_project(teams=[self.team])

        replay1_id = uuid.uuid4().hex
        seq1_timestamp = datetime.datetime.now() - datetime.timedelta(seconds=22)
        seq2_timestamp = datetime.datetime.now() - datetime.timedelta(seconds=5)

        self.store_replays(
            mock_replay(seq1_timestamp, project.id, replay1_id, tags={"something": "else"})
        )
        self.store_replays(mock_replay(seq2_timestamp, project.id, replay1_id))

        with self.feature(self.features):
            # EQ and IN supported.
            response = self.client.get(self.url + "?field=id&query=something:else&statsPeriod=1d")
            assert response.status_code == 200
            assert response.headers["X-Data-Source"] == "scalar-subquery"

            response = self.client.get(
                self.url + "?field=id&query=something:else,other&statsPeriod=1d"
            )
            assert response.status_code == 200
            assert response.headers["X-Data-Source"] == "scalar-subquery"

            # Not operators are not supported.
            response = self.client.get(self.url + "?field=id&query=!something:else&statsPeriod=1d")
            assert response.status_code == 200
            assert response.headers["X-Data-Source"] == "aggregated-subquery"

            response = self.client.get(
                self.url + "?field=id&query=!something:else,other&statsPeriod=1d"
            )
            assert response.status_code == 200
            assert response.headers["X-Data-Source"] == "aggregated-subquery"

            # Match not supported.
            response = self.client.get(self.url + "?field=id&query=something:*else*&statsPeriod=1d")
            assert response.status_code == 200
            assert response.headers["X-Data-Source"] == "aggregated-subquery"

            response = self.client.get(
                self.url + "?field=id&query=!something:*else*&statsPeriod=1d"
            )
            assert response.status_code == 200
            assert response.headers["X-Data-Source"] == "aggregated-subquery"

    def test_get_replays_missing_segment_0(self):
        """Test fetching replays when the 0th segment is missing."""
        project = self.create_project(teams=[self.team])

        replay1_id = uuid.uuid4().hex
        seq1_timestamp = datetime.datetime.now() - datetime.timedelta(seconds=22)
        seq2_timestamp = datetime.datetime.now() - datetime.timedelta(seconds=5)
        self.store_replays(mock_replay(seq1_timestamp, project.id, replay1_id, segment_id=2))
        self.store_replays(mock_replay(seq2_timestamp, project.id, replay1_id, segment_id=1))

        with self.feature(self.features):
            response = self.client.get(self.url)
            assert response.status_code == 200

            response_data = response.json()
            assert "data" in response_data
            assert len(response_data["data"]) == 0

    def test_new_errors_column(self):
        project = self.create_project(teams=[self.team])

        uid1 = uuid.uuid4().hex
        uid2 = uuid.uuid4().hex
        uid3 = uuid.uuid4().hex

        replay1_id = uuid.uuid4().hex
        seq1_timestamp = datetime.datetime.now() - datetime.timedelta(seconds=22)
        seq2_timestamp = datetime.datetime.now() - datetime.timedelta(seconds=5)

        self.store_replays(
            mock_replay(seq1_timestamp, project.id, replay1_id, error_ids=[uid1, uid2])
        )
        self.store_replays(mock_replay(seq2_timestamp, project.id, replay1_id, error_ids=[]))
        self.store_replays(
            self.mock_event_links(seq1_timestamp, project.id, "error", replay1_id, uid1)
        )
        self.store_replays(
            self.mock_event_links(seq1_timestamp, project.id, "fatal", replay1_id, uid2)
        )
        with self.feature(self.features):
            queries = [
                f"error_id:{uid1}",
                f"error_id:{uid2}",
                f"error_id:[{uid1}]",
                f"!error_id:[{uid3}]",
                f"!error_id:{uid3}",
            ]
            for query in queries:
                response = self.client.get(self.url + f"?field=id&field=error_ids&query={query}")
                assert response.status_code == 200
                response_data = response.json()
                assert len(response_data["data"]) == 1, query
                assert len(response_data["data"][0]["error_ids"]) == 2, query

            response = self.client.get(
                self.url + f"?field=id&field=error_ids&query=error_id:{uid3}"
            )
            assert response.status_code == 200
            response_data = response.json()
            assert len(response_data["data"]) == 0, query

    def test_warnings_column(self):
        project = self.create_project(teams=[self.team])

        uid1 = uuid.uuid4().hex
        uid2 = uuid.uuid4().hex

        replay1_id = uuid.uuid4().hex
        seq1_timestamp = datetime.datetime.now() - datetime.timedelta(seconds=22)
        seq2_timestamp = datetime.datetime.now() - datetime.timedelta(seconds=5)

        self.store_replays(mock_replay(seq1_timestamp, project.id, replay1_id))
        self.store_replays(mock_replay(seq2_timestamp, project.id, replay1_id))
        self.store_replays(
            self.mock_event_links(seq1_timestamp, project.id, "warning", replay1_id, uid1)
        )

        with self.feature(self.features):
            queries = [
                f"warning_id:{uid1}",
                f"warning_id:[{uid1}]",
                f"!warning_id:[{uid2}]",
                f"!warning_id:{uid2}",
            ]
            for query in queries:
                response = self.client.get(self.url + f"?field=id&field=warning_ids&query={query}")
                assert response.status_code == 200, query
                response_data = response.json()
                assert len(response_data["data"]) == 1, query
                assert len(response_data["data"][0]["warning_ids"]) == 1, query

            response = self.client.get(
                self.url + f"?field=id&field=warning_ids&query=warning_id:{uid2}"
            )
            assert response.status_code == 200
            response_data = response.json()
            assert len(response_data["data"]) == 0, query

    def test_infos_column(self):
        project = self.create_project(teams=[self.team])

        uid1 = uuid.uuid4().hex
        uid2 = uuid.uuid4().hex
        uid3 = uuid.uuid4().hex

        replay1_id = uuid.uuid4().hex
        seq1_timestamp = datetime.datetime.now() - datetime.timedelta(seconds=22)
        seq2_timestamp = datetime.datetime.now() - datetime.timedelta(seconds=5)

        self.store_replays(mock_replay(seq1_timestamp, project.id, replay1_id))
        self.store_replays(mock_replay(seq2_timestamp, project.id, replay1_id))
        self.store_replays(
            self.mock_event_links(seq1_timestamp, project.id, "info", replay1_id, uid1)
        )
        self.store_replays(
            self.mock_event_links(seq1_timestamp, project.id, "debug", replay1_id, uid2)
        )
        with self.feature(self.features):
            queries = [
                f"info_id:{uid1}",
                f"info_id:{uid2}",
                f"info_id:[{uid1}]",
                f"!info_id:[{uid3}]",
                f"!info_id:{uid3}",
            ]
            for query in queries:
                response = self.client.get(self.url + f"?field=id&field=info_ids&query={query}")
                assert response.status_code == 200
                response_data = response.json()
                assert len(response_data["data"]) == 1, query
                assert len(response_data["data"][0]["info_ids"]) == 2, query

            response = self.client.get(self.url + f"?field=id&field=info_ids&query=info_id:{uid3}")
            assert response.status_code == 200
            response_data = response.json()
            assert len(response_data["data"]) == 0, query

    def test_exp_query_branches_error_ids_conditions(self):
        """
        Test that the new columns work the same w/ only the previous errors populated
        """
        project = self.create_project(teams=[self.team])

        uid1 = uuid.uuid4().hex
        uid2 = uuid.uuid4().hex

        replay1_id = uuid.uuid4().hex
        seq1_timestamp = datetime.datetime.now() - datetime.timedelta(seconds=22)
        seq2_timestamp = datetime.datetime.now() - datetime.timedelta(seconds=5)

        self.store_replays(mock_replay(seq1_timestamp, project.id, replay1_id, error_ids=[uid1]))
        self.store_replays(mock_replay(seq2_timestamp, project.id, replay1_id, error_ids=[]))

        with self.feature(self.features):
            queries = [
                f"error_ids:{uid1}",
                f"!error_ids:{uid2}",
                f"error_ids:[{uid1},{uid2}]",
                f"!error_ids:[{uid2}]",
            ]
            for query in queries:
                response = self.client.get(self.url + f"?field=id&field=error_ids&query={query}")
                assert response.status_code == 200
                response_data = response.json()
                assert len(response_data["data"]) == 1, query
                assert len(response_data["data"][0]["error_ids"]) == 1, query

    def test_event_id_count_columns(self):
        project = self.create_project(teams=[self.team])

        replay1_id = uuid.uuid4().hex
        other_replay = uuid.uuid4().hex

        seq1_timestamp = datetime.datetime.now() - datetime.timedelta(seconds=22)
        seq2_timestamp = datetime.datetime.now() - datetime.timedelta(seconds=5)

        self.store_replays(mock_replay(seq1_timestamp, project.id, other_replay))
        self.store_replays(mock_replay(seq2_timestamp, project.id, other_replay))

        self.store_replays(mock_replay(seq1_timestamp, project.id, replay1_id))
        self.store_replays(mock_replay(seq2_timestamp, project.id, replay1_id))
        self.store_replays(
            self.mock_event_links(seq1_timestamp, project.id, "fatal", replay1_id, uuid.uuid4().hex)
        )
        self.store_replays(
            self.mock_event_links(seq1_timestamp, project.id, "error", replay1_id, uuid.uuid4().hex)
        )
        self.store_replays(
            self.mock_event_links(
                seq1_timestamp, project.id, "warning", replay1_id, uuid.uuid4().hex
            )
        )
        self.store_replays(
            self.mock_event_links(seq1_timestamp, project.id, "info", replay1_id, uuid.uuid4().hex)
        )
        self.store_replays(
            self.mock_event_links(seq1_timestamp, project.id, "debug", replay1_id, uuid.uuid4().hex)
        )

        self.store_replays(
            self.mock_event_links(
                seq1_timestamp, project.id, "debug", other_replay, uuid.uuid4().hex
            )
        )

        with self.feature(self.features):
            response = self.client.get(
                self.url + f"?field=id&field=count_warnings&field=count_infos&query=id:{replay1_id}"
            )
            assert response.status_code == 200
            response_data = response.json()
            assert response_data["data"][0]["count_warnings"] == 1

    def test_non_empty_string_scalar(self):
        project = self.create_project(teams=[self.team])

        replay1_id = uuid.uuid4().hex
        seq1_timestamp = datetime.datetime.now() - datetime.timedelta(seconds=22)
        self.store_replays(
            mock_replay(seq1_timestamp, project.id, replay1_id, segment_id=0, dist="")
        )
        self.store_replays(
            mock_replay(seq1_timestamp, project.id, replay1_id, segment_id=0, dist="1")
        )

        # "dist" is used as a placeholder to test the "NonEmptyStringScalar" class. Empty
        # strings should be ignored when performing negation queries.
        with self.feature(self.features):
            # dist should be findable if any of its filled values match the query.
            queries = [
                "dist:1",
                "dist:[1]",
                "dist:*1*",
            ]
            for query in queries:
                response = self.client.get(self.url + f"?field=id&query={query}")
                assert response.status_code == 200, query
                response_data = response.json()
                assert len(response_data["data"]) == 1, query

            # If we explicitly negate dist's filled value we should also ignore empty
            # values.
            queries = [
                "!dist:1",
                "!dist:[1]",
                "!dist:*1*",
            ]
            for query in queries:
                response = self.client.get(self.url + f"?field=id&query={query}")
                assert response.status_code == 200, query
                response_data = response.json()
                assert len(response_data["data"]) == 0, query

    def test_get_replays_preferred_source(self):
        replay1_id = uuid.uuid4().hex
        seq1_timestamp = datetime.datetime.now() - datetime.timedelta(seconds=22)
        seq2_timestamp = datetime.datetime.now() - datetime.timedelta(seconds=22)
        self.store_replays(mock_replay(seq1_timestamp, self.project.id, replay1_id, segment_id=0))
        self.store_replays(mock_replay(seq2_timestamp, self.project.id, replay1_id, segment_id=1))

        with self.feature(self.features):
            response = self.client.get(self.url, headers={"X-Preferred-Data-Source": "scalar"})
            assert response.status_code == 200
            assert response.headers["X-Data-Source"] == "scalar-subquery"

            response = self.client.get(self.url, headers={"X-Preferred-Data-Source": "aggregated"})
            assert response.status_code == 200
            assert response.headers["X-Data-Source"] == "aggregated-subquery"

    def test_get_replays_default_data_source(self):
        """Assert default data source is conditional on flag."""
        features = self.features.copy()
        replay1_id = uuid.uuid4().hex
        seq1_timestamp = datetime.datetime.now() - datetime.timedelta(seconds=22)
        seq2_timestamp = datetime.datetime.now() - datetime.timedelta(seconds=22)
        self.store_replays(mock_replay(seq1_timestamp, self.project.id, replay1_id, segment_id=0))
        self.store_replays(mock_replay(seq2_timestamp, self.project.id, replay1_id, segment_id=1))

        with self.feature(features):
            response = self.client.get(self.url)
            assert response.status_code == 200
<<<<<<< HEAD
            assert response.headers["X-Data-Source"] == "scalar-subquery"

        features["organizations:session-replay-materialized-view"] = True
        with self.feature(features):
            response = self.client.get(self.url)
            assert response.status_code == 200
            assert response.headers["X-Data-Source"] == "materialized-view"
=======
            assert response.headers["X-Data-Source"] == "scalar-subquery"
>>>>>>> 4c8be5b4
<|MERGE_RESOLUTION|>--- conflicted
+++ resolved
@@ -2190,14 +2190,4 @@
         with self.feature(features):
             response = self.client.get(self.url)
             assert response.status_code == 200
-<<<<<<< HEAD
-            assert response.headers["X-Data-Source"] == "scalar-subquery"
-
-        features["organizations:session-replay-materialized-view"] = True
-        with self.feature(features):
-            response = self.client.get(self.url)
-            assert response.status_code == 200
-            assert response.headers["X-Data-Source"] == "materialized-view"
-=======
-            assert response.headers["X-Data-Source"] == "scalar-subquery"
->>>>>>> 4c8be5b4
+            assert response.headers["X-Data-Source"] == "scalar-subquery"