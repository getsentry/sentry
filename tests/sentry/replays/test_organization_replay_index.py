--- conflicted
+++ resolved
@@ -780,7 +780,6 @@
             assert response.status_code == 200
             assert len(response.json()["data"]) == 0
 
-<<<<<<< HEAD
     def test_get_replays_no_user_data(self):
         """Test returned replays can not partially fall outside of range."""
         project = self.create_project(teams=[self.team])
@@ -811,7 +810,7 @@
             assert response_data["data"][0]["user"]["display_name"] == "Scrubbed User ({})".format(
                 response_data["data"][0]["id"]
             )
-=======
+
     def test_archived_records_not_returned_with_environment_filtered(self):
         self.create_environment(name="prod", project=self.project)
 
@@ -844,5 +843,4 @@
                 self.url + f"?start={timestamp1.isoformat()}&end={timestamp2.isoformat()}"
             )
             assert response.status_code == 200
-            assert len(response.json()["data"]) == 0
->>>>>>> ec080548
+            assert len(response.json()["data"]) == 0