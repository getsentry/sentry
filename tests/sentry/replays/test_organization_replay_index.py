--- conflicted
+++ resolved
@@ -14,9 +14,7 @@
 from sentry.testutils.silo import region_silo_test
 from sentry.utils.cursors import Cursor
 
-REPLAYS_FEATURES = {
-    "organizations:session-replay": True,
-}
+REPLAYS_FEATURES = {"organizations:session-replay": True}
 
 
 @region_silo_test
@@ -870,15 +868,6 @@
             assert response.status_code == 200
             assert len(response.json()["data"]) == 0
 
-<<<<<<< HEAD
-
-@region_silo_test
-@apply_feature_flag_on_cls("organizations:global-views")
-@apply_feature_flag_on_cls("organizations:session-replay-index-subquery")
-class OrganizationReplayIndexTestSubQueryOptimized(OrganizationReplayIndexTest):
-    # run the same tests except with the subquery optimization applied
-    pass
-=======
     def test_get_replays_filter_clicks(self):
         """Test replays conform to the interchange format."""
         project = self.create_project(teams=[self.team])
@@ -1040,4 +1029,11 @@
                 assert (
                     response.content == b'{"detail":"Only the \'=\' operator is supported."}'
                 ), query
->>>>>>> 5577e338
+
+
+# @region_silo_test
+# @apply_feature_flag_on_cls("organizations:global-views")
+# @apply_feature_flag_on_cls("organizations:session-replay-index-subquery")
+# class OrganizationReplayIndexTestSubQueryOptimized(OrganizationReplayIndexTest):
+#     # run the same tests except with the subquery optimization applied
+#     pass