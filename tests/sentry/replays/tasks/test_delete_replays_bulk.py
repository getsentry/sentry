--- conflicted
+++ resolved
@@ -91,12 +91,7 @@
                 {
                     "retention_days": 90,
                     "replay_id": "b",
-<<<<<<< HEAD
-                    "max_segment_id": 0,
-=======
                     "max_segment_id": None,
-                    "platform": "javascript",
->>>>>>> 484616fc
                 },
             ],
             "has_more": False,
