from __future__ import annotations

import datetime
from io import BytesIO
from uuid import uuid4
from zlib import compress

from sentry.models.file import File
from sentry.replays.lib.storage import RecordingSegmentStorageMeta, storage
from sentry.replays.models import ReplayRecordingSegment
from sentry.replays.scripts.delete_replays import delete_replay_ids, delete_replays
from sentry.replays.testutils import (
    mock_replay,
    mock_rrweb_div_helloworld,
    mock_segment_console,
    mock_segment_fullsnapshot,
    mock_segment_init,
    mock_segment_nagivation,
)
from sentry.testutils.cases import ReplaysSnubaTestCase
from sentry.utils.json import dumps_htmlsafe


class TestDeleteReplays(ReplaysSnubaTestCase):
    def store_replay_segments(
        self,
        replay_id: str,
        project_id: int,
        timestamp,
        environment: str | None = None,
        tags: dict | None = None,
    ):
        if tags is None:
            tags = {}

        self.store_replays(
            mock_replay(timestamp, project_id, replay_id, environment=environment, tags=tags)
        )

        segments = [
            mock_segment_init(timestamp),
            mock_segment_fullsnapshot(timestamp, [mock_rrweb_div_helloworld()]),
            mock_segment_console(timestamp),
            mock_segment_nagivation(
                timestamp + datetime.timedelta(seconds=1), hrefFrom="/", hrefTo="/home/"
            ),
            mock_segment_nagivation(
                timestamp + datetime.timedelta(seconds=2),
                hrefFrom="/home/",
                hrefTo="/profile/",
            ),
        ]
        for i, segment in enumerate(segments):
            f = File.objects.create(name="rr:{segment_id}", type="replay.recording")
            f.putfile(BytesIO(compress(dumps_htmlsafe(segment).encode())))
            ReplayRecordingSegment.objects.create(
                replay_id=replay_id,
                project_id=project_id,
                segment_id=i,
                file_id=f.id,
            )

<<<<<<< HEAD
    def assert_recording_deleted(self, replay_id: str):
        replay_recordings = ReplayRecordingSegment.objects.filter(replay_id=replay_id)
        assert len(replay_recordings) == 0

    def assert_recording_not_deleted(self, replay_id: str):
=======
    def assert_segments_deleted(self, replay_id: str):
        replay_recordings = ReplayRecordingSegment.objects.filter(replay_id=replay_id)
        assert len(replay_recordings) == 0

    def assert_segments_not_deleted(self, replay_id: str):
>>>>>>> 94950b52
        replay_recordings = ReplayRecordingSegment.objects.filter(replay_id=replay_id)
        assert len(replay_recordings) == 5  # we create 5 segments for each replay in this test

    def setUp(self):
        super().setUp()

        self.other_project = self.create_project(name="some_project")

        self.default_start_time = datetime.datetime.utcnow() - datetime.timedelta(days=89)
        self.default_end_time = datetime.datetime.utcnow() + datetime.timedelta(seconds=5)
        self.small_batch_size = 10

    def test_deletion_replays_basic(self):
        # store replay to be deleted
        to_delete = uuid4().hex
        self.store_replay_segments(
            to_delete,
            self.project.id,
            datetime.datetime.now() - datetime.timedelta(seconds=10),
        )

        # store replays to be kept
        replay_id_kept_other_project = uuid4().hex
        self.store_replay_segments(
            replay_id_kept_other_project,
            self.other_project.id,
            datetime.datetime.now() - datetime.timedelta(seconds=10),
        )

        replay_id_kept_outside_timerange = uuid4().hex
        self.store_replay_segments(
            replay_id_kept_outside_timerange,
            self.project.id,
            datetime.datetime.now() + datetime.timedelta(seconds=10),
        )

        delete_replays(
            project_id=self.project.id,
            batch_size=self.small_batch_size,
            environment=[],
            tags=[],
            start_utc=self.default_start_time,
            end_utc=self.default_end_time,
            dry_run=False,
        )

<<<<<<< HEAD
        self.assert_recording_deleted(to_delete)
        self.assert_recording_not_deleted(replay_id_kept_other_project)
        self.assert_recording_not_deleted(replay_id_kept_outside_timerange)
=======
        self.assert_segments_deleted(to_delete)
        self.assert_segments_not_deleted(replay_id_kept_other_project)
        self.assert_segments_not_deleted(replay_id_kept_outside_timerange)
>>>>>>> 94950b52

    def test_deletion_replays_dry_run(self):
        not_deleted = uuid4().hex
        self.store_replay_segments(
            not_deleted,
            self.project.id,
            datetime.datetime.now() - datetime.timedelta(seconds=10),
        )
        delete_replays(
            project_id=self.project.id,
            batch_size=self.small_batch_size,
            environment=[],
            tags=[],
            start_utc=self.default_start_time,
            end_utc=self.default_end_time,
            dry_run=True,
        )
<<<<<<< HEAD
        self.assert_recording_not_deleted(not_deleted)
=======
        self.assert_segments_not_deleted(not_deleted)
>>>>>>> 94950b52

    def test_deletion_replays_env_filter(self):
        replay_with_env = uuid4().hex
        self.store_replay_segments(
            replay_id=replay_with_env,
            project_id=self.project.id,
            timestamp=datetime.datetime.now() - datetime.timedelta(seconds=10),
            environment="myenv",
        )
        delete_replays(
            project_id=self.project.id,
            batch_size=self.small_batch_size,
            environment=["not_env"],
            tags=[],
            start_utc=self.default_start_time,
            end_utc=self.default_end_time,
            dry_run=False,
        )
<<<<<<< HEAD
        self.assert_recording_not_deleted(replay_with_env)
=======
        self.assert_segments_not_deleted(replay_with_env)
>>>>>>> 94950b52

        delete_replays(
            project_id=self.project.id,
            batch_size=self.small_batch_size,
            environment=["myenv"],
            tags=[],
            start_utc=self.default_start_time,
            end_utc=self.default_end_time,
            dry_run=False,
        )
<<<<<<< HEAD
        self.assert_recording_deleted(replay_with_env)
=======
        self.assert_segments_deleted(replay_with_env)
>>>>>>> 94950b52

    def test_deletion_replays_tags(self):
        replay_id_no_tags = uuid4().hex
        self.store_replay_segments(
            replay_id=replay_id_no_tags,
            project_id=self.project.id,
            environment=None,
            timestamp=datetime.datetime.now() - datetime.timedelta(seconds=10),
        )
        replay_id_tags = uuid4().hex
        self.store_replay_segments(
            replay_id=replay_id_tags,
            project_id=self.project.id,
            timestamp=datetime.datetime.now() - datetime.timedelta(seconds=10),
            tags={"tenant": "christopher_nolan"},
        )
        delete_replays(
            project_id=self.project.id,
            batch_size=self.small_batch_size,
            tags=["test_tag:notthetag"],
            environment=[],
            start_utc=self.default_start_time,
            end_utc=self.default_end_time,
            dry_run=False,
        )
<<<<<<< HEAD
        self.assert_recording_not_deleted(replay_id_tags)
        self.assert_recording_not_deleted(replay_id_no_tags)
=======
        self.assert_segments_not_deleted(replay_id_tags)
        self.assert_segments_not_deleted(replay_id_no_tags)
>>>>>>> 94950b52

        delete_replays(
            project_id=self.project.id,
            batch_size=self.small_batch_size,
            tags=["tenant:christopher_nolan"],
            environment=[],
            start_utc=self.default_start_time,
            end_utc=self.default_end_time,
            dry_run=False,
        )

<<<<<<< HEAD
        self.assert_recording_deleted(replay_id_tags)
        self.assert_recording_not_deleted(replay_id_no_tags)
=======
        self.assert_segments_deleted(replay_id_tags)
        self.assert_segments_not_deleted(replay_id_no_tags)
>>>>>>> 94950b52

    def test_deletion_replays_multitags(self):
        replay_id_tags = uuid4().hex
        self.store_replay_segments(
            replay_id=replay_id_tags,
            project_id=self.project.id,
            timestamp=datetime.datetime.now() - datetime.timedelta(seconds=10),
            tags={"tenant": "christopher_nolan", "batman": "robin", "memento": "time"},
        )

        replay_id_only_one_tag = uuid4().hex
        self.store_replay_segments(
            replay_id=replay_id_only_one_tag,
            project_id=self.project.id,
            timestamp=datetime.datetime.now() - datetime.timedelta(seconds=10),
            tags={"tenant": "christopher_nolan"},
        )

        replay_id_two_tags_not_deleted = uuid4().hex
        self.store_replay_segments(
            replay_id=replay_id_two_tags_not_deleted,
            project_id=self.project.id,
            timestamp=datetime.datetime.now() - datetime.timedelta(seconds=10),
            tags={"batman": "robin", "memento": "time"},
        )

        delete_replays(
            project_id=self.project.id,
            batch_size=self.small_batch_size,
            tags=["tenant:christopher_nolan", "batman:robin"],
            environment=[],
            start_utc=self.default_start_time,
            end_utc=self.default_end_time,
            dry_run=False,
        )

<<<<<<< HEAD
        self.assert_recording_deleted(replay_id_tags)
        self.assert_recording_not_deleted(replay_id_only_one_tag)
        self.assert_recording_not_deleted(replay_id_two_tags_not_deleted)
=======
        self.assert_segments_deleted(replay_id_tags)
        self.assert_segments_not_deleted(replay_id_only_one_tag)
        self.assert_segments_not_deleted(replay_id_two_tags_not_deleted)
>>>>>>> 94950b52

    def test_deletion_replays_batch_size_all_deleted(self):
        replay_ids = [uuid4().hex for _ in range(self.small_batch_size + 1)]

        for replay_id in replay_ids:
            self.store_replay_segments(
                replay_id=replay_id,
                project_id=self.project.id,
                timestamp=datetime.datetime.now() - datetime.timedelta(seconds=10),
            )
        delete_replays(
            project_id=self.project.id,
            batch_size=self.small_batch_size,
            tags=[],
            start_utc=self.default_start_time,
            end_utc=self.default_end_time,
            dry_run=False,
            environment=[],
        )

        replay_recordings = ReplayRecordingSegment.objects.all()
        assert len(replay_recordings) == 0

    def test_delete_replays_by_id(self):
        # Deleted.
        deleted_replay_id = uuid4().hex
        self.store_replays(
            mock_replay(
                datetime.datetime.now() - datetime.timedelta(seconds=10),
                self.project.id,
                deleted_replay_id,
            )
        )

        metadata1 = RecordingSegmentStorageMeta(
            project_id=self.project.id,
            replay_id=deleted_replay_id,
            segment_id=0,
            retention_days=30,
            file_id=None,
        )
        storage.set(metadata1, b"hello, world!")

        # Kept
        kept_replay_id = uuid4().hex
        self.store_replays(
            mock_replay(
                datetime.datetime.now() - datetime.timedelta(seconds=10),
                self.project.id,
                kept_replay_id,
            )
        )

        metadata2 = RecordingSegmentStorageMeta(
            project_id=self.project.id,
            replay_id=kept_replay_id,
            segment_id=0,
            retention_days=30,
            file_id=None,
        )
        storage.set(metadata2, b"hello, world!")

        delete_replay_ids(project_id=self.project.id, replay_ids=[deleted_replay_id])

        # Assert stored data was deleted.
        assert storage.get(metadata1) is None
        assert storage.get(metadata2) is not None<|MERGE_RESOLUTION|>--- conflicted
+++ resolved
@@ -60,19 +60,11 @@
                 file_id=f.id,
             )
 
-<<<<<<< HEAD
     def assert_recording_deleted(self, replay_id: str):
         replay_recordings = ReplayRecordingSegment.objects.filter(replay_id=replay_id)
         assert len(replay_recordings) == 0
 
     def assert_recording_not_deleted(self, replay_id: str):
-=======
-    def assert_segments_deleted(self, replay_id: str):
-        replay_recordings = ReplayRecordingSegment.objects.filter(replay_id=replay_id)
-        assert len(replay_recordings) == 0
-
-    def assert_segments_not_deleted(self, replay_id: str):
->>>>>>> 94950b52
         replay_recordings = ReplayRecordingSegment.objects.filter(replay_id=replay_id)
         assert len(replay_recordings) == 5  # we create 5 segments for each replay in this test
 
@@ -119,15 +111,9 @@
             dry_run=False,
         )
 
-<<<<<<< HEAD
         self.assert_recording_deleted(to_delete)
         self.assert_recording_not_deleted(replay_id_kept_other_project)
         self.assert_recording_not_deleted(replay_id_kept_outside_timerange)
-=======
-        self.assert_segments_deleted(to_delete)
-        self.assert_segments_not_deleted(replay_id_kept_other_project)
-        self.assert_segments_not_deleted(replay_id_kept_outside_timerange)
->>>>>>> 94950b52
 
     def test_deletion_replays_dry_run(self):
         not_deleted = uuid4().hex
@@ -145,11 +131,8 @@
             end_utc=self.default_end_time,
             dry_run=True,
         )
-<<<<<<< HEAD
+
         self.assert_recording_not_deleted(not_deleted)
-=======
-        self.assert_segments_not_deleted(not_deleted)
->>>>>>> 94950b52
 
     def test_deletion_replays_env_filter(self):
         replay_with_env = uuid4().hex
@@ -168,11 +151,7 @@
             end_utc=self.default_end_time,
             dry_run=False,
         )
-<<<<<<< HEAD
         self.assert_recording_not_deleted(replay_with_env)
-=======
-        self.assert_segments_not_deleted(replay_with_env)
->>>>>>> 94950b52
 
         delete_replays(
             project_id=self.project.id,
@@ -183,11 +162,7 @@
             end_utc=self.default_end_time,
             dry_run=False,
         )
-<<<<<<< HEAD
         self.assert_recording_deleted(replay_with_env)
-=======
-        self.assert_segments_deleted(replay_with_env)
->>>>>>> 94950b52
 
     def test_deletion_replays_tags(self):
         replay_id_no_tags = uuid4().hex
@@ -213,13 +188,8 @@
             end_utc=self.default_end_time,
             dry_run=False,
         )
-<<<<<<< HEAD
         self.assert_recording_not_deleted(replay_id_tags)
         self.assert_recording_not_deleted(replay_id_no_tags)
-=======
-        self.assert_segments_not_deleted(replay_id_tags)
-        self.assert_segments_not_deleted(replay_id_no_tags)
->>>>>>> 94950b52
 
         delete_replays(
             project_id=self.project.id,
@@ -231,13 +201,8 @@
             dry_run=False,
         )
 
-<<<<<<< HEAD
         self.assert_recording_deleted(replay_id_tags)
         self.assert_recording_not_deleted(replay_id_no_tags)
-=======
-        self.assert_segments_deleted(replay_id_tags)
-        self.assert_segments_not_deleted(replay_id_no_tags)
->>>>>>> 94950b52
 
     def test_deletion_replays_multitags(self):
         replay_id_tags = uuid4().hex
@@ -274,15 +239,9 @@
             dry_run=False,
         )
 
-<<<<<<< HEAD
         self.assert_recording_deleted(replay_id_tags)
         self.assert_recording_not_deleted(replay_id_only_one_tag)
         self.assert_recording_not_deleted(replay_id_two_tags_not_deleted)
-=======
-        self.assert_segments_deleted(replay_id_tags)
-        self.assert_segments_not_deleted(replay_id_only_one_tag)
-        self.assert_segments_not_deleted(replay_id_two_tags_not_deleted)
->>>>>>> 94950b52
 
     def test_deletion_replays_batch_size_all_deleted(self):
         replay_ids = [uuid4().hex for _ in range(self.small_batch_size + 1)]
