--- conflicted
+++ resolved
@@ -14,17 +14,12 @@
 
 from sentry.models.organizationonboardingtask import OnboardingTask, OnboardingTaskStatus
 from sentry.replays.consumers.recording import ProcessReplayRecordingStrategyFactory
-<<<<<<< HEAD
-from sentry.replays.consumers.recording_buffered import RecordingBufferedStrategyFactory
-from sentry.replays.lib.storage import storage_kv
-from sentry.replays.lib.storage.legacy import make_recording_filename, make_video_filename
-=======
 from sentry.replays.consumers.recording_buffered import (
     RecordingBufferedStrategyFactory,
     cast_payload_from_bytes,
 )
-from sentry.replays.lib.storage import RecordingSegmentStorageMeta, StorageBlob
->>>>>>> 43c1d6ae
+from sentry.replays.lib.storage import storage_kv
+from sentry.replays.lib.storage.legacy import make_recording_filename, make_video_filename
 from sentry.replays.models import ReplayRecordingSegment
 from sentry.testutils.cases import TransactionTestCase
 
@@ -140,15 +135,11 @@
                 "project_id": self.project.id,
                 "received": int(time.time()),
                 "retention_days": 30,
-<<<<<<< HEAD
-                "payload": f'{{"segment_id":{segment_id}}}\n'.encode() + message,
-                "replay_event": replay_event,
-                "replay_video": replay_video,
-=======
                 "payload": cast_payload_from_bytes(
                     f'{{"segment_id":{segment_id}}}\n'.encode() + message
                 ),
->>>>>>> 43c1d6ae
+                "replay_event": replay_event,
+                "replay_video": replay_video,
             }
         ]
 
