import time
import uuid
import zlib
from datetime import datetime
from typing import Any, Dict, List
from unittest.mock import ANY, patch

import msgpack
from arroyo.backends.kafka import KafkaPayload
from arroyo.types import BrokerValue, Message, Partition, Topic

from sentry import options
from sentry.models import File
from sentry.models.organizationonboardingtask import OnboardingTask, OnboardingTaskStatus
from sentry.replays.consumers.recording import ProcessReplayRecordingStrategyFactory
from sentry.replays.lib.storage import FilestoreBlob, RecordingSegmentStorageMeta, StorageBlob
from sentry.replays.models import ReplayRecordingSegment
from sentry.testutils import TransactionTestCase


class RecordingTestCaseMixin:
    @staticmethod
    def processing_factory():
        return ProcessReplayRecordingStrategyFactory()

    def setUp(self):
        self.replay_id = uuid.uuid4().hex
        self.replay_recording_id = uuid.uuid4().hex

    def submit(self, messages):
        strategy = self.processing_factory().create_with_partitions(
            lambda x, force=False: None, None
        )
<<<<<<< HEAD
        segment_id = 0
        segment_bytes = zlib.compress(b"[]")
        consumer_messages = [
            {
                "payload": f'{{"segment_id":{segment_id}}}\n'.encode() + segment_bytes[0:5],
=======

        for message in messages:
            strategy.submit(
                Message(
                    BrokerValue(
                        KafkaPayload(b"key", msgpack.packb(message), [("should_drop", b"1")]),
                        Partition(Topic("ingest-replay-recordings"), 1),
                        1,
                        datetime.now(),
                    )
                )
            )
        strategy.poll()
        strategy.join(1)
        strategy.terminate()

    def chunked_messages(
        self,
        message: bytes = b'[{"hello":"world"}]',
        segment_id: int = 0,
        compressed: bool = False,
    ) -> List[Dict[str, Any]]:
        message = zlib.compress(message) if compressed else message
        return [
            {
                "payload": f'{{"segment_id":{segment_id}}}\n'.encode() + message,
>>>>>>> e03fea7a
                "replay_id": self.replay_id,
                "project_id": self.project.id,
                "id": self.replay_recording_id,
                "chunk_index": 0,
                "type": "replay_recording_chunk",
                "org_id": self.organization.id,
                "received": time.time(),
                "retention_days": 30,
                "key_id": 123,
                "retention_days": 30,
            },
            {
<<<<<<< HEAD
                "payload": segment_bytes[5:],
                "replay_id": self.replay_id,
                "project_id": self.project.id,
                "id": self.replay_recording_id,
                "chunk_index": 1,
                "type": "replay_recording_chunk",
                "org_id": self.organization.id,
                "received": time.time(),
                "retention_days": 30,
            },
            {
=======
>>>>>>> e03fea7a
                "type": "replay_recording",
                "replay_id": self.replay_id,
                "replay_recording": {
                    "chunks": 1,
                    "id": self.replay_recording_id,
                },
                "project_id": self.project.id,
                "org_id": self.organization.id,
                "received": time.time(),
                "retention_days": 30,
            },
        ]
<<<<<<< HEAD
        for message in consumer_messages:
            processing_strategy.submit(
                Message(
                    BrokerValue(
                        KafkaPayload(b"key", msgpack.packb(message), [("should_drop", b"1")]),
                        Partition(Topic("ingest-replay-recordings"), 1),
                        1,
                        datetime.now(),
                    )
                )
            )
        processing_strategy.poll()
        processing_strategy.join(1)
        processing_strategy.terminate()
        recording_file_name = f"rr:{self.replay_id}:{segment_id}"
        recording = File.objects.get(name=recording_file_name)

        assert recording
        assert recording.checksum == sha1(segment_bytes).hexdigest()
        assert ReplayRecordingSegment.objects.get(replay_id=self.replay_id)
=======

    def nonchunked_messages(
        self,
        message: bytes = b'[{"hello":"world"}]',
        segment_id: int = 0,
        compressed: bool = False,
    ) -> List[Dict[str, Any]]:
        message = zlib.compress(message) if compressed else message
        return [
            {
                "type": "replay_recording_not_chunked",
                "replay_id": self.replay_id,
                "org_id": self.organization.id,
                "key_id": 123,
                "project_id": self.project.id,
                "received": time.time(),
                "retention_days": 30,
                "payload": f'{{"segment_id":{segment_id}}}\n'.encode() + message,
            }
        ]

    @patch("sentry.models.OrganizationOnboardingTask.objects.record")
    @patch("sentry.analytics.record")
    def test_chunked_compressed_segment_ingestion(self, mock_record, mock_onboarding_task):
        segment_id = 0
        self.submit(self.chunked_messages(segment_id=segment_id, compressed=True))
        self.assert_replay_recording_segment(segment_id, compressed=True)
>>>>>>> e03fea7a

        self.project.refresh_from_db()
        assert self.project.flags.has_replays

        mock_onboarding_task.assert_called_with(
            organization_id=self.project.organization_id,
            task=OnboardingTask.SESSION_REPLAY,
            status=OnboardingTaskStatus.COMPLETE,
            date_completed=ANY,
        )

        mock_record.assert_called_with(
            "first_replay.sent",
            organization_id=self.organization.id,
            project_id=self.project.id,
            platform=self.project.platform,
            user_id=self.organization.default_owner_id,
        )

    @patch("sentry.models.OrganizationOnboardingTask.objects.record")
    @patch("sentry.analytics.record")
    def test_chunked_uncompressed_segment_ingestion(self, mock_record, mock_onboarding_task):
        segment_id = 0
<<<<<<< HEAD
        consumer_messages = [
            {
                "payload": f'{{"segment_id":{segment_id}}}\n[',
                "replay_id": self.replay_id,
                "project_id": self.project.id,
                "id": self.replay_recording_id,
                "chunk_index": 0,
                "type": "replay_recording_chunk",
                "org_id": self.organization.id,
                "received": time.time(),
                "key_id": 123,
                "retention_days": 30,
            },
            {
                "payload": "]",
                "replay_id": self.replay_id,
                "project_id": self.project.id,
                "id": self.replay_recording_id,
                "chunk_index": 1,
                "type": "replay_recording_chunk",
                "org_id": self.organization.id,
                "received": time.time(),
                "retention_days": 30,
            },
            {
                "type": "replay_recording",
                "replay_id": self.replay_id,
                "replay_recording": {
                    "chunks": 2,
                    "id": self.replay_recording_id,
                },
                "project_id": self.project.id,
                "org_id": self.organization.id,
                "received": time.time(),
                "retention_days": 30,
            },
        ]
        for message in consumer_messages:
            processing_strategy.submit(
                Message(
                    BrokerValue(
                        KafkaPayload(b"key", msgpack.packb(message), [("should_drop", b"1")]),
                        Partition(Topic("ingest-replay-recordings"), 1),
                        1,
                        datetime.now(),
                    )
                )
            )
        processing_strategy.poll()
        processing_strategy.join(1)
        processing_strategy.terminate()
        recording_file_name = f"rr:{self.replay_id}:{segment_id}"
        recording = File.objects.get(name=recording_file_name)

        assert recording
        assert recording.checksum == sha1(b"[]").hexdigest()
        segment = ReplayRecordingSegment.objects.get(replay_id=self.replay_id)
        assert segment.size == len(b"[]")
=======
        self.submit(self.chunked_messages(segment_id=segment_id, compressed=False))
        self.assert_replay_recording_segment(segment_id, compressed=False)
>>>>>>> e03fea7a

        self.project.refresh_from_db()
        assert self.project.flags.has_replays

        mock_onboarding_task.assert_called_with(
            organization_id=self.project.organization_id,
            task=OnboardingTask.SESSION_REPLAY,
            status=OnboardingTaskStatus.COMPLETE,
            date_completed=ANY,
        )
<<<<<<< HEAD
        segment_id = 0
        consumer_messages = [
            {
                "payload": f'{{"segment_id":{segment_id}}}\n[]'.encode(),
                "replay_id": self.replay_id,
                "project_id": self.project.id,
                "id": self.replay_recording_id,
                "chunk_index": 0,
                "type": "replay_recording_chunk",
                "retention_days": 30,
            },
            {
                "payload": f'{{"segment_id":{segment_id}}}\n[]'.encode(),
                "replay_id": self.replay_id,
                "project_id": self.project.id,
                "id": self.replay_recording_id,
                "chunk_index": 0,
                "type": "replay_recording_chunk",
                "retention_days": 30,
            },
            {
                "type": "replay_recording",
                "replay_id": self.replay_id,
                "replay_recording": {
                    "chunks": 1,
                    "id": self.replay_recording_id,
                },
                "org_id": self.organization.id,
                "key_id": 123,
                "received": time.time(),
                "project_id": self.project.id,
                "retention_days": 30,
            },
        ]
        for message in consumer_messages:
            processing_strategy.submit(
                Message(
                    BrokerValue(
                        KafkaPayload(b"key", msgpack.packb(message), [("should_drop", b"1")]),
                        Partition(Topic("ingest-replay-recordings"), 1),
                        1,
                        datetime.now(),
                    )
                )
            )
        processing_strategy.poll()
        processing_strategy.join(1)
        processing_strategy.terminate()

        recording_file_name = f"rr:{self.replay_id}:{segment_id}"
=======
>>>>>>> e03fea7a

        mock_record.assert_called_with(
            "first_replay.sent",
            organization_id=self.organization.id,
            project_id=self.project.id,
            platform=self.project.platform,
            user_id=self.organization.default_owner_id,
        )

    @patch("sentry.models.OrganizationOnboardingTask.objects.record")
    @patch("sentry.analytics.record")
    def test_compressed_segment_ingestion(self, mock_record, mock_onboarding_task):
        segment_id = 0
<<<<<<< HEAD

        processing_strategy.submit(
            Message(
                BrokerValue(
                    KafkaPayload(
                        b"key",
                        msgpack.packb(
                            {
                                "type": "replay_recording_not_chunked",
                                "replay_id": self.replay_id,
                                "org_id": self.organization.id,
                                "key_id": 123,
                                "project_id": self.project.id,
                                "received": time.time(),
                                "retention_days": 30,
                                "payload": b'{"segment_id":0}\n' + zlib.compress(b"[]"),
                            }
                        ),
                        [("should_drop", b"1")],
                    ),
                    Partition(Topic("ingest-replay-recordings"), 1),
                    1,
                    datetime.now(),
                )
            )
        )
        processing_strategy.poll()
        processing_strategy.join(1)
        processing_strategy.terminate()
        recording_file_name = f"rr:{self.replay_id}:{segment_id}"
        recording = File.objects.get(name=recording_file_name)

        assert recording
        assert recording.checksum == sha1(zlib.compress(b"[]")).hexdigest()
        assert ReplayRecordingSegment.objects.get(replay_id=self.replay_id)
=======
        self.submit(self.nonchunked_messages(segment_id=segment_id, compressed=True))
        self.assert_replay_recording_segment(segment_id, compressed=True)
>>>>>>> e03fea7a

        self.project.refresh_from_db()
        assert self.project.flags.has_replays

        mock_onboarding_task.assert_called_with(
            organization_id=self.project.organization_id,
            task=OnboardingTask.SESSION_REPLAY,
            status=OnboardingTaskStatus.COMPLETE,
            date_completed=ANY,
        )

        mock_record.assert_called_with(
            "first_replay.sent",
            organization_id=self.organization.id,
            project_id=self.project.id,
            platform=self.project.platform,
            user_id=self.organization.default_owner_id,
        )

    @patch("sentry.models.OrganizationOnboardingTask.objects.record")
    @patch("sentry.analytics.record")
    def test_uncompressed_segment_ingestion(self, mock_record, mock_onboarding_task):
        segment_id = 0
<<<<<<< HEAD

        processing_strategy.submit(
            Message(
                BrokerValue(
                    KafkaPayload(
                        b"key",
                        msgpack.packb(
                            {
                                "type": "replay_recording_not_chunked",
                                "replay_id": self.replay_id,
                                "org_id": self.organization.id,
                                "key_id": 123,
                                "project_id": self.project.id,
                                "received": time.time(),
                                "retention_days": 30,
                                "payload": b'{"segment_id":0}\n' + b"[]",
                            }
                        ),
                        [("should_drop", b"1")],
                    ),
                    Partition(Topic("ingest-replay-recordings"), 1),
                    1,
                    datetime.now(),
                )
            )
        )
        processing_strategy.poll()
        processing_strategy.join(1)
        processing_strategy.terminate()
        recording_file_name = f"rr:{self.replay_id}:{segment_id}"
        recording = File.objects.get(name=recording_file_name)

        assert recording
        assert recording.checksum == sha1(b"[]").hexdigest()
        assert ReplayRecordingSegment.objects.get(replay_id=self.replay_id)
=======
        self.submit(self.nonchunked_messages(segment_id=segment_id, compressed=False))
        self.assert_replay_recording_segment(segment_id, False)
>>>>>>> e03fea7a

        self.project.refresh_from_db()
        assert self.project.flags.has_replays

        mock_onboarding_task.assert_called_with(
            organization_id=self.project.organization_id,
            task=OnboardingTask.SESSION_REPLAY,
            status=OnboardingTaskStatus.COMPLETE,
            date_completed=ANY,
        )

        mock_record.assert_called_with(
            "first_replay.sent",
            organization_id=self.organization.id,
            project_id=self.project.id,
            platform=self.project.platform,
            user_id=self.organization.default_owner_id,
        )


# The "filestore" and "storage" drivers should behave identically barring some tweaks to how
# metadata is tracked and where the data is stored.  The tests are abstracted into a mixin to
# prevent accidental modification between the types.  The testsuite is run twice with different
# configuration values.


class FilestoreRecordingTestCase(RecordingTestCaseMixin, TransactionTestCase):
    def setUp(self):
        self.replay_id = uuid.uuid4().hex
        self.replay_recording_id = uuid.uuid4().hex

    def assert_replay_recording_segment(self, segment_id: int, compressed: bool):
        # Assert a recording segment model was created for filestore driver types.
        recording_segment = ReplayRecordingSegment.objects.first()
        assert recording_segment.project_id == self.project.id
        assert recording_segment.replay_id == self.replay_id
        assert recording_segment.segment_id == segment_id
        assert recording_segment.file_id is not None

        bytes = self.get_recording_data(segment_id)

        # The bytes stored are always the bytes received from Relay.  Therefore, the size the
        # len of bytes regardless of compression.
        assert len(bytes) == recording_segment.size

        # Assert (depending on compression) that the bytes are equal to our default mock value.
        if compressed:
            assert zlib.decompress(bytes) == b'[{"hello":"world"}]'
        else:
            assert bytes == b'[{"hello":"world"}]'

    def get_recording_data(self, segment_id):
        file = File.objects.first()

        recording_segment = RecordingSegmentStorageMeta(
            project_id=self.project.id,
            replay_id=self.replay_id,
            segment_id=segment_id,
            retention_days=30,
            file_id=file.id,
        )
        return FilestoreBlob().get(recording_segment)


class StorageRecordingTestCase(RecordingTestCaseMixin, TransactionTestCase):
    def setUp(self):
        self.replay_id = uuid.uuid4().hex
        self.replay_recording_id = uuid.uuid4().hex
        options.set("replay.storage.direct-storage-sample-rate", 100)

    def assert_replay_recording_segment(self, segment_id: int, compressed: bool):
        # Assert no recording segment is written for direct-storage.  Direct-storage does not
        # use a metadata database.
        recording_segment = ReplayRecordingSegment.objects.first()
        assert recording_segment is None

        bytes = self.get_recording_data(segment_id)

        # Assert (depending on compression) that the bytes are equal to our default mock value.
        if compressed:
            assert zlib.decompress(bytes) == b'[{"hello":"world"}]'
        else:
            assert bytes == b'[{"hello":"world"}]'

    def get_recording_data(self, segment_id):
        recording_segment = RecordingSegmentStorageMeta(
            project_id=self.project.id,
            replay_id=self.replay_id,
            segment_id=segment_id,
            retention_days=30,
        )
        return StorageBlob().get(recording_segment)<|MERGE_RESOLUTION|>--- conflicted
+++ resolved
@@ -31,13 +31,6 @@
         strategy = self.processing_factory().create_with_partitions(
             lambda x, force=False: None, None
         )
-<<<<<<< HEAD
-        segment_id = 0
-        segment_bytes = zlib.compress(b"[]")
-        consumer_messages = [
-            {
-                "payload": f'{{"segment_id":{segment_id}}}\n'.encode() + segment_bytes[0:5],
-=======
 
         for message in messages:
             strategy.submit(
@@ -64,7 +57,6 @@
         return [
             {
                 "payload": f'{{"segment_id":{segment_id}}}\n'.encode() + message,
->>>>>>> e03fea7a
                 "replay_id": self.replay_id,
                 "project_id": self.project.id,
                 "id": self.replay_recording_id,
@@ -77,20 +69,6 @@
                 "retention_days": 30,
             },
             {
-<<<<<<< HEAD
-                "payload": segment_bytes[5:],
-                "replay_id": self.replay_id,
-                "project_id": self.project.id,
-                "id": self.replay_recording_id,
-                "chunk_index": 1,
-                "type": "replay_recording_chunk",
-                "org_id": self.organization.id,
-                "received": time.time(),
-                "retention_days": 30,
-            },
-            {
-=======
->>>>>>> e03fea7a
                 "type": "replay_recording",
                 "replay_id": self.replay_id,
                 "replay_recording": {
@@ -103,28 +81,6 @@
                 "retention_days": 30,
             },
         ]
-<<<<<<< HEAD
-        for message in consumer_messages:
-            processing_strategy.submit(
-                Message(
-                    BrokerValue(
-                        KafkaPayload(b"key", msgpack.packb(message), [("should_drop", b"1")]),
-                        Partition(Topic("ingest-replay-recordings"), 1),
-                        1,
-                        datetime.now(),
-                    )
-                )
-            )
-        processing_strategy.poll()
-        processing_strategy.join(1)
-        processing_strategy.terminate()
-        recording_file_name = f"rr:{self.replay_id}:{segment_id}"
-        recording = File.objects.get(name=recording_file_name)
-
-        assert recording
-        assert recording.checksum == sha1(segment_bytes).hexdigest()
-        assert ReplayRecordingSegment.objects.get(replay_id=self.replay_id)
-=======
 
     def nonchunked_messages(
         self,
@@ -152,7 +108,6 @@
         segment_id = 0
         self.submit(self.chunked_messages(segment_id=segment_id, compressed=True))
         self.assert_replay_recording_segment(segment_id, compressed=True)
->>>>>>> e03fea7a
 
         self.project.refresh_from_db()
         assert self.project.flags.has_replays
@@ -176,132 +131,18 @@
     @patch("sentry.analytics.record")
     def test_chunked_uncompressed_segment_ingestion(self, mock_record, mock_onboarding_task):
         segment_id = 0
-<<<<<<< HEAD
-        consumer_messages = [
-            {
-                "payload": f'{{"segment_id":{segment_id}}}\n[',
-                "replay_id": self.replay_id,
-                "project_id": self.project.id,
-                "id": self.replay_recording_id,
-                "chunk_index": 0,
-                "type": "replay_recording_chunk",
-                "org_id": self.organization.id,
-                "received": time.time(),
-                "key_id": 123,
-                "retention_days": 30,
-            },
-            {
-                "payload": "]",
-                "replay_id": self.replay_id,
-                "project_id": self.project.id,
-                "id": self.replay_recording_id,
-                "chunk_index": 1,
-                "type": "replay_recording_chunk",
-                "org_id": self.organization.id,
-                "received": time.time(),
-                "retention_days": 30,
-            },
-            {
-                "type": "replay_recording",
-                "replay_id": self.replay_id,
-                "replay_recording": {
-                    "chunks": 2,
-                    "id": self.replay_recording_id,
-                },
-                "project_id": self.project.id,
-                "org_id": self.organization.id,
-                "received": time.time(),
-                "retention_days": 30,
-            },
-        ]
-        for message in consumer_messages:
-            processing_strategy.submit(
-                Message(
-                    BrokerValue(
-                        KafkaPayload(b"key", msgpack.packb(message), [("should_drop", b"1")]),
-                        Partition(Topic("ingest-replay-recordings"), 1),
-                        1,
-                        datetime.now(),
-                    )
-                )
-            )
-        processing_strategy.poll()
-        processing_strategy.join(1)
-        processing_strategy.terminate()
-        recording_file_name = f"rr:{self.replay_id}:{segment_id}"
-        recording = File.objects.get(name=recording_file_name)
-
-        assert recording
-        assert recording.checksum == sha1(b"[]").hexdigest()
-        segment = ReplayRecordingSegment.objects.get(replay_id=self.replay_id)
-        assert segment.size == len(b"[]")
-=======
         self.submit(self.chunked_messages(segment_id=segment_id, compressed=False))
         self.assert_replay_recording_segment(segment_id, compressed=False)
->>>>>>> e03fea7a
-
-        self.project.refresh_from_db()
-        assert self.project.flags.has_replays
-
-        mock_onboarding_task.assert_called_with(
-            organization_id=self.project.organization_id,
-            task=OnboardingTask.SESSION_REPLAY,
-            status=OnboardingTaskStatus.COMPLETE,
-            date_completed=ANY,
-        )
-<<<<<<< HEAD
-        segment_id = 0
-        consumer_messages = [
-            {
-                "payload": f'{{"segment_id":{segment_id}}}\n[]'.encode(),
-                "replay_id": self.replay_id,
-                "project_id": self.project.id,
-                "id": self.replay_recording_id,
-                "chunk_index": 0,
-                "type": "replay_recording_chunk",
-                "retention_days": 30,
-            },
-            {
-                "payload": f'{{"segment_id":{segment_id}}}\n[]'.encode(),
-                "replay_id": self.replay_id,
-                "project_id": self.project.id,
-                "id": self.replay_recording_id,
-                "chunk_index": 0,
-                "type": "replay_recording_chunk",
-                "retention_days": 30,
-            },
-            {
-                "type": "replay_recording",
-                "replay_id": self.replay_id,
-                "replay_recording": {
-                    "chunks": 1,
-                    "id": self.replay_recording_id,
-                },
-                "org_id": self.organization.id,
-                "key_id": 123,
-                "received": time.time(),
-                "project_id": self.project.id,
-                "retention_days": 30,
-            },
-        ]
-        for message in consumer_messages:
-            processing_strategy.submit(
-                Message(
-                    BrokerValue(
-                        KafkaPayload(b"key", msgpack.packb(message), [("should_drop", b"1")]),
-                        Partition(Topic("ingest-replay-recordings"), 1),
-                        1,
-                        datetime.now(),
-                    )
-                )
-            )
-        processing_strategy.poll()
-        processing_strategy.join(1)
-        processing_strategy.terminate()
-
-        recording_file_name = f"rr:{self.replay_id}:{segment_id}"
-=======
->>>>>>> e03fea7a
+
+        self.project.refresh_from_db()
+        assert self.project.flags.has_replays
+
+        mock_onboarding_task.assert_called_with(
+            organization_id=self.project.organization_id,
+            task=OnboardingTask.SESSION_REPLAY,
+            status=OnboardingTaskStatus.COMPLETE,
+            date_completed=ANY,
+        )
 
         mock_record.assert_called_with(
             "first_replay.sent",
@@ -315,46 +156,8 @@
     @patch("sentry.analytics.record")
     def test_compressed_segment_ingestion(self, mock_record, mock_onboarding_task):
         segment_id = 0
-<<<<<<< HEAD
-
-        processing_strategy.submit(
-            Message(
-                BrokerValue(
-                    KafkaPayload(
-                        b"key",
-                        msgpack.packb(
-                            {
-                                "type": "replay_recording_not_chunked",
-                                "replay_id": self.replay_id,
-                                "org_id": self.organization.id,
-                                "key_id": 123,
-                                "project_id": self.project.id,
-                                "received": time.time(),
-                                "retention_days": 30,
-                                "payload": b'{"segment_id":0}\n' + zlib.compress(b"[]"),
-                            }
-                        ),
-                        [("should_drop", b"1")],
-                    ),
-                    Partition(Topic("ingest-replay-recordings"), 1),
-                    1,
-                    datetime.now(),
-                )
-            )
-        )
-        processing_strategy.poll()
-        processing_strategy.join(1)
-        processing_strategy.terminate()
-        recording_file_name = f"rr:{self.replay_id}:{segment_id}"
-        recording = File.objects.get(name=recording_file_name)
-
-        assert recording
-        assert recording.checksum == sha1(zlib.compress(b"[]")).hexdigest()
-        assert ReplayRecordingSegment.objects.get(replay_id=self.replay_id)
-=======
         self.submit(self.nonchunked_messages(segment_id=segment_id, compressed=True))
         self.assert_replay_recording_segment(segment_id, compressed=True)
->>>>>>> e03fea7a
 
         self.project.refresh_from_db()
         assert self.project.flags.has_replays
@@ -378,46 +181,8 @@
     @patch("sentry.analytics.record")
     def test_uncompressed_segment_ingestion(self, mock_record, mock_onboarding_task):
         segment_id = 0
-<<<<<<< HEAD
-
-        processing_strategy.submit(
-            Message(
-                BrokerValue(
-                    KafkaPayload(
-                        b"key",
-                        msgpack.packb(
-                            {
-                                "type": "replay_recording_not_chunked",
-                                "replay_id": self.replay_id,
-                                "org_id": self.organization.id,
-                                "key_id": 123,
-                                "project_id": self.project.id,
-                                "received": time.time(),
-                                "retention_days": 30,
-                                "payload": b'{"segment_id":0}\n' + b"[]",
-                            }
-                        ),
-                        [("should_drop", b"1")],
-                    ),
-                    Partition(Topic("ingest-replay-recordings"), 1),
-                    1,
-                    datetime.now(),
-                )
-            )
-        )
-        processing_strategy.poll()
-        processing_strategy.join(1)
-        processing_strategy.terminate()
-        recording_file_name = f"rr:{self.replay_id}:{segment_id}"
-        recording = File.objects.get(name=recording_file_name)
-
-        assert recording
-        assert recording.checksum == sha1(b"[]").hexdigest()
-        assert ReplayRecordingSegment.objects.get(replay_id=self.replay_id)
-=======
         self.submit(self.nonchunked_messages(segment_id=segment_id, compressed=False))
         self.assert_replay_recording_segment(segment_id, False)
->>>>>>> e03fea7a
 
         self.project.refresh_from_db()
         assert self.project.flags.has_replays
