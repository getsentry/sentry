from __future__ import annotations

import time
import uuid
import zlib
from datetime import datetime
from unittest.mock import ANY, patch

import msgpack
from arroyo.backends.kafka import KafkaPayload
from arroyo.types import BrokerValue, Message, Partition, Topic
from sentry_kafka_schemas.schema_types.ingest_replay_recordings_v1 import ReplayRecording

from sentry.models.organizationonboardingtask import OnboardingTask, OnboardingTaskStatus
from sentry.replays.consumers.recording import ProcessReplayRecordingStrategyFactory
from sentry.replays.consumers.recording_two_step import RecordingTwoStepStrategyFactory
from sentry.replays.lib.storage import _make_recording_filename, storage_kv
from sentry.replays.models import ReplayRecordingSegment
from sentry.replays.usecases.pack import unpack
from sentry.testutils.cases import TransactionTestCase


class RecordingTestCase(TransactionTestCase):
    replay_id = uuid.uuid4().hex
    replay_recording_id = uuid.uuid4().hex
    force_synchronous = True

    def assert_replay_recording_segment(self, segment_id: int, compressed: bool) -> None:
        # Assert no recording segment is written for direct-storage.  Direct-storage does not
        # use a metadata database.
        recording_segment = ReplayRecordingSegment.objects.first()
        assert recording_segment is None

        bytes = self.get_recording_data(segment_id)

        # Assert (depending on compression) that the bytes are equal to our default mock value.
        if compressed:
            assert bytes == b'[{"hello":"world"}]'
        else:
            assert bytes == b'[{"hello":"world"}]'

    def get_recording_data(self, segment_id):
        result = storage_kv.get(
            _make_recording_filename(
                project_id=self.project.id,
                replay_id=self.replay_id,
                segment_id=segment_id,
                retention_days=30,
            )
        )
        if result:
            return unpack(zlib.decompress(result))[1]

    def get_video_data(self, segment_id):
        result = storage_kv.get(
            _make_recording_filename(
                project_id=self.project.id,
                replay_id=self.replay_id,
                segment_id=segment_id,
                retention_days=30,
            )
        )
        if result:
            return unpack(zlib.decompress(result))[0]

    def processing_factory(self):
        return ProcessReplayRecordingStrategyFactory(
            input_block_size=1,
            max_batch_size=1,
            max_batch_time=1,
            num_processes=1,
            num_threads=1,
            output_block_size=1,
            force_synchronous=self.force_synchronous,
        )

    def submit(self, messages):
        strategy = self.processing_factory().create_with_partitions(
            lambda x, force=False: None, None
        )

        for message in messages:
            strategy.submit(
                Message(
                    BrokerValue(
                        KafkaPayload(b"key", msgpack.packb(message), [("should_drop", b"1")]),
                        Partition(Topic("ingest-replay-recordings"), 1),
                        1,
                        datetime.now(),
                    )
                )
            )
        strategy.poll()
        strategy.join(1)
        strategy.terminate()

    def nonchunked_messages(
        self,
        message: bytes = b'[{"hello":"world"}]',
        segment_id: int = 0,
        compressed: bool = False,
        replay_event: bytes | None = None,
        replay_video: bytes | None = None,
    ) -> list[ReplayRecording]:
        message = zlib.compress(message) if compressed else message
        return [
            {
                "type": "replay_recording_not_chunked",
                "replay_id": self.replay_id,
                "org_id": self.organization.id,
                "key_id": 123,
                "project_id": self.project.id,
                "received": int(time.time()),
                "retention_days": 30,
                "payload": f'{{"segment_id":{segment_id}}}\n'.encode() + message,  # type: ignore[typeddict-item]
                "replay_event": replay_event,  # type: ignore[typeddict-item]
                "replay_video": replay_video,  # type: ignore[typeddict-item]
            }
        ]

    @patch("sentry.models.OrganizationOnboardingTask.objects.record")
    @patch("sentry.analytics.record")
    @patch("sentry.replays.usecases.ingest.track_outcome")
    def test_compressed_segment_ingestion(self, track_outcome, mock_record, mock_onboarding_task):
        segment_id = 0
        self.submit(self.nonchunked_messages(segment_id=segment_id, compressed=True))
        self.assert_replay_recording_segment(segment_id, compressed=True)

        self.project.refresh_from_db()
        assert self.project.flags.has_replays

        mock_onboarding_task.assert_called_with(
            organization_id=self.project.organization_id,
            task=OnboardingTask.SESSION_REPLAY,
            status=OnboardingTaskStatus.COMPLETE,
            date_completed=ANY,
        )

        mock_record.assert_called_with(
            "first_replay.sent",
            organization_id=self.organization.id,
            project_id=self.project.id,
            platform=self.project.platform,
            user_id=self.organization.default_owner_id,
        )

        assert track_outcome.called

    @patch("sentry.models.OrganizationOnboardingTask.objects.record")
    @patch("sentry.analytics.record")
    @patch("sentry.replays.usecases.ingest.track_outcome")
    def test_event_with_replay_video(self, track_outcome, mock_record, mock_onboarding_task):
        segment_id = 0
        self.submit(
            self.nonchunked_messages(
                segment_id=segment_id,
                compressed=True,
                replay_video=b"hello, world!",
            )
        )
        self.assert_replay_recording_segment(segment_id, compressed=True)
        assert self.get_video_data(segment_id) == b"hello, world!"

        self.project.refresh_from_db()
        assert self.project.flags.has_replays

        mock_onboarding_task.assert_called_with(
            organization_id=self.project.organization_id,
            task=OnboardingTask.SESSION_REPLAY,
            status=OnboardingTaskStatus.COMPLETE,
            date_completed=ANY,
        )

        mock_record.assert_called_with(
            "first_replay.sent",
            organization_id=self.organization.id,
            project_id=self.project.id,
            platform=self.project.platform,
            user_id=self.organization.default_owner_id,
        )

        assert track_outcome.called

    @patch("sentry.models.OrganizationOnboardingTask.objects.record")
    @patch("sentry.analytics.record")
    @patch("sentry.replays.usecases.ingest.track_outcome")
    def test_event_with_replay_video_packed(self, track_outcome, mock_record, mock_onboarding_task):
        segment_id = 0

        self.submit(
            self.nonchunked_messages(
                segment_id=segment_id,
                compressed=True,
                replay_video=b"hello, world!",
            )
        )
        self.assert_replay_recording_segment(segment_id, compressed=True)
        assert self.get_video_data(segment_id) == b"hello, world!"

        self.project.refresh_from_db()
        assert self.project.flags.has_replays

        mock_onboarding_task.assert_called_with(
            organization_id=self.project.organization_id,
            task=OnboardingTask.SESSION_REPLAY,
            status=OnboardingTaskStatus.COMPLETE,
            date_completed=ANY,
        )

        mock_record.assert_called_with(
            "first_replay.sent",
            organization_id=self.organization.id,
            project_id=self.project.id,
            platform=self.project.platform,
            user_id=self.organization.default_owner_id,
        )

        assert track_outcome.called

    @patch("sentry.models.OrganizationOnboardingTask.objects.record")
    @patch("sentry.analytics.record")
    @patch("sentry.replays.usecases.ingest.track_outcome")
    def test_uncompressed_segment_ingestion(self, track_outcome, mock_record, mock_onboarding_task):
        segment_id = 0
        self.submit(self.nonchunked_messages(segment_id=segment_id, compressed=False))
        self.assert_replay_recording_segment(segment_id, False)

        self.project.refresh_from_db()
        assert self.project.flags.has_replays

        mock_onboarding_task.assert_called_with(
            organization_id=self.project.organization_id,
            task=OnboardingTask.SESSION_REPLAY,
            status=OnboardingTaskStatus.COMPLETE,
            date_completed=ANY,
        )

        mock_record.assert_called_with(
            "first_replay.sent",
            organization_id=self.organization.id,
            project_id=self.project.id,
            platform=self.project.platform,
            user_id=self.organization.default_owner_id,
        )

        assert track_outcome.called

    @patch("sentry.models.OrganizationOnboardingTask.objects.record")
    @patch("sentry.analytics.record")
    @patch("sentry.replays.usecases.ingest.dom_index.emit_replay_actions")
    def test_invalid_json(self, emit_replay_actions, mock_record, mock_onboarding_task):
        """Assert invalid JSON does not break ingestion.

        In production, we'll never received invalid JSON. Its validated in Relay. However, we
        may still encounter issues when deserializing JSON that are not encountered in Relay
        (e.g. max depth). These issues should not break ingestion.
        """
        segment_id = 0
        self.submit(
            self.nonchunked_messages(segment_id=segment_id, compressed=True, message=b"[{]")
        )

        # Data was persisted even though an error was encountered.
        bytes = self.get_recording_data(segment_id)
        assert bytes == b"[{]"

        # Onboarding and billing tasks were called.
        self.project.refresh_from_db()
        assert self.project.flags.has_replays

        mock_onboarding_task.assert_called_with(
            organization_id=self.project.organization_id,
            task=OnboardingTask.SESSION_REPLAY,
            status=OnboardingTaskStatus.COMPLETE,
            date_completed=ANY,
        )

        mock_record.assert_called_with(
            "first_replay.sent",
            organization_id=self.organization.id,
            project_id=self.project.id,
            platform=self.project.platform,
            user_id=self.organization.default_owner_id,
        )

        # No replay actions were emitted because JSON deserialization failed.
        assert not emit_replay_actions.called

    @patch("sentry.models.OrganizationOnboardingTask.objects.record")
    @patch("sentry.analytics.record")
    @patch("sentry.replays.usecases.ingest.dom_index.emit_replay_actions")
    def test_invalid_payload_invalid_headers(
        self, emit_replay_actions, mock_record, mock_onboarding_task
    ):
        """Test missing segment_id key does not break ingestion."""
        segment_id = 0

        self.submit(
            [
                {
                    "type": "replay_recording_not_chunked",
                    "replay_id": self.replay_id,
                    "org_id": self.organization.id,
                    "key_id": 123,
                    "project_id": self.project.id,
                    "received": int(time.time()),
                    "retention_days": 30,
                    "payload": b'{"something":"else"}\n' + b'[{"hello":"world"}]',
                }
            ]
        )

        # Assert the message was totally broken and nothing happened.
        bytes = self.get_recording_data(segment_id)
        assert bytes is None
        self.project.refresh_from_db()
        assert not self.project.flags.has_replays
        # assert not mock_onboarding_task.called
        # assert not mock_record.called
        assert not emit_replay_actions.called

    @patch("sentry.models.OrganizationOnboardingTask.objects.record")
    @patch("sentry.analytics.record")
    @patch("sentry.replays.usecases.ingest.dom_index.emit_replay_actions")
    def test_invalid_payload_invalid_unicode_codepoint(
        self, emit_replay_actions, mock_record, mock_onboarding_task
    ):
        """Test invalid unicode codepoint in headers does not break ingestion."""
        segment_id = 0

        self.submit(
            [
                {
                    "type": "replay_recording_not_chunked",
                    "replay_id": self.replay_id,
                    "org_id": self.organization.id,
                    "key_id": 123,
                    "project_id": self.project.id,
                    "received": int(time.time()),
                    "retention_days": 30,
                    "payload": '{"segment_id":"\\ud83c"}\n'.encode("utf-16")
                    + b'[{"hello":"world"}]',
                }
            ]
        )

        # Assert the message was totally broken and nothing happened.
        bytes = self.get_recording_data(segment_id)
        assert bytes is None
        self.project.refresh_from_db()
        assert not self.project.flags.has_replays
        # assert not mock_onboarding_task.called
        # assert not mock_record.called
        assert not emit_replay_actions.called

    @patch("sentry.models.OrganizationOnboardingTask.objects.record")
    @patch("sentry.analytics.record")
    @patch("sentry.replays.usecases.ingest.dom_index.emit_replay_actions")
    def test_invalid_payload_malformed_headers(
        self, emit_replay_actions, mock_record, mock_onboarding_task
    ):
        """Test malformed headers in payload attribute do not break ingestion."""
        segment_id = 0

        self.submit(
            [
                {
                    "type": "replay_recording_not_chunked",
                    "replay_id": self.replay_id,
                    "org_id": self.organization.id,
                    "key_id": 123,
                    "project_id": self.project.id,
                    "received": int(time.time()),
                    "retention_days": 30,
                    "payload": b"i am invalid\n" + b'[{"hello":"world"}]',
                }
            ]
        )

        # Assert the message was totally broken and nothing happened.
        bytes = self.get_recording_data(segment_id)
        assert bytes is None
        self.project.refresh_from_db()
        assert not self.project.flags.has_replays
        # assert not mock_onboarding_task.called
        # assert not mock_record.called
        assert not emit_replay_actions.called

    @patch("sentry.models.OrganizationOnboardingTask.objects.record")
    @patch("sentry.analytics.record")
    @patch("sentry.replays.usecases.ingest.dom_index.emit_replay_actions")
    def test_invalid_payload_missing_headers(
        self, emit_replay_actions, mock_record, mock_onboarding_task
    ):
        """Test missing headers in payload attribute does not break ingestion."""
        segment_id = 0

        self.submit(
            [
                {
                    "type": "replay_recording_not_chunked",
                    "replay_id": self.replay_id,
                    "org_id": self.organization.id,
                    "key_id": 123,
                    "project_id": self.project.id,
                    "received": int(time.time()),
                    "retention_days": 30,
                    "payload": b"no headers :P",
                }
            ]
        )

        # Assert the message was totally broken and nothing happened.
        bytes = self.get_recording_data(segment_id)
        assert bytes is None
        self.project.refresh_from_db()
        assert not self.project.flags.has_replays
        # assert not mock_onboarding_task.called
        # assert not mock_record.called
        assert not emit_replay_actions.called

    @patch("sentry.models.OrganizationOnboardingTask.objects.record")
    @patch("sentry.analytics.record")
    @patch("sentry.replays.usecases.ingest.dom_index.emit_replay_actions")
    def test_invalid_payload_type(self, emit_replay_actions, mock_record, mock_onboarding_task):
        """Test invalid payload types do not break ingestion."""
        segment_id = 0

        self.submit(
            [
                {
                    "type": "replay_recording_not_chunked",
                    "replay_id": self.replay_id,
                    "org_id": self.organization.id,
                    "key_id": 123,
                    "project_id": self.project.id,
                    "received": int(time.time()),
                    "retention_days": 30,
                    "payload": "I'm a string!",
                }
            ]
        )

        # Assert the message was totally broken and nothing happened.
        bytes = self.get_recording_data(segment_id)
        assert bytes is None
        self.project.refresh_from_db()
        assert not self.project.flags.has_replays
        # assert not mock_onboarding_task.called
        # assert not mock_record.called
        assert not emit_replay_actions.called

    @patch("sentry.models.OrganizationOnboardingTask.objects.record")
    @patch("sentry.analytics.record")
    @patch("sentry.replays.usecases.ingest.dom_index.emit_replay_actions")
    def test_invalid_message(self, emit_replay_actions, mock_record, mock_onboarding_task):
        """Test invalid messages do not break ingestion."""
        self.submit(["i am totally wrong"])

        # Assert the message was totally broken and nothing happened.
        bytes = self.get_recording_data(0)
        assert bytes is None
        self.project.refresh_from_db()
        assert not self.project.flags.has_replays
        # assert not mock_onboarding_task.called
        # assert not mock_record.called
        assert not emit_replay_actions.called


class ThreadedRecordingTestCase(RecordingTestCase):
    force_synchronous = False


# Experimental Two Step Recording Consumer


class RecordingTwoStepTestCase(RecordingTestCase):
    def processing_factory(self):
<<<<<<< HEAD
        return RecordingTwoStepStrategyFactory()


class SeparateIOComputeRecordingTestCase(RecordingTestCase):
    def test_compressed_segment_ingestion(self):
        with override_options(
            {"replay.consumer.separate-compute-and-io-org-ids": [self.organization.id]}
        ):
            super().test_compressed_segment_ingestion()

    def test_event_with_replay_video(self):
        with override_options(
            {"replay.consumer.separate-compute-and-io-org-ids": [self.organization.id]}
        ):
            super().test_event_with_replay_video()

    def test_event_with_replay_video_packed(self):
        with override_options(
            {"replay.consumer.separate-compute-and-io-org-ids": [self.organization.id]}
        ):
            super().test_event_with_replay_video_packed()

    def test_uncompressed_segment_ingestion(self):
        with override_options(
            {"replay.consumer.separate-compute-and-io-org-ids": [self.organization.id]}
        ):
            super().test_uncompressed_segment_ingestion()

    def test_invalid_json(self):
        with override_options(
            {"replay.consumer.separate-compute-and-io-org-ids": [self.organization.id]}
        ):
            super().test_invalid_json()

    def test_invalid_payload_invalid_headers(self):
        with override_options(
            {"replay.consumer.separate-compute-and-io-org-ids": [self.organization.id]}
        ):
            super().test_invalid_payload_invalid_headers()

    def test_invalid_payload_invalid_unicode_codepoint(self):
        with override_options(
            {"replay.consumer.separate-compute-and-io-org-ids": [self.organization.id]}
        ):
            super().test_invalid_payload_invalid_unicode_codepoint()

    def test_invalid_payload_malformed_headers(self):
        with override_options(
            {"replay.consumer.separate-compute-and-io-org-ids": [self.organization.id]}
        ):
            super().test_invalid_payload_malformed_headers()

    def test_invalid_payload_missing_headers(self):
        with override_options(
            {"replay.consumer.separate-compute-and-io-org-ids": [self.organization.id]}
        ):
            super().test_invalid_payload_missing_headers()

    def test_invalid_payload_type(self):
        with override_options(
            {"replay.consumer.separate-compute-and-io-org-ids": [self.organization.id]}
        ):
            super().test_invalid_payload_type()

    def test_invalid_message(self):
        with override_options(
            {"replay.consumer.separate-compute-and-io-org-ids": [self.organization.id]}
        ):
            super().test_invalid_message()
=======
        # The options don't matter because we're calling join which commits regardless.
        return RecordingBufferedStrategyFactory(
            max_buffer_message_count=1000,
            max_buffer_size_in_bytes=1000,
            max_buffer_time_in_seconds=1000,
        )
>>>>>>> 0160de58
<|MERGE_RESOLUTION|>--- conflicted
+++ resolved
@@ -476,81 +476,4 @@
 
 class RecordingTwoStepTestCase(RecordingTestCase):
     def processing_factory(self):
-<<<<<<< HEAD
-        return RecordingTwoStepStrategyFactory()
-
-
-class SeparateIOComputeRecordingTestCase(RecordingTestCase):
-    def test_compressed_segment_ingestion(self):
-        with override_options(
-            {"replay.consumer.separate-compute-and-io-org-ids": [self.organization.id]}
-        ):
-            super().test_compressed_segment_ingestion()
-
-    def test_event_with_replay_video(self):
-        with override_options(
-            {"replay.consumer.separate-compute-and-io-org-ids": [self.organization.id]}
-        ):
-            super().test_event_with_replay_video()
-
-    def test_event_with_replay_video_packed(self):
-        with override_options(
-            {"replay.consumer.separate-compute-and-io-org-ids": [self.organization.id]}
-        ):
-            super().test_event_with_replay_video_packed()
-
-    def test_uncompressed_segment_ingestion(self):
-        with override_options(
-            {"replay.consumer.separate-compute-and-io-org-ids": [self.organization.id]}
-        ):
-            super().test_uncompressed_segment_ingestion()
-
-    def test_invalid_json(self):
-        with override_options(
-            {"replay.consumer.separate-compute-and-io-org-ids": [self.organization.id]}
-        ):
-            super().test_invalid_json()
-
-    def test_invalid_payload_invalid_headers(self):
-        with override_options(
-            {"replay.consumer.separate-compute-and-io-org-ids": [self.organization.id]}
-        ):
-            super().test_invalid_payload_invalid_headers()
-
-    def test_invalid_payload_invalid_unicode_codepoint(self):
-        with override_options(
-            {"replay.consumer.separate-compute-and-io-org-ids": [self.organization.id]}
-        ):
-            super().test_invalid_payload_invalid_unicode_codepoint()
-
-    def test_invalid_payload_malformed_headers(self):
-        with override_options(
-            {"replay.consumer.separate-compute-and-io-org-ids": [self.organization.id]}
-        ):
-            super().test_invalid_payload_malformed_headers()
-
-    def test_invalid_payload_missing_headers(self):
-        with override_options(
-            {"replay.consumer.separate-compute-and-io-org-ids": [self.organization.id]}
-        ):
-            super().test_invalid_payload_missing_headers()
-
-    def test_invalid_payload_type(self):
-        with override_options(
-            {"replay.consumer.separate-compute-and-io-org-ids": [self.organization.id]}
-        ):
-            super().test_invalid_payload_type()
-
-    def test_invalid_message(self):
-        with override_options(
-            {"replay.consumer.separate-compute-and-io-org-ids": [self.organization.id]}
-        ):
-            super().test_invalid_message()
-=======
-        # The options don't matter because we're calling join which commits regardless.
-        return RecordingBufferedStrategyFactory(
-            max_buffer_message_count=1000,
-            max_buffer_size_in_bytes=1000,
-            max_buffer_time_in_seconds=1000,
-        )
->>>>>>> 0160de58
+        return RecordingTwoStepStrategyFactory()