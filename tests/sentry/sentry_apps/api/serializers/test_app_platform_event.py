--- conflicted
+++ resolved
@@ -45,17 +45,10 @@
         assert result.headers["Sentry-Hook-Resource"] == SentryAppResourceType.EVENT_ALERT
         assert result.headers["Sentry-Hook-Signature"] == signature
 
-<<<<<<< HEAD
-    def test_sentry_app_actor(self):
+    def test_sentry_app_actor(self) -> None:
         result = AppPlatformEvent[dict[str, Any]](
             resource=SentryAppResourceType.ISSUE,
             action=SentryAppActionType.ASSIGNED,
-=======
-    def test_sentry_app_actor(self) -> None:
-        result = AppPlatformEvent(
-            resource="issue",
-            action="assigned",
->>>>>>> ef0a74ee
             install=self.install,
             data={},
             actor=self.sentry_app.proxy_user,
@@ -73,17 +66,10 @@
         assert result.headers["Sentry-Hook-Resource"] == SentryAppResourceType.ISSUE
         assert result.headers["Sentry-Hook-Signature"] == signature
 
-<<<<<<< HEAD
-    def test_user_actor(self):
+    def test_user_actor(self) -> None:
         result = AppPlatformEvent[dict[str, Any]](
             resource=SentryAppResourceType.INSTALLATION,
             action=SentryAppActionType.CREATED,
-=======
-    def test_user_actor(self) -> None:
-        result = AppPlatformEvent(
-            resource="installation",
-            action="created",
->>>>>>> ef0a74ee
             install=self.install,
             data={},
             actor=self.user,
