--- conflicted
+++ resolved
@@ -230,18 +230,17 @@
         self.grant_exchanger.run()
         assert not ApiGrant.objects.filter(id=grant_id)
 
-<<<<<<< HEAD
-        # SLO assertions
-        assert_success_metric(mock_record)
-
-        # AUTHORIZATIONS (success)
-        assert_count_of_metric(
-            mock_record=mock_record, outcome=EventLifecycleOutcome.STARTED, outcome_count=1
-        )
-        assert_count_of_metric(
-            mock_record=mock_record, outcome=EventLifecycleOutcome.SUCCESS, outcome_count=1
-        )
-=======
+        # SLO assertions
+        assert_success_metric(mock_record)
+
+        # AUTHORIZATIONS (success)
+        assert_count_of_metric(
+            mock_record=mock_record, outcome=EventLifecycleOutcome.STARTED, outcome_count=1
+        )
+        assert_count_of_metric(
+            mock_record=mock_record, outcome=EventLifecycleOutcome.SUCCESS, outcome_count=1
+        )
+
     def test_race_condition_on_grant_exchange(self):
         from sentry.locks import locks
         from sentry.utils.locking import UnableToAcquireLock
@@ -257,7 +256,6 @@
 
         with pytest.raises(UnableToAcquireLock):
             self.grant_exchanger.run()
->>>>>>> 55cd0d4b
 
     @patch("sentry.analytics.record")
     @patch("sentry.integrations.utils.metrics.EventLifecycle.record_event")
