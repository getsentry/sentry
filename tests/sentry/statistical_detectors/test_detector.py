from datetime import datetime, timedelta

import pytest

from sentry.statistical_detectors.detector import (
    TrendPayload,
    TrendState,
    TrendType,
    compute_new_trend_states,
)


@pytest.mark.parametrize(
    "data,expected",
    [
        pytest.param(
            {},
            {
                TrendState.FIELD_COUNT: 0,
                TrendState.FIELD_SHORT_TERM: 0,
                TrendState.FIELD_LONG_TERM: 0,
            },
            id="empty dict",
        ),
        pytest.param(
            {
                TrendState.FIELD_COUNT: "1",
                TrendState.FIELD_SHORT_TERM: "2",
                TrendState.FIELD_LONG_TERM: "3",
                TrendState.FIELD_TIMESTAMP: datetime(2023, 8, 9, 14, 17).isoformat(),
            },
            {
                TrendState.FIELD_COUNT: 1,
                TrendState.FIELD_SHORT_TERM: 2,
                TrendState.FIELD_LONG_TERM: 3,
                TrendState.FIELD_TIMESTAMP: datetime(2023, 8, 9, 14, 17).isoformat(),
            },
            id="with timestamp",
        ),
        pytest.param(
            {
                TrendState.FIELD_COUNT: "1",
                TrendState.FIELD_SHORT_TERM: "2",
                TrendState.FIELD_LONG_TERM: "3",
            },
            {
                TrendState.FIELD_COUNT: 1,
                TrendState.FIELD_SHORT_TERM: 2,
                TrendState.FIELD_LONG_TERM: 3,
            },
            id="no timestamp",
        ),
        pytest.param(
            {
                TrendState.FIELD_COUNT: "foo",
                TrendState.FIELD_SHORT_TERM: "bar",
                TrendState.FIELD_LONG_TERM: "baz",
                TrendState.FIELD_TIMESTAMP: "qux",
            },
            {
                TrendState.FIELD_COUNT: 0,
                TrendState.FIELD_SHORT_TERM: 0,
                TrendState.FIELD_LONG_TERM: 0,
            },
            id="bad values",
        ),
    ],
)
def test_trend_state(data, expected):
    state = TrendState.from_dict(data)
    d = state.as_dict()
    assert d == expected


@pytest.mark.parametrize(
    "initial,values,regressed_indices,improved_indices",
    [
        pytest.param(
            TrendState(None, 0, 0, 0),
            [1 for _ in range(10)] + [2 for _ in range(10)],
            [10],
            [],
            id="stepwise increase",
        ),
        pytest.param(
            TrendState(None, 0, 0, 0),
            [2 for _ in range(10)] + [1 for _ in range(10)],
            [],
            [10],
            id="stepwise decrease",
        ),
        pytest.param(
            TrendState(None, 0, 0, 0),
            [(i / 10) ** 2 for i in range(-10, 20)],
            [23],
            [],
            id="quadratic increase",
        ),
        pytest.param(
            TrendState(None, 0, 0, 0),
            [-((i / 10) ** 2) for i in range(-10, 20)],
            [],
            [23],
            id="quadratic decrease",
        ),
    ],
)
<<<<<<< HEAD
def test_run_trend_detection(initial, p95s, regressed_indices, improved_indices):
    state: TrendState = initial
=======
def test_run_trend_detection(initial, values, regressed_indices, improved_indices):
    states = [initial]
>>>>>>> 722aee03
    all_regressed = []
    all_improved = []

    now = datetime.now()

    payloads = [
        TrendPayload(0, i + 1, value, now + timedelta(hours=i + 1))
        for i, value in enumerate(values)
    ]

    for payload in payloads:
        new_state = compute_new_trend_states(state, payload)
        assert new_state is not None
        state, (trend_type, result) = new_state
        if trend_type == TrendType.Regressed:
            all_regressed.append(result)
        elif trend_type == TrendType.Improved:
            all_improved.append(result)

    assert all_regressed == [payloads[i] for i in regressed_indices]
    assert all_improved == [payloads[i] for i in improved_indices]


def test_run_trend_detection_bad_order():
    now = datetime.now()

    state = TrendState(None, 0, 0, 0)

    new_state = compute_new_trend_states(state, TrendPayload(0, 2, 100, now))
    assert new_state is not None
    state, (trend_type, result) = new_state

    new_state = compute_new_trend_states(state, TrendPayload(0, 1, 100, now - timedelta(hours=1)))
    assert new_state is None<|MERGE_RESOLUTION|>--- conflicted
+++ resolved
@@ -105,13 +105,8 @@
         ),
     ],
 )
-<<<<<<< HEAD
-def test_run_trend_detection(initial, p95s, regressed_indices, improved_indices):
+def test_run_trend_detection(initial, values, regressed_indices, improved_indices):
     state: TrendState = initial
-=======
-def test_run_trend_detection(initial, values, regressed_indices, improved_indices):
-    states = [initial]
->>>>>>> 722aee03
     all_regressed = []
     all_improved = []
 
