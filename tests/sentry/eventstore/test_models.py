from __future__ import absolute_import

import mock
import pickle
import pytest

<<<<<<< HEAD
=======
from sentry import eventstore, nodestore
>>>>>>> 01c86727
from sentry.db.models.fields.node import NodeData
from sentry.eventstore.models import Event
from sentry.models import Environment
from sentry.testutils import TestCase
from sentry.testutils.helpers.datetime import iso_format, before_now
from sentry.utils import snuba


class EventTest(TestCase):
    def test_pickling_compat(self):
        event = self.store_event(
            data={
                "message": "Hello World!",
                "tags": {"logger": "foobar", "site": "foo", "server_name": "bar"},
            },
            project_id=self.project.id,
        )

        # Ensure we load and memoize the interfaces as well.
        assert len(event.interfaces) > 0

        # When we pickle an event we need to make sure our canonical code
        # does not appear here or it breaks old workers.
        data = pickle.dumps(event, protocol=2)
        assert "canonical" not in data

        # For testing we remove the backwards compat support in the
        # `NodeData` as well.
        nodedata_getstate = NodeData.__getstate__
        del NodeData.__getstate__

        # Old worker loading
        try:
            event2 = pickle.loads(data)
            assert event2.data == event.data
        finally:
            NodeData.__getstate__ = nodedata_getstate

        # New worker loading
        event2 = pickle.loads(data)
        assert event2.data == event.data

    def test_event_as_dict(self):
        event = self.store_event(data={"message": "Hello World!"}, project_id=self.project.id)

        d = event.as_dict()
        assert d["logentry"] == {"formatted": "Hello World!", "message": None, "params": None}

    def test_email_subject(self):
        event1 = self.store_event(
            data={
                "event_id": "a" * 32,
                "message": "Foo bar",
                "level": "info",
                "fingerprint": ["group-1"],
            },
            project_id=self.project.id,
        )
        event2 = self.store_event(
            data={
                "event_id": "b" * 32,
                "message": "Foo bar",
                "level": "error",
                "fingerprint": ["group-1"],
            },
            project_id=self.project.id,
        )

        group = event1.group

        group.level = 30

        assert event1.get_email_subject() == "BAR-1 - Foo bar"
        assert event2.get_email_subject() == "BAR-1 - Foo bar"

    def test_email_subject_with_template(self):
        self.project.update_option(
            "mail:subject_template",
            "$shortID - ${tag:environment}@${tag:release} $$ $title ${tag:invalid} $invalid",
        )

        event1 = self.store_event(
            data={
                "event_id": "a" * 32,
                "environment": "production",
                "level": "info",
                "release": "0",
                "message": "baz",
            },
            project_id=self.project.id,
        )

        assert event1.get_email_subject() == "BAR-1 - production@0 $ baz ${tag:invalid} $invalid"

    def test_as_dict_hides_client_ip(self):
        event = self.store_event(
            data={"sdk": {"name": "foo", "version": "1.0", "client_ip": "127.0.0.1"}},
            project_id=self.project.id,
        )
        result = event.as_dict()
        assert result["sdk"] == {
            "name": "foo",
            "version": "1.0",
            "integrations": None,
            "packages": None,
        }

    def test_get_environment(self):
        environment = Environment.get_or_create(self.project, "production")
        event = self.store_event(data={"environment": "production"}, project_id=self.project.id)

        assert event.get_environment() == environment

        with self.assertNumQueries(0):
            event.get_environment() == environment

    def test_ip_address(self):
        event = self.store_event(
            data={
                "user": {"ip_address": "127.0.0.1"},
                "request": {"url": "http://some.com", "env": {"REMOTE_ADDR": "::1"}},
            },
            project_id=self.project.id,
        )
        assert event.ip_address == "127.0.0.1"

        event = self.store_event(
            data={
                "user": {"ip_address": None},
                "request": {"url": "http://some.com", "env": {"REMOTE_ADDR": "::1"}},
            },
            project_id=self.project.id,
        )
        assert event.ip_address == "::1"

        event = self.store_event(
            data={
                "user": None,
                "request": {"url": "http://some.com", "env": {"REMOTE_ADDR": "::1"}},
            },
            project_id=self.project.id,
        )
        assert event.ip_address == "::1"

        event = self.store_event(
            data={"request": {"url": "http://some.com", "env": {"REMOTE_ADDR": "::1"}}},
            project_id=self.project.id,
        )
        assert event.ip_address == "::1"

        event = self.store_event(
            data={"request": {"url": "http://some.com", "env": {"REMOTE_ADDR": None}}},
            project_id=self.project.id,
        )
        assert event.ip_address is None

        event = self.store_event(data={}, project_id=self.project.id)
        assert event.ip_address is None

    def test_issueless_event(self):
        min_ago = iso_format(before_now(minutes=1))

        event = self.store_event(
            data={
                "event_id": "a" * 32,
                "level": "info",
                "message": "Foo bar",
                "culprit": "app/components/events/eventEntries in map",
                "type": "transaction",
                "timestamp": min_ago,
                "start_timestamp": min_ago,
                "contexts": {"trace": {"trace_id": "b" * 32, "span_id": "c" * 16, "op": ""}},
            },
            project_id=self.project.id,
        )
        assert event.group is None
        assert event.culprit == "app/components/events/eventEntries in map"

    def test_snuba_data(self):
        self.store_event(
            data={
                "event_id": "a" * 32,
                "message": "Hello World!",
                "tags": {"logger": "foobar", "site": "foo", "server_name": "bar"},
                "user": {"id": "test", "email": "test@test.com"},
                "timestamp": iso_format(before_now(seconds=1)),
            },
            project_id=self.project.id,
        )

        event_from_nodestore = Event(project_id=self.project.id, event_id="a" * 32)

        event_from_snuba = Event(
            project_id=self.project.id,
            event_id="a" * 32,
            snuba_data=snuba.raw_query(
                selected_columns=[
                    "event_id",
                    "project_id",
                    "group_id",
                    "timestamp",
                    "culprit",
                    "location",
                    "message",
                    "title",
                    "type",
                    "transaction",
                    "tags.key",
                    "tags.value",
                    "email",
                    "ip_address",
                    "user_id",
                    "username",
                ],
                filter_keys={"project_id": [self.project.id], "event_id": ["a" * 32]},
            )["data"][0],
        )

        assert event_from_nodestore.event_id == event_from_snuba.event_id
        assert event_from_nodestore.project_id == event_from_snuba.project_id
        assert event_from_nodestore.project == event_from_snuba.project
        assert event_from_nodestore.timestamp == event_from_snuba.timestamp
        assert event_from_nodestore.datetime == event_from_snuba.datetime
        assert event_from_nodestore.title == event_from_snuba.title
        assert event_from_nodestore.message["formatted"] == event_from_snuba.message
        assert event_from_nodestore.platform == event_from_snuba.platform
        assert event_from_nodestore.location == event_from_snuba.location
        assert event_from_nodestore.culprit == event_from_snuba.culprit

        assert event_from_nodestore.get_minimal_user() == event_from_snuba.get_minimal_user()
        assert event_from_nodestore.ip_address == event_from_snuba.ip_address
        assert event_from_nodestore.tags == event_from_snuba.tags

        # Group ID must be fetched from Snuba since it is not present in nodestore
        assert event_from_snuba.group_id
        assert event_from_snuba.group

        assert not event_from_nodestore.group_id
        assert not event_from_nodestore.group

    def test_bind_node_data(self):
        event = self.store_event(
            data={
                "event_id": "a" * 32,
                "message": "test",
                "timestamp": iso_format(before_now(seconds=1)),
                "type": "error",
            },
            project_id=self.project.id,
        )
        group_id = event.group.id

        e1 = Event(self.project.id, "a" * 32, group_id=group_id)
        e1.bind_node_data()

        with mock.patch.object(nodestore, "get") as mock_get:
            event.bind_node_data()
            event.bind_node_data()
            assert mock_get.call_count == 0


@pytest.mark.django_db
def test_renormalization(monkeypatch, factories, task_runner, default_project):
    from semaphore.processing import StoreNormalizer

    old_normalize = StoreNormalizer.normalize_event
    normalize_mock_calls = []

    def normalize(*args, **kwargs):
        normalize_mock_calls.append(1)
        return old_normalize(*args, **kwargs)

    monkeypatch.setattr("semaphore.processing.StoreNormalizer.normalize_event", normalize)

    with task_runner():
        factories.store_event(
            data={"event_id": "a" * 32, "environment": "production"}, project_id=default_project.id
        )

    # Assert we only renormalize this once. If this assertion fails it's likely
    # that you will encounter severe performance issues during event processing
    # or postprocessing.
    assert len(normalize_mock_calls) == 1<|MERGE_RESOLUTION|>--- conflicted
+++ resolved
@@ -4,10 +4,7 @@
 import pickle
 import pytest
 
-<<<<<<< HEAD
-=======
-from sentry import eventstore, nodestore
->>>>>>> 01c86727
+from sentry import nodestore
 from sentry.db.models.fields.node import NodeData
 from sentry.eventstore.models import Event
 from sentry.models import Environment
