import datetime
import re

from django.utils import timezone
from snuba_sdk.aliased_expression import AliasedExpression
from snuba_sdk.column import Column
from snuba_sdk.conditions import Condition, Op, Or
from snuba_sdk.function import Function
from snuba_sdk.orderby import Direction, LimitBy, OrderBy

from sentry.exceptions import InvalidSearchQuery
from sentry.search.events import constants
from sentry.search.events.builder import MetricsQueryBuilder, QueryBuilder
from sentry.sentry_metrics import indexer
from sentry.sentry_metrics.indexer.postgres import PGStringIndexer
<<<<<<< HEAD
from sentry.testutils.cases import SessionMetricsTestCase, TestCase
=======
from sentry.testutils.cases import TestCase
>>>>>>> 21d7d387
from sentry.utils.snuba import Dataset, QueryOutsideRetentionError


class QueryBuilderTest(TestCase):
    def setUp(self):
        self.start = datetime.datetime(2015, 5, 18, 10, 15, 1, tzinfo=timezone.utc)
        self.end = datetime.datetime(2015, 5, 19, 10, 15, 1, tzinfo=timezone.utc)
        self.projects = [1, 2, 3]
        self.params = {
            "project_id": self.projects,
            "start": self.start,
            "end": self.end,
        }
        # These conditions should always be on a query when self.params is passed
        self.default_conditions = [
            Condition(Column("timestamp"), Op.GTE, self.start),
            Condition(Column("timestamp"), Op.LT, self.end),
            Condition(Column("project_id"), Op.IN, self.projects),
        ]

    def test_simple_query(self):
        query = QueryBuilder(
            Dataset.Discover,
            self.params,
            "user.email:foo@example.com release:1.2.1",
            ["user.email", "release"],
        )

        self.assertCountEqual(
            query.where,
            [
                Condition(Column("email"), Op.EQ, "foo@example.com"),
                Condition(Column("release"), Op.IN, ["1.2.1"]),
                *self.default_conditions,
            ],
        )
        self.assertCountEqual(
            query.columns,
            [
                AliasedExpression(Column("email"), "user.email"),
                Column("release"),
            ],
        )
        query.get_snql_query().validate()

    def test_simple_orderby(self):
        query = QueryBuilder(
            Dataset.Discover,
            self.params,
            selected_columns=["user.email", "release"],
            orderby=["user.email"],
        )

        self.assertCountEqual(query.where, self.default_conditions)
        self.assertCountEqual(
            query.orderby,
            [OrderBy(Column("email"), Direction.ASC)],
        )
        query.get_snql_query().validate()

        query = QueryBuilder(
            Dataset.Discover,
            self.params,
            selected_columns=["user.email", "release"],
            orderby=["-user.email"],
        )

        self.assertCountEqual(query.where, self.default_conditions)
        self.assertCountEqual(
            query.orderby,
            [OrderBy(Column("email"), Direction.DESC)],
        )
        query.get_snql_query().validate()

    def test_orderby_duplicate_columns(self):
        query = QueryBuilder(
            Dataset.Discover,
            self.params,
            selected_columns=["user.email", "user.email"],
            orderby=["user.email"],
        )
        self.assertCountEqual(
            query.orderby,
            [OrderBy(Column("email"), Direction.ASC)],
        )

    def test_simple_limitby(self):
        query = QueryBuilder(
            dataset=Dataset.Discover,
            params=self.params,
            query="",
            selected_columns=["message"],
            orderby="message",
            limitby=("message", 1),
            limit=4,
        )

        assert query.limitby == LimitBy([Column("message")], 1)

    def test_environment_filter(self):
        query = QueryBuilder(
            Dataset.Discover,
            self.params,
            "environment:prod",
            ["environment"],
        )

        self.assertCountEqual(
            query.where,
            [
                Condition(Column("environment"), Op.EQ, "prod"),
                *self.default_conditions,
            ],
        )
        query.get_snql_query().validate()

        query = QueryBuilder(
            Dataset.Discover,
            self.params,
            "environment:[dev, prod]",
            ["environment"],
        )

        self.assertCountEqual(
            query.where,
            [
                Condition(Column("environment"), Op.IN, ["dev", "prod"]),
                *self.default_conditions,
            ],
        )
        query.get_snql_query().validate()

    def test_environment_param(self):
        self.params["environment"] = ["", "prod"]
        query = QueryBuilder(Dataset.Discover, self.params, selected_columns=["environment"])

        self.assertCountEqual(
            query.where,
            [
                *self.default_conditions,
                Or(
                    [
                        Condition(Column("environment"), Op.IS_NULL),
                        Condition(Column("environment"), Op.EQ, "prod"),
                    ]
                ),
            ],
        )
        query.get_snql_query().validate()

        self.params["environment"] = ["dev", "prod"]
        query = QueryBuilder(Dataset.Discover, self.params, selected_columns=["environment"])

        self.assertCountEqual(
            query.where,
            [
                *self.default_conditions,
                Condition(Column("environment"), Op.IN, ["dev", "prod"]),
            ],
        )
        query.get_snql_query().validate()

    def test_project_in_condition_filters(self):
        # TODO(snql-boolean): Update this to match the corresponding test in test_filter
        project1 = self.create_project()
        project2 = self.create_project()
        self.params["project_id"] = [project1.id, project2.id]
        query = QueryBuilder(
            Dataset.Discover,
            self.params,
            f"project:{project1.slug}",
            selected_columns=["environment"],
        )

        self.assertCountEqual(
            query.where,
            [
                # generated by the search query on project
                Condition(Column("project_id"), Op.EQ, project1.id),
                Condition(Column("timestamp"), Op.GTE, self.start),
                Condition(Column("timestamp"), Op.LT, self.end),
                # default project filter from the params
                Condition(Column("project_id"), Op.IN, [project1.id, project2.id]),
            ],
        )

    def test_project_in_condition_filters_not_in_project_filter(self):
        # TODO(snql-boolean): Update this to match the corresponding test in test_filter
        project1 = self.create_project()
        project2 = self.create_project()
        # params is assumed to be validated at this point, so this query should be invalid
        self.params["project_id"] = [project2.id]
        with self.assertRaisesRegex(
            InvalidSearchQuery,
            re.escape(
                f"Invalid query. Project(s) {str(project1.slug)} do not exist or are not actively selected."
            ),
        ):
            QueryBuilder(
                Dataset.Discover,
                self.params,
                f"project:{project1.slug}",
                selected_columns=["environment"],
            )

    def test_project_alias_column(self):
        # TODO(snql-boolean): Update this to match the corresponding test in test_filter
        project1 = self.create_project()
        project2 = self.create_project()
        self.params["project_id"] = [project1.id, project2.id]
        query = QueryBuilder(Dataset.Discover, self.params, selected_columns=["project"])

        self.assertCountEqual(
            query.where,
            [
                Condition(Column("project_id"), Op.IN, [project1.id, project2.id]),
                Condition(Column("timestamp"), Op.GTE, self.start),
                Condition(Column("timestamp"), Op.LT, self.end),
            ],
        )
        self.assertCountEqual(
            query.columns,
            [
                Function(
                    "transform",
                    [
                        Column("project_id"),
                        [project1.id, project2.id],
                        [project1.slug, project2.slug],
                        "",
                    ],
                    "project",
                )
            ],
        )

    def test_project_alias_column_with_project_condition(self):
        project1 = self.create_project()
        project2 = self.create_project()
        self.params["project_id"] = [project1.id, project2.id]
        query = QueryBuilder(
            Dataset.Discover, self.params, f"project:{project1.slug}", selected_columns=["project"]
        )

        self.assertCountEqual(
            query.where,
            [
                # generated by the search query on project
                Condition(Column("project_id"), Op.EQ, project1.id),
                Condition(Column("timestamp"), Op.GTE, self.start),
                Condition(Column("timestamp"), Op.LT, self.end),
                # default project filter from the params
                Condition(Column("project_id"), Op.IN, [project1.id, project2.id]),
            ],
        )
        # Because of the condition on project there should only be 1 project in the transform
        self.assertCountEqual(
            query.columns,
            [
                Function(
                    "transform",
                    [
                        Column("project_id"),
                        [project1.id],
                        [project1.slug],
                        "",
                    ],
                    "project",
                )
            ],
        )

    def test_count_if(self):
        query = QueryBuilder(
            Dataset.Discover,
            self.params,
            "",
            selected_columns=[
                "count_if(event.type,equals,transaction)",
                'count_if(event.type,notEquals,"transaction")',
            ],
        )
        self.assertCountEqual(query.where, self.default_conditions)
        self.assertCountEqual(
            query.aggregates,
            [
                Function(
                    "countIf",
                    [
                        Function("equals", [Column("type"), "transaction"]),
                    ],
                    "count_if_event_type_equals_transaction",
                ),
                Function(
                    "countIf",
                    [
                        Function("notEquals", [Column("type"), "transaction"]),
                    ],
                    "count_if_event_type_notEquals__transaction",
                ),
            ],
        )

    def test_count_if_with_tags(self):
        query = QueryBuilder(
            Dataset.Discover,
            self.params,
            "",
            selected_columns=[
                "count_if(foo,equals,bar)",
                'count_if(foo,notEquals,"baz")',
            ],
        )
        self.assertCountEqual(query.where, self.default_conditions)
        self.assertCountEqual(
            query.aggregates,
            [
                Function(
                    "countIf",
                    [
                        Function("equals", [Column("tags[foo]"), "bar"]),
                    ],
                    "count_if_foo_equals_bar",
                ),
                Function(
                    "countIf",
                    [
                        Function("notEquals", [Column("tags[foo]"), "baz"]),
                    ],
                    "count_if_foo_notEquals__baz",
                ),
            ],
        )

    def test_array_join(self):
        query = QueryBuilder(
            Dataset.Discover,
            self.params,
            "",
            selected_columns=["array_join(measurements_key)", "count()"],
            functions_acl=["array_join"],
        )
        array_join_column = Function(
            "arrayJoin",
            [Column("measurements.key")],
            "array_join_measurements_key",
        )
        self.assertCountEqual(query.columns, [array_join_column, Function("count", [], "count")])
        # make sure the the array join columns are present in gropuby
        self.assertCountEqual(query.groupby, [array_join_column])

    def test_retention(self):
        with self.options({"system.event-retention-days": 10}):
            with self.assertRaises(QueryOutsideRetentionError):
                QueryBuilder(
                    Dataset.Discover,
                    self.params,
                    "",
                    selected_columns=[],
                )

    def test_array_combinator(self):
        query = QueryBuilder(
            Dataset.Discover,
            self.params,
            "",
            selected_columns=["sumArray(measurements_value)"],
            functions_acl=["sumArray"],
        )
        self.assertCountEqual(
            query.columns,
            [
                Function(
                    "sum",
                    [Function("arrayJoin", [Column("measurements.value")])],
                    "sumArray_measurements_value",
                )
            ],
        )

    def test_array_combinator_is_private(self):
        with self.assertRaisesRegex(InvalidSearchQuery, "sum: no access to private function"):
            QueryBuilder(
                Dataset.Discover,
                self.params,
                "",
                selected_columns=["sumArray(measurements_value)"],
            )

    def test_array_combinator_with_non_array_arg(self):
        with self.assertRaisesRegex(InvalidSearchQuery, "stuff is not a valid array column"):
            QueryBuilder(
                Dataset.Discover,
                self.params,
                "",
                selected_columns=["sumArray(stuff)"],
                functions_acl=["sumArray"],
            )

    def test_spans_columns(self):
        query = QueryBuilder(
            Dataset.Discover,
            self.params,
            "",
            selected_columns=[
                "array_join(spans_op)",
                "array_join(spans_group)",
                "sumArray(spans_exclusive_time)",
            ],
            functions_acl=["array_join", "sumArray"],
        )
        self.assertCountEqual(
            query.columns,
            [
                Function("arrayJoin", [Column("spans.op")], "array_join_spans_op"),
                Function("arrayJoin", [Column("spans.group")], "array_join_spans_group"),
                Function(
                    "sum",
                    [Function("arrayJoin", [Column("spans.exclusive_time")])],
                    "sumArray_spans_exclusive_time",
                ),
            ],
        )

    def test_array_join_clause(self):
        query = QueryBuilder(
            Dataset.Discover,
            self.params,
            "",
            selected_columns=[
                "spans_op",
                "count()",
            ],
            array_join="spans_op",
        )
        self.assertCountEqual(
            query.columns,
            [
                AliasedExpression(Column("spans.op"), "spans_op"),
                Function("count", [], "count"),
            ],
        )

        assert query.array_join == [Column("spans.op")]
        query.get_snql_query().validate()

    def test_sample_rate(self):
        query = QueryBuilder(
            Dataset.Discover,
            self.params,
            "",
            selected_columns=[
                "count()",
            ],
            sample_rate=0.1,
        )
        assert query.sample_rate == 0.1
        snql_query = query.get_snql_query()
        snql_query.validate()
        assert snql_query.match.sample == 0.1

    def test_turbo(self):
        query = QueryBuilder(
            Dataset.Discover,
            self.params,
            "",
            selected_columns=[
                "count()",
            ],
            turbo=True,
        )
        assert query.turbo.value
        snql_query = query.get_snql_query()
        snql_query.validate()
        assert snql_query.turbo.value

    def test_auto_aggregation(self):
        query = QueryBuilder(
            Dataset.Discover,
            self.params,
            "count_unique(user):>10",
            selected_columns=[
                "count()",
            ],
            auto_aggregations=True,
            use_aggregate_conditions=True,
        )
        snql_query = query.get_snql_query()
        snql_query.validate()
        self.assertCountEqual(
            snql_query.having,
            [
                Condition(Function("uniq", [Column("user")], "count_unique_user"), Op.GT, 10),
            ],
        )
        self.assertCountEqual(
            snql_query.select,
            [
                Function("uniq", [Column("user")], "count_unique_user"),
                Function("count", [], "count"),
            ],
        )

    def test_auto_aggregation_with_boolean(self):
        query = QueryBuilder(
            Dataset.Discover,
            self.params,
            # Nonsense query but doesn't matter
            "count_unique(user):>10 OR count_unique(user):<10",
            selected_columns=[
                "count()",
            ],
            auto_aggregations=True,
            use_aggregate_conditions=True,
        )
        snql_query = query.get_snql_query()
        snql_query.validate()
        self.assertCountEqual(
            snql_query.having,
            [
                Or(
                    [
                        Condition(
                            Function("uniq", [Column("user")], "count_unique_user"), Op.GT, 10
                        ),
                        Condition(
                            Function("uniq", [Column("user")], "count_unique_user"), Op.LT, 10
                        ),
                    ]
                )
            ],
        )
        self.assertCountEqual(
            snql_query.select,
            [
                Function("uniq", [Column("user")], "count_unique_user"),
                Function("count", [], "count"),
            ],
        )

    def test_disable_auto_aggregation(self):
        query = QueryBuilder(
            Dataset.Discover,
            self.params,
            "count_unique(user):>10",
            selected_columns=[
                "count()",
            ],
            auto_aggregations=False,
            use_aggregate_conditions=True,
        )
        # With count_unique only in a condition and no auto_aggregations this should raise a invalid search query
        with self.assertRaises(InvalidSearchQuery):
            query.get_snql_query()


def _metric_percentile_definition(quantile, field="transaction.duration") -> Function:
    return Function(
        "arrayElement",
        [
            Function(
                f"quantilesMergeIf(0.{quantile.rstrip('0')})",
                [
                    Column("percentiles"),
                    Function(
                        "equals",
                        [Column("metric_id"), indexer.resolve(constants.METRICS_MAP[field])],
                    ),
                ],
            ),
            1,
        ],
        f"p{quantile}_{field.replace('.', '_')}",
    )


<<<<<<< HEAD
class MetricQueryBuilderTest(TestCase, SessionMetricsTestCase):
    def setUp(self):
        self.start = datetime.datetime(2021, 1, 1, 10, 15, 1, tzinfo=timezone.utc)
        self.end = datetime.datetime(2021, 1, 19, 10, 15, 1, tzinfo=timezone.utc)
=======
class MetricQueryBuilderTest(TestCase):
    def setUp(self):
        self.start = datetime.datetime(2015, 5, 18, 10, 15, 1, tzinfo=timezone.utc)
        self.end = datetime.datetime(2015, 5, 19, 10, 15, 1, tzinfo=timezone.utc)
>>>>>>> 21d7d387
        self.projects = [self.project.id]
        self.organization_id = 1
        self.params = {
            "organization_id": self.organization_id,
            "project_id": self.projects,
            "start": self.start,
            "end": self.end,
        }
        # These conditions should always be on a query when self.params is passed
        self.default_conditions = [
            Condition(Column("timestamp"), Op.GTE, self.start),
            Condition(Column("timestamp"), Op.LT, self.end),
            Condition(Column("project_id"), Op.IN, self.projects),
            Condition(Column("org_id"), Op.EQ, self.organization_id),
        ]
        PGStringIndexer().bulk_record(
            strings=[
                "transaction",
<<<<<<< HEAD
                "foo_transaction",
                "bar_transaction",
=======
                "foo_bar_transaction",
                "foo_baz_transaction",
>>>>>>> 21d7d387
            ]
            + list(constants.METRICS_MAP.values())
        )

<<<<<<< HEAD
    def store_metric(
        self,
        value,
        metric=constants.METRICS_MAP["transaction.duration"],
        entity="metrics_distributions",
        tags=None,
        timestamp=None,
    ):
        if tags is None:
            tags = {}
        if timestamp is None:
            timestamp = int((self.start + datetime.timedelta(minutes=1)).timestamp())
        if not isinstance(value, list):
            value = [value]
        self._send_buckets(
            [
                {
                    "org_id": self.organization_id,
                    "project_id": self.project.id,
                    "metric_id": indexer.resolve(metric),
                    "timestamp": timestamp,
                    "tags": tags,
                    # First letter of the entity
                    "type": entity[8],
                    "value": value,
                    "retention_days": 90,
                }
            ],
            entity=entity,
        )

=======
>>>>>>> 21d7d387
    def test_default_conditions(self):
        query = MetricsQueryBuilder(self.params, "", selected_columns=[])
        self.assertCountEqual(query.where, self.default_conditions)

    def test_simple_aggregates(self):
        query = MetricsQueryBuilder(
            self.params,
            "",
            selected_columns=[
                "p50(transaction.duration)",
                "p75(measurements.lcp)",
                "p90(measurements.fcp)",
                "p95(measurements.cls)",
                "p99(measurements.fid)",
            ],
        )
        self.assertCountEqual(query.where, self.default_conditions)
        self.assertCountEqual(
            query.distributions,
            [
                _metric_percentile_definition("50"),
                _metric_percentile_definition("75", "measurements.lcp"),
                _metric_percentile_definition("90", "measurements.fcp"),
                _metric_percentile_definition("95", "measurements.cls"),
                _metric_percentile_definition("99", "measurements.fid"),
            ],
        )

    def test_grouping(self):
        query = MetricsQueryBuilder(
            self.params,
            "",
            selected_columns=["transaction", "project", "p95(transaction.duration)"],
        )
        self.assertCountEqual(query.where, self.default_conditions)
        transaction_index = indexer.resolve("transaction")
        transaction = AliasedExpression(
            Column(f"tags[{transaction_index}]"),
            "transaction",
        )
        project = Function(
            "transform",
            [
                Column("project_id"),
                [self.project.id],
                [self.project.slug],
                "",
            ],
            "project",
        )
        self.assertCountEqual(
            query.groupby,
            [
                transaction,
                project,
            ],
        )
        self.assertCountEqual(query.distributions, [_metric_percentile_definition("95")])

    def test_transaction_filter(self):
        query = MetricsQueryBuilder(
            self.params,
<<<<<<< HEAD
            "transaction:foo_transaction",
            selected_columns=["transaction", "project", "p95(transaction.duration)"],
        )
        transaction_index = indexer.resolve("transaction")
        transaction_name = indexer.resolve("foo_transaction")
=======
            "transaction:foo_bar_transaction",
            selected_columns=["transaction", "project", "p95(transaction.duration)"],
        )
        transaction_index = indexer.resolve("transaction")
        transaction_name = indexer.resolve("foo_bar_transaction")
>>>>>>> 21d7d387
        transaction = Column(f"tags[{transaction_index}]")
        self.assertCountEqual(
            query.where, [*self.default_conditions, Condition(transaction, Op.EQ, transaction_name)]
        )

<<<<<<< HEAD
    def test_project_filter(self):
        query = MetricsQueryBuilder(
            self.params,
            f"project:{self.project.slug}",
            selected_columns=["transaction", "project", "p95(transaction.duration)"],
        )
        self.assertCountEqual(
            query.where,
            [*self.default_conditions, Condition(Column("project_id"), Op.EQ, self.project.id)],
        )

    def test_run_query(self):
        self.store_metric(
            100, tags={indexer.resolve("transaction"): indexer.resolve("foo_transaction")}
        )
        query = MetricsQueryBuilder(
            self.params,
            f"project:{self.project.slug}",
            selected_columns=[
                "transaction",
                "p95(transaction.duration)",
            ],
        )
        result = query.run_query("test_query")
        assert len(result["data"]) == 1
        assert result["data"][0] == {
            "transaction": indexer.resolve("foo_transaction"),
            "p95_transaction_duration": 100,
        }

    def test_run_query_with_multiple_groupby(self):
        query = MetricsQueryBuilder(
            self.params,
            f"project:{self.project.slug}",
            selected_columns=[
                "transaction",
                "project",
                "p95(transaction.duration)",
                "count_unique(user)",
            ],
            orderby="-p95(transaction.duration)",
        )
        self.store_metric(
            100, tags={indexer.resolve("transaction"): indexer.resolve("foo_transaction")}
        )
        self.store_metric(
            1,
            metric=constants.METRICS_MAP["user"],
            entity="metrics_sets",
            tags={indexer.resolve("transaction"): indexer.resolve("foo_transaction")},
        )
        self.store_metric(
            50, tags={indexer.resolve("transaction"): indexer.resolve("bar_transaction")}
        )
        self.store_metric(
            1,
            metric=constants.METRICS_MAP["user"],
            entity="metrics_sets",
            tags={indexer.resolve("transaction"): indexer.resolve("bar_transaction")},
        )
        self.store_metric(
            2,
            metric=constants.METRICS_MAP["user"],
            entity="metrics_sets",
            tags={indexer.resolve("transaction"): indexer.resolve("bar_transaction")},
        )
        result = query.run_query("test_query")
        assert len(result["data"]) == 2
        assert result["data"][0] == {
            "transaction": indexer.resolve("foo_transaction"),
            "project": self.project.slug,
            "p95_transaction_duration": 100,
            "count_unique_user": 1,
        }
        assert result["data"][1] == {
            "transaction": indexer.resolve("bar_transaction"),
            "project": self.project.slug,
            "p95_transaction_duration": 50,
            "count_unique_user": 2,
        }
=======
    def test_transaction_in_filter(self):
        query = MetricsQueryBuilder(
            self.params,
            "transaction:[foo_bar_transaction, foo_baz_transaction]",
            selected_columns=["transaction", "project", "p95(transaction.duration)"],
        )
        transaction_index = indexer.resolve("transaction")
        transaction_name1 = indexer.resolve("foo_bar_transaction")
        transaction_name2 = indexer.resolve("foo_baz_transaction")
        transaction = Column(f"tags[{transaction_index}]")
        self.assertCountEqual(
            query.where,
            [
                *self.default_conditions,
                Condition(transaction, Op.IN, [transaction_name1, transaction_name2]),
            ],
        )

    def test_missing_transaction_index(self):
        with self.assertRaisesRegex(
            InvalidSearchQuery,
            re.escape("Tag value was not found"),
        ):
            MetricsQueryBuilder(
                self.params,
                "transaction:something_else",
                selected_columns=["transaction", "project", "p95(transaction.duration)"],
            )

    def test_missing_transaction_index_in_filter(self):
        with self.assertRaisesRegex(
            InvalidSearchQuery,
            re.escape("Tag value was not found"),
        ):
            MetricsQueryBuilder(
                self.params,
                "transaction:[something_else, something_else2]",
                selected_columns=["transaction", "project", "p95(transaction.duration)"],
            )

    def test_project_filter(self):
        query = MetricsQueryBuilder(
            self.params,
            f"project:{self.project.slug}",
            selected_columns=["transaction", "project", "p95(transaction.duration)"],
        )
        self.assertCountEqual(
            query.where,
            [*self.default_conditions, Condition(Column("project_id"), Op.EQ, self.project.id)],
        )

    def test_granularity(self):
        # Need to pick granularity based on the period
        def get_granularity(start, end):
            params = {
                "organization_id": self.organization_id,
                "project_id": self.projects,
                "start": start,
                "end": end,
            }
            query = MetricsQueryBuilder(params)
            return query.granularity.granularity

        # If we're doing atleast day and its midnight we should use the daily bucket
        start = datetime.datetime(2015, 5, 18, 0, 0, 0, tzinfo=timezone.utc)
        end = datetime.datetime(2015, 5, 18, 0, 0, 0, tzinfo=timezone.utc)
        assert get_granularity(start, end) == 86400, "A day at midnight"

        # If we're on the start of the hour we should use the hour granularity
        start = datetime.datetime(2015, 5, 18, 23, 0, 0, tzinfo=timezone.utc)
        end = datetime.datetime(2015, 5, 20, 1, 0, 0, tzinfo=timezone.utc)
        assert get_granularity(start, end) == 3600, "On the hour"

        # Even though this is >24h of data, because its a random hour in the middle of the day to the next we use minute
        # granularity
        start = datetime.datetime(2015, 5, 18, 10, 15, 1, tzinfo=timezone.utc)
        end = datetime.datetime(2015, 5, 19, 15, 15, 1, tzinfo=timezone.utc)
        assert get_granularity(start, end) == 60, "A few hours, but random minute"

        # Less than a minute, no reason to work hard for such a small window, just use a minute
        start = datetime.datetime(2015, 5, 18, 10, 15, 1, tzinfo=timezone.utc)
        end = datetime.datetime(2015, 5, 19, 10, 15, 34, tzinfo=timezone.utc)
        assert get_granularity(start, end) == 60, "less than a minute"
>>>>>>> 21d7d387
<|MERGE_RESOLUTION|>--- conflicted
+++ resolved
@@ -13,11 +13,7 @@
 from sentry.search.events.builder import MetricsQueryBuilder, QueryBuilder
 from sentry.sentry_metrics import indexer
 from sentry.sentry_metrics.indexer.postgres import PGStringIndexer
-<<<<<<< HEAD
 from sentry.testutils.cases import SessionMetricsTestCase, TestCase
-=======
-from sentry.testutils.cases import TestCase
->>>>>>> 21d7d387
 from sentry.utils.snuba import Dataset, QueryOutsideRetentionError
 
 
@@ -594,17 +590,10 @@
     )
 
 
-<<<<<<< HEAD
 class MetricQueryBuilderTest(TestCase, SessionMetricsTestCase):
     def setUp(self):
         self.start = datetime.datetime(2021, 1, 1, 10, 15, 1, tzinfo=timezone.utc)
         self.end = datetime.datetime(2021, 1, 19, 10, 15, 1, tzinfo=timezone.utc)
-=======
-class MetricQueryBuilderTest(TestCase):
-    def setUp(self):
-        self.start = datetime.datetime(2015, 5, 18, 10, 15, 1, tzinfo=timezone.utc)
-        self.end = datetime.datetime(2015, 5, 19, 10, 15, 1, tzinfo=timezone.utc)
->>>>>>> 21d7d387
         self.projects = [self.project.id]
         self.organization_id = 1
         self.params = {
@@ -623,18 +612,12 @@
         PGStringIndexer().bulk_record(
             strings=[
                 "transaction",
-<<<<<<< HEAD
                 "foo_transaction",
                 "bar_transaction",
-=======
-                "foo_bar_transaction",
-                "foo_baz_transaction",
->>>>>>> 21d7d387
             ]
             + list(constants.METRICS_MAP.values())
         )
 
-<<<<<<< HEAD
     def store_metric(
         self,
         value,
@@ -666,8 +649,6 @@
             entity=entity,
         )
 
-=======
->>>>>>> 21d7d387
     def test_default_conditions(self):
         query = MetricsQueryBuilder(self.params, "", selected_columns=[])
         self.assertCountEqual(query.where, self.default_conditions)
@@ -730,25 +711,56 @@
     def test_transaction_filter(self):
         query = MetricsQueryBuilder(
             self.params,
-<<<<<<< HEAD
             "transaction:foo_transaction",
             selected_columns=["transaction", "project", "p95(transaction.duration)"],
         )
         transaction_index = indexer.resolve("transaction")
         transaction_name = indexer.resolve("foo_transaction")
-=======
-            "transaction:foo_bar_transaction",
+        transaction = Column(f"tags[{transaction_index}]")
+        self.assertCountEqual(
+            query.where, [*self.default_conditions, Condition(transaction, Op.EQ, transaction_name)]
+        )
+
+    def test_transaction_in_filter(self):
+        query = MetricsQueryBuilder(
+            self.params,
+            "transaction:[foo_transaction, bar_transaction]",
             selected_columns=["transaction", "project", "p95(transaction.duration)"],
         )
         transaction_index = indexer.resolve("transaction")
-        transaction_name = indexer.resolve("foo_bar_transaction")
->>>>>>> 21d7d387
+        transaction_name1 = indexer.resolve("foo_transaction")
+        transaction_name2 = indexer.resolve("bar_transaction")
         transaction = Column(f"tags[{transaction_index}]")
         self.assertCountEqual(
-            query.where, [*self.default_conditions, Condition(transaction, Op.EQ, transaction_name)]
-        )
-
-<<<<<<< HEAD
+            query.where,
+            [
+                *self.default_conditions,
+                Condition(transaction, Op.IN, [transaction_name1, transaction_name2]),
+            ],
+        )
+
+    def test_missing_transaction_index(self):
+        with self.assertRaisesRegex(
+            InvalidSearchQuery,
+            re.escape("Tag value was not found"),
+        ):
+            MetricsQueryBuilder(
+                self.params,
+                "transaction:something_else",
+                selected_columns=["transaction", "project", "p95(transaction.duration)"],
+            )
+
+    def test_missing_transaction_index_in_filter(self):
+        with self.assertRaisesRegex(
+            InvalidSearchQuery,
+            re.escape("Tag value was not found"),
+        ):
+            MetricsQueryBuilder(
+                self.params,
+                "transaction:[something_else, something_else2]",
+                selected_columns=["transaction", "project", "p95(transaction.duration)"],
+            )
+
     def test_project_filter(self):
         query = MetricsQueryBuilder(
             self.params,
@@ -759,6 +771,39 @@
             query.where,
             [*self.default_conditions, Condition(Column("project_id"), Op.EQ, self.project.id)],
         )
+
+    def test_granularity(self):
+        # Need to pick granularity based on the period
+        def get_granularity(start, end):
+            params = {
+                "organization_id": self.organization_id,
+                "project_id": self.projects,
+                "start": start,
+                "end": end,
+            }
+            query = MetricsQueryBuilder(params)
+            return query.granularity.granularity
+
+        # If we're doing atleast day and its midnight we should use the daily bucket
+        start = datetime.datetime(2015, 5, 18, 0, 0, 0, tzinfo=timezone.utc)
+        end = datetime.datetime(2015, 5, 18, 0, 0, 0, tzinfo=timezone.utc)
+        assert get_granularity(start, end) == 86400, "A day at midnight"
+
+        # If we're on the start of the hour we should use the hour granularity
+        start = datetime.datetime(2015, 5, 18, 23, 0, 0, tzinfo=timezone.utc)
+        end = datetime.datetime(2015, 5, 20, 1, 0, 0, tzinfo=timezone.utc)
+        assert get_granularity(start, end) == 3600, "On the hour"
+
+        # Even though this is >24h of data, because its a random hour in the middle of the day to the next we use minute
+        # granularity
+        start = datetime.datetime(2015, 5, 18, 10, 15, 1, tzinfo=timezone.utc)
+        end = datetime.datetime(2015, 5, 19, 15, 15, 1, tzinfo=timezone.utc)
+        assert get_granularity(start, end) == 60, "A few hours, but random minute"
+
+        # Less than a minute, no reason to work hard for such a small window, just use a minute
+        start = datetime.datetime(2015, 5, 18, 10, 15, 1, tzinfo=timezone.utc)
+        end = datetime.datetime(2015, 5, 19, 10, 15, 34, tzinfo=timezone.utc)
+        assert get_granularity(start, end) == 60, "less than a minute"
 
     def test_run_query(self):
         self.store_metric(
@@ -828,89 +873,4 @@
             "project": self.project.slug,
             "p95_transaction_duration": 50,
             "count_unique_user": 2,
-        }
-=======
-    def test_transaction_in_filter(self):
-        query = MetricsQueryBuilder(
-            self.params,
-            "transaction:[foo_bar_transaction, foo_baz_transaction]",
-            selected_columns=["transaction", "project", "p95(transaction.duration)"],
-        )
-        transaction_index = indexer.resolve("transaction")
-        transaction_name1 = indexer.resolve("foo_bar_transaction")
-        transaction_name2 = indexer.resolve("foo_baz_transaction")
-        transaction = Column(f"tags[{transaction_index}]")
-        self.assertCountEqual(
-            query.where,
-            [
-                *self.default_conditions,
-                Condition(transaction, Op.IN, [transaction_name1, transaction_name2]),
-            ],
-        )
-
-    def test_missing_transaction_index(self):
-        with self.assertRaisesRegex(
-            InvalidSearchQuery,
-            re.escape("Tag value was not found"),
-        ):
-            MetricsQueryBuilder(
-                self.params,
-                "transaction:something_else",
-                selected_columns=["transaction", "project", "p95(transaction.duration)"],
-            )
-
-    def test_missing_transaction_index_in_filter(self):
-        with self.assertRaisesRegex(
-            InvalidSearchQuery,
-            re.escape("Tag value was not found"),
-        ):
-            MetricsQueryBuilder(
-                self.params,
-                "transaction:[something_else, something_else2]",
-                selected_columns=["transaction", "project", "p95(transaction.duration)"],
-            )
-
-    def test_project_filter(self):
-        query = MetricsQueryBuilder(
-            self.params,
-            f"project:{self.project.slug}",
-            selected_columns=["transaction", "project", "p95(transaction.duration)"],
-        )
-        self.assertCountEqual(
-            query.where,
-            [*self.default_conditions, Condition(Column("project_id"), Op.EQ, self.project.id)],
-        )
-
-    def test_granularity(self):
-        # Need to pick granularity based on the period
-        def get_granularity(start, end):
-            params = {
-                "organization_id": self.organization_id,
-                "project_id": self.projects,
-                "start": start,
-                "end": end,
-            }
-            query = MetricsQueryBuilder(params)
-            return query.granularity.granularity
-
-        # If we're doing atleast day and its midnight we should use the daily bucket
-        start = datetime.datetime(2015, 5, 18, 0, 0, 0, tzinfo=timezone.utc)
-        end = datetime.datetime(2015, 5, 18, 0, 0, 0, tzinfo=timezone.utc)
-        assert get_granularity(start, end) == 86400, "A day at midnight"
-
-        # If we're on the start of the hour we should use the hour granularity
-        start = datetime.datetime(2015, 5, 18, 23, 0, 0, tzinfo=timezone.utc)
-        end = datetime.datetime(2015, 5, 20, 1, 0, 0, tzinfo=timezone.utc)
-        assert get_granularity(start, end) == 3600, "On the hour"
-
-        # Even though this is >24h of data, because its a random hour in the middle of the day to the next we use minute
-        # granularity
-        start = datetime.datetime(2015, 5, 18, 10, 15, 1, tzinfo=timezone.utc)
-        end = datetime.datetime(2015, 5, 19, 15, 15, 1, tzinfo=timezone.utc)
-        assert get_granularity(start, end) == 60, "A few hours, but random minute"
-
-        # Less than a minute, no reason to work hard for such a small window, just use a minute
-        start = datetime.datetime(2015, 5, 18, 10, 15, 1, tzinfo=timezone.utc)
-        end = datetime.datetime(2015, 5, 19, 10, 15, 34, tzinfo=timezone.utc)
-        assert get_granularity(start, end) == 60, "less than a minute"
->>>>>>> 21d7d387
+        }