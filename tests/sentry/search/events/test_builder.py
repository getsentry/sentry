--- conflicted
+++ resolved
@@ -453,9 +453,5 @@
                 Function("count", [], "count"),
             ],
         )
-<<<<<<< HEAD
         assert query.array_join == Column("spans.op")
-=======
-        assert query.array_join == Column("spans.op")
-        query.get_snql_query().validate()
->>>>>>> cb134a29
+        query.get_snql_query().validate()