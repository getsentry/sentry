import datetime
import math
import re
from typing import List
from unittest import mock

import pytest
from django.utils import timezone
from snuba_sdk.aliased_expression import AliasedExpression
from snuba_sdk.column import Column
from snuba_sdk.conditions import Condition, Op, Or
from snuba_sdk.function import Function
from snuba_sdk.orderby import Direction, LimitBy, OrderBy

from sentry import options
from sentry.exceptions import IncompatibleMetricsQuery, InvalidSearchQuery
from sentry.search.events import constants
from sentry.search.events.builder import (
    HistogramMetricQueryBuilder,
    MetricsQueryBuilder,
    QueryBuilder,
    TimeseriesMetricQueryBuilder,
)
from sentry.search.events.types import HistogramParams
from sentry.sentry_metrics import indexer
from sentry.sentry_metrics.configuration import UseCaseKey
from sentry.sentry_metrics.utils import resolve_tag_value
from sentry.testutils.cases import MetricsEnhancedPerformanceTestCase, TestCase
from sentry.utils.snuba import Dataset, QueryOutsideRetentionError

pytestmark = pytest.mark.sentry_metrics


class QueryBuilderTest(TestCase):
    def setUp(self):
        self.start = datetime.datetime.now(tz=timezone.utc).replace(
            hour=10, minute=15, second=0, microsecond=0
        ) - datetime.timedelta(days=2)
        self.end = self.start + datetime.timedelta(days=1)
        self.projects = [1, 2, 3]
        self.params = {
            "project_id": self.projects,
            "start": self.start,
            "end": self.end,
        }
        # These conditions should always be on a query when self.params is passed
        self.default_conditions = [
            Condition(Column("timestamp"), Op.GTE, self.start),
            Condition(Column("timestamp"), Op.LT, self.end),
            Condition(Column("project_id"), Op.IN, self.projects),
        ]

    def test_simple_query(self):
        query = QueryBuilder(
            Dataset.Discover,
            self.params,
            "user.email:foo@example.com release:1.2.1",
            ["user.email", "release"],
        )

        self.assertCountEqual(
            query.where,
            [
                Condition(Column("email"), Op.EQ, "foo@example.com"),
                Condition(Column("release"), Op.IN, ["1.2.1"]),
                *self.default_conditions,
            ],
        )
        self.assertCountEqual(
            query.columns,
            [
                AliasedExpression(Column("email"), "user.email"),
                Column("release"),
            ],
        )
        query.get_snql_query().validate()

    def test_simple_orderby(self):
        query = QueryBuilder(
            Dataset.Discover,
            self.params,
            selected_columns=["user.email", "release"],
            orderby=["user.email"],
        )

        self.assertCountEqual(query.where, self.default_conditions)
        self.assertCountEqual(
            query.orderby,
            [OrderBy(Column("email"), Direction.ASC)],
        )
        query.get_snql_query().validate()

        query = QueryBuilder(
            Dataset.Discover,
            self.params,
            selected_columns=["user.email", "release"],
            orderby=["-user.email"],
        )

        self.assertCountEqual(query.where, self.default_conditions)
        self.assertCountEqual(
            query.orderby,
            [OrderBy(Column("email"), Direction.DESC)],
        )
        query.get_snql_query().validate()

    def test_orderby_duplicate_columns(self):
        query = QueryBuilder(
            Dataset.Discover,
            self.params,
            selected_columns=["user.email", "user.email"],
            orderby=["user.email"],
        )
        self.assertCountEqual(
            query.orderby,
            [OrderBy(Column("email"), Direction.ASC)],
        )

    def test_simple_limitby(self):
        query = QueryBuilder(
            dataset=Dataset.Discover,
            params=self.params,
            query="",
            selected_columns=["message"],
            orderby="message",
            limitby=("message", 1),
            limit=4,
        )

        assert query.limitby == LimitBy([Column("message")], 1)

    def test_environment_filter(self):
        query = QueryBuilder(
            Dataset.Discover,
            self.params,
            "environment:prod",
            ["environment"],
        )

        self.assertCountEqual(
            query.where,
            [
                Condition(Column("environment"), Op.EQ, "prod"),
                *self.default_conditions,
            ],
        )
        query.get_snql_query().validate()

        query = QueryBuilder(
            Dataset.Discover,
            self.params,
            "environment:[dev, prod]",
            ["environment"],
        )

        self.assertCountEqual(
            query.where,
            [
                Condition(Column("environment"), Op.IN, ["dev", "prod"]),
                *self.default_conditions,
            ],
        )
        query.get_snql_query().validate()

    def test_environment_param(self):
        self.params["environment"] = ["", "prod"]
        query = QueryBuilder(Dataset.Discover, self.params, selected_columns=["environment"])

        self.assertCountEqual(
            query.where,
            [
                *self.default_conditions,
                Or(
                    [
                        Condition(Column("environment"), Op.IS_NULL),
                        Condition(Column("environment"), Op.EQ, "prod"),
                    ]
                ),
            ],
        )
        query.get_snql_query().validate()

        self.params["environment"] = ["dev", "prod"]
        query = QueryBuilder(Dataset.Discover, self.params, selected_columns=["environment"])

        self.assertCountEqual(
            query.where,
            [
                *self.default_conditions,
                Condition(Column("environment"), Op.IN, ["dev", "prod"]),
            ],
        )
        query.get_snql_query().validate()

    def test_project_in_condition_filters(self):
        # TODO(snql-boolean): Update this to match the corresponding test in test_filter
        project1 = self.create_project()
        project2 = self.create_project()
        self.params["project_id"] = [project1.id, project2.id]
        query = QueryBuilder(
            Dataset.Discover,
            self.params,
            f"project:{project1.slug}",
            selected_columns=["environment"],
        )

        self.assertCountEqual(
            query.where,
            [
                # generated by the search query on project
                Condition(Column("project_id"), Op.EQ, project1.id),
                Condition(Column("timestamp"), Op.GTE, self.start),
                Condition(Column("timestamp"), Op.LT, self.end),
                # default project filter from the params
                Condition(Column("project_id"), Op.IN, [project1.id, project2.id]),
            ],
        )

    def test_project_in_condition_filters_not_in_project_filter(self):
        # TODO(snql-boolean): Update this to match the corresponding test in test_filter
        project1 = self.create_project()
        project2 = self.create_project()
        # params is assumed to be validated at this point, so this query should be invalid
        self.params["project_id"] = [project2.id]
        with pytest.raises(
            InvalidSearchQuery,
            match=re.escape(
                f"Invalid query. Project(s) {str(project1.slug)} do not exist or are not actively selected."
            ),
        ):
            QueryBuilder(
                Dataset.Discover,
                self.params,
                f"project:{project1.slug}",
                selected_columns=["environment"],
            )

    def test_project_alias_column(self):
        # TODO(snql-boolean): Update this to match the corresponding test in test_filter
        project1 = self.create_project()
        project2 = self.create_project()
        self.params["project_id"] = [project1.id, project2.id]
        query = QueryBuilder(Dataset.Discover, self.params, selected_columns=["project"])

        self.assertCountEqual(
            query.where,
            [
                Condition(Column("project_id"), Op.IN, [project1.id, project2.id]),
                Condition(Column("timestamp"), Op.GTE, self.start),
                Condition(Column("timestamp"), Op.LT, self.end),
            ],
        )
        self.assertCountEqual(
            query.columns,
            [
                Function(
                    "transform",
                    [
                        Column("project_id"),
                        [project1.id, project2.id],
                        [project1.slug, project2.slug],
                        "",
                    ],
                    "project",
                )
            ],
        )

    def test_project_alias_column_with_project_condition(self):
        project1 = self.create_project()
        project2 = self.create_project()
        self.params["project_id"] = [project1.id, project2.id]
        query = QueryBuilder(
            Dataset.Discover, self.params, f"project:{project1.slug}", selected_columns=["project"]
        )

        self.assertCountEqual(
            query.where,
            [
                # generated by the search query on project
                Condition(Column("project_id"), Op.EQ, project1.id),
                Condition(Column("timestamp"), Op.GTE, self.start),
                Condition(Column("timestamp"), Op.LT, self.end),
                # default project filter from the params
                Condition(Column("project_id"), Op.IN, [project1.id, project2.id]),
            ],
        )
        # Because of the condition on project there should only be 1 project in the transform
        self.assertCountEqual(
            query.columns,
            [
                Function(
                    "transform",
                    [
                        Column("project_id"),
                        [project1.id],
                        [project1.slug],
                        "",
                    ],
                    "project",
                )
            ],
        )

    def test_count_if(self):
        query = QueryBuilder(
            Dataset.Discover,
            self.params,
            "",
            selected_columns=[
                "count_if(event.type,equals,transaction)",
                'count_if(event.type,notEquals,"transaction")',
            ],
        )
        self.assertCountEqual(query.where, self.default_conditions)
        self.assertCountEqual(
            query.aggregates,
            [
                Function(
                    "countIf",
                    [
                        Function("equals", [Column("type"), "transaction"]),
                    ],
                    "count_if_event_type_equals_transaction",
                ),
                Function(
                    "countIf",
                    [
                        Function("notEquals", [Column("type"), "transaction"]),
                    ],
                    "count_if_event_type_notEquals__transaction",
                ),
            ],
        )

    def test_count_if_with_tags(self):
        query = QueryBuilder(
            Dataset.Discover,
            self.params,
            "",
            selected_columns=[
                "count_if(foo,equals,bar)",
                'count_if(foo,notEquals,"baz")',
            ],
        )
        self.assertCountEqual(query.where, self.default_conditions)
        self.assertCountEqual(
            query.aggregates,
            [
                Function(
                    "countIf",
                    [
                        Function("equals", [Column("tags[foo]"), "bar"]),
                    ],
                    "count_if_foo_equals_bar",
                ),
                Function(
                    "countIf",
                    [
                        Function("notEquals", [Column("tags[foo]"), "baz"]),
                    ],
                    "count_if_foo_notEquals__baz",
                ),
            ],
        )

    def test_array_join(self):
        query = QueryBuilder(
            Dataset.Discover,
            self.params,
            "",
            selected_columns=["array_join(measurements_key)", "count()"],
            functions_acl=["array_join"],
        )
        array_join_column = Function(
            "arrayJoin",
            [Column("measurements.key")],
            "array_join_measurements_key",
        )
        self.assertCountEqual(query.columns, [array_join_column, Function("count", [], "count")])
        # make sure the the array join columns are present in gropuby
        self.assertCountEqual(query.groupby, [array_join_column])

    def test_retention(self):
        old_start = datetime.datetime(2015, 5, 18, 10, 15, 1, tzinfo=timezone.utc)
        old_end = datetime.datetime(2015, 5, 19, 10, 15, 1, tzinfo=timezone.utc)
        old_params = {**self.params, "start": old_start, "end": old_end}
        with self.options({"system.event-retention-days": 10}):
            with pytest.raises(QueryOutsideRetentionError):
                QueryBuilder(
                    Dataset.Discover,
                    old_params,
                    "",
                    selected_columns=[],
                )

    def test_array_combinator(self):
        query = QueryBuilder(
            Dataset.Discover,
            self.params,
            "",
            selected_columns=["sumArray(measurements_value)"],
            functions_acl=["sumArray"],
        )
        self.assertCountEqual(
            query.columns,
            [
                Function(
                    "sum",
                    [Function("arrayJoin", [Column("measurements.value")])],
                    "sumArray_measurements_value",
                )
            ],
        )

    def test_array_combinator_is_private(self):
        with pytest.raises(InvalidSearchQuery, match="sum: no access to private function"):
            QueryBuilder(
                Dataset.Discover,
                self.params,
                "",
                selected_columns=["sumArray(measurements_value)"],
            )

    def test_array_combinator_with_non_array_arg(self):
        with pytest.raises(InvalidSearchQuery, match="stuff is not a valid array column"):
            QueryBuilder(
                Dataset.Discover,
                self.params,
                "",
                selected_columns=["sumArray(stuff)"],
                functions_acl=["sumArray"],
            )

    def test_spans_columns(self):
        query = QueryBuilder(
            Dataset.Discover,
            self.params,
            "",
            selected_columns=[
                "array_join(spans_op)",
                "array_join(spans_group)",
                "sumArray(spans_exclusive_time)",
            ],
            functions_acl=["array_join", "sumArray"],
        )
        self.assertCountEqual(
            query.columns,
            [
                Function("arrayJoin", [Column("spans.op")], "array_join_spans_op"),
                Function("arrayJoin", [Column("spans.group")], "array_join_spans_group"),
                Function(
                    "sum",
                    [Function("arrayJoin", [Column("spans.exclusive_time")])],
                    "sumArray_spans_exclusive_time",
                ),
            ],
        )

    def test_array_join_clause(self):
        query = QueryBuilder(
            Dataset.Discover,
            self.params,
            "",
            selected_columns=[
                "spans_op",
                "count()",
            ],
            array_join="spans_op",
        )
        self.assertCountEqual(
            query.columns,
            [
                AliasedExpression(Column("spans.op"), "spans_op"),
                Function("count", [], "count"),
            ],
        )

        assert query.array_join == [Column("spans.op")]
        query.get_snql_query().validate()

    def test_sample_rate(self):
        query = QueryBuilder(
            Dataset.Discover,
            self.params,
            "",
            selected_columns=[
                "count()",
            ],
            sample_rate=0.1,
        )
        assert query.sample_rate == 0.1
        snql_query = query.get_snql_query().query
        snql_query.validate()
        assert snql_query.match.sample == 0.1

    def test_turbo(self):
        query = QueryBuilder(
            Dataset.Discover,
            self.params,
            "",
            selected_columns=[
                "count()",
            ],
            turbo=True,
        )
        assert query.turbo
        snql_query = query.get_snql_query()
        snql_query.validate()
        assert snql_query.flags.turbo

    def test_auto_aggregation(self):
        query = QueryBuilder(
            Dataset.Discover,
            self.params,
            "count_unique(user):>10",
            selected_columns=[
                "count()",
            ],
            auto_aggregations=True,
            use_aggregate_conditions=True,
        )
        snql_query = query.get_snql_query().query
        snql_query.validate()
        self.assertCountEqual(
            snql_query.having,
            [
                Condition(Function("uniq", [Column("user")], "count_unique_user"), Op.GT, 10),
            ],
        )
        self.assertCountEqual(
            snql_query.select,
            [
                Function("uniq", [Column("user")], "count_unique_user"),
                Function("count", [], "count"),
            ],
        )

    def test_auto_aggregation_with_boolean(self):
        query = QueryBuilder(
            Dataset.Discover,
            self.params,
            # Nonsense query but doesn't matter
            "count_unique(user):>10 OR count_unique(user):<10",
            selected_columns=[
                "count()",
            ],
            auto_aggregations=True,
            use_aggregate_conditions=True,
        )
        snql_query = query.get_snql_query().query
        snql_query.validate()
        self.assertCountEqual(
            snql_query.having,
            [
                Or(
                    [
                        Condition(
                            Function("uniq", [Column("user")], "count_unique_user"), Op.GT, 10
                        ),
                        Condition(
                            Function("uniq", [Column("user")], "count_unique_user"), Op.LT, 10
                        ),
                    ]
                )
            ],
        )
        self.assertCountEqual(
            snql_query.select,
            [
                Function("uniq", [Column("user")], "count_unique_user"),
                Function("count", [], "count"),
            ],
        )

    def test_disable_auto_aggregation(self):
        query = QueryBuilder(
            Dataset.Discover,
            self.params,
            "count_unique(user):>10",
            selected_columns=[
                "count()",
            ],
            auto_aggregations=False,
            use_aggregate_conditions=True,
        )
        # With count_unique only in a condition and no auto_aggregations this should raise a invalid search query
        with pytest.raises(InvalidSearchQuery):
            query.get_snql_query()

    def test_query_chained_or_tip(self):
        query = QueryBuilder(
            Dataset.Discover,
            self.params,
            "field:a OR field:b OR field:c",
            selected_columns=[
                "field",
            ],
        )
        assert constants.QUERY_TIPS["CHAINED_OR"] in query.tips["query"]

    def test_chained_or_with_different_terms(self):
        query = QueryBuilder(
            Dataset.Discover,
            self.params,
            "field:a or field:b or event.type:transaction or transaction:foo",
            selected_columns=[
                "field",
            ],
        )
        # This query becomes something roughly like:
        # field:a or (field:b or (event.type:transaciton or transaction: foo))
        assert constants.QUERY_TIPS["CHAINED_OR"] in query.tips["query"]

        query = QueryBuilder(
            Dataset.Discover,
            self.params,
            "event.type:transaction or transaction:foo or field:a or field:b",
            selected_columns=[
                "field",
            ],
        )
        assert constants.QUERY_TIPS["CHAINED_OR"] in query.tips["query"]

    def test_chained_or_with_different_terms_with_and(self):
        query = QueryBuilder(
            Dataset.Discover,
            self.params,
            # There's an implicit and between field:b, and event.type:transaction
            "field:a or field:b event.type:transaction",
            selected_columns=[
                "field",
            ],
        )
        # This query becomes something roughly like:
        # field:a or (field:b and event.type:transaction)
        assert constants.QUERY_TIPS["CHAINED_OR"] not in query.tips["query"]

        query = QueryBuilder(
            Dataset.Discover,
            self.params,
            # There's an implicit and between event.type:transaction, and field:a
            "event.type:transaction field:a or field:b",
            selected_columns=[
                "field",
            ],
        )
        # This query becomes something roughly like:
        # field:a or (field:b and event.type:transaction)
        assert constants.QUERY_TIPS["CHAINED_OR"] not in query.tips["query"]

    def test_group_by_not_in_select(self):
        query = QueryBuilder(
            Dataset.Discover,
            self.params,
            "",
            selected_columns=[
                "count()",
                "event.type",
            ],
            groupby_columns=[
                "transaction",
            ],
        )
        snql_query = query.get_snql_query().query
        self.assertCountEqual(
            snql_query.select,
            [
                Function("count", [], "count"),
                AliasedExpression(Column("type"), "event.type"),
            ],
        )
        self.assertCountEqual(
            snql_query.groupby,
            [
                AliasedExpression(Column("type"), "event.type"),
                Column("transaction"),
            ],
        )

    def test_group_by_duplicates_select(self):
        query = QueryBuilder(
            Dataset.Discover,
            self.params,
            "",
            selected_columns=[
                "count()",
                "transaction",
            ],
            groupby_columns=[
                "transaction",
            ],
        )
        snql_query = query.get_snql_query().query
        self.assertCountEqual(
            snql_query.select,
            [
                Function("count", [], "count"),
                Column("transaction"),
            ],
        )
        self.assertCountEqual(
            snql_query.groupby,
            [
                Column("transaction"),
            ],
        )


def _metric_percentile_definition(
    org_id, quantile, field="transaction.duration", alias=None
) -> Function:
    if alias is None:
        alias = f"p{quantile}_{field.replace('.', '_')}"
    return Function(
        "arrayElement",
        [
            Function(
                f"quantilesIf(0.{quantile.rstrip('0')})",
                [
                    Column("value"),
                    Function(
                        "equals",
                        [
                            Column("metric_id"),
                            indexer.resolve(
                                org_id, constants.METRICS_MAP[field], UseCaseKey.PERFORMANCE
                            ),
                        ],
                    ),
                ],
            ),
            1,
        ],
        alias,
    )


def _metric_conditions(org_id, metrics) -> List[Condition]:
    return [
        Condition(
            Column("metric_id"),
            Op.IN,
            sorted(
                indexer.resolve(org_id, constants.METRICS_MAP[metric], UseCaseKey.PERFORMANCE)
                for metric in metrics
            ),
        )
    ]


class MetricBuilderBaseTest(MetricsEnhancedPerformanceTestCase):
    METRIC_STRINGS = [
        "foo_transaction",
        "bar_transaction",
        "baz_transaction",
    ]
    DEFAULT_METRIC_TIMESTAMP = datetime.datetime(
        2015, 1, 1, 10, 15, 0, tzinfo=timezone.utc
    ) + datetime.timedelta(minutes=1)

    def setUp(self):
        super().setUp()
        self.start = datetime.datetime.now(tz=timezone.utc).replace(
            hour=10, minute=0, second=0, microsecond=0
        ) - datetime.timedelta(days=18)
        self.end = datetime.datetime.now(tz=timezone.utc).replace(
            hour=10, minute=0, second=0, microsecond=0
        )
        self.projects = [self.project.id]
        self.params = {
            "organization_id": self.organization.id,
            "project_id": self.projects,
            "start": self.start,
            "end": self.end,
        }
        # These conditions should always be on a query when self.params is passed
        self.default_conditions = [
            Condition(Column("timestamp"), Op.GTE, self.start),
            Condition(Column("timestamp"), Op.LT, self.end),
            Condition(Column("project_id"), Op.IN, self.projects),
            Condition(Column("org_id"), Op.EQ, self.organization.id),
        ]

        for string in self.METRIC_STRINGS:
            indexer.record(
                use_case_id=UseCaseKey.PERFORMANCE, org_id=self.organization.id, string=string
            )

        indexer.record(
            use_case_id=UseCaseKey.PERFORMANCE, org_id=self.organization.id, string="transaction"
        )

    def setup_orderby_data(self):
        self.store_metric(
            100,
            tags={"transaction": "foo_transaction"},
            timestamp=self.start + datetime.timedelta(minutes=5),
        )
        self.store_metric(
            1,
            metric="user",
            tags={"transaction": "foo_transaction"},
            timestamp=self.start + datetime.timedelta(minutes=5),
        )
        self.store_metric(
            50,
            tags={"transaction": "bar_transaction"},
            timestamp=self.start + datetime.timedelta(minutes=5),
        )
        self.store_metric(
            1,
            metric="user",
            tags={"transaction": "bar_transaction"},
            timestamp=self.start + datetime.timedelta(minutes=5),
        )
        self.store_metric(
            2,
            metric="user",
            tags={"transaction": "bar_transaction"},
            timestamp=self.start + datetime.timedelta(minutes=5),
        )


class MetricQueryBuilderTest(MetricBuilderBaseTest):
    def test_default_conditions(self):
        query = MetricsQueryBuilder(
            self.params, "", dataset=Dataset.PerformanceMetrics, selected_columns=[]
        )
        self.assertCountEqual(query.where, self.default_conditions)

    def test_column_resolution(self):
        query = MetricsQueryBuilder(
            self.params,
            "",
            dataset=Dataset.PerformanceMetrics,
            selected_columns=["tags[transaction]", "transaction"],
        )
        self.assertCountEqual(
            query.columns,
            [
                AliasedExpression(
                    Column(
                        f"tags[{indexer.resolve(self.organization.id, 'transaction', UseCaseKey.PERFORMANCE)}]"
                    ),
                    "tags[transaction]",
                ),
                AliasedExpression(
                    Column(
                        f"tags[{indexer.resolve(self.organization.id, 'transaction', UseCaseKey.PERFORMANCE)}]"
                    ),
                    "transaction",
                ),
            ],
        )

    def test_simple_aggregates(self):
        query = MetricsQueryBuilder(
            self.params,
            "",
            dataset=Dataset.PerformanceMetrics,
            selected_columns=[
                "p50(transaction.duration)",
                "p75(measurements.lcp)",
                "p90(measurements.fcp)",
                "p95(measurements.cls)",
                "p99(measurements.fid)",
            ],
        )
        self.assertCountEqual(
            query.where,
            [
                *self.default_conditions,
                *_metric_conditions(
                    self.organization.id,
                    [
                        "transaction.duration",
                        "measurements.lcp",
                        "measurements.fcp",
                        "measurements.cls",
                        "measurements.fid",
                    ],
                ),
            ],
        )
        self.assertCountEqual(
            query.distributions,
            [
                _metric_percentile_definition(self.organization.id, "50"),
                _metric_percentile_definition(self.organization.id, "75", "measurements.lcp"),
                _metric_percentile_definition(self.organization.id, "90", "measurements.fcp"),
                _metric_percentile_definition(self.organization.id, "95", "measurements.cls"),
                _metric_percentile_definition(self.organization.id, "99", "measurements.fid"),
            ],
        )

    def test_custom_percentile_throws_error(self):
        with pytest.raises(IncompatibleMetricsQuery):
            MetricsQueryBuilder(
                self.params,
                "",
                dataset=Dataset.PerformanceMetrics,
                selected_columns=[
                    "percentile(transaction.duration, 0.11)",
                ],
            )

    def test_percentile_function(self):
        self.maxDiff = None
        query = MetricsQueryBuilder(
            self.params,
            "",
            dataset=Dataset.PerformanceMetrics,
            selected_columns=[
                "percentile(transaction.duration, 0.75)",
            ],
        )
        self.assertCountEqual(
            query.where,
            [
                *self.default_conditions,
                *_metric_conditions(
                    self.organization.id,
                    [
                        "transaction.duration",
                    ],
                ),
            ],
        )
        self.assertCountEqual(
            query.distributions,
            [
                Function(
                    "arrayElement",
                    [
                        Function(
                            "quantilesIf(0.75)",
                            [
                                Column("value"),
                                Function(
                                    "equals",
                                    [
                                        Column("metric_id"),
                                        indexer.resolve(
                                            self.organization.id,
                                            constants.METRICS_MAP["transaction.duration"],
                                            UseCaseKey.PERFORMANCE,
                                        ),
                                    ],
                                ),
                            ],
                        ),
                        1,
                    ],
                    "percentile_transaction_duration_0_75",
                )
            ],
        )

    def test_metric_condition_dedupe(self):
        org_id = 1
        query = MetricsQueryBuilder(
            self.params,
            "",
            dataset=Dataset.PerformanceMetrics,
            selected_columns=[
                "p50(transaction.duration)",
                "p75(transaction.duration)",
                "p90(transaction.duration)",
                "p95(transaction.duration)",
                "p99(transaction.duration)",
            ],
        )
        self.assertCountEqual(
            query.where,
            [
                *self.default_conditions,
                *_metric_conditions(org_id, ["transaction.duration"]),
            ],
        )

    def test_p100(self):
        """While p100 isn't an actual quantile in the distributions table, its equivalent to max"""
        query = MetricsQueryBuilder(
            self.params,
            "",
            dataset=Dataset.PerformanceMetrics,
            selected_columns=[
                "p100(transaction.duration)",
            ],
        )
        self.assertCountEqual(
            query.where,
            [
                *self.default_conditions,
                *_metric_conditions(
                    self.organization.id,
                    [
                        "transaction.duration",
                    ],
                ),
            ],
        )
        self.assertCountEqual(
            query.distributions,
            [
                Function(
                    "maxIf",
                    [
                        Column("value"),
                        Function(
                            "equals",
                            [
                                Column("metric_id"),
                                indexer.resolve(
                                    self.organization.id,
                                    constants.METRICS_MAP["transaction.duration"],
                                    UseCaseKey.PERFORMANCE,
                                ),
                            ],
                        ),
                    ],
                    "p100_transaction_duration",
                )
            ],
        )

    def test_grouping(self):
        query = MetricsQueryBuilder(
            self.params,
            "",
            dataset=Dataset.PerformanceMetrics,
            selected_columns=["transaction", "project", "p95(transaction.duration)"],
        )
        self.assertCountEqual(
            query.where,
            [
                *self.default_conditions,
                *_metric_conditions(self.organization.id, ["transaction.duration"]),
            ],
        )
        transaction_index = indexer.resolve(
            self.organization.id, "transaction", UseCaseKey.PERFORMANCE
        )
        transaction = AliasedExpression(
            Column(f"tags[{transaction_index}]"),
            "transaction",
        )
        project = Function(
            "transform",
            [
                Column("project_id"),
                [self.project.id],
                [self.project.slug],
                "",
            ],
            "project",
        )
        self.assertCountEqual(
            query.groupby,
            [
                transaction,
                project,
            ],
        )
        self.assertCountEqual(
            query.distributions, [_metric_percentile_definition(self.organization.id, "95")]
        )

    def test_transaction_filter(self):
        query = MetricsQueryBuilder(
            self.params,
            "transaction:foo_transaction",
            dataset=Dataset.PerformanceMetrics,
            selected_columns=["transaction", "project", "p95(transaction.duration)"],
        )
<<<<<<< HEAD
        transaction_index = indexer.resolve(self.organization.id, "transaction")
        transaction_name = resolve_tag_value(self.organization.id, "foo_transaction")
=======
        transaction_index = indexer.resolve(
            self.organization.id, "transaction", UseCaseKey.PERFORMANCE
        )
        transaction_name = indexer.resolve(
            self.organization.id, "foo_transaction", UseCaseKey.PERFORMANCE
        )
>>>>>>> 3d49d342
        transaction = Column(f"tags[{transaction_index}]")
        self.assertCountEqual(
            query.where,
            [
                *self.default_conditions,
                *_metric_conditions(self.organization.id, ["transaction.duration"]),
                Condition(transaction, Op.EQ, transaction_name),
            ],
        )

    def test_transaction_in_filter(self):
        query = MetricsQueryBuilder(
            self.params,
            "transaction:[foo_transaction, bar_transaction]",
            dataset=Dataset.PerformanceMetrics,
            selected_columns=["transaction", "project", "p95(transaction.duration)"],
        )
<<<<<<< HEAD
        transaction_index = indexer.resolve(self.organization.id, "transaction")
        transaction_name1 = resolve_tag_value(self.organization.id, "foo_transaction")
        transaction_name2 = resolve_tag_value(self.organization.id, "bar_transaction")
=======
        transaction_index = indexer.resolve(
            self.organization.id,
            "transaction",
            UseCaseKey.PERFORMANCE,
        )
        transaction_name1 = indexer.resolve(
            self.organization.id,
            "foo_transaction",
            UseCaseKey.PERFORMANCE,
        )
        transaction_name2 = indexer.resolve(
            self.organization.id,
            "bar_transaction",
            UseCaseKey.PERFORMANCE,
        )
>>>>>>> 3d49d342
        transaction = Column(f"tags[{transaction_index}]")
        self.assertCountEqual(
            query.where,
            [
                *self.default_conditions,
                *_metric_conditions(self.organization.id, ["transaction.duration"]),
                Condition(transaction, Op.IN, [transaction_name1, transaction_name2]),
            ],
        )

    def test_missing_transaction_index(self):
        if options.get("sentry-metrics.performance.tags-values-are-strings"):
            pytest.skip("test does not apply if tag values are in clickhouse")

        with pytest.raises(
            InvalidSearchQuery,
            match=re.escape("Tag value was not found"),
        ):
            MetricsQueryBuilder(
                self.params,
                "transaction:something_else",
                dataset=Dataset.PerformanceMetrics,
                selected_columns=["transaction", "project", "p95(transaction.duration)"],
            )

    def test_missing_transaction_index_in_filter(self):
        if options.get("sentry-metrics.performance.tags-values-are-strings"):
            pytest.skip("test does not apply if tag values are in clickhouse")
        with pytest.raises(
            InvalidSearchQuery,
            match=re.escape("Tag value was not found"),
        ):
            MetricsQueryBuilder(
                self.params,
                "transaction:[something_else, something_else2]",
                dataset=Dataset.PerformanceMetrics,
                selected_columns=["transaction", "project", "p95(transaction.duration)"],
            )

    def test_incorrect_parameter_for_metrics(self):
        with pytest.raises(IncompatibleMetricsQuery):
            MetricsQueryBuilder(
                self.params,
                f"project:{self.project.slug}",
                dataset=Dataset.PerformanceMetrics,
                selected_columns=["transaction", "count_unique(test)"],
            )

    def test_project_filter(self):
        query = MetricsQueryBuilder(
            self.params,
            f"project:{self.project.slug}",
            dataset=Dataset.PerformanceMetrics,
            selected_columns=["transaction", "project", "p95(transaction.duration)"],
        )
        self.assertCountEqual(
            query.where,
            [
                *self.default_conditions,
                *_metric_conditions(self.organization.id, ["transaction.duration"]),
                Condition(Column("project_id"), Op.EQ, self.project.id),
            ],
        )

    def test_limit_validation(self):
        # 51 is ok
        MetricsQueryBuilder(self.params, limit=51)
        # None is ok, defaults to 50
        query = MetricsQueryBuilder(self.params)
        assert query.limit.limit == 50
        # anything higher should throw an error
        with pytest.raises(IncompatibleMetricsQuery):
            MetricsQueryBuilder(self.params, limit=10_000)

    def test_granularity(self):
        # Need to pick granularity based on the period
        def get_granularity(start, end):
            params = {
                "organization_id": self.organization.id,
                "project_id": self.projects,
                "start": start,
                "end": end,
            }
            query = MetricsQueryBuilder(params)
            return query.granularity.granularity

        # If we're doing atleast day and its midnight we should use the daily bucket
        start = datetime.datetime(2015, 5, 18, 0, 0, 0, tzinfo=timezone.utc)
        end = datetime.datetime(2015, 5, 19, 0, 0, 0, tzinfo=timezone.utc)
        assert get_granularity(start, end) == 86400, "A day at midnight"

        # If we're doing several days, allow more range
        start = datetime.datetime(2015, 5, 18, 0, 10, 0, tzinfo=timezone.utc)
        end = datetime.datetime(2015, 5, 28, 23, 59, 0, tzinfo=timezone.utc)
        assert get_granularity(start, end) == 86400, "Several days"

        # We're doing a long period, use the biggest granularity
        start = datetime.datetime(2015, 5, 18, 12, 33, 0, tzinfo=timezone.utc)
        end = datetime.datetime(2015, 7, 28, 17, 22, 0, tzinfo=timezone.utc)
        assert get_granularity(start, end) == 86400, "Big range"

        # If we're on the start of the hour we should use the hour granularity
        start = datetime.datetime(2015, 5, 18, 23, 0, 0, tzinfo=timezone.utc)
        end = datetime.datetime(2015, 5, 20, 1, 0, 0, tzinfo=timezone.utc)
        assert get_granularity(start, end) == 3600, "On the hour"

        # If we're close to the start of the hour we should use the hour granularity
        start = datetime.datetime(2015, 5, 18, 23, 3, 0, tzinfo=timezone.utc)
        end = datetime.datetime(2015, 5, 21, 1, 57, 0, tzinfo=timezone.utc)
        assert get_granularity(start, end) == 3600, "On the hour, close"

        # A decently long period but not close to hour ends, still use hour bucket
        start = datetime.datetime(2015, 5, 18, 23, 3, 0, tzinfo=timezone.utc)
        end = datetime.datetime(2015, 5, 28, 1, 57, 0, tzinfo=timezone.utc)
        assert get_granularity(start, end) == 3600, "On the hour, long period"

        # Even though this is >24h of data, because its a random hour in the middle of the day to the next we use minute
        # granularity
        start = datetime.datetime(2015, 5, 18, 10, 15, 1, tzinfo=timezone.utc)
        end = datetime.datetime(2015, 5, 18, 18, 15, 1, tzinfo=timezone.utc)
        assert get_granularity(start, end) == 60, "A few hours, but random minute"

        # Less than a minute, no reason to work hard for such a small window, just use a minute
        start = datetime.datetime(2015, 5, 18, 10, 15, 1, tzinfo=timezone.utc)
        end = datetime.datetime(2015, 5, 18, 10, 15, 34, tzinfo=timezone.utc)
        assert get_granularity(start, end) == 60, "less than a minute"

    def test_granularity_boundaries(self):
        # Need to pick granularity based on the period
        def get_granularity(start, end):
            params = {
                "organization_id": self.organization.id,
                "project_id": self.projects,
                "start": start,
                "end": end,
            }
            query = MetricsQueryBuilder(params)
            return query.granularity.granularity

        # See resolve_granularity on the MQB to see what these boundaries are

        # Exactly 30d, at the 30 minute boundary
        start = datetime.datetime(2015, 5, 1, 0, 30, 0, tzinfo=timezone.utc)
        end = datetime.datetime(2015, 5, 31, 0, 30, 0, tzinfo=timezone.utc)
        assert get_granularity(start, end) == 86400, "30d at boundary"

        # Near 30d, but 1 hour before the boundary for end
        start = datetime.datetime(2015, 5, 1, 0, 30, 0, tzinfo=timezone.utc)
        end = datetime.datetime(2015, 5, 30, 23, 29, 0, tzinfo=timezone.utc)
        assert get_granularity(start, end) == 3600, "near 30d, but 1 hour before boundary for end"

        # Near 30d, but 1 hour after the boundary for start
        start = datetime.datetime(2015, 5, 1, 1, 30, 0, tzinfo=timezone.utc)
        end = datetime.datetime(2015, 5, 31, 0, 30, 0, tzinfo=timezone.utc)
        assert get_granularity(start, end) == 3600, "near 30d, but 1 hour after boundary for start"

        # Exactly 3d
        start = datetime.datetime(2015, 5, 1, 0, 30, 0, tzinfo=timezone.utc)
        end = datetime.datetime(2015, 5, 4, 0, 30, 0, tzinfo=timezone.utc)
        assert get_granularity(start, end) == 86400, "3d at boundary"

        # Near 3d, but 1 hour before the boundary for end
        start = datetime.datetime(2015, 5, 1, 0, 30, 0, tzinfo=timezone.utc)
        end = datetime.datetime(2015, 5, 3, 23, 29, 0, tzinfo=timezone.utc)
        assert get_granularity(start, end) == 3600, "near 3d, but 1 hour before boundary for end"

        # Near 3d, but 1 hour after the boundary for start
        start = datetime.datetime(2015, 5, 1, 1, 30, 0, tzinfo=timezone.utc)
        end = datetime.datetime(2015, 5, 4, 0, 30, 0, tzinfo=timezone.utc)
        assert get_granularity(start, end) == 3600, "near 3d, but 1 hour after boundary for start"

        # exactly 12 hours
        start = datetime.datetime(2015, 5, 1, 0, 15, 0, tzinfo=timezone.utc)
        end = datetime.datetime(2015, 5, 1, 12, 15, 0, tzinfo=timezone.utc)
        assert get_granularity(start, end) == 3600, "12h at boundary"

        # Near 12h, but 15 minutes before the boundary for end
        start = datetime.datetime(2015, 5, 1, 0, 15, 0, tzinfo=timezone.utc)
        end = datetime.datetime(2015, 5, 1, 12, 0, 0, tzinfo=timezone.utc)
        assert (
            get_granularity(start, end) == 60
        ), "12h at boundary, but 15 min before the boundary for end"

        # Near 12h, but 15 minutes after the boundary for start
        start = datetime.datetime(2015, 5, 1, 0, 30, 0, tzinfo=timezone.utc)
        end = datetime.datetime(2015, 5, 1, 12, 15, 0, tzinfo=timezone.utc)
        assert (
            get_granularity(start, end) == 60
        ), "12h at boundary, but 15 min after the boundary for start"

    def test_get_snql_query(self):
        query = MetricsQueryBuilder(
            self.params,
            "",
            dataset=Dataset.PerformanceMetrics,
            selected_columns=["p90(transaction.duration)"],
        )
        snql_request = query.get_snql_query()
        assert snql_request.dataset == "generic_metrics"
        snql_query = snql_request.query
        self.assertCountEqual(
            snql_query.select,
            [
                _metric_percentile_definition(self.organization.id, "90"),
            ],
        )
        self.assertCountEqual(
            query.where,
            [
                *self.default_conditions,
                *_metric_conditions(self.organization.id, ["transaction.duration"]),
            ],
        )

    def test_get_snql_query_errors_with_multiple_dataset(self):
        query = MetricsQueryBuilder(
            self.params,
            "",
            dataset=Dataset.PerformanceMetrics,
            selected_columns=["p90(transaction.duration)", "count_unique(user)"],
        )
        with pytest.raises(NotImplementedError):
            query.get_snql_query()

    def test_get_snql_query_errors_with_no_functions(self):
        query = MetricsQueryBuilder(
            self.params, "", dataset=Dataset.PerformanceMetrics, selected_columns=["project"]
        )
        with pytest.raises(IncompatibleMetricsQuery):
            query.get_snql_query()

    def test_run_query(self):
        self.store_metric(
            100,
            tags={"transaction": "foo_transaction"},
            timestamp=self.start + datetime.timedelta(minutes=5),
        )
        self.store_metric(
            100,
            metric="measurements.lcp",
            tags={"transaction": "foo_transaction"},
            timestamp=self.start + datetime.timedelta(minutes=5),
        )
        self.store_metric(
            1000,
            metric="measurements.lcp",
            tags={"transaction": "foo_transaction"},
            timestamp=self.start + datetime.timedelta(minutes=5),
        )
        query = MetricsQueryBuilder(
            self.params,
            f"project:{self.project.slug}",
            dataset=Dataset.PerformanceMetrics,
            selected_columns=[
                "transaction",
                "p95(transaction.duration)",
                "p100(measurements.lcp)",
            ],
        )
        result = query.run_query("test_query")
        assert len(result["data"]) == 1
        assert result["data"][0] == {
<<<<<<< HEAD
            "transaction": resolve_tag_value(self.organization.id, "foo_transaction"),
=======
            "transaction": indexer.resolve(
                self.organization.id,
                "foo_transaction",
                UseCaseKey.PERFORMANCE,
            ),
>>>>>>> 3d49d342
            "p95_transaction_duration": 100,
            "p100_measurements_lcp": 1000,
        }
        self.assertCountEqual(
            result["meta"],
            [
                {"name": "transaction", "type": "UInt64"},
                {"name": "p95_transaction_duration", "type": "Float64"},
                {"name": "p100_measurements_lcp", "type": "Float64"},
            ],
        )

    def test_run_query_multiple_tables(self):
        self.store_metric(
            100,
            tags={"transaction": "foo_transaction"},
            timestamp=self.start + datetime.timedelta(minutes=5),
        )
        self.store_metric(
            1,
            metric="user",
            tags={"transaction": "foo_transaction"},
            timestamp=self.start + datetime.timedelta(minutes=5),
        )
        query = MetricsQueryBuilder(
            self.params,
            f"project:{self.project.slug}",
            dataset=Dataset.PerformanceMetrics,
            selected_columns=[
                "transaction",
                "p95(transaction.duration)",
                "count_unique(user)",
            ],
        )
        result = query.run_query("test_query")
        assert len(result["data"]) == 1
        assert result["data"][0] == {
<<<<<<< HEAD
            "transaction": resolve_tag_value(self.organization.id, "foo_transaction"),
=======
            "transaction": indexer.resolve(
                self.organization.id,
                "foo_transaction",
                UseCaseKey.PERFORMANCE,
            ),
>>>>>>> 3d49d342
            "p95_transaction_duration": 100,
            "count_unique_user": 1,
        }
        self.assertCountEqual(
            result["meta"],
            [
                {"name": "transaction", "type": "UInt64"},
                {"name": "p95_transaction_duration", "type": "Float64"},
                {"name": "count_unique_user", "type": "UInt64"},
            ],
        )

    def test_run_query_with_multiple_groupby_orderby_distribution(self):
        self.setup_orderby_data()
        query = MetricsQueryBuilder(
            self.params,
            f"project:{self.project.slug}",
            dataset=Dataset.PerformanceMetrics,
            selected_columns=[
                "transaction",
                "project",
                "p95(transaction.duration)",
                "count_unique(user)",
            ],
            orderby="-p95(transaction.duration)",
        )
        result = query.run_query("test_query")
        assert len(result["data"]) == 2
        assert result["data"][0] == {
<<<<<<< HEAD
            "transaction": resolve_tag_value(self.organization.id, "foo_transaction"),
=======
            "transaction": indexer.resolve(
                self.organization.id,
                "foo_transaction",
                UseCaseKey.PERFORMANCE,
            ),
>>>>>>> 3d49d342
            "project": self.project.slug,
            "p95_transaction_duration": 100,
            "count_unique_user": 1,
        }
        assert result["data"][1] == {
<<<<<<< HEAD
            "transaction": resolve_tag_value(self.organization.id, "bar_transaction"),
=======
            "transaction": indexer.resolve(
                self.organization.id,
                "bar_transaction",
                UseCaseKey.PERFORMANCE,
            ),
>>>>>>> 3d49d342
            "project": self.project.slug,
            "p95_transaction_duration": 50,
            "count_unique_user": 2,
        }
        self.assertCountEqual(
            result["meta"],
            [
                {"name": "transaction", "type": "UInt64"},
                {"name": "project", "type": "String"},
                {"name": "p95_transaction_duration", "type": "Float64"},
                {"name": "count_unique_user", "type": "UInt64"},
            ],
        )

    def test_run_query_with_multiple_groupby_orderby_set(self):
        self.setup_orderby_data()
        query = MetricsQueryBuilder(
            self.params,
            f"project:{self.project.slug}",
            dataset=Dataset.PerformanceMetrics,
            selected_columns=[
                "transaction",
                "project",
                "p95(transaction.duration)",
                "count_unique(user)",
            ],
            orderby="-count_unique(user)",
        )
        result = query.run_query("test_query")
        assert len(result["data"]) == 2
        bar_transaction = resolve_tag_value(self.organization.id, "bar_transaction")
        assert result["data"][0] == {
<<<<<<< HEAD
            "transaction": bar_transaction,
=======
            "transaction": indexer.resolve(
                self.organization.id,
                "bar_transaction",
                UseCaseKey.PERFORMANCE,
            ),
>>>>>>> 3d49d342
            "project": self.project.slug,
            "p95_transaction_duration": 50,
            "count_unique_user": 2,
        }
        foo_transaction = resolve_tag_value(self.organization.id, "foo_transaction")
        assert result["data"][1] == {
<<<<<<< HEAD
            "transaction": foo_transaction,
=======
            "transaction": indexer.resolve(
                self.organization.id,
                "foo_transaction",
                UseCaseKey.PERFORMANCE,
            ),
>>>>>>> 3d49d342
            "project": self.project.slug,
            "p95_transaction_duration": 100,
            "count_unique_user": 1,
        }
        self.assertCountEqual(
            result["meta"],
            [
                {"name": "transaction", "type": "UInt64"},
                {"name": "project", "type": "String"},
                {"name": "p95_transaction_duration", "type": "Float64"},
                {"name": "count_unique_user", "type": "UInt64"},
            ],
        )

    def test_run_query_with_project_orderby(self):
        project_1 = self.create_project(slug="aaaaaa")
        project_2 = self.create_project(slug="zzzzzz")
        for project in [project_1, project_2]:
            self.store_metric(
                100,
                tags={"transaction": "foo_transaction"},
                project=project.id,
                timestamp=self.start + datetime.timedelta(minutes=5),
            )
        self.params["project_id"] = [project_1.id, project_2.id]

        query = MetricsQueryBuilder(
            self.params,
            dataset=Dataset.PerformanceMetrics,
            selected_columns=[
                "transaction",
                "project",
                "p95(transaction.duration)",
            ],
            orderby="project",
        )
        result = query.run_query("test_query")
        assert len(result["data"]) == 2
        foo_transaction = resolve_tag_value(self.organization.id, "foo_transaction")
        assert result["data"][0] == {
<<<<<<< HEAD
            "transaction": foo_transaction,
=======
            "transaction": indexer.resolve(
                self.organization.id,
                "foo_transaction",
                UseCaseKey.PERFORMANCE,
            ),
>>>>>>> 3d49d342
            "project": project_1.slug,
            "p95_transaction_duration": 100,
        }
        assert result["data"][1] == {
<<<<<<< HEAD
            "transaction": foo_transaction,
=======
            "transaction": indexer.resolve(
                self.organization.id,
                "foo_transaction",
                UseCaseKey.PERFORMANCE,
            ),
>>>>>>> 3d49d342
            "project": project_2.slug,
            "p95_transaction_duration": 100,
        }

        query = MetricsQueryBuilder(
            self.params,
            dataset=Dataset.PerformanceMetrics,
            selected_columns=[
                "transaction",
                "project",
                "p95(transaction.duration)",
            ],
            orderby="-project",
        )
        result = query.run_query("test_query")
        assert len(result["data"]) == 2
        assert result["data"][0] == {
<<<<<<< HEAD
            "transaction": foo_transaction,
=======
            "transaction": indexer.resolve(
                self.organization.id,
                "foo_transaction",
                UseCaseKey.PERFORMANCE,
            ),
>>>>>>> 3d49d342
            "project": project_2.slug,
            "p95_transaction_duration": 100,
        }
        assert result["data"][1] == {
<<<<<<< HEAD
            "transaction": foo_transaction,
=======
            "transaction": indexer.resolve(
                self.organization.id,
                "foo_transaction",
                UseCaseKey.PERFORMANCE,
            ),
>>>>>>> 3d49d342
            "project": project_1.slug,
            "p95_transaction_duration": 100,
        }

    def test_run_query_with_tag_orderby(self):
        with pytest.raises(IncompatibleMetricsQuery):
            query = MetricsQueryBuilder(
                self.params,
                dataset=Dataset.PerformanceMetrics,
                selected_columns=[
                    "transaction",
                    "project",
                    "p95(transaction.duration)",
                ],
                orderby="transaction",
            )
            query.run_query("test_query")

    # TODO: multiple groupby with counter

    def test_run_query_with_events_per_aggregates(self):
        for i in range(5):
            self.store_metric(100, timestamp=self.start + datetime.timedelta(minutes=i * 15))
        query = MetricsQueryBuilder(
            self.params,
            "",
            dataset=Dataset.PerformanceMetrics,
            selected_columns=[
                "eps()",
                "epm()",
                "tps()",
                "tpm()",
            ],
        )
        result = query.run_query("test_query")
        data = result["data"][0]
        # Check the aliases are correct
        assert data["epm"] == data["tpm"]
        assert data["eps"] == data["tps"]
        # Check the values are correct
        assert data["tpm"] == 5 / ((self.end - self.start).total_seconds() / 60)
        assert data["tpm"] / 60 == data["tps"]

    def test_count(self):
        for _ in range(3):
            self.store_metric(
                150,
                timestamp=self.start + datetime.timedelta(minutes=5),
            )
            self.store_metric(
                50,
                timestamp=self.start + datetime.timedelta(minutes=5),
            )
        query = MetricsQueryBuilder(
            self.params,
            "",
            dataset=Dataset.PerformanceMetrics,
            selected_columns=[
                "count()",
            ],
        )
        result = query.run_query("test_query")
        data = result["data"][0]
        assert data["count"] == 6

    def test_avg_duration(self):
        for _ in range(3):
            self.store_metric(
                150,
                timestamp=self.start + datetime.timedelta(minutes=5),
            )
            self.store_metric(
                50,
                timestamp=self.start + datetime.timedelta(minutes=5),
            )
        query = MetricsQueryBuilder(
            self.params,
            "",
            dataset=Dataset.PerformanceMetrics,
            selected_columns=[
                "avg(transaction.duration)",
            ],
        )
        result = query.run_query("test_query")
        data = result["data"][0]
        assert data["avg_transaction_duration"] == 100

    def test_avg_span_http(self):
        for _ in range(3):
            self.store_metric(
                150,
                metric="spans.http",
                timestamp=self.start + datetime.timedelta(minutes=5),
            )
            self.store_metric(
                50,
                metric="spans.http",
                timestamp=self.start + datetime.timedelta(minutes=5),
            )
        query = MetricsQueryBuilder(
            self.params,
            "",
            dataset=Dataset.PerformanceMetrics,
            selected_columns=[
                "avg(spans.http)",
            ],
        )
        result = query.run_query("test_query")
        data = result["data"][0]
        assert data["avg_spans_http"] == 100

    def test_failure_rate(self):
        for _ in range(3):
            self.store_metric(
                100,
                tags={"transaction.status": "internal_error"},
                timestamp=self.start + datetime.timedelta(minutes=5),
            )
            self.store_metric(
                100,
                tags={"transaction.status": "ok"},
                timestamp=self.start + datetime.timedelta(minutes=5),
            )
        query = MetricsQueryBuilder(
            self.params,
            "",
            dataset=Dataset.PerformanceMetrics,
            selected_columns=[
                "failure_rate()",
                "failure_count()",
            ],
        )
        result = query.run_query("test_query")
        data = result["data"][0]
        assert data["failure_rate"] == 0.5
        assert data["failure_count"] == 3

    def test_run_function_without_having_or_groupby(self):
        self.store_metric(
            1,
            metric="user",
            tags={"transaction": "foo_transaction"},
            timestamp=self.start + datetime.timedelta(minutes=5),
        )
        query = MetricsQueryBuilder(
            self.params,
            "",
            dataset=Dataset.PerformanceMetrics,
            selected_columns=[
                "transaction",
                "count_unique(user)",
            ],
        )
        primary, result = query._create_query_framework()
        assert primary == "set"

    def test_run_query_with_multiple_groupby_orderby_null_values_in_second_entity(self):
        """Since the null value is on count_unique(user) we will still get baz_transaction since we query distributions
        first which will have it, and then just not find a unique count in the second"""
        self.setup_orderby_data()
        self.store_metric(
            200,
            tags={"transaction": "baz_transaction"},
            timestamp=self.start + datetime.timedelta(minutes=5),
        )
        query = MetricsQueryBuilder(
            self.params,
            f"project:{self.project.slug}",
            dataset=Dataset.PerformanceMetrics,
            selected_columns=[
                "transaction",
                "project",
                "p95(transaction.duration)",
                "count_unique(user)",
            ],
            orderby="p95(transaction.duration)",
        )
        result = query.run_query("test_query")
        assert len(result["data"]) == 3
        foo_transaction = resolve_tag_value(self.organization.id, "foo_transaction")
        bar_transaction = resolve_tag_value(self.organization.id, "bar_transaction")
        baz_transaction = resolve_tag_value(self.organization.id, "baz_transaction")
        assert result["data"][0] == {
<<<<<<< HEAD
            "transaction": bar_transaction,
=======
            "transaction": indexer.resolve(
                self.organization.id,
                "bar_transaction",
                UseCaseKey.PERFORMANCE,
            ),
>>>>>>> 3d49d342
            "project": self.project.slug,
            "p95_transaction_duration": 50,
            "count_unique_user": 2,
        }
        assert result["data"][1] == {
<<<<<<< HEAD
            "transaction": foo_transaction,
=======
            "transaction": indexer.resolve(
                self.organization.id,
                "foo_transaction",
                UseCaseKey.PERFORMANCE,
            ),
>>>>>>> 3d49d342
            "project": self.project.slug,
            "p95_transaction_duration": 100,
            "count_unique_user": 1,
        }
        assert result["data"][2] == {
<<<<<<< HEAD
            "transaction": baz_transaction,
=======
            "transaction": indexer.resolve(
                self.organization.id,
                "baz_transaction",
                UseCaseKey.PERFORMANCE,
            ),
>>>>>>> 3d49d342
            "project": self.project.slug,
            "p95_transaction_duration": 200,
            "count_unique_user": 0,
        }
        self.assertCountEqual(
            result["meta"],
            [
                {"name": "transaction", "type": "UInt64"},
                {"name": "project", "type": "String"},
                {"name": "p95_transaction_duration", "type": "Float64"},
                {"name": "count_unique_user", "type": "UInt64"},
            ],
        )

    @pytest.mark.skip(
        reason="Currently cannot handle the case where null values are in the first entity"
    )
    def test_run_query_with_multiple_groupby_orderby_null_values_in_first_entity(self):
        """But if the null value is in the first entity, it won't show up in the groupby values, which means the
        transaction will be missing"""
        self.setup_orderby_data()
        self.store_metric(200, tags={"transaction": "baz_transaction"})
        query = MetricsQueryBuilder(
            self.params,
            f"project:{self.project.slug}",
            dataset=Dataset.PerformanceMetrics,
            selected_columns=[
                "transaction",
                "project",
                "p95(transaction.duration)",
                "count_unique(user)",
            ],
            orderby="count_unique(user)",
        )
        result = query.run_query("test_query")
        assert len(result["data"]) == 3
        foo_transaction = resolve_tag_value(self.organization.id, "foo_transaction")
        bar_transaction = resolve_tag_value(self.organization.id, "bar_transaction")
        baz_transaction = resolve_tag_value(self.organization.id, "baz_transaction")
        assert result["data"][0] == {
<<<<<<< HEAD
            "transaction": baz_transaction,
=======
            "transaction": indexer.resolve(
                self.organization.id,
                "baz_transaction",
                UseCaseKey.PERFORMANCE,
            ),
>>>>>>> 3d49d342
            "project": self.project.slug,
            "p95_transaction_duration": 200,
        }
        assert result["data"][1] == {
<<<<<<< HEAD
            "transaction": foo_transaction,
=======
            "transaction": indexer.resolve(
                self.organization.id,
                "foo_transaction",
                UseCaseKey.PERFORMANCE,
            ),
>>>>>>> 3d49d342
            "project": self.project.slug,
            "p95_transaction_duration": 100,
            "count_unique_user": 1,
        }
        assert result["data"][2] == {
<<<<<<< HEAD
            "transaction": bar_transaction,
=======
            "transaction": indexer.resolve(
                self.organization.id,
                "bar_transaction",
                UseCaseKey.PERFORMANCE,
            ),
>>>>>>> 3d49d342
            "project": self.project.slug,
            "p95_transaction_duration": 50,
            "count_unique_user": 2,
        }

    def test_multiple_entity_orderby_fails(self):
        with pytest.raises(IncompatibleMetricsQuery):
            query = MetricsQueryBuilder(
                self.params,
                f"project:{self.project.slug}",
                dataset=Dataset.PerformanceMetrics,
                selected_columns=[
                    "transaction",
                    "project",
                    "p95(transaction.duration)",
                    "count_unique(user)",
                ],
                orderby=["-count_unique(user)", "p95(transaction.duration)"],
            )
            query.run_query("test_query")

    def test_multiple_entity_query_fails(self):
        with pytest.raises(IncompatibleMetricsQuery):
            query = MetricsQueryBuilder(
                self.params,
                "p95(transaction.duration):>5s AND count_unique(user):>0",
                dataset=Dataset.PerformanceMetrics,
                selected_columns=[
                    "transaction",
                    "project",
                    "p95(transaction.duration)",
                    "count_unique(user)",
                ],
                use_aggregate_conditions=True,
            )
            query.run_query("test_query")

    def test_query_entity_does_not_match_orderby(self):
        with pytest.raises(IncompatibleMetricsQuery):
            query = MetricsQueryBuilder(
                self.params,
                "count_unique(user):>0",
                dataset=Dataset.PerformanceMetrics,
                selected_columns=[
                    "transaction",
                    "project",
                    "p95(transaction.duration)",
                    "count_unique(user)",
                ],
                orderby=["p95(transaction.duration)"],
                use_aggregate_conditions=True,
            )
            query.run_query("test_query")

    def test_aggregate_query_with_multiple_entities_without_orderby(self):
        self.store_metric(
            200,
            tags={"transaction": "baz_transaction"},
            timestamp=self.start + datetime.timedelta(minutes=5),
        )
        self.store_metric(
            1,
            metric="user",
            tags={"transaction": "bar_transaction"},
            timestamp=self.start + datetime.timedelta(minutes=5),
        )
        self.store_metric(
            1,
            metric="user",
            tags={"transaction": "baz_transaction"},
            timestamp=self.start + datetime.timedelta(minutes=5),
        )
        self.store_metric(
            2,
            metric="user",
            tags={"transaction": "baz_transaction"},
            timestamp=self.start + datetime.timedelta(minutes=5),
        )
        # This will query both sets & distribution cause of selected columns
        query = MetricsQueryBuilder(
            self.params,
            # Filter by count_unique since the default primary is distributions without an orderby
            "count_unique(user):>1",
            dataset=Dataset.PerformanceMetrics,
            selected_columns=[
                "transaction",
                "project",
                "p95(transaction.duration)",
                "count_unique(user)",
            ],
            allow_metric_aggregates=True,
            use_aggregate_conditions=True,
        )
        result = query.run_query("test_query")
        assert len(result["data"]) == 1
        baz_transaction = resolve_tag_value(self.organization.id, "baz_transaction")
        assert result["data"][0] == {
<<<<<<< HEAD
            "transaction": baz_transaction,
=======
            "transaction": indexer.resolve(
                self.organization.id,
                "baz_transaction",
                UseCaseKey.PERFORMANCE,
            ),
>>>>>>> 3d49d342
            "project": self.project.slug,
            "p95_transaction_duration": 200,
            "count_unique_user": 2,
        }
        self.assertCountEqual(
            result["meta"],
            [
                {"name": "transaction", "type": "UInt64"},
                {"name": "project", "type": "String"},
                {"name": "p95_transaction_duration", "type": "Float64"},
                {"name": "count_unique_user", "type": "UInt64"},
            ],
        )

    def test_aggregate_query_with_multiple_entities_with_orderby(self):
        self.store_metric(
            200,
            tags={"transaction": "baz_transaction"},
            timestamp=self.start + datetime.timedelta(minutes=5),
        )
        self.store_metric(
            1,
            tags={"transaction": "bar_transaction"},
            timestamp=self.start + datetime.timedelta(minutes=5),
        )
        self.store_metric(
            1,
            metric="user",
            tags={"transaction": "baz_transaction"},
            timestamp=self.start + datetime.timedelta(minutes=5),
        )
        # This will query both sets & distribution cause of selected columns
        query = MetricsQueryBuilder(
            self.params,
            "p95(transaction.duration):>100",
            dataset=Dataset.PerformanceMetrics,
            selected_columns=[
                "transaction",
                "project",
                "p95(transaction.duration)",
                "count_unique(user)",
            ],
            orderby=["p95(transaction.duration)"],
            allow_metric_aggregates=True,
            use_aggregate_conditions=True,
        )
        result = query.run_query("test_query")
        assert len(result["data"]) == 1
        baz_transaction = resolve_tag_value(self.organization.id, "baz_transaction")
        assert result["data"][0] == {
<<<<<<< HEAD
            "transaction": baz_transaction,
=======
            "transaction": indexer.resolve(
                self.organization.id,
                "baz_transaction",
                UseCaseKey.PERFORMANCE,
            ),
>>>>>>> 3d49d342
            "project": self.project.slug,
            "p95_transaction_duration": 200,
            "count_unique_user": 1,
        }
        self.assertCountEqual(
            result["meta"],
            [
                {"name": "transaction", "type": "UInt64"},
                {"name": "project", "type": "String"},
                {"name": "p95_transaction_duration", "type": "Float64"},
                {"name": "count_unique_user", "type": "UInt64"},
            ],
        )

    def test_invalid_column_arg(self):
        for function in [
            "count_unique(transaction.duration)",
            "count_miserable(measurements.fcp)",
            "p75(user)",
            "count_web_vitals(user, poor)",
        ]:
            with pytest.raises(IncompatibleMetricsQuery):
                MetricsQueryBuilder(
                    self.params,
                    "",
                    dataset=Dataset.PerformanceMetrics,
                    selected_columns=[function],
                )

    def test_orderby_field_alias(self):
        query = MetricsQueryBuilder(
            self.params,
            dataset=Dataset.PerformanceMetrics,
            selected_columns=[
                "transaction",
                "p95()",
            ],
            orderby=["p95"],
        )
        assert len(query.orderby) == 1
        assert query.orderby[0].exp == _metric_percentile_definition(
            self.organization.id, "95", "transaction.duration", "p95"
        )

        query = MetricsQueryBuilder(
            self.params,
            dataset=Dataset.PerformanceMetrics,
            selected_columns=[
                "transaction",
                "p95() as test",
            ],
            orderby=["test"],
        )
        assert len(query.orderby) == 1
        assert query.orderby[0].exp == _metric_percentile_definition(
            self.organization.id, "95", "transaction.duration", "test"
        )

    def test_error_if_aggregates_disallowed(self):
        def run_query(query, use_aggregate_conditions):
            with pytest.raises(IncompatibleMetricsQuery):
                MetricsQueryBuilder(
                    self.params,
                    dataset=Dataset.PerformanceMetrics,
                    selected_columns=[
                        "transaction",
                        "p95()",
                        "count_unique(user)",
                    ],
                    query=query,
                    allow_metric_aggregates=False,
                    use_aggregate_conditions=use_aggregate_conditions,
                )

        queries = [
            "p95():>5s",
            "count_unique(user):>0",
            "transaction:foo_transaction AND (!transaction:bar_transaction OR p95():>5s)",
        ]
        for query in queries:
            for use_aggregate_conditions in [True, False]:
                run_query(query, use_aggregate_conditions)

    def test_no_error_if_aggregates_disallowed_but_no_aggregates_included(self):
        MetricsQueryBuilder(
            self.params,
            dataset=Dataset.PerformanceMetrics,
            selected_columns=[
                "transaction",
                "p95()",
                "count_unique(user)",
            ],
            query="transaction:foo_transaction",
            allow_metric_aggregates=False,
            use_aggregate_conditions=True,
        )

        MetricsQueryBuilder(
            self.params,
            dataset=Dataset.PerformanceMetrics,
            selected_columns=[
                "transaction",
                "p95()",
                "count_unique(user)",
            ],
            query="transaction:foo_transaction",
            allow_metric_aggregates=False,
            use_aggregate_conditions=False,
        )

    def test_multiple_dataset_but_no_data(self):
        """When there's no data from the primary dataset we shouldn't error out"""
        result = MetricsQueryBuilder(
            self.params,
            dataset=Dataset.PerformanceMetrics,
            selected_columns=[
                "p50()",
                "count_unique(user)",
            ],
            allow_metric_aggregates=False,
            use_aggregate_conditions=True,
        ).run_query("test")
        assert len(result["data"]) == 1
        data = result["data"][0]
        assert data["count_unique_user"] == 0
        # Handled by the discover transform later so its fine that this is nan
        assert math.isnan(data["p50"])

    @mock.patch("sentry.search.events.builder.raw_snql_query")
    @mock.patch("sentry.search.events.builder.indexer.resolve", return_value=-1)
    def test_dry_run_does_not_hit_indexer_or_clickhouse(self, mock_indexer, mock_query):
        query = MetricsQueryBuilder(
            self.params,
            # Include a tag:value search as well since that resolves differently
            f"project:{self.project.slug} transaction:foo_transaction",
            dataset=Dataset.PerformanceMetrics,
            selected_columns=[
                "transaction",
                "p95(transaction.duration)",
                "p100(measurements.lcp)",
                "apdex()",
                "count_web_vitals(measurements.lcp, good)",
            ],
            dry_run=True,
        )
        query.run_query("test_query")
        assert not mock_indexer.called
        assert not mock_query.called

    @mock.patch("sentry.search.events.builder.indexer.resolve", return_value=-1)
    def test_multiple_references_only_resolve_index_once(self, mock_indexer):
        MetricsQueryBuilder(
            self.params,
            f"project:{self.project.slug} transaction:foo_transaction transaction:foo_transaction",
            dataset=Dataset.PerformanceMetrics,
            selected_columns=[
                "transaction",
                "count_web_vitals(measurements.lcp, good)",
                "count_web_vitals(measurements.lcp, good)",
                "count_web_vitals(measurements.lcp, good)",
                "count_web_vitals(measurements.lcp, good)",
                "count_web_vitals(measurements.lcp, good)",
            ],
        )

        expected = [mock.call(self.organization.id, "transaction")]

        if not options.get("sentry-metrics.performance.tags-values-are-strings"):
            expected.append(mock.call(self.organization.id, "foo_transaction"))

        expected.extend(
            [
<<<<<<< HEAD
                mock.call(self.organization.id, constants.METRICS_MAP["measurements.lcp"]),
                mock.call(self.organization.id, "measurement_rating"),
            ]
=======
                mock.call(self.organization.id, "transaction", use_case_id=UseCaseKey.PERFORMANCE),
                mock.call(
                    self.organization.id, "foo_transaction", use_case_id=UseCaseKey.PERFORMANCE
                ),
                mock.call(
                    self.organization.id,
                    constants.METRICS_MAP["measurements.lcp"],
                    use_case_id=UseCaseKey.PERFORMANCE,
                ),
                mock.call(
                    self.organization.id, "measurement_rating", use_case_id=UseCaseKey.PERFORMANCE
                ),
                mock.call(self.organization.id, "good", use_case_id=UseCaseKey.PERFORMANCE),
            ],
>>>>>>> 3d49d342
        )

        if not options.get("sentry-metrics.performance.tags-values-are-strings"):
            expected.append(mock.call(self.organization.id, "good"))

        self.assertCountEqual(mock_indexer.mock_calls, expected)

    def test_custom_measurement_allowed(self):
        MetricsQueryBuilder(
            self.params,
            dataset=Dataset.PerformanceMetrics,
            selected_columns=[
                "transaction",
                "avg(measurements.custom.measurement)",
                "p50(measurements.custom.measurement)",
                "p75(measurements.custom.measurement)",
                "p90(measurements.custom.measurement)",
                "p95(measurements.custom.measurement)",
                "p99(measurements.custom.measurement)",
                "p100(measurements.custom.measurement)",
                "percentile(measurements.custom.measurement, 0.95)",
                "sum(measurements.custom.measurement)",
                "max(measurements.custom.measurement)",
                "min(measurements.custom.measurement)",
                "count_unique(user)",
            ],
            query="transaction:foo_transaction",
            allow_metric_aggregates=False,
            use_aggregate_conditions=True,
            # Use dry run for now to not hit indexer
            dry_run=True,
        )

    def test_group_by_not_in_select(self):
        query = MetricsQueryBuilder(
            self.params,
            "",
            dataset=Dataset.PerformanceMetrics,
            selected_columns=[
                "p90(transaction.duration)",
                "project",
            ],
            groupby_columns=[
                "transaction",
            ],
        )
        snql_query = query.get_snql_query().query
        project = Function(
            "transform",
            [
                Column("project_id"),
                [self.project.id],
                [self.project.slug],
                "",
            ],
            "project",
        )
        self.assertCountEqual(
            snql_query.select,
            [
                _metric_percentile_definition(self.organization.id, "90"),
                project,
            ],
        )
        self.assertCountEqual(
            snql_query.groupby,
            [
                project,
                Column(
                    f"tags[{indexer.resolve(self.organization.id, 'transaction', UseCaseKey.PERFORMANCE,)}]"
                ),
            ],
        )


class TimeseriesMetricQueryBuilderTest(MetricBuilderBaseTest):
    def test_get_query(self):
        query = TimeseriesMetricQueryBuilder(
            self.params,
            dataset=Dataset.PerformanceMetrics,
            interval=900,
            query="",
            selected_columns=["p50(transaction.duration)"],
        )
        snql_query = query.get_snql_query()
        assert len(snql_query) == 1
        query = snql_query[0].query
        self.assertCountEqual(
            query.where,
            [
                *self.default_conditions,
                *_metric_conditions(self.organization.id, ["transaction.duration"]),
            ],
        )
        assert query.select == [_metric_percentile_definition(self.organization.id, "50")]
        assert query.match.name == "generic_metrics_distributions"
        assert query.granularity.granularity == 60

    def test_default_conditions(self):
        query = TimeseriesMetricQueryBuilder(
            self.params,
            dataset=Dataset.PerformanceMetrics,
            interval=900,
            query="",
            selected_columns=[],
        )
        self.assertCountEqual(query.where, self.default_conditions)

    def test_granularity(self):
        # Need to pick granularity based on the period and interval for timeseries
        def get_granularity(start, end, interval):
            params = {
                "organization_id": self.organization.id,
                "project_id": self.projects,
                "start": start,
                "end": end,
            }
            query = TimeseriesMetricQueryBuilder(params, interval=interval)
            return query.granularity.granularity

        # If we're doing atleast day and its midnight we should use the daily bucket
        start = datetime.datetime(2015, 5, 18, 0, 0, 0, tzinfo=timezone.utc)
        end = datetime.datetime(2015, 5, 19, 0, 0, 0, tzinfo=timezone.utc)
        assert get_granularity(start, end, 900) == 60, "A day at midnight, 15min interval"
        assert get_granularity(start, end, 3600) == 60, "A day at midnight, 1hr interval"
        assert get_granularity(start, end, 86400) == 3600, "A day at midnight, 1d interval"

        # If we're on the start of the hour we should use the hour granularity
        start = datetime.datetime(2015, 5, 18, 23, 0, 0, tzinfo=timezone.utc)
        end = datetime.datetime(2015, 5, 20, 1, 0, 0, tzinfo=timezone.utc)
        assert get_granularity(start, end, 900) == 60, "On the hour, 15min interval"
        assert get_granularity(start, end, 3600) == 60, "On the hour, 1hr interval"
        assert get_granularity(start, end, 86400) == 3600, "On the hour, 1d interval"

        # Even though this is >24h of data, because its a random hour in the middle of the day to the next we use minute
        # granularity
        start = datetime.datetime(2015, 5, 18, 10, 15, 1, tzinfo=timezone.utc)
        end = datetime.datetime(2015, 5, 19, 15, 15, 1, tzinfo=timezone.utc)
        assert (
            get_granularity(start, end, 900) == 60
        ), "A few hours, but random minute, 15min interval"
        assert (
            get_granularity(start, end, 3600) == 60
        ), "A few hours, but random minute, 1hr interval"
        assert (
            get_granularity(start, end, 86400) == 3600
        ), "A few hours, but random minute, 1d interval"

        # Less than a minute, no reason to work hard for such a small window, just use a minute
        start = datetime.datetime(2015, 5, 18, 10, 15, 1, tzinfo=timezone.utc)
        end = datetime.datetime(2015, 5, 19, 10, 15, 34, tzinfo=timezone.utc)
        assert get_granularity(start, end, 900) == 60, "less than a minute, 15min interval"
        assert get_granularity(start, end, 3600) == 60, "less than a minute, 1hr interval"
        assert get_granularity(start, end, 86400) == 3600, "less than a minute, 1d interval"

    def test_transaction_in_filter(self):
        query = TimeseriesMetricQueryBuilder(
            self.params,
            interval=900,
            dataset=Dataset.PerformanceMetrics,
            query="transaction:[foo_transaction, bar_transaction]",
            selected_columns=["p95(transaction.duration)"],
        )
<<<<<<< HEAD
        transaction_index = indexer.resolve(self.organization.id, "transaction")
        transaction_name1 = resolve_tag_value(self.organization.id, "foo_transaction")
        transaction_name2 = resolve_tag_value(self.organization.id, "bar_transaction")

=======
        transaction_index = indexer.resolve(
            self.organization.id,
            "transaction",
            UseCaseKey.PERFORMANCE,
        )
        transaction_name1 = indexer.resolve(
            self.organization.id,
            "foo_transaction",
            UseCaseKey.PERFORMANCE,
        )
        transaction_name2 = indexer.resolve(
            self.organization.id,
            "bar_transaction",
            UseCaseKey.PERFORMANCE,
        )
>>>>>>> 3d49d342
        transaction = Column(f"tags[{transaction_index}]")
        self.assertCountEqual(
            query.where,
            [
                *self.default_conditions,
                *_metric_conditions(self.organization.id, ["transaction.duration"]),
                Condition(transaction, Op.IN, [transaction_name1, transaction_name2]),
            ],
        )

    def test_missing_transaction_index(self):
        if options.get("sentry-metrics.performance.tags-values-are-strings"):
            pytest.skip("test does not apply if tag values are in clickhouse")
        with pytest.raises(
            InvalidSearchQuery,
            match=re.escape("Tag value was not found"),
        ):
            TimeseriesMetricQueryBuilder(
                self.params,
                dataset=Dataset.PerformanceMetrics,
                interval=900,
                query="transaction:something_else",
                selected_columns=["project", "p95(transaction.duration)"],
            )

    def test_missing_transaction_index_in_filter(self):
        if options.get("sentry-metrics.performance.tags-values-are-strings"):
            pytest.skip("test does not apply if tag values are in clickhouse")
        with pytest.raises(
            InvalidSearchQuery,
            match=re.escape("Tag value was not found"),
        ):
            TimeseriesMetricQueryBuilder(
                self.params,
                dataset=Dataset.PerformanceMetrics,
                interval=900,
                query="transaction:[something_else, something_else2]",
                selected_columns=["p95(transaction.duration)"],
            )

    def test_project_filter(self):
        query = TimeseriesMetricQueryBuilder(
            self.params,
            dataset=Dataset.PerformanceMetrics,
            interval=900,
            query=f"project:{self.project.slug}",
            selected_columns=["p95(transaction.duration)"],
        )
        self.assertCountEqual(
            query.where,
            [
                *self.default_conditions,
                *_metric_conditions(self.organization.id, ["transaction.duration"]),
                Condition(Column("project_id"), Op.EQ, self.project.id),
            ],
        )

    def test_meta(self):
        query = TimeseriesMetricQueryBuilder(
            self.params,
            dataset=Dataset.PerformanceMetrics,
            interval=900,
            selected_columns=["p50(transaction.duration)", "count_unique(user)"],
        )
        result = query.run_query("test_query")
        self.assertCountEqual(
            result["meta"],
            [
                {"name": "time", "type": "DateTime('Universal')"},
                {"name": "p50_transaction_duration", "type": "Float64"},
                {"name": "count_unique_user", "type": "UInt64"},
            ],
        )

    def test_with_aggregate_filter(self):
        query = TimeseriesMetricQueryBuilder(
            self.params,
            dataset=Dataset.PerformanceMetrics,
            interval=900,
            query="p50(transaction.duration):>100",
            selected_columns=["p50(transaction.duration)", "count_unique(user)"],
            allow_metric_aggregates=True,
        )
        # Aggregate conditions should be dropped
        assert query.having == []

    def test_run_query(self):
        for i in range(5):
            self.store_metric(100, timestamp=self.start + datetime.timedelta(minutes=i * 15))
            self.store_metric(
                1,
                metric="user",
                timestamp=self.start + datetime.timedelta(minutes=i * 15),
            )
        query = TimeseriesMetricQueryBuilder(
            self.params,
            dataset=Dataset.PerformanceMetrics,
            interval=900,
            query="",
            selected_columns=["p50(transaction.duration)", "count_unique(user)"],
        )
        result = query.run_query("test_query")
        assert result["data"] == [
            {
                "time": self.start.isoformat(),
                "p50_transaction_duration": 100.0,
                "count_unique_user": 1,
            },
            {
                "time": (self.start + datetime.timedelta(minutes=15)).isoformat(),
                "p50_transaction_duration": 100.0,
                "count_unique_user": 1,
            },
            {
                "time": (self.start + datetime.timedelta(minutes=30)).isoformat(),
                "p50_transaction_duration": 100.0,
                "count_unique_user": 1,
            },
            {
                "time": (self.start + datetime.timedelta(minutes=45)).isoformat(),
                "p50_transaction_duration": 100.0,
                "count_unique_user": 1,
            },
            {
                "time": (self.start + datetime.timedelta(minutes=60)).isoformat(),
                "p50_transaction_duration": 100.0,
                "count_unique_user": 1,
            },
        ]
        self.assertCountEqual(
            result["meta"],
            [
                {"name": "time", "type": "DateTime('Universal')"},
                {"name": "p50_transaction_duration", "type": "Float64"},
                {"name": "count_unique_user", "type": "UInt64"},
            ],
        )

    def test_run_query_with_hour_interval(self):
        # See comment on resolve_time_column for explanation of this test
        self.start = datetime.datetime.now(timezone.utc).replace(
            hour=15, minute=30, second=0, microsecond=0
        )
        self.end = datetime.datetime.fromtimestamp(self.start.timestamp() + 86400, timezone.utc)
        self.params = {
            "organization_id": self.organization.id,
            "project_id": self.projects,
            "start": self.start,
            "end": self.end,
        }

        for i in range(5):
            self.store_metric(
                100,
                timestamp=self.start + datetime.timedelta(minutes=i * 15),
            )

        query = TimeseriesMetricQueryBuilder(
            self.params,
            dataset=Dataset.PerformanceMetrics,
            interval=3600,
            query="",
            selected_columns=["epm(3600)"],
        )
        result = query.run_query("test_query")
        date_prefix = self.start.strftime("%Y-%m-%dT")
        assert result["data"] == [
            {"time": f"{date_prefix}15:00:00+00:00", "epm_3600": 2 / (3600 / 60)},
            {"time": f"{date_prefix}16:00:00+00:00", "epm_3600": 3 / (3600 / 60)},
        ]
        self.assertCountEqual(
            result["meta"],
            [
                {"name": "time", "type": "DateTime('Universal')"},
                {"name": "epm_3600", "type": "Float64"},
            ],
        )

    def test_run_query_with_granularity_larger_than_interval(self):
        """The base MetricsQueryBuilder with a perfect 1d query will try to use granularity 86400 which is larger than
        the interval of 3600, in this case we want to make sure to use a smaller granularity to get the correct
        result"""
        self.start = datetime.datetime.now(timezone.utc).replace(
            hour=0, minute=0, second=0, microsecond=0
        )
        self.end = datetime.datetime.fromtimestamp(self.start.timestamp() + 86400, timezone.utc)
        self.params = {
            "organization_id": self.organization.id,
            "project_id": self.projects,
            "start": self.start,
            "end": self.end,
        }

        for i in range(1, 5):
            self.store_metric(
                100,
                timestamp=self.start + datetime.timedelta(minutes=i * 15),
            )

        query = TimeseriesMetricQueryBuilder(
            self.params,
            dataset=Dataset.PerformanceMetrics,
            interval=3600,
            query="",
            selected_columns=["epm(3600)"],
        )
        result = query.run_query("test_query")
        date_prefix = self.start.strftime("%Y-%m-%dT")
        assert result["data"] == [
            {"time": f"{date_prefix}00:00:00+00:00", "epm_3600": 3 / (3600 / 60)},
            {"time": f"{date_prefix}01:00:00+00:00", "epm_3600": 1 / (3600 / 60)},
        ]
        self.assertCountEqual(
            result["meta"],
            [
                {"name": "time", "type": "DateTime('Universal')"},
                {"name": "epm_3600", "type": "Float64"},
            ],
        )

    def test_run_query_with_filter(self):
        for i in range(5):
            self.store_metric(
                100,
                tags={"transaction": "foo_transaction"},
                timestamp=self.start + datetime.timedelta(minutes=i * 15),
            )
            self.store_metric(
                200,
                tags={"transaction": "bar_transaction"},
                timestamp=self.start + datetime.timedelta(minutes=i * 15),
            )
        query = TimeseriesMetricQueryBuilder(
            self.params,
            dataset=Dataset.PerformanceMetrics,
            interval=900,
            query="transaction:foo_transaction",
            selected_columns=["p50(transaction.duration)"],
        )
        result = query.run_query("test_query")
        assert result["data"] == [
            {"time": self.start.isoformat(), "p50_transaction_duration": 100.0},
            {
                "time": (self.start + datetime.timedelta(minutes=15)).isoformat(),
                "p50_transaction_duration": 100.0,
            },
            {
                "time": (self.start + datetime.timedelta(minutes=30)).isoformat(),
                "p50_transaction_duration": 100.0,
            },
            {
                "time": (self.start + datetime.timedelta(minutes=45)).isoformat(),
                "p50_transaction_duration": 100.0,
            },
            {
                "time": (self.start + datetime.timedelta(minutes=60)).isoformat(),
                "p50_transaction_duration": 100.0,
            },
        ]
        self.assertCountEqual(
            result["meta"],
            [
                {"name": "time", "type": "DateTime('Universal')"},
                {"name": "p50_transaction_duration", "type": "Float64"},
            ],
        )

    def test_error_if_aggregates_disallowed(self):
        def run_query(query):
            with pytest.raises(IncompatibleMetricsQuery):
                TimeseriesMetricQueryBuilder(
                    self.params,
                    interval=900,
                    dataset=Dataset.PerformanceMetrics,
                    query=query,
                    selected_columns=["p50(transaction.duration)"],
                    allow_metric_aggregates=False,
                )

        queries = [
            "p95():>5s",
            "count_unique(user):>0",
            "transaction:foo_transaction AND (!transaction:bar_transaction OR p95():>5s)",
        ]
        for query in queries:
            run_query(query)

    def test_no_error_if_aggregates_disallowed_but_no_aggregates_included(self):
        TimeseriesMetricQueryBuilder(
            self.params,
            interval=900,
            dataset=Dataset.PerformanceMetrics,
            selected_columns=["p50(transaction.duration)"],
            query="transaction:foo_transaction",
            allow_metric_aggregates=False,
        )


class HistogramMetricQueryBuilderTest(MetricBuilderBaseTest):
    def test_histogram_columns_set_on_builder(self):
        builder = HistogramMetricQueryBuilder(
            params=self.params,
            dataset=Dataset.PerformanceMetrics,
            query="",
            selected_columns=[
                "histogram(transaction.duration)",
                "histogram(measurements.lcp)",
                "histogram(measurements.fcp) as test",
            ],
            histogram_params=HistogramParams(
                5,
                100,
                0,
                1,  # not used by Metrics
            ),
        )
        self.assertCountEqual(
            builder.histogram_aliases,
            [
                "histogram_transaction_duration",
                "histogram_measurements_lcp",
                "test",
            ],
        )

    def test_get_query(self):
        self.store_metric(
            100,
            tags={"transaction": "foo_transaction"},
            timestamp=self.start + datetime.timedelta(minutes=5),
        )
        self.store_metric(
            100,
            tags={"transaction": "foo_transaction"},
            timestamp=self.start + datetime.timedelta(minutes=5),
        )
        self.store_metric(
            450,
            tags={"transaction": "foo_transaction"},
            timestamp=self.start + datetime.timedelta(minutes=5),
        )

        query = HistogramMetricQueryBuilder(
            params=self.params,
            dataset=Dataset.PerformanceMetrics,
            query="",
            selected_columns=["histogram(transaction.duration)"],
            histogram_params=HistogramParams(
                5,
                100,
                0,
                1,  # not used by Metrics
            ),
        )
        snql_query = query.run_query("test_query")
        assert len(snql_query["data"]) == 1
        # This data is intepolated via rebucket_histogram
        assert snql_query["data"][0]["histogram_transaction_duration"] == [
            (0.0, 100.0, 0),
            (100.0, 200.0, 2),
            (200.0, 300.0, 1),
            (300.0, 400.0, 1),
            (400.0, 500.0, 1),
        ]

    def test_query_normal_distribution(self):
        for i in range(5):
            for _ in range((5 - abs(i - 2)) ** 2):
                self.store_metric(
                    100 * i + 50,
                    tags={"transaction": "foo_transaction"},
                    timestamp=self.start + datetime.timedelta(minutes=5),
                )

        query = HistogramMetricQueryBuilder(
            params=self.params,
            query="",
            dataset=Dataset.PerformanceMetrics,
            selected_columns=["histogram(transaction.duration)"],
            histogram_params=HistogramParams(
                5,
                100,
                0,
                1,  # not used by Metrics
            ),
        )
        snql_query = query.run_query("test_query")
        assert len(snql_query["data"]) == 1
        # This data is intepolated via rebucket_histogram
        assert snql_query["data"][0]["histogram_transaction_duration"] == [
            (0.0, 100.0, 10),
            (100.0, 200.0, 17),
            (200.0, 300.0, 23),
            (300.0, 400.0, 17),
            (400.0, 500.0, 10),
        ]<|MERGE_RESOLUTION|>--- conflicted
+++ resolved
@@ -1074,17 +1074,12 @@
             dataset=Dataset.PerformanceMetrics,
             selected_columns=["transaction", "project", "p95(transaction.duration)"],
         )
-<<<<<<< HEAD
-        transaction_index = indexer.resolve(self.organization.id, "transaction")
-        transaction_name = resolve_tag_value(self.organization.id, "foo_transaction")
-=======
         transaction_index = indexer.resolve(
             self.organization.id, "transaction", UseCaseKey.PERFORMANCE
         )
-        transaction_name = indexer.resolve(
-            self.organization.id, "foo_transaction", UseCaseKey.PERFORMANCE
-        )
->>>>>>> 3d49d342
+        transaction_name = resolve_tag_value(
+            UseCaseKey.PERFORMANCE, self.organization.id, "foo_transaction"
+        )
         transaction = Column(f"tags[{transaction_index}]")
         self.assertCountEqual(
             query.where,
@@ -1102,27 +1097,15 @@
             dataset=Dataset.PerformanceMetrics,
             selected_columns=["transaction", "project", "p95(transaction.duration)"],
         )
-<<<<<<< HEAD
-        transaction_index = indexer.resolve(self.organization.id, "transaction")
-        transaction_name1 = resolve_tag_value(self.organization.id, "foo_transaction")
-        transaction_name2 = resolve_tag_value(self.organization.id, "bar_transaction")
-=======
         transaction_index = indexer.resolve(
-            self.organization.id,
-            "transaction",
-            UseCaseKey.PERFORMANCE,
-        )
-        transaction_name1 = indexer.resolve(
-            self.organization.id,
-            "foo_transaction",
-            UseCaseKey.PERFORMANCE,
-        )
-        transaction_name2 = indexer.resolve(
-            self.organization.id,
-            "bar_transaction",
-            UseCaseKey.PERFORMANCE,
-        )
->>>>>>> 3d49d342
+            self.organization.id, "transaction", UseCaseKey.PERFORMANCE
+        )
+        transaction_name1 = resolve_tag_value(
+            UseCaseKey.PERFORMANCE, self.organization.id, "foo_transaction"
+        )
+        transaction_name2 = resolve_tag_value(
+            UseCaseKey.PERFORMANCE, self.organization.id, "bar_transaction"
+        )
         transaction = Column(f"tags[{transaction_index}]")
         self.assertCountEqual(
             query.where,
@@ -1385,15 +1368,11 @@
         result = query.run_query("test_query")
         assert len(result["data"]) == 1
         assert result["data"][0] == {
-<<<<<<< HEAD
-            "transaction": resolve_tag_value(self.organization.id, "foo_transaction"),
-=======
-            "transaction": indexer.resolve(
+            "transaction": resolve_tag_value(
+                UseCaseKey.PERFORMANCE,
                 self.organization.id,
                 "foo_transaction",
-                UseCaseKey.PERFORMANCE,
             ),
->>>>>>> 3d49d342
             "p95_transaction_duration": 100,
             "p100_measurements_lcp": 1000,
         }
@@ -1431,15 +1410,11 @@
         result = query.run_query("test_query")
         assert len(result["data"]) == 1
         assert result["data"][0] == {
-<<<<<<< HEAD
-            "transaction": resolve_tag_value(self.organization.id, "foo_transaction"),
-=======
-            "transaction": indexer.resolve(
+            "transaction": resolve_tag_value(
+                UseCaseKey.PERFORMANCE,
                 self.organization.id,
                 "foo_transaction",
-                UseCaseKey.PERFORMANCE,
             ),
->>>>>>> 3d49d342
             "p95_transaction_duration": 100,
             "count_unique_user": 1,
         }
@@ -1469,29 +1444,21 @@
         result = query.run_query("test_query")
         assert len(result["data"]) == 2
         assert result["data"][0] == {
-<<<<<<< HEAD
-            "transaction": resolve_tag_value(self.organization.id, "foo_transaction"),
-=======
-            "transaction": indexer.resolve(
+            "transaction": resolve_tag_value(
+                UseCaseKey.PERFORMANCE,
                 self.organization.id,
                 "foo_transaction",
-                UseCaseKey.PERFORMANCE,
             ),
->>>>>>> 3d49d342
             "project": self.project.slug,
             "p95_transaction_duration": 100,
             "count_unique_user": 1,
         }
         assert result["data"][1] == {
-<<<<<<< HEAD
-            "transaction": resolve_tag_value(self.organization.id, "bar_transaction"),
-=======
-            "transaction": indexer.resolve(
+            "transaction": resolve_tag_value(
+                UseCaseKey.PERFORMANCE,
                 self.organization.id,
                 "bar_transaction",
-                UseCaseKey.PERFORMANCE,
             ),
->>>>>>> 3d49d342
             "project": self.project.slug,
             "p95_transaction_duration": 50,
             "count_unique_user": 2,
@@ -1522,32 +1489,22 @@
         )
         result = query.run_query("test_query")
         assert len(result["data"]) == 2
-        bar_transaction = resolve_tag_value(self.organization.id, "bar_transaction")
         assert result["data"][0] == {
-<<<<<<< HEAD
-            "transaction": bar_transaction,
-=======
-            "transaction": indexer.resolve(
+            "transaction": resolve_tag_value(
+                UseCaseKey.PERFORMANCE,
                 self.organization.id,
                 "bar_transaction",
-                UseCaseKey.PERFORMANCE,
             ),
->>>>>>> 3d49d342
             "project": self.project.slug,
             "p95_transaction_duration": 50,
             "count_unique_user": 2,
         }
-        foo_transaction = resolve_tag_value(self.organization.id, "foo_transaction")
         assert result["data"][1] == {
-<<<<<<< HEAD
-            "transaction": foo_transaction,
-=======
-            "transaction": indexer.resolve(
+            "transaction": resolve_tag_value(
+                UseCaseKey.PERFORMANCE,
                 self.organization.id,
                 "foo_transaction",
-                UseCaseKey.PERFORMANCE,
             ),
->>>>>>> 3d49d342
             "project": self.project.slug,
             "p95_transaction_duration": 100,
             "count_unique_user": 1,
@@ -1586,30 +1543,21 @@
         )
         result = query.run_query("test_query")
         assert len(result["data"]) == 2
-        foo_transaction = resolve_tag_value(self.organization.id, "foo_transaction")
         assert result["data"][0] == {
-<<<<<<< HEAD
-            "transaction": foo_transaction,
-=======
-            "transaction": indexer.resolve(
+            "transaction": resolve_tag_value(
+                UseCaseKey.PERFORMANCE,
                 self.organization.id,
                 "foo_transaction",
-                UseCaseKey.PERFORMANCE,
             ),
->>>>>>> 3d49d342
             "project": project_1.slug,
             "p95_transaction_duration": 100,
         }
         assert result["data"][1] == {
-<<<<<<< HEAD
-            "transaction": foo_transaction,
-=======
-            "transaction": indexer.resolve(
+            "transaction": resolve_tag_value(
+                UseCaseKey.PERFORMANCE,
                 self.organization.id,
                 "foo_transaction",
-                UseCaseKey.PERFORMANCE,
             ),
->>>>>>> 3d49d342
             "project": project_2.slug,
             "p95_transaction_duration": 100,
         }
@@ -1627,28 +1575,20 @@
         result = query.run_query("test_query")
         assert len(result["data"]) == 2
         assert result["data"][0] == {
-<<<<<<< HEAD
-            "transaction": foo_transaction,
-=======
-            "transaction": indexer.resolve(
+            "transaction": resolve_tag_value(
+                UseCaseKey.PERFORMANCE,
                 self.organization.id,
                 "foo_transaction",
-                UseCaseKey.PERFORMANCE,
             ),
->>>>>>> 3d49d342
             "project": project_2.slug,
             "p95_transaction_duration": 100,
         }
         assert result["data"][1] == {
-<<<<<<< HEAD
-            "transaction": foo_transaction,
-=======
-            "transaction": indexer.resolve(
+            "transaction": resolve_tag_value(
+                UseCaseKey.PERFORMANCE,
                 self.organization.id,
                 "foo_transaction",
-                UseCaseKey.PERFORMANCE,
             ),
->>>>>>> 3d49d342
             "project": project_1.slug,
             "p95_transaction_duration": 100,
         }
@@ -1828,47 +1768,32 @@
         )
         result = query.run_query("test_query")
         assert len(result["data"]) == 3
-        foo_transaction = resolve_tag_value(self.organization.id, "foo_transaction")
-        bar_transaction = resolve_tag_value(self.organization.id, "bar_transaction")
-        baz_transaction = resolve_tag_value(self.organization.id, "baz_transaction")
         assert result["data"][0] == {
-<<<<<<< HEAD
-            "transaction": bar_transaction,
-=======
-            "transaction": indexer.resolve(
+            "transaction": resolve_tag_value(
+                UseCaseKey.PERFORMANCE,
                 self.organization.id,
                 "bar_transaction",
-                UseCaseKey.PERFORMANCE,
             ),
->>>>>>> 3d49d342
             "project": self.project.slug,
             "p95_transaction_duration": 50,
             "count_unique_user": 2,
         }
         assert result["data"][1] == {
-<<<<<<< HEAD
-            "transaction": foo_transaction,
-=======
-            "transaction": indexer.resolve(
+            "transaction": resolve_tag_value(
+                UseCaseKey.PERFORMANCE,
                 self.organization.id,
                 "foo_transaction",
-                UseCaseKey.PERFORMANCE,
             ),
->>>>>>> 3d49d342
             "project": self.project.slug,
             "p95_transaction_duration": 100,
             "count_unique_user": 1,
         }
         assert result["data"][2] == {
-<<<<<<< HEAD
-            "transaction": baz_transaction,
-=======
-            "transaction": indexer.resolve(
+            "transaction": resolve_tag_value(
+                UseCaseKey.PERFORMANCE,
                 self.organization.id,
                 "baz_transaction",
-                UseCaseKey.PERFORMANCE,
             ),
->>>>>>> 3d49d342
             "project": self.project.slug,
             "p95_transaction_duration": 200,
             "count_unique_user": 0,
@@ -1905,46 +1830,31 @@
         )
         result = query.run_query("test_query")
         assert len(result["data"]) == 3
-        foo_transaction = resolve_tag_value(self.organization.id, "foo_transaction")
-        bar_transaction = resolve_tag_value(self.organization.id, "bar_transaction")
-        baz_transaction = resolve_tag_value(self.organization.id, "baz_transaction")
         assert result["data"][0] == {
-<<<<<<< HEAD
-            "transaction": baz_transaction,
-=======
-            "transaction": indexer.resolve(
+            "transaction": resolve_tag_value(
+                UseCaseKey.PERFORMANCE,
                 self.organization.id,
                 "baz_transaction",
-                UseCaseKey.PERFORMANCE,
             ),
->>>>>>> 3d49d342
             "project": self.project.slug,
             "p95_transaction_duration": 200,
         }
         assert result["data"][1] == {
-<<<<<<< HEAD
-            "transaction": foo_transaction,
-=======
-            "transaction": indexer.resolve(
+            "transaction": resolve_tag_value(
+                UseCaseKey.PERFORMANCE,
                 self.organization.id,
                 "foo_transaction",
-                UseCaseKey.PERFORMANCE,
             ),
->>>>>>> 3d49d342
             "project": self.project.slug,
             "p95_transaction_duration": 100,
             "count_unique_user": 1,
         }
         assert result["data"][2] == {
-<<<<<<< HEAD
-            "transaction": bar_transaction,
-=======
-            "transaction": indexer.resolve(
+            "transaction": resolve_tag_value(
+                UseCaseKey.PERFORMANCE,
                 self.organization.id,
                 "bar_transaction",
-                UseCaseKey.PERFORMANCE,
             ),
->>>>>>> 3d49d342
             "project": self.project.slug,
             "p95_transaction_duration": 50,
             "count_unique_user": 2,
@@ -2040,17 +1950,12 @@
         )
         result = query.run_query("test_query")
         assert len(result["data"]) == 1
-        baz_transaction = resolve_tag_value(self.organization.id, "baz_transaction")
         assert result["data"][0] == {
-<<<<<<< HEAD
-            "transaction": baz_transaction,
-=======
-            "transaction": indexer.resolve(
+            "transaction": resolve_tag_value(
+                UseCaseKey.PERFORMANCE,
                 self.organization.id,
                 "baz_transaction",
-                UseCaseKey.PERFORMANCE,
             ),
->>>>>>> 3d49d342
             "project": self.project.slug,
             "p95_transaction_duration": 200,
             "count_unique_user": 2,
@@ -2099,17 +2004,12 @@
         )
         result = query.run_query("test_query")
         assert len(result["data"]) == 1
-        baz_transaction = resolve_tag_value(self.organization.id, "baz_transaction")
         assert result["data"][0] == {
-<<<<<<< HEAD
-            "transaction": baz_transaction,
-=======
-            "transaction": indexer.resolve(
+            "transaction": resolve_tag_value(
+                UseCaseKey.PERFORMANCE,
                 self.organization.id,
                 "baz_transaction",
-                UseCaseKey.PERFORMANCE,
             ),
->>>>>>> 3d49d342
             "project": self.project.slug,
             "p95_transaction_duration": 200,
             "count_unique_user": 1,
@@ -2275,22 +2175,19 @@
             ],
         )
 
-        expected = [mock.call(self.organization.id, "transaction")]
+        expected = [
+            mock.call(self.organization.id, "transaction", use_case_id=UseCaseKey.PERFORMANCE)
+        ]
 
         if not options.get("sentry-metrics.performance.tags-values-are-strings"):
-            expected.append(mock.call(self.organization.id, "foo_transaction"))
-
-        expected.extend(
-            [
-<<<<<<< HEAD
-                mock.call(self.organization.id, constants.METRICS_MAP["measurements.lcp"]),
-                mock.call(self.organization.id, "measurement_rating"),
-            ]
-=======
-                mock.call(self.organization.id, "transaction", use_case_id=UseCaseKey.PERFORMANCE),
+            expected.append(
                 mock.call(
                     self.organization.id, "foo_transaction", use_case_id=UseCaseKey.PERFORMANCE
-                ),
+                )
+            )
+
+        expected.extend(
+            [
                 mock.call(
                     self.organization.id,
                     constants.METRICS_MAP["measurements.lcp"],
@@ -2299,13 +2196,13 @@
                 mock.call(
                     self.organization.id, "measurement_rating", use_case_id=UseCaseKey.PERFORMANCE
                 ),
-                mock.call(self.organization.id, "good", use_case_id=UseCaseKey.PERFORMANCE),
-            ],
->>>>>>> 3d49d342
+            ]
         )
 
         if not options.get("sentry-metrics.performance.tags-values-are-strings"):
-            expected.append(mock.call(self.organization.id, "good"))
+            expected.append(
+                mock.call(self.organization.id, "good", use_case_id=UseCaseKey.PERFORMANCE)
+            )
 
         self.assertCountEqual(mock_indexer.mock_calls, expected)
 
@@ -2465,28 +2362,16 @@
             query="transaction:[foo_transaction, bar_transaction]",
             selected_columns=["p95(transaction.duration)"],
         )
-<<<<<<< HEAD
-        transaction_index = indexer.resolve(self.organization.id, "transaction")
-        transaction_name1 = resolve_tag_value(self.organization.id, "foo_transaction")
-        transaction_name2 = resolve_tag_value(self.organization.id, "bar_transaction")
-
-=======
         transaction_index = indexer.resolve(
-            self.organization.id,
-            "transaction",
-            UseCaseKey.PERFORMANCE,
-        )
-        transaction_name1 = indexer.resolve(
-            self.organization.id,
-            "foo_transaction",
-            UseCaseKey.PERFORMANCE,
-        )
-        transaction_name2 = indexer.resolve(
-            self.organization.id,
-            "bar_transaction",
-            UseCaseKey.PERFORMANCE,
-        )
->>>>>>> 3d49d342
+            self.organization.id, "transaction", UseCaseKey.PERFORMANCE
+        )
+        transaction_name1 = resolve_tag_value(
+            UseCaseKey.PERFORMANCE, self.organization.id, "foo_transaction"
+        )
+        transaction_name2 = resolve_tag_value(
+            UseCaseKey.PERFORMANCE, self.organization.id, "bar_transaction"
+        )
+
         transaction = Column(f"tags[{transaction_index}]")
         self.assertCountEqual(
             query.where,
