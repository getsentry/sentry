--- conflicted
+++ resolved
@@ -2166,11 +2166,7 @@
         query_hash_index = indexer.resolve(UseCaseID.TRANSACTIONS, None, QUERY_HASH_KEY)
 
         query_hash_clause = Condition(
-<<<<<<< HEAD
-            lhs=Column(name=f"tags_raw[{query_hash_index}]"), op=Op.EQ, rhs="5573b91f"
-=======
             lhs=Column(name=f"tags_raw[{query_hash_index}]"), op=Op.EQ, rhs="3b902501"
->>>>>>> 780d7e53
         )
 
         assert query_hash_clause in snql_query.where