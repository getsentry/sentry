--- conflicted
+++ resolved
@@ -8,7 +8,6 @@
 from snuba_sdk import AliasedExpression, Column, Condition, Function, Op
 
 from sentry.exceptions import IncompatibleMetricsQuery
-from sentry.models import ProjectTransactionThreshold
 from sentry.search.events import constants
 from sentry.search.events.builder import (
     AlertMetricsQueryBuilder,
@@ -1967,7 +1966,7 @@
                 metric=TransactionMetricKey.COUNT_ON_DEMAND.value,
                 internal_metric=TransactionMRI.COUNT_ON_DEMAND.value,
                 entity="metrics_counters",
-                tags={"query_hash": spec.query_hash()},
+                tags={"query_hash": spec.query_hash},
                 timestamp=self.start + datetime.timedelta(hours=hour),
             )
 
@@ -2234,61 +2233,12 @@
         assert len(meta) == 1
         assert meta[0]["name"] == "c:transactions/on_demand@none"
 
-<<<<<<< HEAD
-    def test_run_query_with_on_demand_derived_metric(self):
-        # We create the threshold for the apdex, which will contain also the metric type.
-        ProjectTransactionThreshold.objects.create(
-            project=self.project, organization=self.project.organization, threshold=100, metric=1
-        )
-
-        field = "apdex(10)"
-        query = "transaction.duration:>=100"
-        spec = OnDemandMetricSpec(field=field, query=query)
-
-        self.store_transaction_metric(
-            value=100,
-            metric=TransactionMetricKey.COUNT_ON_DEMAND.value,
-            internal_metric=TransactionMRI.COUNT_ON_DEMAND.value,
-            entity="metrics_counters",
-            tags={"query_hash": spec.query_hash, "satisfaction": "satisfactory"},
-            timestamp=self.start + datetime.timedelta(minutes=15),
-        )
-
-        self.store_transaction_metric(
-            value=300,
-            metric=TransactionMetricKey.COUNT_ON_DEMAND.value,
-            internal_metric=TransactionMRI.COUNT_ON_DEMAND.value,
-            entity="metrics_counters",
-            tags={"query_hash": spec.query_hash, "satisfaction": "tolerable"},
-            timestamp=self.start + datetime.timedelta(minutes=15),
-        )
-
-        query = AlertMetricsQueryBuilder(
-            self.params,
-            use_metrics_layer=False,
-            granularity=3600,
-            query=query,
-            dataset=Dataset.PerformanceMetrics,
-            selected_columns=[field],
-            on_demand_metrics_enabled=True,
-        )
-
-        result = query.run_query("test_query")
-
-        assert result["data"] == [{"c:transactions/on_demand@none": 0.625}]
-        meta = result["meta"]
-        assert len(meta) == 1
-        assert meta[0]["name"] == "c:transactions/on_demand@none"
-
-    def test_get_snql_query_with_on_demand_distribution(self):
-=======
     def test_get_run_query_with_on_demand_count_and_time_range_required_and_not_supplied(self):
         params = {
             "organization_id": self.organization.id,
             "project_id": self.projects,
         }
 
->>>>>>> 05355c42
         query = AlertMetricsQueryBuilder(
             params,
             use_metrics_layer=False,
