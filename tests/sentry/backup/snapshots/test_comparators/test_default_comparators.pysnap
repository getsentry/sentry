---
<<<<<<< HEAD
created: '2024-04-09T17:24:52.523558+00:00'
=======
created: '2024-04-09T21:58:14.348228+00:00'
>>>>>>> 4e08658d
creator: sentry
source: tests/sentry/backup/test_comparators.py
---
- comparators:
  - class: ForeignKeyComparator
    fields:
    - environment
    - organization_id
    - project_id
  model_name: feedback.feedback
- comparators:
  - class: ForeignKeyComparator
    fields:
    - apikey_id
    - organization
  model_name: hybridcloud.apikeyreplica
- comparators:
  - class: ForeignKeyComparator
    fields:
    - apitoken_id
    - application_id
    - organization
    - user_id
  model_name: hybridcloud.apitokenreplica
- comparators:
  - class: ForeignKeyComparator
    fields:
    - externalactor_id
    - integration
    - organization_id
    - team_id
    - user
  model_name: hybridcloud.externalactorreplica
- comparators:
  - class: ForeignKeyComparator
    fields:
    - organization_id
    - organization_slug_reservation_id
    - user_id
  model_name: hybridcloud.organizationslugreservationreplica
- comparators:
  - class: ForeignKeyComparator
    fields:
    - created_by_id
    - organization
    - orgauthtoken_id
  model_name: hybridcloud.orgauthtokenreplica
- comparators:
  - class: ForeignKeyComparator
    fields: []
  model_name: hybridcloud.regioncacheversion
- comparators:
  - class: ForeignKeyComparator
    fields: []
  model_name: hybridcloud.webhookpayload
- comparators:
  - class: ForeignKeyComparator
    fields: []
  model_name: nodestore.node
- comparators:
  - class: ForeignKeyComparator
    fields:
    - file_id
    - project_id
  model_name: replays.replayrecordingsegment
- comparators:
  - class: ForeignKeyComparator
    fields:
    - group
    - project
    - user_id
  model_name: sentry.activity
- comparators:
  - class: ForeignKeyComparator
    fields:
    - team
    - user_id
  model_name: sentry.actor
- comparators:
  - class: DateUpdatedComparator
    fields:
    - date_modified
  - class: EqualOrRemovedComparator
    fields:
    - owner
    - team
    - user_id
  - class: DatetimeEqualityComparator
    fields:
    - date_added
  - class: ForeignKeyComparator
    fields:
    - organization
    - owner
    - snuba_query
    - team
    - user_id
  model_name: sentry.alertrule
- comparators:
  - class: ForeignKeyComparator
    fields:
    - alert_rule
  model_name: sentry.alertruleactivationcondition
- comparators:
  - class: ForeignKeyComparator
    fields:
    - alert_rule
    - query_subscription
  model_name: sentry.alertruleactivations
- comparators:
  - class: ForeignKeyComparator
    fields:
    - alert_rule
    - previous_alert_rule
    - user_id
  model_name: sentry.alertruleactivity
- comparators:
  - class: ForeignKeyComparator
    fields:
    - alert_rule
    - project
  model_name: sentry.alertruleexcludedprojects
- comparators:
  - class: ForeignKeyComparator
    fields:
    - alert_rule
    - project
  model_name: sentry.alertruleprojects
- comparators:
  - class: ForeignKeyComparator
    fields:
    - alert_rule
  model_name: sentry.alertruletrigger
- comparators:
  - class: ForeignKeyComparator
    fields:
    - alert_rule_trigger
    - integration_id
    - sentry_app_id
  model_name: sentry.alertruletriggeraction
- comparators:
  - class: ForeignKeyComparator
    fields:
    - alert_rule_trigger
    - query_subscription
  model_name: sentry.alertruletriggerexclusion
- comparators:
  - class: HashObfuscatingComparator
    fields:
    - client_id
    - client_secret
  - class: DatetimeEqualityComparator
    fields:
    - date_added
  - class: ForeignKeyComparator
    fields:
    - owner
  model_name: sentry.apiapplication
- comparators:
  - class: ForeignKeyComparator
    fields:
    - application
    - user
  model_name: sentry.apiauthorization
- comparators:
  - class: ForeignKeyComparator
    fields:
    - application
    - user
  model_name: sentry.apigrant
- comparators:
  - class: ForeignKeyComparator
    fields:
    - organization_id
  model_name: sentry.apikey
- comparators:
  - class: HashObfuscatingComparator
    fields:
    - hashed_refresh_token
    - hashed_token
    - refresh_token
    - token
  - class: IgnoredComparator
    fields:
    - token_last_characters
  - class: UnorderedListComparator
    fields:
    - scope_list
  - class: DatetimeEqualityComparator
    fields:
    - date_added
    - expires_at
  - class: ForeignKeyComparator
    fields:
    - application
    - user
  model_name: sentry.apitoken
- comparators:
  - class: ForeignKeyComparator
    fields:
    - project
  model_name: sentry.appconnectbuild
- comparators:
  - class: ForeignKeyComparator
    fields:
    - file
    - organization_id
  model_name: sentry.artifactbundle
- comparators:
  - class: ForeignKeyComparator
    fields:
    - artifact_bundle
    - organization_id
  model_name: sentry.artifactbundleindex
- comparators:
  - class: ForeignKeyComparator
    fields:
    - user
  model_name: sentry.assistantactivity
- comparators:
  - class: ForeignKeyComparator
    fields:
    - actor
    - actor_key
    - organization_id
    - target_user
  model_name: sentry.auditlogentry
- comparators:
  - class: ForeignKeyComparator
    fields:
    - user
  model_name: sentry.authenticator
- comparators:
  - class: HashObfuscatingComparator
    fields:
    - ident
    - token
  - class: DatetimeEqualityComparator
    fields:
    - date_added
    - last_synced
    - last_verified
  - class: ForeignKeyComparator
    fields:
    - auth_provider
    - user
  model_name: sentry.authidentity
- comparators:
  - class: ForeignKeyComparator
    fields:
    - auth_identity_id
    - auth_provider_id
    - user_id
  model_name: sentry.authidentityreplica
- comparators:
  - class: ForeignKeyComparator
    fields:
    - organization_id
  model_name: sentry.authprovider
- comparators:
  - class: ForeignKeyComparator
    fields:
    - authprovider_id
    - team_id
  model_name: sentry.authproviderdefaultteams
- comparators:
  - class: ForeignKeyComparator
    fields:
    - auth_provider_id
    - organization
  model_name: sentry.authproviderreplica
- comparators:
  - class: ForeignKeyComparator
    fields: []
  model_name: sentry.broadcast
- comparators:
  - class: ForeignKeyComparator
    fields:
    - broadcast
    - user
  model_name: sentry.broadcastseen
- comparators:
  - class: ForeignKeyComparator
    fields:
    - author
    - organization_id
    - repository_id
  model_name: sentry.commit
- comparators:
  - class: ForeignKeyComparator
    fields:
    - organization_id
  model_name: sentry.commitauthor
- comparators:
  - class: ForeignKeyComparator
    fields:
    - commit
    - organization_id
  model_name: sentry.commitfilechange
- comparators:
  - class: ForeignKeyComparator
    fields: []
  model_name: sentry.controlfile
- comparators:
  - class: ForeignKeyComparator
    fields: []
  model_name: sentry.controlfileblob
- comparators:
  - class: ForeignKeyComparator
    fields:
    - blob
    - file
  model_name: sentry.controlfileblobindex
- comparators:
  - class: ForeignKeyComparator
    fields:
    - blob
    - organization_id
  model_name: sentry.controlfileblobowner
- comparators:
  - class: ForeignKeyComparator
    fields: []
  model_name: sentry.controlimportchunk
- comparators:
  - class: ForeignKeyComparator
    fields: []
  model_name: sentry.controlimportchunkreplica
- comparators:
  - class: ForeignKeyComparator
    fields: []
  model_name: sentry.controloption
- comparators:
  - class: ForeignKeyComparator
    fields: []
  model_name: sentry.controloutbox
- comparators:
  - class: ForeignKeyComparator
    fields: []
  model_name: sentry.controltombstone
- comparators:
  - class: ForeignKeyComparator
    fields:
    - project
  model_name: sentry.counter
- comparators:
  - class: ForeignKeyComparator
    fields:
    - created_by_id
    - organization
  model_name: sentry.customdynamicsamplingrule
- comparators:
  - class: ForeignKeyComparator
    fields:
    - custom_dynamic_sampling_rule
    - project
  model_name: sentry.customdynamicsamplingruleproject
- comparators:
  - class: ForeignKeyComparator
    fields:
    - created_by_id
    - organization
  model_name: sentry.dashboard
- comparators:
  - class: ForeignKeyComparator
    fields:
    - dashboard
    - project
  model_name: sentry.dashboardproject
- comparators:
  - class: ForeignKeyComparator
    fields:
    - organization
  model_name: sentry.dashboardtombstone
- comparators:
  - class: ForeignKeyComparator
    fields:
    - dashboard
  model_name: sentry.dashboardwidget
- comparators:
  - class: DateUpdatedComparator
    fields:
    - date_modified
  - class: DatetimeEqualityComparator
    fields:
    - date_added
  - class: ForeignKeyComparator
    fields:
    - widget
  model_name: sentry.dashboardwidgetquery
- comparators:
  - class: DateUpdatedComparator
    fields:
    - date_modified
  - class: DatetimeEqualityComparator
    fields:
    - date_added
  - class: ForeignKeyComparator
    fields:
    - dashboard_widget_query
  model_name: sentry.dashboardwidgetqueryondemand
- comparators:
  - class: ForeignKeyComparator
    fields:
    - artifact_bundle
    - organization_id
  model_name: sentry.debugidartifactbundle
- comparators:
  - class: ForeignKeyComparator
    fields: []
  model_name: sentry.deletedorganization
- comparators:
  - class: ForeignKeyComparator
    fields:
    - organization_id
  model_name: sentry.deletedproject
- comparators:
  - class: ForeignKeyComparator
    fields:
    - organization_id
  model_name: sentry.deletedteam
- comparators:
  - class: ForeignKeyComparator
    fields:
    - environment_id
    - organization_id
    - release
  model_name: sentry.deploy
- comparators:
  - class: ForeignKeyComparator
    fields:
    - created_by_id
    - organization
  model_name: sentry.discoversavedquery
- comparators:
  - class: ForeignKeyComparator
    fields:
    - discover_saved_query
    - project
  model_name: sentry.discoversavedqueryproject
- comparators:
  - class: ForeignKeyComparator
    fields:
    - organization_id
    - release
  model_name: sentry.distribution
- comparators:
  - class: ForeignKeyComparator
    fields: []
  model_name: sentry.docintegration
- comparators:
  - class: ForeignKeyComparator
    fields:
    - control_file_id
    - doc_integration
    - file_id
  model_name: sentry.docintegrationavatar
- comparators:
  - class: EmailObfuscatingComparator
    fields:
    - email
  - class: ForeignKeyComparator
    fields: []
  model_name: sentry.email
- comparators:
  - class: ForeignKeyComparator
    fields:
    - organization_id
  model_name: sentry.environment
- comparators:
  - class: ForeignKeyComparator
    fields:
    - environment
    - project
  model_name: sentry.environmentproject
- comparators:
  - class: ForeignKeyComparator
    fields:
    - file_id
    - group_id
    - project_id
  model_name: sentry.eventattachment
- comparators:
  - class: ForeignKeyComparator
    fields:
    - processing_issue
    - raw_event
  model_name: sentry.eventprocessingissue
- comparators:
  - class: ForeignKeyComparator
    fields:
    - file_id
    - organization
    - user_id
  model_name: sentry.exporteddata
- comparators:
  - class: ForeignKeyComparator
    fields:
    - data_export
  model_name: sentry.exporteddatablob
- comparators:
  - class: ForeignKeyComparator
    fields:
    - integration_id
    - organization
    - team
    - user_id
  model_name: sentry.externalactor
- comparators:
  - class: ForeignKeyComparator
    fields:
    - integration_id
    - organization
  model_name: sentry.externalissue
- comparators:
  - class: ForeignKeyComparator
    fields:
    - organization
  model_name: sentry.featureadoption
- comparators:
  - class: ForeignKeyComparator
    fields:
    - blob
  model_name: sentry.file
- comparators:
  - class: ForeignKeyComparator
    fields: []
  model_name: sentry.fileblob
- comparators:
  - class: ForeignKeyComparator
    fields:
    - blob
    - file
  model_name: sentry.fileblobindex
- comparators:
  - class: ForeignKeyComparator
    fields:
    - blob
    - organization_id
  model_name: sentry.fileblobowner
- comparators:
  - class: ForeignKeyComparator
    fields:
    - first_release
    - project
  model_name: sentry.group
- comparators:
  - class: ForeignKeyComparator
    fields:
    - group
    - project
    - team
    - user_id
  model_name: sentry.groupassignee
- comparators:
  - class: ForeignKeyComparator
    fields:
    - group
    - project
    - user_id
  model_name: sentry.groupbookmark
- comparators:
  - class: ForeignKeyComparator
    fields:
    - commit_id
    - group_id
  model_name: sentry.groupcommitresolution
- comparators:
  - class: ForeignKeyComparator
    fields:
    - group
    - project
  model_name: sentry.groupemailthread
- comparators:
  - class: ForeignKeyComparator
    fields:
    - environment
    - first_release
    - group
  model_name: sentry.groupenvironment
- comparators:
  - class: ForeignKeyComparator
    fields:
    - group
    - group_tombstone_id
    - project
  model_name: sentry.grouphash
- comparators:
  - class: ForeignKeyComparator
    fields:
    - actor
    - group
    - organization
    - project
    - release
  model_name: sentry.grouphistory
- comparators:
  - class: ForeignKeyComparator
    fields:
    - group
    - organization
    - project
  model_name: sentry.groupinbox
- comparators:
  - class: ForeignKeyComparator
    fields:
    - group
    - project
  model_name: sentry.grouplink
- comparators:
  - class: ForeignKeyComparator
    fields:
    - group
  model_name: sentry.groupmeta
- comparators:
  - class: ForeignKeyComparator
    fields:
    - group
    - organization
    - project
    - team
    - user_id
  model_name: sentry.groupowner
- comparators:
  - class: ForeignKeyComparator
    fields:
    - group_id
    - organization_id
  model_name: sentry.groupredirect
- comparators:
  - class: ForeignKeyComparator
    fields:
    - group_id
    - project_id
    - release_id
  model_name: sentry.grouprelease
- comparators:
  - class: ForeignKeyComparator
    fields:
    - group
    - release
  model_name: sentry.groupresolution
- comparators:
  - class: ForeignKeyComparator
    fields:
    - group
    - project
    - rule
  model_name: sentry.grouprulestatus
- comparators:
  - class: ForeignKeyComparator
    fields:
    - group
    - project
    - user_id
  model_name: sentry.groupseen
- comparators:
  - class: ForeignKeyComparator
    fields:
    - group
    - project
    - user_id
  model_name: sentry.groupshare
- comparators:
  - class: ForeignKeyComparator
    fields:
    - group
  model_name: sentry.groupsnooze
- comparators:
  - class: ForeignKeyComparator
    fields:
    - group
    - project
    - team
    - user_id
  model_name: sentry.groupsubscription
- comparators:
  - class: ForeignKeyComparator
    fields:
    - project
  model_name: sentry.grouptombstone
- comparators:
  - class: ForeignKeyComparator
    fields:
    - idp
    - user
  model_name: sentry.identity
- comparators:
  - class: ForeignKeyComparator
    fields: []
  model_name: sentry.identityprovider
- comparators:
  - class: UUID4Comparator
    fields:
    - detection_uuid
  - class: DatetimeEqualityComparator
    fields:
    - date_added
    - date_closed
    - date_detected
    - date_started
  - class: ForeignKeyComparator
    fields:
    - alert_rule
    - organization
  model_name: sentry.incident
- comparators:
  - class: UUID4Comparator
    fields:
    - notification_uuid
  - class: DatetimeEqualityComparator
    fields:
    - date_added
  - class: ForeignKeyComparator
    fields:
    - incident
    - user_id
  model_name: sentry.incidentactivity
- comparators:
  - class: ForeignKeyComparator
    fields:
    - incident
    - project
  model_name: sentry.incidentproject
- comparators:
  - class: ForeignKeyComparator
    fields:
    - incident
    - user_id
  model_name: sentry.incidentseen
- comparators:
  - class: ForeignKeyComparator
    fields:
    - event_stats_snapshot
    - incident
  model_name: sentry.incidentsnapshot
- comparators:
  - class: ForeignKeyComparator
    fields:
    - incident
    - user_id
  model_name: sentry.incidentsubscription
- comparators:
  - class: DateUpdatedComparator
    fields:
    - date_modified
  - class: DatetimeEqualityComparator
    fields:
    - date_added
  - class: ForeignKeyComparator
    fields:
    - alert_rule_trigger
    - incident
  model_name: sentry.incidenttrigger
- comparators:
  - class: DateUpdatedComparator
    fields:
    - date_updated
  - class: DatetimeEqualityComparator
    fields:
    - date_added
  - class: ForeignKeyComparator
    fields: []
  model_name: sentry.integration
- comparators:
  - class: ForeignKeyComparator
    fields:
    - organization_integration_id
  model_name: sentry.integrationexternalproject
- comparators:
  - class: ForeignKeyComparator
    fields: []
  model_name: sentry.integrationfeature
- comparators:
  - class: ForeignKeyComparator
    fields:
    - project
  model_name: sentry.latestappconnectbuildscheck
- comparators:
  - class: ForeignKeyComparator
    fields:
    - commit_id
    - deploy_id
    - environment_id
    - release_id
    - repository_id
  model_name: sentry.latestreporeleaseenvironment
- comparators:
  - class: ForeignKeyComparator
    fields:
    - user
  model_name: sentry.lostpasswordhash
- comparators:
  - class: ForeignKeyComparator
    fields: []
  model_name: sentry.metricskeyindexer
- comparators:
  - class: UUID4Comparator
    fields:
    - guid
  - class: DatetimeEqualityComparator
    fields:
    - date_added
  - class: ForeignKeyComparator
    fields:
    - organization_id
    - project_id
  model_name: sentry.monitor
- comparators:
  - class: ForeignKeyComparator
    fields:
    - location
    - monitor
    - monitor_environment
    - project_id
  model_name: sentry.monitorcheckin
- comparators:
  - class: ForeignKeyComparator
    fields:
    - monitor_incident
  model_name: sentry.monitorenvbrokendetection
- comparators:
  - class: ForeignKeyComparator
    fields:
    - environment_id
    - monitor
  model_name: sentry.monitorenvironment
- comparators:
  - class: ForeignKeyComparator
    fields:
    - monitor
    - monitor_environment
    - resolving_checkin
    - starting_checkin
  model_name: sentry.monitorincident
- comparators:
  - class: ForeignKeyComparator
    fields: []
  model_name: sentry.monitorlocation
- comparators:
  - class: ForeignKeyComparator
    fields:
    - organization
    - rule
  model_name: sentry.neglectedrule
- comparators:
  - class: ForeignKeyComparator
    fields:
    - integration_id
    - organization
    - sentry_app_id
  model_name: sentry.notificationaction
- comparators:
  - class: ForeignKeyComparator
    fields:
    - action
    - project
  model_name: sentry.notificationactionproject
- comparators:
  - class: ForeignKeyComparator
    fields:
    - incident
    - rule_fire_history
    - trigger_action
  model_name: sentry.notificationmessage
- comparators:
  - class: ForeignKeyComparator
    fields:
    - team_id
    - user
  model_name: sentry.notificationsettingoption
- comparators:
  - class: ForeignKeyComparator
    fields:
    - team_id
    - user
  model_name: sentry.notificationsettingprovider
- comparators:
  - class: ForeignKeyComparator
    fields: []
  model_name: sentry.option
- comparators:
  - class: AutoSuffixComparator
    fields:
    - slug
  - class: DatetimeEqualityComparator
    fields:
    - date_added
  - class: ForeignKeyComparator
    fields: []
  model_name: sentry.organization
- comparators:
  - class: ForeignKeyComparator
    fields:
    - member
    - requester_id
    - team
  model_name: sentry.organizationaccessrequest
- comparators:
  - class: ForeignKeyComparator
    fields:
    - file_id
    - organization
  model_name: sentry.organizationavatar
- comparators:
  - class: DateUpdatedComparator
    fields:
    - date_updated
  - class: DatetimeEqualityComparator
    fields:
    - date_added
    - grace_period_end
  - class: ForeignKeyComparator
    fields:
    - integration
    - organization_id
  model_name: sentry.organizationintegration
- comparators:
  - class: ForeignKeyComparator
    fields:
    - organization_id
  model_name: sentry.organizationmapping
- comparators:
  - class: HashObfuscatingComparator
    fields:
    - token
  - class: EqualOrRemovedComparator
    fields:
    - inviter_id
  - class: DatetimeEqualityComparator
    fields:
    - date_added
    - token_expires_at
  - class: EmailObfuscatingComparator
    fields:
    - email
  - class: ForeignKeyComparator
    fields:
    - inviter_id
    - organization
    - user_id
  model_name: sentry.organizationmember
- comparators:
  - class: ForeignKeyComparator
    fields:
    - inviter
    - organization_id
    - organizationmember_id
    - user
  model_name: sentry.organizationmembermapping
- comparators:
  - class: ForeignKeyComparator
    fields:
    - organizationmember
    - team
  model_name: sentry.organizationmemberteam
- comparators:
  - class: ForeignKeyComparator
    fields:
    - organization_id
    - organizationmember_id
    - organizationmemberteam_id
    - team_id
  model_name: sentry.organizationmemberteamreplica
- comparators:
  - class: ForeignKeyComparator
    fields:
    - organization
    - project
    - user_id
  model_name: sentry.organizationonboardingtask
- comparators:
  - class: ForeignKeyComparator
    fields:
    - organization
  model_name: sentry.organizationoption
- comparators:
  - class: ForeignKeyComparator
    fields:
    - organization_id
    - user_id
  model_name: sentry.organizationslugreservation
- comparators:
  - class: HashObfuscatingComparator
    fields:
    - token_hashed
    - token_last_characters
  - class: DatetimeEqualityComparator
    fields:
    - date_added
    - date_deactivated
    - date_last_used
  - class: ForeignKeyComparator
    fields:
    - created_by
    - organization_id
    - project_last_used_id
  model_name: sentry.orgauthtoken
- comparators:
  - class: ForeignKeyComparator
    fields:
    - incident
  model_name: sentry.pendingincidentsnapshot
- comparators:
  - class: ForeignKeyComparator
    fields:
    - organization_id
  model_name: sentry.perfstringindexer
- comparators:
  - class: ForeignKeyComparator
    fields:
    - group
    - project
  model_name: sentry.platformexternalissue
- comparators:
  - class: ForeignKeyComparator
    fields:
    - project
  model_name: sentry.processingissue
- comparators:
  - class: ForeignKeyComparator
    fields:
    - organization_id
    - project_debug_file
    - project_id
  model_name: sentry.proguardartifactrelease
- comparators:
  - class: ForeignKeyComparator
    fields:
    - organization
  model_name: sentry.project
- comparators:
  - class: ForeignKeyComparator
    fields:
    - artifact_bundle
    - organization_id
    - project_id
  model_name: sentry.projectartifactbundle
- comparators:
  - class: ForeignKeyComparator
    fields:
    - file_id
    - project
  model_name: sentry.projectavatar
- comparators:
  - class: ForeignKeyComparator
    fields:
    - project
    - user_id
  model_name: sentry.projectbookmark
- comparators:
  - class: ForeignKeyComparator
    fields:
    - project
    - repository_project_path_config
  model_name: sentry.projectcodeowners
- comparators:
  - class: ForeignKeyComparator
    fields:
    - file
    - project_id
  model_name: sentry.projectdebugfile
- comparators:
  - class: ForeignKeyComparator
    fields:
    - integration_id
    - project
  model_name: sentry.projectintegration
- comparators:
  - class: HashObfuscatingComparator
    fields:
    - public_key
    - secret_key
  - class: SecretHexComparator
    fields:
    - public_key
    - secret_key
  - class: DatetimeEqualityComparator
    fields:
    - date_added
  - class: ForeignKeyComparator
    fields:
    - project
  model_name: sentry.projectkey
- comparators:
  - class: ForeignKeyComparator
    fields:
    - project
  model_name: sentry.projectoption
- comparators:
  - class: ForeignKeyComparator
    fields:
    - project
  model_name: sentry.projectownership
- comparators:
  - class: ForeignKeyComparator
    fields:
    - project_id
  model_name: sentry.projectplatform
- comparators:
  - class: ForeignKeyComparator
    fields:
    - organization
    - project
  model_name: sentry.projectredirect
- comparators:
  - class: ForeignKeyComparator
    fields:
    - project
    - team
  model_name: sentry.projectteam
- comparators:
  - class: ForeignKeyComparator
    fields:
    - edited_by_id
    - organization
    - project
  model_name: sentry.projecttransactionthreshold
- comparators:
  - class: ForeignKeyComparator
    fields:
    - edited_by_id
    - organization
    - project
  model_name: sentry.projecttransactionthresholdoverride
- comparators:
  - class: ForeignKeyComparator
    fields:
    - organization_id
    - project_id
    - user_id
  model_name: sentry.promptsactivity
- comparators:
  - class: ForeignKeyComparator
    fields:
    - author
    - organization_id
    - repository_id
  model_name: sentry.pullrequest
- comparators:
  - class: ForeignKeyComparator
    fields:
    - pull_request
  model_name: sentry.pullrequestcomment
- comparators:
  - class: ForeignKeyComparator
    fields:
    - commit
    - pull_request
  model_name: sentry.pullrequestcommit
- comparators:
  - class: DateUpdatedComparator
    fields:
    - date_updated
  - class: SubscriptionIDComparator
    fields:
    - subscription_id
  - class: DatetimeEqualityComparator
    fields:
    - date_added
  - class: ForeignKeyComparator
    fields:
    - project
    - snuba_query
  model_name: sentry.querysubscription
- comparators:
  - class: ForeignKeyComparator
    fields:
    - project
  model_name: sentry.rawevent
- comparators:
  - class: ForeignKeyComparator
    fields:
    - organization
    - user_id
  model_name: sentry.recentsearch
- comparators:
  - class: ForeignKeyComparator
    fields: []
  model_name: sentry.regionimportchunk
- comparators:
  - class: ForeignKeyComparator
    fields: []
  model_name: sentry.regionoutbox
- comparators:
  - class: ForeignKeyComparator
    fields: []
  model_name: sentry.regionscheduleddeletion
- comparators:
  - class: ForeignKeyComparator
    fields: []
  model_name: sentry.regiontombstone
- comparators:
  - class: ForeignKeyComparator
    fields:
    - project_id
  model_name: sentry.regressiongroup
- comparators:
  - class: HashObfuscatingComparator
    fields:
    - public_key
    - relay_id
  - class: DatetimeEqualityComparator
    fields:
    - first_seen
    - last_seen
  - class: ForeignKeyComparator
    fields: []
  model_name: sentry.relay
- comparators:
  - class: HashObfuscatingComparator
    fields:
    - public_key
    - relay_id
  - class: DatetimeEqualityComparator
    fields:
    - first_seen
    - last_seen
  - class: ForeignKeyComparator
    fields: []
  model_name: sentry.relayusage
- comparators:
  - class: ForeignKeyComparator
    fields:
    - organization
    - owner_id
    - project_id
  model_name: sentry.release
- comparators:
  - class: ForeignKeyComparator
    fields:
    - release
  model_name: sentry.releaseactivity
- comparators:
  - class: ForeignKeyComparator
    fields:
    - artifact_bundle
    - organization_id
  model_name: sentry.releaseartifactbundle
- comparators:
  - class: ForeignKeyComparator
    fields:
    - commit
    - organization_id
    - project_id
    - release
  model_name: sentry.releasecommit
- comparators:
  - class: ForeignKeyComparator
    fields:
    - environment
    - organization
    - project_id
    - release
  model_name: sentry.releaseenvironment
- comparators:
  - class: ForeignKeyComparator
    fields:
    - file
    - organization_id
    - project_id
    - release_id
  model_name: sentry.releasefile
- comparators:
  - class: ForeignKeyComparator
    fields:
    - commit
    - organization_id
    - release
    - repository_id
  model_name: sentry.releaseheadcommit
- comparators:
  - class: ForeignKeyComparator
    fields:
    - project
    - release
  model_name: sentry.releaseproject
- comparators:
  - class: ForeignKeyComparator
    fields:
    - environment
    - project
    - release
  model_name: sentry.releaseprojectenvironment
- comparators:
  - class: ForeignKeyComparator
    fields:
    - environment
    - project
  model_name: sentry.releasethreshold
- comparators:
  - class: ForeignKeyComparator
    fields: []
  model_name: sentry.relocation
- comparators:
  - class: ForeignKeyComparator
    fields:
    - file
    - relocation
  model_name: sentry.relocationfile
- comparators:
  - class: ForeignKeyComparator
    fields:
    - relocation
  model_name: sentry.relocationvalidation
- comparators:
  - class: ForeignKeyComparator
    fields:
    - relocation
    - relocation_validation
  model_name: sentry.relocationvalidationattempt
- comparators:
  - class: ForeignKeyComparator
    fields:
    - integration_id
    - organization_id
  model_name: sentry.repository
- comparators:
  - class: ForeignKeyComparator
    fields:
    - integration_id
    - organization_id
    - organization_integration_id
    - project
    - repository
  model_name: sentry.repositoryprojectpathconfig
- comparators:
  - class: ForeignKeyComparator
    fields:
    - project
  model_name: sentry.reprocessingreport
- comparators:
  - class: ForeignKeyComparator
    fields:
    - environment_id
    - owner
    - project
  model_name: sentry.rule
- comparators:
  - class: ForeignKeyComparator
    fields:
    - rule
    - user_id
  model_name: sentry.ruleactivity
- comparators:
  - class: ForeignKeyComparator
    fields:
    - group
    - project
    - rule
  model_name: sentry.rulefirehistory
- comparators:
  - class: ForeignKeyComparator
    fields:
    - alert_rule
    - owner_id
    - rule
    - user_id
  model_name: sentry.rulesnooze
- comparators:
  - class: ForeignKeyComparator
    fields:
    - organization
    - owner_id
  model_name: sentry.savedsearch
- comparators:
  - class: ForeignKeyComparator
    fields: []
  model_name: sentry.scheduleddeletion
- comparators:
  - class: DateUpdatedComparator
    fields:
    - date_updated
  - class: EmailObfuscatingComparator
    fields:
    - creator_label
  - class: DatetimeEqualityComparator
    fields:
    - date_added
    - date_deleted
    - date_published
  - class: ForeignKeyComparator
    fields:
    - application
    - creator_user
    - owner_id
    - proxy_user
  model_name: sentry.sentryapp
- comparators:
  - class: ForeignKeyComparator
    fields:
    - control_file_id
    - file_id
    - sentry_app
  model_name: sentry.sentryappavatar
- comparators:
  - class: ForeignKeyComparator
    fields:
    - sentry_app
  model_name: sentry.sentryappcomponent
- comparators:
  - class: DateUpdatedComparator
    fields:
    - date_updated
  - class: DatetimeEqualityComparator
    fields:
    - date_added
    - date_deleted
  - class: ForeignKeyComparator
    fields:
    - api_grant
    - api_token
    - organization_id
    - sentry_app
  model_name: sentry.sentryappinstallation
- comparators:
  - class: ForeignKeyComparator
    fields:
    - organization_id
    - sentry_app_installation
  model_name: sentry.sentryappinstallationforprovider
- comparators:
  - class: ForeignKeyComparator
    fields:
    - api_token
    - sentry_app_installation
  model_name: sentry.sentryappinstallationtoken
- comparators:
  - class: ForeignKeyComparator
    fields:
    - organization
  model_name: sentry.sentryfunction
- comparators:
  - class: ForeignKeyComparator
    fields:
    - organization_id
  model_name: sentry.sentryshot
- comparators:
  - class: HashObfuscatingComparator
    fields:
    - secret
  - class: DatetimeEqualityComparator
    fields:
    - date_added
  - class: ForeignKeyComparator
    fields:
    - application_id
    - installation_id
    - organization_id
    - project_id
  model_name: sentry.servicehook
- comparators:
  - class: ForeignKeyComparator
    fields:
    - project_id
    - service_hook
  model_name: sentry.servicehookproject
- comparators:
  - class: ForeignKeyComparator
    fields:
    - environment
  model_name: sentry.snubaquery
- comparators:
  - class: ForeignKeyComparator
    fields:
    - snuba_query
  model_name: sentry.snubaqueryeventtype
- comparators:
  - class: ForeignKeyComparator
    fields:
    - organization_id
  model_name: sentry.stringindexer
- comparators:
  - class: ForeignKeyComparator
    fields:
    - actor
    - organization
  - class: IgnoredComparator
    fields:
    - org_role
  - class: DatetimeEqualityComparator
    fields:
    - date_added
  - class: ForeignKeyComparator
    fields:
    - organization
  model_name: sentry.team
- comparators:
  - class: ForeignKeyComparator
    fields:
    - file_id
    - team
  model_name: sentry.teamavatar
- comparators:
  - class: ForeignKeyComparator
    fields:
    - organization
    - project_team
  model_name: sentry.teamkeytransaction
- comparators:
  - class: ForeignKeyComparator
    fields:
    - organization_id
    - team_id
  model_name: sentry.teamreplica
- comparators:
  - class: ForeignKeyComparator
    fields: []
  model_name: sentry.timeseriessnapshot
- comparators:
  - class: AutoSuffixComparator
    fields:
    - username
  - class: DateUpdatedComparator
    fields:
    - last_active
  - class: IgnoredComparator
    fields:
    - is_password_expired
    - is_unclaimed
    - last_password_change
  - class: UserPasswordObfuscatingComparator
    fields:
    - password
  - class: DatetimeEqualityComparator
    fields:
    - date_joined
    - last_login
  - class: EmailObfuscatingComparator
    fields:
    - email
  - class: ForeignKeyComparator
    fields: []
  model_name: sentry.user
- comparators:
  - class: ForeignKeyComparator
    fields:
    - control_file_id
    - file_id
    - user
  model_name: sentry.useravatar
- comparators:
  - class: DateUpdatedComparator
    fields:
    - date_hash_added
  - class: IgnoredComparator
    fields:
    - is_verified
    - validation_hash
  - class: EmailObfuscatingComparator
    fields:
    - email
  - class: ForeignKeyComparator
    fields:
    - user
  model_name: sentry.useremail
- comparators:
  - class: DateUpdatedComparator
    fields:
    - first_seen
    - last_seen
  - class: IgnoredComparator
    fields:
    - country_code
    - region_code
  - class: ForeignKeyComparator
    fields:
    - user
  model_name: sentry.userip
- comparators:
  - class: ForeignKeyComparator
    fields:
    - organization_id
    - project_id
    - user
  model_name: sentry.useroption
- comparators:
  - class: ForeignKeyComparator
    fields:
    - user
  model_name: sentry.userpermission
- comparators:
  - class: ForeignKeyComparator
    fields:
    - environment_id
    - group_id
    - project_id
  model_name: sentry.userreport
- comparators:
  - class: DateUpdatedComparator
    fields:
    - date_updated
  - class: DatetimeEqualityComparator
    fields:
    - date_added
  - class: ForeignKeyComparator
    fields: []
  model_name: sentry.userrole
- comparators:
  - class: DateUpdatedComparator
    fields:
    - date_updated
  - class: DatetimeEqualityComparator
    fields:
    - date_added
  - class: ForeignKeyComparator
    fields: []
  model_name: hybridcloud.controlcacheversion
- comparators:
  - class: ForeignKeyComparator
    fields:
    - role
    - user
  model_name: sentry.userroleuser
- comparators:
  - class: ForeignKeyComparator
    fields:
    - user
  model_name: social_auth.usersocialauth<|MERGE_RESOLUTION|>--- conflicted
+++ resolved
@@ -1,9 +1,5 @@
 ---
-<<<<<<< HEAD
 created: '2024-04-09T17:24:52.523558+00:00'
-=======
-created: '2024-04-09T21:58:14.348228+00:00'
->>>>>>> 4e08658d
 creator: sentry
 source: tests/sentry/backup/test_comparators.py
 ---
@@ -1609,16 +1605,68 @@
     fields:
     - date_added
   - class: ForeignKeyComparator
+    fields:
+    - role
+    - user
+  model_name: sentry.userroleuser
+- comparators:
+  - class: ForeignKeyComparator
+    fields:
+    - user
+  model_name: social_auth.usersocialauth
+- comparators:
+  - class: ForeignKeyComparator
+    fields:
+    - environment
+    - organization_id
+    - project_id
+  model_name: feedback.feedback
+- comparators:
+  - class: ForeignKeyComparator
+    fields:
+    - organization_id
+    - organization_slug_reservation_id
+    - user_id
+  model_name: hybridcloud.organizationslugreservationreplica
+- comparators:
+  - class: ForeignKeyComparator
+    fields:
+    - apikey_id
+    - organization
+  model_name: hybridcloud.apikeyreplica
+- comparators:
+  - class: ForeignKeyComparator
+    fields:
+    - apitoken_id
+    - application_id
+    - organization
+    - user_id
+  model_name: hybridcloud.apitokenreplica
+- comparators:
+  - class: ForeignKeyComparator
+    fields: []
+  model_name: hybridcloud.regioncacheversion
+- comparators:
+  - class: ForeignKeyComparator
     fields: []
   model_name: hybridcloud.controlcacheversion
 - comparators:
   - class: ForeignKeyComparator
     fields:
-    - role
-    - user
-  model_name: sentry.userroleuser
-- comparators:
-  - class: ForeignKeyComparator
-    fields:
-    - user
-  model_name: social_auth.usersocialauth+    - externalactor_id
+    - integration
+    - organization_id
+    - team_id
+    - user
+  model_name: hybridcloud.externalactorreplica
+- comparators:
+  - class: ForeignKeyComparator
+    fields:
+    - created_by_id
+    - organization
+    - orgauthtoken_id
+  model_name: hybridcloud.orgauthtokenreplica
+- comparators:
+  - class: ForeignKeyComparator
+    fields: []
+  model_name: hybridcloud.webhookpayload