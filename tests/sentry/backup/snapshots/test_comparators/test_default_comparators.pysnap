---
<<<<<<< HEAD
created: '2024-04-09T20:26:57.069064+00:00'
=======
created: '2024-04-09T21:58:14.348228+00:00'
>>>>>>> 956b5b9c
creator: sentry
source: tests/sentry/backup/test_comparators.py
---
- comparators:
  - class: ForeignKeyComparator
    fields:
    - environment
    - organization_id
    - project_id
  model_name: feedback.feedback
- comparators:
  - class: ForeignKeyComparator
    fields:
    - apikey_id
    - organization
  model_name: hybridcloud.apikeyreplica
- comparators:
  - class: ForeignKeyComparator
    fields:
    - apitoken_id
    - application_id
    - organization
    - user_id
  model_name: hybridcloud.apitokenreplica
- comparators:
  - class: ForeignKeyComparator
    fields:
    - externalactor_id
    - integration
    - organization_id
    - team_id
    - user
  model_name: hybridcloud.externalactorreplica
- comparators:
  - class: ForeignKeyComparator
    fields:
    - organization_id
    - organization_slug_reservation_id
    - user_id
  model_name: hybridcloud.organizationslugreservationreplica
- comparators:
  - class: ForeignKeyComparator
    fields:
    - created_by_id
    - organization
    - orgauthtoken_id
  model_name: hybridcloud.orgauthtokenreplica
- comparators:
  - class: ForeignKeyComparator
    fields: []
  model_name: hybridcloud.regioncacheversion
- comparators:
  - class: ForeignKeyComparator
    fields: []
  model_name: hybridcloud.webhookpayload
- comparators:
  - class: ForeignKeyComparator
    fields: []
  model_name: nodestore.node
- comparators:
  - class: ForeignKeyComparator
    fields:
    - file_id
    - project_id
  model_name: replays.replayrecordingsegment
- comparators:
  - class: ForeignKeyComparator
    fields:
    - group
    - project
    - user_id
  model_name: sentry.activity
- comparators:
  - class: ForeignKeyComparator
    fields:
    - team
    - user_id
  model_name: sentry.actor
- comparators:
  - class: DateUpdatedComparator
    fields:
    - date_modified
  - class: EqualOrRemovedComparator
    fields:
    - owner
    - team
    - user_id
  - class: DatetimeEqualityComparator
    fields:
    - date_added
  - class: ForeignKeyComparator
    fields:
    - organization
    - owner
    - snuba_query
    - team
    - user_id
  model_name: sentry.alertrule
- comparators:
  - class: ForeignKeyComparator
    fields:
    - alert_rule
  model_name: sentry.alertruleactivationcondition
- comparators:
  - class: ForeignKeyComparator
    fields:
    - alert_rule
    - query_subscription
  model_name: sentry.alertruleactivations
- comparators:
  - class: ForeignKeyComparator
    fields:
    - alert_rule
    - previous_alert_rule
    - user_id
  model_name: sentry.alertruleactivity
- comparators:
  - class: ForeignKeyComparator
    fields:
    - alert_rule
    - project
  model_name: sentry.alertruleexcludedprojects
- comparators:
  - class: ForeignKeyComparator
    fields:
    - alert_rule
    - project
  model_name: sentry.alertruleprojects
- comparators:
  - class: ForeignKeyComparator
    fields:
    - alert_rule
  model_name: sentry.alertruletrigger
- comparators:
  - class: ForeignKeyComparator
    fields:
    - alert_rule_trigger
    - integration_id
    - sentry_app_id
  model_name: sentry.alertruletriggeraction
- comparators:
  - class: ForeignKeyComparator
    fields:
    - alert_rule_trigger
    - query_subscription
  model_name: sentry.alertruletriggerexclusion
- comparators:
  - class: HashObfuscatingComparator
    fields:
    - client_id
    - client_secret
  - class: DatetimeEqualityComparator
    fields:
    - date_added
  - class: ForeignKeyComparator
    fields:
    - owner
  model_name: sentry.apiapplication
- comparators:
  - class: ForeignKeyComparator
    fields:
    - application
    - user
  model_name: sentry.apiauthorization
- comparators:
  - class: ForeignKeyComparator
    fields:
    - application
    - user
  model_name: sentry.apigrant
- comparators:
  - class: ForeignKeyComparator
    fields:
    - organization_id
  model_name: sentry.apikey
- comparators:
  - class: HashObfuscatingComparator
    fields:
    - hashed_refresh_token
    - hashed_token
    - refresh_token
    - token
  - class: IgnoredComparator
    fields:
    - token_last_characters
  - class: UnorderedListComparator
    fields:
    - scope_list
  - class: DatetimeEqualityComparator
    fields:
    - date_added
    - expires_at
  - class: ForeignKeyComparator
    fields:
    - application
    - user
  model_name: sentry.apitoken
- comparators:
  - class: ForeignKeyComparator
    fields:
    - project
  model_name: sentry.appconnectbuild
- comparators:
  - class: ForeignKeyComparator
    fields:
    - file
    - organization_id
  model_name: sentry.artifactbundle
- comparators:
  - class: ForeignKeyComparator
    fields:
    - artifact_bundle
    - organization_id
  model_name: sentry.artifactbundleindex
- comparators:
  - class: ForeignKeyComparator
    fields:
    - user
  model_name: sentry.assistantactivity
- comparators:
  - class: ForeignKeyComparator
    fields:
    - actor
    - actor_key
    - organization_id
    - target_user
  model_name: sentry.auditlogentry
- comparators:
  - class: ForeignKeyComparator
    fields:
    - user
  model_name: sentry.authenticator
- comparators:
  - class: HashObfuscatingComparator
    fields:
    - ident
    - token
  - class: DatetimeEqualityComparator
    fields:
    - date_added
    - last_synced
    - last_verified
  - class: ForeignKeyComparator
    fields:
    - auth_provider
    - user
  model_name: sentry.authidentity
- comparators:
  - class: ForeignKeyComparator
    fields:
    - auth_identity_id
    - auth_provider_id
    - user_id
  model_name: sentry.authidentityreplica
- comparators:
  - class: ForeignKeyComparator
    fields:
    - organization_id
  model_name: sentry.authprovider
- comparators:
  - class: ForeignKeyComparator
    fields:
    - authprovider_id
    - team_id
  model_name: sentry.authproviderdefaultteams
- comparators:
  - class: ForeignKeyComparator
    fields:
    - auth_provider_id
    - organization
  model_name: sentry.authproviderreplica
- comparators:
  - class: ForeignKeyComparator
    fields: []
  model_name: sentry.broadcast
- comparators:
  - class: ForeignKeyComparator
    fields:
    - broadcast
    - user
  model_name: sentry.broadcastseen
- comparators:
  - class: ForeignKeyComparator
    fields:
    - author
    - organization_id
    - repository_id
  model_name: sentry.commit
- comparators:
  - class: ForeignKeyComparator
    fields:
    - organization_id
  model_name: sentry.commitauthor
- comparators:
  - class: ForeignKeyComparator
    fields:
    - commit
    - organization_id
  model_name: sentry.commitfilechange
- comparators:
  - class: ForeignKeyComparator
    fields: []
  model_name: sentry.controlfile
- comparators:
  - class: ForeignKeyComparator
    fields: []
  model_name: sentry.controlfileblob
- comparators:
  - class: ForeignKeyComparator
    fields:
    - blob
    - file
  model_name: sentry.controlfileblobindex
- comparators:
  - class: ForeignKeyComparator
    fields:
    - blob
    - organization_id
  model_name: sentry.controlfileblobowner
- comparators:
  - class: ForeignKeyComparator
    fields: []
  model_name: sentry.controlimportchunk
- comparators:
  - class: ForeignKeyComparator
    fields: []
  model_name: sentry.controlimportchunkreplica
- comparators:
  - class: ForeignKeyComparator
    fields: []
  model_name: sentry.controloption
- comparators:
  - class: ForeignKeyComparator
    fields: []
  model_name: sentry.controloutbox
- comparators:
  - class: ForeignKeyComparator
    fields: []
  model_name: sentry.controltombstone
- comparators:
  - class: ForeignKeyComparator
    fields:
    - project
  model_name: sentry.counter
- comparators:
  - class: ForeignKeyComparator
    fields:
    - created_by_id
    - organization
  model_name: sentry.customdynamicsamplingrule
- comparators:
  - class: ForeignKeyComparator
    fields:
    - custom_dynamic_sampling_rule
    - project
  model_name: sentry.customdynamicsamplingruleproject
- comparators:
  - class: ForeignKeyComparator
    fields:
    - created_by_id
    - organization
  model_name: sentry.dashboard
- comparators:
  - class: ForeignKeyComparator
    fields:
<<<<<<< HEAD
    - control_file_id
    - file_id
    - sentry_app
  model_name: sentry.sentryappavatar
- comparators:
  - class: ForeignKeyComparator
    fields:
    - control_file_id
    - file_id
    - user
  model_name: sentry.useravatar
=======
    - dashboard
    - project
  model_name: sentry.dashboardproject
- comparators:
  - class: ForeignKeyComparator
    fields:
    - organization
  model_name: sentry.dashboardtombstone
- comparators:
  - class: ForeignKeyComparator
    fields:
    - dashboard
  model_name: sentry.dashboardwidget
- comparators:
  - class: DateUpdatedComparator
    fields:
    - date_modified
  - class: DatetimeEqualityComparator
    fields:
    - date_added
  - class: ForeignKeyComparator
    fields:
    - widget
  model_name: sentry.dashboardwidgetquery
>>>>>>> 956b5b9c
- comparators:
  - class: DateUpdatedComparator
    fields:
    - date_modified
  - class: DatetimeEqualityComparator
    fields:
    - date_added
  - class: ForeignKeyComparator
    fields:
    - dashboard_widget_query
  model_name: sentry.dashboardwidgetqueryondemand
- comparators:
  - class: ForeignKeyComparator
    fields:
    - artifact_bundle
    - organization_id
  model_name: sentry.debugidartifactbundle
- comparators:
  - class: ForeignKeyComparator
    fields: []
  model_name: sentry.deletedorganization
- comparators:
  - class: ForeignKeyComparator
    fields:
    - organization_id
  model_name: sentry.deletedproject
- comparators:
  - class: ForeignKeyComparator
    fields:
    - organization_id
  model_name: sentry.deletedteam
- comparators:
  - class: ForeignKeyComparator
    fields:
    - environment_id
    - organization_id
    - release
  model_name: sentry.deploy
- comparators:
  - class: ForeignKeyComparator
    fields:
    - created_by_id
    - organization
  model_name: sentry.discoversavedquery
- comparators:
  - class: ForeignKeyComparator
    fields:
    - discover_saved_query
    - project
  model_name: sentry.discoversavedqueryproject
- comparators:
  - class: ForeignKeyComparator
    fields:
    - organization_id
    - release
  model_name: sentry.distribution
- comparators:
  - class: ForeignKeyComparator
    fields: []
  model_name: sentry.docintegration
- comparators:
  - class: ForeignKeyComparator
    fields:
    - control_file_id
    - doc_integration
    - file_id
  model_name: sentry.docintegrationavatar
- comparators:
  - class: EmailObfuscatingComparator
    fields:
    - email
  - class: ForeignKeyComparator
    fields: []
  model_name: sentry.email
- comparators:
  - class: ForeignKeyComparator
    fields:
    - organization_id
  model_name: sentry.environment
- comparators:
  - class: ForeignKeyComparator
    fields:
    - environment
    - project
  model_name: sentry.environmentproject
- comparators:
  - class: ForeignKeyComparator
    fields:
    - file_id
    - group_id
    - project_id
  model_name: sentry.eventattachment
- comparators:
  - class: ForeignKeyComparator
    fields:
    - processing_issue
    - raw_event
  model_name: sentry.eventprocessingissue
- comparators:
  - class: ForeignKeyComparator
    fields:
    - file_id
    - organization
    - user_id
  model_name: sentry.exporteddata
- comparators:
  - class: ForeignKeyComparator
    fields:
    - data_export
  model_name: sentry.exporteddatablob
- comparators:
  - class: ForeignKeyComparator
    fields:
    - integration_id
    - organization
    - team
    - user_id
  model_name: sentry.externalactor
- comparators:
  - class: ForeignKeyComparator
    fields:
    - integration_id
    - organization
  model_name: sentry.externalissue
- comparators:
  - class: ForeignKeyComparator
    fields:
    - organization
  model_name: sentry.featureadoption
- comparators:
  - class: ForeignKeyComparator
    fields:
    - blob
  model_name: sentry.file
- comparators:
  - class: ForeignKeyComparator
    fields: []
  model_name: sentry.fileblob
- comparators:
  - class: ForeignKeyComparator
    fields:
    - blob
    - file
  model_name: sentry.fileblobindex
- comparators:
  - class: ForeignKeyComparator
    fields:
    - blob
    - organization_id
  model_name: sentry.fileblobowner
- comparators:
  - class: ForeignKeyComparator
    fields:
    - first_release
    - project
  model_name: sentry.group
- comparators:
  - class: ForeignKeyComparator
    fields:
    - group
    - project
    - team
    - user_id
  model_name: sentry.groupassignee
- comparators:
  - class: ForeignKeyComparator
    fields:
    - group
    - project
    - user_id
  model_name: sentry.groupbookmark
- comparators:
  - class: ForeignKeyComparator
    fields:
    - commit_id
    - group_id
  model_name: sentry.groupcommitresolution
- comparators:
  - class: ForeignKeyComparator
    fields:
    - group
    - project
  model_name: sentry.groupemailthread
- comparators:
  - class: ForeignKeyComparator
    fields:
    - environment
    - first_release
    - group
  model_name: sentry.groupenvironment
- comparators:
  - class: ForeignKeyComparator
    fields:
    - group
    - group_tombstone_id
    - project
  model_name: sentry.grouphash
- comparators:
  - class: ForeignKeyComparator
    fields:
    - actor
    - group
    - organization
    - project
    - release
  model_name: sentry.grouphistory
- comparators:
  - class: ForeignKeyComparator
    fields:
    - group
    - organization
    - project
  model_name: sentry.groupinbox
- comparators:
  - class: ForeignKeyComparator
    fields:
    - group
    - project
  model_name: sentry.grouplink
- comparators:
  - class: ForeignKeyComparator
    fields:
    - group
  model_name: sentry.groupmeta
- comparators:
  - class: ForeignKeyComparator
    fields:
    - group
    - organization
    - project
    - team
    - user_id
  model_name: sentry.groupowner
- comparators:
  - class: ForeignKeyComparator
    fields:
    - group_id
    - organization_id
  model_name: sentry.groupredirect
- comparators:
  - class: ForeignKeyComparator
    fields:
    - group_id
    - project_id
    - release_id
  model_name: sentry.grouprelease
- comparators:
  - class: ForeignKeyComparator
    fields:
    - group
    - release
  model_name: sentry.groupresolution
- comparators:
  - class: ForeignKeyComparator
    fields:
    - group
    - project
    - rule
  model_name: sentry.grouprulestatus
- comparators:
  - class: ForeignKeyComparator
    fields:
    - group
    - project
    - user_id
  model_name: sentry.groupseen
- comparators:
  - class: ForeignKeyComparator
    fields:
    - group
    - project
    - user_id
  model_name: sentry.groupshare
- comparators:
  - class: ForeignKeyComparator
    fields:
    - group
  model_name: sentry.groupsnooze
- comparators:
  - class: ForeignKeyComparator
    fields:
    - group
    - project
    - team
    - user_id
  model_name: sentry.groupsubscription
- comparators:
  - class: ForeignKeyComparator
    fields:
    - project
  model_name: sentry.grouptombstone
- comparators:
  - class: ForeignKeyComparator
    fields:
    - idp
    - user
  model_name: sentry.identity
- comparators:
  - class: ForeignKeyComparator
    fields: []
  model_name: sentry.identityprovider
- comparators:
  - class: UUID4Comparator
    fields:
    - detection_uuid
  - class: DatetimeEqualityComparator
    fields:
    - date_added
    - date_closed
    - date_detected
    - date_started
  - class: ForeignKeyComparator
    fields:
    - alert_rule
    - organization
  model_name: sentry.incident
- comparators:
  - class: UUID4Comparator
    fields:
    - notification_uuid
  - class: DatetimeEqualityComparator
    fields:
    - date_added
  - class: ForeignKeyComparator
    fields:
    - incident
    - user_id
  model_name: sentry.incidentactivity
- comparators:
  - class: ForeignKeyComparator
    fields:
    - incident
    - project
  model_name: sentry.incidentproject
- comparators:
  - class: ForeignKeyComparator
    fields:
    - incident
    - user_id
  model_name: sentry.incidentseen
- comparators:
  - class: ForeignKeyComparator
    fields:
    - event_stats_snapshot
    - incident
  model_name: sentry.incidentsnapshot
- comparators:
  - class: ForeignKeyComparator
    fields:
    - incident
    - user_id
  model_name: sentry.incidentsubscription
- comparators:
  - class: DateUpdatedComparator
    fields:
    - date_modified
  - class: DatetimeEqualityComparator
    fields:
    - date_added
  - class: ForeignKeyComparator
    fields:
    - alert_rule_trigger
    - incident
  model_name: sentry.incidenttrigger
- comparators:
  - class: DateUpdatedComparator
    fields:
    - date_updated
  - class: DatetimeEqualityComparator
    fields:
    - date_added
  - class: ForeignKeyComparator
    fields: []
  model_name: sentry.integration
- comparators:
  - class: ForeignKeyComparator
    fields:
    - organization_integration_id
  model_name: sentry.integrationexternalproject
- comparators:
  - class: ForeignKeyComparator
    fields: []
  model_name: sentry.integrationfeature
- comparators:
  - class: ForeignKeyComparator
    fields:
    - project
  model_name: sentry.latestappconnectbuildscheck
- comparators:
  - class: ForeignKeyComparator
    fields:
    - commit_id
    - deploy_id
    - environment_id
    - release_id
    - repository_id
  model_name: sentry.latestreporeleaseenvironment
- comparators:
  - class: ForeignKeyComparator
    fields:
    - user
  model_name: sentry.lostpasswordhash
- comparators:
  - class: ForeignKeyComparator
    fields: []
  model_name: sentry.metricskeyindexer
- comparators:
  - class: UUID4Comparator
    fields:
    - guid
  - class: DatetimeEqualityComparator
    fields:
    - date_added
  - class: ForeignKeyComparator
    fields:
    - organization_id
    - project_id
  model_name: sentry.monitor
- comparators:
  - class: ForeignKeyComparator
    fields:
    - location
    - monitor
    - monitor_environment
    - project_id
  model_name: sentry.monitorcheckin
- comparators:
  - class: ForeignKeyComparator
    fields:
    - monitor_incident
  model_name: sentry.monitorenvbrokendetection
- comparators:
  - class: ForeignKeyComparator
    fields:
    - environment_id
    - monitor
  model_name: sentry.monitorenvironment
- comparators:
  - class: ForeignKeyComparator
    fields:
    - monitor
    - monitor_environment
    - resolving_checkin
    - starting_checkin
  model_name: sentry.monitorincident
- comparators:
  - class: ForeignKeyComparator
    fields: []
  model_name: sentry.monitorlocation
- comparators:
  - class: ForeignKeyComparator
    fields:
    - organization
    - rule
  model_name: sentry.neglectedrule
- comparators:
  - class: ForeignKeyComparator
    fields:
    - integration_id
    - organization
    - sentry_app_id
  model_name: sentry.notificationaction
- comparators:
  - class: ForeignKeyComparator
    fields:
    - action
    - project
  model_name: sentry.notificationactionproject
- comparators:
  - class: ForeignKeyComparator
    fields:
    - incident
    - rule_fire_history
    - trigger_action
  model_name: sentry.notificationmessage
- comparators:
  - class: ForeignKeyComparator
    fields:
    - team_id
    - user
  model_name: sentry.notificationsettingoption
- comparators:
  - class: ForeignKeyComparator
    fields:
    - team_id
    - user
  model_name: sentry.notificationsettingprovider
- comparators:
  - class: ForeignKeyComparator
    fields: []
  model_name: sentry.option
- comparators:
  - class: AutoSuffixComparator
    fields:
    - slug
  - class: DatetimeEqualityComparator
    fields:
    - date_added
  - class: ForeignKeyComparator
    fields: []
  model_name: sentry.organization
- comparators:
  - class: ForeignKeyComparator
    fields:
    - member
    - requester_id
    - team
  model_name: sentry.organizationaccessrequest
- comparators:
  - class: ForeignKeyComparator
    fields:
    - file_id
    - organization
  model_name: sentry.organizationavatar
- comparators:
  - class: DateUpdatedComparator
    fields:
    - date_updated
  - class: DatetimeEqualityComparator
    fields:
    - date_added
    - grace_period_end
  - class: ForeignKeyComparator
    fields:
    - integration
    - organization_id
  model_name: sentry.organizationintegration
- comparators:
  - class: ForeignKeyComparator
    fields:
    - organization_id
  model_name: sentry.organizationmapping
- comparators:
  - class: HashObfuscatingComparator
    fields:
    - token
  - class: EqualOrRemovedComparator
    fields:
    - inviter_id
  - class: DatetimeEqualityComparator
    fields:
    - date_added
    - token_expires_at
  - class: EmailObfuscatingComparator
    fields:
    - email
  - class: ForeignKeyComparator
    fields:
    - inviter_id
    - organization
    - user_id
  model_name: sentry.organizationmember
- comparators:
  - class: ForeignKeyComparator
    fields:
    - inviter
    - organization_id
    - organizationmember_id
    - user
  model_name: sentry.organizationmembermapping
- comparators:
  - class: ForeignKeyComparator
    fields:
    - organizationmember
    - team
  model_name: sentry.organizationmemberteam
- comparators:
  - class: ForeignKeyComparator
    fields:
    - organization_id
    - organizationmember_id
    - organizationmemberteam_id
    - team_id
  model_name: sentry.organizationmemberteamreplica
- comparators:
  - class: ForeignKeyComparator
    fields:
    - organization
    - project
    - user_id
  model_name: sentry.organizationonboardingtask
- comparators:
  - class: ForeignKeyComparator
    fields:
    - organization
  model_name: sentry.organizationoption
- comparators:
  - class: ForeignKeyComparator
    fields:
    - organization_id
    - user_id
  model_name: sentry.organizationslugreservation
- comparators:
  - class: HashObfuscatingComparator
    fields:
    - token_hashed
    - token_last_characters
  - class: DatetimeEqualityComparator
    fields:
    - date_added
    - date_deactivated
    - date_last_used
  - class: ForeignKeyComparator
    fields:
    - created_by
    - organization_id
    - project_last_used_id
  model_name: sentry.orgauthtoken
- comparators:
  - class: ForeignKeyComparator
    fields:
    - incident
  model_name: sentry.pendingincidentsnapshot
- comparators:
  - class: ForeignKeyComparator
    fields:
    - organization_id
  model_name: sentry.perfstringindexer
- comparators:
  - class: ForeignKeyComparator
    fields:
    - group
    - project
  model_name: sentry.platformexternalissue
- comparators:
  - class: ForeignKeyComparator
    fields:
    - project
  model_name: sentry.processingissue
- comparators:
  - class: ForeignKeyComparator
    fields:
    - organization_id
    - project_debug_file
    - project_id
  model_name: sentry.proguardartifactrelease
- comparators:
  - class: ForeignKeyComparator
    fields:
    - organization
  model_name: sentry.project
- comparators:
  - class: ForeignKeyComparator
    fields:
    - artifact_bundle
    - organization_id
    - project_id
  model_name: sentry.projectartifactbundle
- comparators:
  - class: ForeignKeyComparator
    fields:
    - file_id
    - project
  model_name: sentry.projectavatar
- comparators:
  - class: ForeignKeyComparator
    fields:
    - project
    - user_id
  model_name: sentry.projectbookmark
- comparators:
  - class: ForeignKeyComparator
    fields:
    - project
    - repository_project_path_config
  model_name: sentry.projectcodeowners
- comparators:
  - class: ForeignKeyComparator
    fields:
    - file
    - project_id
  model_name: sentry.projectdebugfile
- comparators:
  - class: ForeignKeyComparator
    fields:
    - integration_id
    - project
  model_name: sentry.projectintegration
- comparators:
  - class: HashObfuscatingComparator
    fields:
    - public_key
    - secret_key
  - class: SecretHexComparator
    fields:
    - public_key
    - secret_key
  - class: DatetimeEqualityComparator
    fields:
    - date_added
  - class: ForeignKeyComparator
    fields:
    - project
  model_name: sentry.projectkey
- comparators:
  - class: ForeignKeyComparator
    fields:
    - project
  model_name: sentry.projectoption
- comparators:
  - class: ForeignKeyComparator
    fields:
    - project
  model_name: sentry.projectownership
- comparators:
  - class: ForeignKeyComparator
    fields:
    - project_id
  model_name: sentry.projectplatform
- comparators:
  - class: ForeignKeyComparator
    fields:
    - organization
    - project
  model_name: sentry.projectredirect
- comparators:
  - class: ForeignKeyComparator
    fields:
    - project
    - team
  model_name: sentry.projectteam
- comparators:
  - class: ForeignKeyComparator
    fields:
    - edited_by_id
    - organization
    - project
  model_name: sentry.projecttransactionthreshold
- comparators:
  - class: ForeignKeyComparator
    fields:
    - edited_by_id
    - organization
    - project
  model_name: sentry.projecttransactionthresholdoverride
- comparators:
  - class: ForeignKeyComparator
    fields:
    - organization_id
    - project_id
    - user_id
  model_name: sentry.promptsactivity
- comparators:
  - class: ForeignKeyComparator
    fields:
    - author
    - organization_id
    - repository_id
  model_name: sentry.pullrequest
- comparators:
  - class: ForeignKeyComparator
    fields:
    - pull_request
  model_name: sentry.pullrequestcomment
- comparators:
  - class: ForeignKeyComparator
    fields:
    - commit
    - pull_request
  model_name: sentry.pullrequestcommit
- comparators:
  - class: DateUpdatedComparator
    fields:
    - date_updated
  - class: SubscriptionIDComparator
    fields:
    - subscription_id
  - class: DatetimeEqualityComparator
    fields:
    - date_added
  - class: ForeignKeyComparator
    fields:
    - project
    - snuba_query
  model_name: sentry.querysubscription
- comparators:
  - class: ForeignKeyComparator
    fields:
    - project
  model_name: sentry.rawevent
- comparators:
  - class: ForeignKeyComparator
    fields:
    - organization
    - user_id
  model_name: sentry.recentsearch
- comparators:
  - class: ForeignKeyComparator
    fields: []
  model_name: sentry.regionimportchunk
- comparators:
  - class: ForeignKeyComparator
    fields: []
  model_name: sentry.regionoutbox
- comparators:
  - class: ForeignKeyComparator
    fields: []
  model_name: sentry.regionscheduleddeletion
- comparators:
  - class: ForeignKeyComparator
    fields: []
  model_name: sentry.regiontombstone
- comparators:
  - class: ForeignKeyComparator
    fields:
    - project_id
  model_name: sentry.regressiongroup
- comparators:
  - class: HashObfuscatingComparator
    fields:
    - public_key
    - relay_id
  - class: DatetimeEqualityComparator
    fields:
    - first_seen
    - last_seen
  - class: ForeignKeyComparator
    fields: []
  model_name: sentry.relay
- comparators:
  - class: HashObfuscatingComparator
    fields:
    - public_key
    - relay_id
  - class: DatetimeEqualityComparator
    fields:
    - first_seen
    - last_seen
  - class: ForeignKeyComparator
    fields: []
  model_name: sentry.relayusage
- comparators:
  - class: ForeignKeyComparator
    fields:
    - organization
    - owner_id
    - project_id
  model_name: sentry.release
- comparators:
  - class: ForeignKeyComparator
    fields:
    - release
  model_name: sentry.releaseactivity
- comparators:
  - class: ForeignKeyComparator
    fields:
    - artifact_bundle
    - organization_id
  model_name: sentry.releaseartifactbundle
- comparators:
  - class: ForeignKeyComparator
    fields:
    - commit
    - organization_id
    - project_id
    - release
  model_name: sentry.releasecommit
- comparators:
  - class: ForeignKeyComparator
    fields:
    - environment
    - organization
    - project_id
    - release
  model_name: sentry.releaseenvironment
- comparators:
  - class: ForeignKeyComparator
    fields:
    - file
    - organization_id
    - project_id
    - release_id
  model_name: sentry.releasefile
- comparators:
  - class: ForeignKeyComparator
    fields:
    - commit
    - organization_id
    - release
    - repository_id
  model_name: sentry.releaseheadcommit
- comparators:
  - class: ForeignKeyComparator
    fields:
    - project
    - release
  model_name: sentry.releaseproject
- comparators:
  - class: ForeignKeyComparator
    fields:
    - environment
    - project
    - release
  model_name: sentry.releaseprojectenvironment
- comparators:
  - class: ForeignKeyComparator
    fields:
    - environment
    - project
  model_name: sentry.releasethreshold
- comparators:
  - class: ForeignKeyComparator
    fields: []
  model_name: sentry.relocation
- comparators:
  - class: ForeignKeyComparator
    fields:
    - file
    - relocation
  model_name: sentry.relocationfile
- comparators:
  - class: ForeignKeyComparator
    fields:
    - relocation
  model_name: sentry.relocationvalidation
- comparators:
  - class: ForeignKeyComparator
    fields:
    - relocation
    - relocation_validation
  model_name: sentry.relocationvalidationattempt
- comparators:
  - class: ForeignKeyComparator
    fields:
    - integration_id
    - organization_id
  model_name: sentry.repository
- comparators:
  - class: ForeignKeyComparator
    fields:
    - integration_id
    - organization_id
    - organization_integration_id
    - project
    - repository
  model_name: sentry.repositoryprojectpathconfig
- comparators:
  - class: ForeignKeyComparator
    fields:
    - project
  model_name: sentry.reprocessingreport
- comparators:
  - class: ForeignKeyComparator
    fields:
    - environment_id
    - owner
    - project
  model_name: sentry.rule
- comparators:
  - class: ForeignKeyComparator
    fields:
    - rule
    - user_id
  model_name: sentry.ruleactivity
- comparators:
  - class: ForeignKeyComparator
    fields:
    - group
    - project
    - rule
  model_name: sentry.rulefirehistory
- comparators:
  - class: ForeignKeyComparator
    fields:
    - alert_rule
    - owner_id
    - rule
    - user_id
  model_name: sentry.rulesnooze
- comparators:
  - class: ForeignKeyComparator
    fields:
    - organization
    - owner_id
  model_name: sentry.savedsearch
- comparators:
  - class: ForeignKeyComparator
    fields: []
  model_name: sentry.scheduleddeletion
- comparators:
  - class: DateUpdatedComparator
    fields:
    - date_updated
  - class: EmailObfuscatingComparator
    fields:
    - creator_label
  - class: DatetimeEqualityComparator
    fields:
    - date_added
    - date_deleted
    - date_published
  - class: ForeignKeyComparator
    fields:
    - application
    - creator_user
    - owner_id
    - proxy_user
  model_name: sentry.sentryapp
- comparators:
  - class: ForeignKeyComparator
    fields:
    - control_file_id
    - file_id
    - sentry_app
  model_name: sentry.sentryappavatar
- comparators:
  - class: ForeignKeyComparator
    fields:
    - sentry_app
  model_name: sentry.sentryappcomponent
- comparators:
  - class: DateUpdatedComparator
    fields:
    - date_updated
  - class: DatetimeEqualityComparator
    fields:
    - date_added
    - date_deleted
  - class: ForeignKeyComparator
    fields:
    - api_grant
    - api_token
    - organization_id
    - sentry_app
  model_name: sentry.sentryappinstallation
- comparators:
  - class: ForeignKeyComparator
    fields:
    - organization_id
    - sentry_app_installation
  model_name: sentry.sentryappinstallationforprovider
- comparators:
  - class: ForeignKeyComparator
    fields:
    - api_token
    - sentry_app_installation
  model_name: sentry.sentryappinstallationtoken
- comparators:
  - class: ForeignKeyComparator
    fields:
    - organization
  model_name: sentry.sentryfunction
- comparators:
  - class: ForeignKeyComparator
    fields:
    - organization_id
  model_name: sentry.sentryshot
- comparators:
  - class: HashObfuscatingComparator
    fields:
    - secret
  - class: DatetimeEqualityComparator
    fields:
    - date_added
  - class: ForeignKeyComparator
    fields:
    - application_id
    - installation_id
    - organization_id
    - project_id
  model_name: sentry.servicehook
- comparators:
  - class: ForeignKeyComparator
    fields:
    - project_id
    - service_hook
  model_name: sentry.servicehookproject
- comparators:
  - class: ForeignKeyComparator
    fields:
    - environment
  model_name: sentry.snubaquery
- comparators:
  - class: ForeignKeyComparator
    fields:
    - snuba_query
  model_name: sentry.snubaqueryeventtype
- comparators:
  - class: ForeignKeyComparator
    fields:
    - organization_id
  model_name: sentry.stringindexer
- comparators:
  - class: ForeignKeyComparator
    fields:
    - actor
    - organization
  - class: IgnoredComparator
    fields:
    - org_role
  - class: DatetimeEqualityComparator
    fields:
    - date_added
  - class: ForeignKeyComparator
    fields:
    - organization
  model_name: sentry.team
- comparators:
  - class: ForeignKeyComparator
    fields:
    - file_id
    - team
  model_name: sentry.teamavatar
- comparators:
  - class: ForeignKeyComparator
    fields:
    - organization
    - project_team
  model_name: sentry.teamkeytransaction
- comparators:
  - class: ForeignKeyComparator
    fields:
    - organization_id
    - team_id
  model_name: sentry.teamreplica
- comparators:
  - class: ForeignKeyComparator
    fields: []
  model_name: sentry.timeseriessnapshot
- comparators:
  - class: AutoSuffixComparator
    fields:
    - username
  - class: DateUpdatedComparator
    fields:
    - last_active
  - class: IgnoredComparator
    fields:
    - is_password_expired
    - is_unclaimed
    - last_password_change
  - class: UserPasswordObfuscatingComparator
    fields:
    - password
  - class: DatetimeEqualityComparator
    fields:
    - date_joined
    - last_login
  - class: EmailObfuscatingComparator
    fields:
    - email
  - class: ForeignKeyComparator
    fields: []
  model_name: sentry.user
- comparators:
  - class: ForeignKeyComparator
    fields:
    - control_file_id
    - file_id
    - user
  model_name: sentry.useravatar
- comparators:
  - class: DateUpdatedComparator
    fields:
    - date_hash_added
  - class: IgnoredComparator
    fields:
    - is_verified
    - validation_hash
  - class: EmailObfuscatingComparator
    fields:
    - email
  - class: ForeignKeyComparator
    fields:
    - user
  model_name: sentry.useremail
- comparators:
  - class: DateUpdatedComparator
    fields:
    - first_seen
    - last_seen
  - class: IgnoredComparator
    fields:
    - country_code
    - region_code
  - class: ForeignKeyComparator
    fields:
    - user
  model_name: sentry.userip
- comparators:
  - class: ForeignKeyComparator
    fields:
    - organization_id
    - project_id
    - user
  model_name: sentry.useroption
- comparators:
  - class: ForeignKeyComparator
    fields:
    - user
  model_name: sentry.userpermission
- comparators:
  - class: ForeignKeyComparator
    fields:
    - environment_id
    - group_id
    - project_id
  model_name: sentry.userreport
- comparators:
  - class: DateUpdatedComparator
    fields:
    - date_updated
  - class: DatetimeEqualityComparator
    fields:
    - date_added
  - class: ForeignKeyComparator
    fields: []
  model_name: sentry.userrole
- comparators:
  - class: DateUpdatedComparator
    fields:
    - date_updated
  - class: DatetimeEqualityComparator
    fields:
    - date_added
  - class: ForeignKeyComparator
    fields:
    - role
    - user
  model_name: sentry.userroleuser
- comparators:
  - class: ForeignKeyComparator
    fields:
    - user
  model_name: social_auth.usersocialauth<|MERGE_RESOLUTION|>--- conflicted
+++ resolved
@@ -1,9 +1,5 @@
 ---
-<<<<<<< HEAD
-created: '2024-04-09T20:26:57.069064+00:00'
-=======
 created: '2024-04-09T21:58:14.348228+00:00'
->>>>>>> 956b5b9c
 creator: sentry
 source: tests/sentry/backup/test_comparators.py
 ---
@@ -369,19 +365,6 @@
 - comparators:
   - class: ForeignKeyComparator
     fields:
-<<<<<<< HEAD
-    - control_file_id
-    - file_id
-    - sentry_app
-  model_name: sentry.sentryappavatar
-- comparators:
-  - class: ForeignKeyComparator
-    fields:
-    - control_file_id
-    - file_id
-    - user
-  model_name: sentry.useravatar
-=======
     - dashboard
     - project
   model_name: sentry.dashboardproject
@@ -406,7 +389,6 @@
     fields:
     - widget
   model_name: sentry.dashboardwidgetquery
->>>>>>> 956b5b9c
 - comparators:
   - class: DateUpdatedComparator
     fields:
@@ -920,7 +902,8 @@
     fields:
     - file_id
     - organization
-  model_name: sentry.organizationavatar
+  model_name: sentry.organization
+  
 - comparators:
   - class: DateUpdatedComparator
     fields:
@@ -1055,12 +1038,6 @@
     - organization_id
     - project_id
   model_name: sentry.projectartifactbundle
-- comparators:
-  - class: ForeignKeyComparator
-    fields:
-    - file_id
-    - project
-  model_name: sentry.projectavatar
 - comparators:
   - class: ForeignKeyComparator
     fields:
@@ -1507,12 +1484,6 @@
 - comparators:
   - class: ForeignKeyComparator
     fields:
-    - file_id
-    - team
-  model_name: sentry.teamavatar
-- comparators:
-  - class: ForeignKeyComparator
-    fields:
     - organization
     - project_team
   model_name: sentry.teamkeytransaction
