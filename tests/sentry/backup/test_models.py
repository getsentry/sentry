--- conflicted
+++ resolved
@@ -7,9 +7,6 @@
 from click.testing import CliRunner
 from django.core.management import call_command
 
-<<<<<<< HEAD
-from sentry.models import ApiApplication, ApiAuthorization
-=======
 from sentry.incidents.models import (
     AlertRule,
     AlertRuleActivity,
@@ -18,7 +15,7 @@
     AlertRuleTriggerAction,
     AlertRuleTriggerExclusion,
 )
->>>>>>> d72d1460
+from sentry.models import ApiApplication, ApiAuthorization
 from sentry.models.environment import Environment
 from sentry.models.organization import Organization
 from sentry.monitors.models import Monitor, MonitorEnvironment, MonitorType, ScheduleType
@@ -109,45 +106,28 @@
             config={"schedule": "* * * * *", "schedule_type": ScheduleType.CRONTAB},
         )
 
-<<<<<<< HEAD
-    def test_alert_rule(self):
-        self.create_alert_rule()
-        self.import_export_then_validate()
-
-=======
     @targets_models(AlertRule, QuerySubscription, SnubaQuery, SnubaQueryEventType)
     def test_alert_rule(self):
         self.create_alert_rule()
         return self.import_export_then_validate()
 
     @targets_models(AlertRuleActivity, AlertRuleExcludedProjects)
->>>>>>> d72d1460
     def test_alert_rule_excluded_projects(self):
         user = self.create_user()
         org = self.create_organization(owner=user)
         excluded = self.create_project(organization=org)
         self.create_alert_rule(include_all_projects=True, excluded_projects=[excluded])
-<<<<<<< HEAD
-        self.import_export_then_validate()
-
-=======
         return self.import_export_then_validate()
 
     @targets_models(AlertRuleTrigger, AlertRuleTriggerAction, AlertRuleTriggerExclusion)
->>>>>>> d72d1460
     def test_alert_rule_trigger(self):
         excluded = self.create_project()
         rule = self.create_alert_rule(include_all_projects=True)
         trigger = self.create_alert_rule_trigger(alert_rule=rule, excluded_projects=[excluded])
         self.create_alert_rule_trigger_action(alert_rule_trigger=trigger)
-<<<<<<< HEAD
-        self.import_export_then_validate()
-
-=======
         return self.import_export_then_validate()
 
     @targets_models(Environment)
->>>>>>> d72d1460
     def test_environment(self):
         self.create_environment()
         return self.import_export_then_validate()
@@ -171,8 +151,7 @@
     def test_organization(self):
         user = self.create_user()
         self.create_organization(owner=user)
-<<<<<<< HEAD
-        self.import_export_then_validate()
+        return self.import_export_then_validate()
 
     def test_actor(self):
         self.create_user(email="test@example.com")
@@ -188,7 +167,4 @@
         self.import_export_then_validate()
 
     def test_api_app(self):
-        pass
-=======
-        return self.import_export_then_validate()
->>>>>>> d72d1460
+        pass