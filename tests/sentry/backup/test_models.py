from __future__ import annotations

import tempfile
<<<<<<< HEAD
from datetime import datetime, timedelta
=======
from datetime import datetime
>>>>>>> 316f77a5
from pathlib import Path
from typing import Type

from click.testing import CliRunner
from django.core.management import call_command
from django.utils import timezone

from sentry.incidents.models import (
    AlertRule,
    AlertRuleActivity,
    AlertRuleExcludedProjects,
    AlertRuleTrigger,
    AlertRuleTriggerAction,
    AlertRuleTriggerExclusion,
    Incident,
    IncidentActivity,
    IncidentSnapshot,
    IncidentSubscription,
    IncidentTrigger,
    TimeSeriesSnapshot,
)
from sentry.models.dashboard import Dashboard, DashboardTombstone
from sentry.models.dashboard_widget import (
    DashboardWidget,
    DashboardWidgetQuery,
    DashboardWidgetTypes,
)
from sentry.models.environment import Environment, EnvironmentProject
from sentry.models.options.project_option import ProjectOption
from sentry.models.options.user_option import UserOption
from sentry.models.organization import Organization
from sentry.models.organizationaccessrequest import OrganizationAccessRequest
from sentry.models.organizationmapping import OrganizationMapping
from sentry.models.organizationmember import OrganizationMember
from sentry.models.organizationmemberteam import OrganizationMemberTeam
from sentry.models.project import Project
from sentry.models.projectbookmark import ProjectBookmark
from sentry.models.projectkey import ProjectKey
from sentry.models.projectownership import ProjectOwnership
from sentry.models.projectredirect import ProjectRedirect
from sentry.models.projectteam import ProjectTeam
from sentry.models.team import Team
from sentry.models.user import User
from sentry.models.useremail import UserEmail
from sentry.models.userip import UserIP
from sentry.models.userpermission import UserPermission
from sentry.models.userrole import UserRole, UserRoleUser
from sentry.monitors.models import Monitor, MonitorEnvironment, MonitorType, ScheduleType
from sentry.runner.commands.backup import import_, validate
from sentry.silo import unguarded_write
from sentry.snuba.models import QuerySubscription, SnubaQuery, SnubaQueryEventType
from sentry.testutils import TransactionTestCase
from sentry.utils.json import JSONData
from tests.sentry.backup import ValidationError, tmp_export_to_file


def targets_models(*expected_models: Type):
    """A helper decorator that checks that every model that a test "targeted" was actually seen in
    the output, ensuring that we're actually testing the thing we think we are. Additionally, this
    decorator is easily legible to static analysis, which allows for static checks to ensure that
    all `__include_in_export__ = True` models are being tested."""

    def decorator(func):
        def wrapped(*args, **kwargs):
            ret = func(*args, **kwargs)
            if ret is None:
                return AssertionError(f"The test {func.__name__} did not return its actual JSON")
            actual_model_names = {entry["model"] for entry in ret}
            expected_model_names = {"sentry." + model.__name__.lower() for model in expected_models}
            notfound = sorted(expected_model_names - actual_model_names)
            if len(notfound) > 0:
                raise AssertionError(f"Some `@targets_models` entries were not used: {notfound}")
            return ret

        return wrapped

    return decorator


class ModelBackupTests(TransactionTestCase):
    """Test the JSON-ification of models marked `__include_in_export__ = True`. Each test here
    creates a fresh database, performs some writes to it, then exports that data into a temporary
    file (called the "expected" JSON). It then imports the "expected" JSON and re-exports it into
    the "actual" JSON file, and diffs the two to ensure that they match per the specified
    comparators."""

    def setUp(self):
        with unguarded_write():
            # Reset the Django database.
            call_command("flush", verbosity=0, interactive=False)

    def import_export_then_validate(self) -> JSONData:
        """Test helper that validates that data imported from a temporary `.json` file correctly
        matches the actual outputted export data.

        Return the actual JSON, so that we may use the `@targets_models` decorator to ensure that
        we have at least one instance of all the "tested for" models in the actual output."""

        with tempfile.TemporaryDirectory() as tmpdir:
            tmp_expect = Path(tmpdir).joinpath(f"{self._testMethodName}.expect.json")
            tmp_actual = Path(tmpdir).joinpath(f"{self._testMethodName}.actual.json")

            # Export the current state of the database into the "expected" temporary file, then
            # parse it into a JSON object for comparison.
            expect = tmp_export_to_file(tmp_expect)

            # Write the contents of the "expected" JSON file into the now clean database.
            with unguarded_write():
                # Reset the Django database.
                call_command("flush", verbosity=0, interactive=False)

                rv = CliRunner().invoke(import_, [str(tmp_expect)])
                assert rv.exit_code == 0, rv.output

            # Validate that the "expected" and "actual" JSON matches.
            actual = tmp_export_to_file(tmp_actual)
            res = validate(expect, actual)
            if res.findings:
                raise ValidationError(res)

        return actual

    def create_dashboard(self):
        """Re-usable dashboard object for test cases."""

        user = self.create_user()
        org = self.create_organization(owner=user)
        return Dashboard.objects.create(
            title="Dashboard 1", created_by_id=user.id, organization=org
        )

    def create_monitor(self):
        """Re-usable monitor object for test cases."""

        user = self.create_user()
        org = self.create_organization(owner=user)
        project = self.create_project(organization=org)
        return Monitor.objects.create(
            organization_id=project.organization.id,
            project_id=project.id,
            type=MonitorType.CRON_JOB,
            config={"schedule": "* * * * *", "schedule_type": ScheduleType.CRONTAB},
        )

    @targets_models(AlertRule, QuerySubscription, SnubaQuery, SnubaQueryEventType)
    def test_alert_rule(self):
        self.create_alert_rule()
        return self.import_export_then_validate()

    @targets_models(AlertRuleActivity, AlertRuleExcludedProjects)
    def test_alert_rule_excluded_projects(self):
        user = self.create_user()
        org = self.create_organization(owner=user)
        excluded = self.create_project(organization=org)
        self.create_alert_rule(include_all_projects=True, excluded_projects=[excluded])
        return self.import_export_then_validate()

    @targets_models(AlertRuleTrigger, AlertRuleTriggerAction, AlertRuleTriggerExclusion)
    def test_alert_rule_trigger(self):
        excluded = self.create_project()
        rule = self.create_alert_rule(include_all_projects=True)
        trigger = self.create_alert_rule_trigger(alert_rule=rule, excluded_projects=[excluded])
        self.create_alert_rule_trigger_action(alert_rule_trigger=trigger)
        return self.import_export_then_validate()

    @targets_models(Dashboard)
    def test_dashboard(self):
        self.create_dashboard()
        return self.import_export_then_validate()

    @targets_models(DashboardTombstone)
    def test_dashboard_tombstone(self):
        DashboardTombstone.objects.create(organization=self.organization, slug="test-tombstone")
        return self.import_export_then_validate()

    @targets_models(DashboardWidget, DashboardWidgetQuery)
    def test_dashboard_widget(self):
        dashboard = self.create_dashboard()
        widget = DashboardWidget.objects.create(
            dashboard=dashboard,
            order=1,
            title="Test Widget",
            display_type=0,
            widget_type=DashboardWidgetTypes.DISCOVER,
        )
        DashboardWidgetQuery.objects.create(widget=widget, order=1, name="Test Query")
        return self.import_export_then_validate()

    @targets_models(Environment)
    def test_environment(self):
        self.create_environment()
        return self.import_export_then_validate()

    @targets_models(EnvironmentProject)
    def test_environment_project(self):
        env = self.create_environment()
        project = self.create_project()
        EnvironmentProject.objects.create(project=project, environment=env, is_hidden=False)
        return self.import_export_then_validate()

    @targets_models(Monitor)
    def test_monitor(self):
        self.create_monitor()
        return self.import_export_then_validate()

    @targets_models(MonitorEnvironment)
    def test_monitor_environment(self):
        monitor = self.create_monitor()
        env = Environment.objects.create(organization_id=monitor.organization_id, name="test_env")
        MonitorEnvironment.objects.create(
            monitor=monitor,
            environment=env,
        )
        return self.import_export_then_validate()

    @targets_models(Organization, OrganizationMapping)
    def test_organization(self):
        user = self.create_user()
        self.create_organization(owner=user)
        return self.import_export_then_validate()

<<<<<<< HEAD
    @targets_models(Incident, Organization, AlertRule)
    def test_incident(self):
        self.create_incident()
        return self.import_export_then_validate()

    @targets_models(Incident, IncidentActivity)
    def test_incidentActivity(self):
        IncidentActivity.objects.create(
            incident=self.create_incident(),
            type=1,
            comment="hello",
        )
        return self.import_export_then_validate()

    @targets_models(IncidentSnapshot, Incident, TimeSeriesSnapshot)
    def test_incidentSnapshot(self):
        IncidentSnapshot.objects.create(
            incident=self.create_incident(),
            event_stats_snapshot=TimeSeriesSnapshot.objects.create(
                start=datetime.utcnow() - timedelta(hours=24),
                end=datetime.utcnow(),
                values=[[1.0, 2.0, 3.0], [1.5, 2.5, 3.5]],
                period=1,
            ),
            unique_users=1,
            total_events=1,
        )
        return self.import_export_then_validate()

    @targets_models(IncidentSubscription, Incident)
    def test_incidentSubscription(self):
        user_id = self.create_user().id
        IncidentSubscription.objects.create(incident=self.create_incident(), user_id=user_id)
        return self.import_export_then_validate()

    @targets_models(
        IncidentTrigger, AlertRuleTrigger, AlertRuleTriggerAction, AlertRuleTriggerExclusion
    )
    def test_incidentTrigger(self):
        excluded = self.create_project()
        rule = self.create_alert_rule(include_all_projects=True)
        trigger = self.create_alert_rule_trigger(alert_rule=rule, excluded_projects=[excluded])
        self.create_alert_rule_trigger_action(alert_rule_trigger=trigger)
        IncidentTrigger.objects.create(
            incident=self.create_incident(),
            alert_rule_trigger=trigger,
            status=1,
        )
=======
    @targets_models(OrganizationAccessRequest, OrganizationMember, OrganizationMemberTeam, Team)
    def test_organization_membership(self):
        organization = self.create_organization(name="test_org", owner=self.user)
        user = self.create_user("other@example.com")
        member = self.create_member(organization=organization, user=user, role="member")
        team = self.create_team(name="foo", organization=organization)

        self.create_team_membership(user=user, team=team)
        OrganizationAccessRequest.objects.create(member=member, team=team)
        return self.import_export_then_validate()

    @targets_models(Project, ProjectKey, ProjectOption, ProjectTeam)
    def test_project(self):
        self.create_project()
        return self.import_export_then_validate()

    @targets_models(ProjectBookmark)
    def test_project_bookmark(self):
        user = self.create_user()
        project = self.create_project()
        self.create_project_bookmark(project=project, user=user)
        return self.import_export_then_validate()

    @targets_models(ProjectKey)
    def test_project_key(self):
        project = self.create_project()
        self.create_project_key(project)
        return self.import_export_then_validate()

    @targets_models(ProjectOwnership)
    def test_project_ownership(self):
        project = self.create_project()
        ProjectOwnership.objects.create(
            project=project, raw='{"hello":"hello"}', schema={"hello": "hello"}
        )
        return self.import_export_then_validate()

    @targets_models(ProjectRedirect)
    def test_project_redirect(self):
        project = self.create_project()
        ProjectRedirect.record(project, "old_slug")
        return self.import_export_then_validate()

    @targets_models(User, UserEmail, UserOption, UserPermission)
    def test_user(self):
        user = self.create_user()
        self.add_user_permission(user, "users.admin")
        UserOption.objects.create(user=user, key="timezone", value="Europe/Vienna")
        return self.import_export_then_validate()

    @targets_models(UserIP)
    def test_user_ip(self):
        user = self.create_user()
        UserIP.objects.create(
            user=user,
            ip_address="127.0.0.2",
            first_seen=datetime(2012, 4, 5, 3, 29, 45, tzinfo=timezone.utc),
            last_seen=datetime(2012, 4, 5, 3, 29, 45, tzinfo=timezone.utc),
        )
        return self.import_export_then_validate()

    @targets_models(UserRole, UserRoleUser)
    def test_user_role(self):
        user = self.create_user()
        role = UserRole.objects.create(name="test-role")
        UserRoleUser.objects.create(user=user, role=role)
>>>>>>> 316f77a5
        return self.import_export_then_validate()<|MERGE_RESOLUTION|>--- conflicted
+++ resolved
@@ -1,11 +1,7 @@
 from __future__ import annotations
 
 import tempfile
-<<<<<<< HEAD
 from datetime import datetime, timedelta
-=======
-from datetime import datetime
->>>>>>> 316f77a5
 from pathlib import Path
 from typing import Type
 
@@ -227,7 +223,6 @@
         self.create_organization(owner=user)
         return self.import_export_then_validate()
 
-<<<<<<< HEAD
     @targets_models(Incident, Organization, AlertRule)
     def test_incident(self):
         self.create_incident()
@@ -276,7 +271,7 @@
             alert_rule_trigger=trigger,
             status=1,
         )
-=======
+
     @targets_models(OrganizationAccessRequest, OrganizationMember, OrganizationMemberTeam, Team)
     def test_organization_membership(self):
         organization = self.create_organization(name="test_org", owner=self.user)
@@ -343,5 +338,4 @@
         user = self.create_user()
         role = UserRole.objects.create(name="test-role")
         UserRoleUser.objects.create(user=user, role=role)
->>>>>>> 316f77a5
         return self.import_export_then_validate()