--- conflicted
+++ resolved
@@ -3,10 +3,7 @@
 import tempfile
 from pathlib import Path
 from typing import Type
-<<<<<<< HEAD
 from uuid import uuid4
-=======
->>>>>>> 8004e59c
 
 from click.testing import CliRunner
 from django.core.management import call_command
@@ -19,7 +16,6 @@
     AlertRuleTriggerAction,
     AlertRuleTriggerExclusion,
 )
-<<<<<<< HEAD
 from sentry.models import (
     Actor,
     ApiApplication,
@@ -29,13 +25,12 @@
     Authenticator,
     AuthIdentity,
     AuthProvider,
-=======
+)
 from sentry.models.dashboard import Dashboard, DashboardTombstone
 from sentry.models.dashboard_widget import (
     DashboardWidget,
     DashboardWidgetQuery,
     DashboardWidgetTypes,
->>>>>>> 8004e59c
 )
 from sentry.models.environment import Environment
 from sentry.models.organization import Organization
@@ -114,8 +109,6 @@
 
         return actual
 
-<<<<<<< HEAD
-=======
     def create_dashboard(self):
         """Re-usable dashboard object for test cases."""
 
@@ -125,7 +118,6 @@
             title="Dashboard 1", created_by_id=user.id, organization=org
         )
 
->>>>>>> 8004e59c
     def create_monitor(self):
         """Re-usable monitor object for test cases."""
 
@@ -160,8 +152,6 @@
         self.create_alert_rule_trigger_action(alert_rule_trigger=trigger)
         return self.import_export_then_validate()
 
-<<<<<<< HEAD
-=======
     @targets_models(Dashboard)
     def test_dashboard(self):
         self.create_dashboard()
@@ -185,7 +175,6 @@
         DashboardWidgetQuery.objects.create(widget=widget, order=1, name="Test Query")
         return self.import_export_then_validate()
 
->>>>>>> 8004e59c
     @targets_models(Environment)
     def test_environment(self):
         self.create_environment()
@@ -210,7 +199,6 @@
     def test_organization(self):
         user = self.create_user()
         self.create_organization(owner=user)
-<<<<<<< HEAD
         return self.import_export_then_validate()
 
     @targets_models(Actor)
@@ -280,6 +268,4 @@
     @targets_models(AuthProvider)
     def test_authProvider(self):
         AuthProvider.objects.create(organization_id=1, provider="sentry")
-=======
->>>>>>> 8004e59c
         return self.import_export_then_validate()