--- conflicted
+++ resolved
@@ -479,7 +479,6 @@
         result = get_trace_waterfall(trace_id[:8], self.organization.id)
         assert result is None
 
-<<<<<<< HEAD
     def test_get_trace_waterfall_sliding_window_second_period(self) -> None:
         """Test that sliding window finds traces in the second 14-day period (14-28 days ago)"""
         transaction_name = "api/users/profile"
@@ -561,7 +560,6 @@
         # Should not find the trace since it's beyond the 90-day limit
         result = get_trace_waterfall(trace_id[:8], self.organization.id)
         assert result is None
-=======
 
 class TestGetIssueDetails(APITransactionTestCase, SnubaTestCase, OccurrenceTestMixin):
 
@@ -750,5 +748,4 @@
         assert "event_trace_id" in result
         assert isinstance(result.get("project_id"), int)
         assert isinstance(result.get("issue"), dict)
-        IssueDetails.parse_obj(result.get("issue"))
->>>>>>> 948fc166
+        IssueDetails.parse_obj(result.get("issue"))