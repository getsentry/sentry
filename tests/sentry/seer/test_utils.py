from unittest import mock

import pytest
from urllib3.response import HTTPResponse

from sentry.seer.utils import (
    IncompleteSeerDataError,
    RawSeerSimilarIssueData,
    SeerSimilarIssueData,
    SimilarGroupNotFoundError,
    SimilarIssuesEmbeddingsRequest,
    detect_breakpoints,
    get_similar_issues_embeddings,
)
from sentry.testutils.helpers.eventprocessing import save_new_event
from sentry.testutils.pytest.fixtures import django_db_all
from sentry.utils import json
from sentry.utils.types import NonNone


@mock.patch("sentry.seer.utils.seer_breakpoint_connection_pool.urlopen")
def test_detect_breakpoints(mock_urlopen):
    data = {
        "data": [
            {
                "project": "1",
                "transaction": "foo",
                "aggregate_range_1": 1.0,
                "aggregate_range_2": 2.0,
                "unweighted_t_value": 0.5,
                "unweighted_p_value": 0.5,
                "trend_percentage": 1.0,
                "absolute_percentage_change": 1.0,
                "trend_difference": 1.0,
                "breakpoint": 100,
            },
        ],
    }
    mock_urlopen.return_value = HTTPResponse(json.dumps(data), status=200)

    assert detect_breakpoints({}) == data


@pytest.mark.parametrize(
    ["body", "status"],
    [
        pytest.param("this is not json", 200, id="200 with non json body"),
        pytest.param("this is not json", 400, id="400 with non json body"),
        pytest.param("{}", 400, id="400 with json body"),
    ],
)
@mock.patch("sentry_sdk.capture_exception")
@mock.patch("sentry.seer.utils.seer_breakpoint_connection_pool.urlopen")
def test_detect_breakpoints_errors(mock_urlopen, mock_capture_exception, body, status):
    mock_urlopen.return_value = HTTPResponse(body, status=status)

    assert detect_breakpoints({}) == {"data": []}
    assert mock_capture_exception.called


<<<<<<< HEAD
@mock.patch("sentry.seer.utils.seer_grouping_connection_pool.urlopen")
def test_simple_similar_issues_embeddings(mock_seer_request):
=======
# TODO: Remove once switch is complete
@django_db_all
@mock.patch("sentry.seer.utils.seer_staging_connection_pool.urlopen")
def test_simple_similar_issues_embeddings_only_group_id_returned(
    mock_seer_request, default_project
):
>>>>>>> b2197ee5
    """Test that valid responses are decoded and returned."""
    event = save_new_event({"message": "Dogs are great!"}, default_project)
    similar_event = save_new_event({"message": "Adopt don't shop"}, default_project)

    raw_similar_issue_data: RawSeerSimilarIssueData = {
        "message_distance": 0.05,
        "parent_group_id": NonNone(similar_event.group_id),
        "should_group": True,
        "stacktrace_distance": 0.01,
    }

    seer_return_value = {"responses": [raw_similar_issue_data]}
    mock_seer_request.return_value = HTTPResponse(json.dumps(seer_return_value).encode("utf-8"))

    params: SimilarIssuesEmbeddingsRequest = {
        "group_id": NonNone(event.group_id),
        "hash": NonNone(event.get_primary_hash()),
        "project_id": default_project.id,
        "stacktrace": "string",
        "message": "message",
    }
    assert get_similar_issues_embeddings(params) == [SeerSimilarIssueData(**raw_similar_issue_data)]


@django_db_all
@mock.patch("sentry.seer.utils.seer_staging_connection_pool.urlopen")
def test_simple_similar_issues_embeddings_only_hash_returned(mock_seer_request, default_project):
    """Test that valid responses are decoded and returned."""
    event = save_new_event({"message": "Dogs are great!"}, default_project)
    similar_event = save_new_event({"message": "Adopt don't shop"}, default_project)

    raw_similar_issue_data: RawSeerSimilarIssueData = {
        "message_distance": 0.05,
        "parent_hash": NonNone(similar_event.get_primary_hash()),
        "should_group": True,
        "stacktrace_distance": 0.01,
    }

    seer_return_value = {"responses": [raw_similar_issue_data]}
    mock_seer_request.return_value = HTTPResponse(json.dumps(seer_return_value).encode("utf-8"))

    params: SimilarIssuesEmbeddingsRequest = {
        "group_id": NonNone(event.group_id),
        "hash": NonNone(event.get_primary_hash()),
        "project_id": default_project.id,
        "stacktrace": "string",
        "message": "message",
    }

    similar_issue_data = {
        **raw_similar_issue_data,
        "parent_group_id": similar_event.group_id,
    }

    assert get_similar_issues_embeddings(params) == [
        SeerSimilarIssueData(**similar_issue_data)  # type: ignore[arg-type]
    ]

<<<<<<< HEAD
@mock.patch("sentry.seer.utils.seer_grouping_connection_pool.urlopen")
def test_empty_similar_issues_embeddings(mock_seer_request):
=======

# TODO: Remove once switch is complete
@django_db_all
@mock.patch("sentry.seer.utils.seer_staging_connection_pool.urlopen")
def test_simple_similar_issues_embeddings_both_returned(mock_seer_request, default_project):
    """Test that valid responses are decoded and returned."""
    event = save_new_event({"message": "Dogs are great!"}, default_project)
    similar_event = save_new_event({"message": "Adopt don't shop"}, default_project)

    raw_similar_issue_data: RawSeerSimilarIssueData = {
        "message_distance": 0.05,
        "parent_group_id": NonNone(similar_event.group_id),
        "parent_hash": NonNone(similar_event.get_primary_hash()),
        "should_group": True,
        "stacktrace_distance": 0.01,
    }

    seer_return_value = {"responses": [raw_similar_issue_data]}
    mock_seer_request.return_value = HTTPResponse(json.dumps(seer_return_value).encode("utf-8"))

    params: SimilarIssuesEmbeddingsRequest = {
        "group_id": NonNone(event.group_id),
        "hash": NonNone(event.get_primary_hash()),
        "project_id": default_project.id,
        "stacktrace": "string",
        "message": "message",
    }

    assert get_similar_issues_embeddings(params) == [SeerSimilarIssueData(**raw_similar_issue_data)]


@django_db_all
@mock.patch("sentry.seer.utils.seer_staging_connection_pool.urlopen")
def test_empty_similar_issues_embeddings(mock_seer_request, default_project):
>>>>>>> b2197ee5
    """Test that empty responses are returned."""
    event = save_new_event({"message": "Dogs are great!"}, default_project)

    mock_seer_request.return_value = HTTPResponse([])

    params: SimilarIssuesEmbeddingsRequest = {
        "group_id": NonNone(event.group_id),
        "hash": NonNone(event.get_primary_hash()),
        "project_id": default_project.id,
        "stacktrace": "string",
        "message": "message",
    }
    assert get_similar_issues_embeddings(params) == []


# TODO: Remove once switch is complete
@django_db_all
def test_from_raw_only_parent_group_id(default_project):
    similar_event = save_new_event({"message": "Dogs are great!"}, default_project)
    raw_similar_issue_data: RawSeerSimilarIssueData = {
        "message_distance": 0.05,
        "parent_group_id": NonNone(similar_event.group_id),
        "should_group": True,
        "stacktrace_distance": 0.01,
    }

    assert SeerSimilarIssueData.from_raw(
        default_project.id, raw_similar_issue_data
    ) == SeerSimilarIssueData(**raw_similar_issue_data)


@django_db_all
def test_from_raw_only_parent_hash(default_project):
    similar_event = save_new_event({"message": "Dogs are great!"}, default_project)
    raw_similar_issue_data: RawSeerSimilarIssueData = {
        "message_distance": 0.05,
        "parent_hash": NonNone(similar_event.get_primary_hash()),
        "should_group": True,
        "stacktrace_distance": 0.01,
    }

    similar_issue_data = {
        **raw_similar_issue_data,
        "parent_group_id": NonNone(similar_event.group_id),
    }

    assert SeerSimilarIssueData.from_raw(
        default_project.id, raw_similar_issue_data
    ) == SeerSimilarIssueData(
        **similar_issue_data  # type:ignore[arg-type]
    )


# TODO: Remove once switch is complete
@django_db_all
def test_from_raw_parent_group_id_and_parent_hash(default_project):
    similar_event = save_new_event({"message": "Dogs are great!"}, default_project)
    raw_similar_issue_data: RawSeerSimilarIssueData = {
        "message_distance": 0.05,
        "parent_group_id": NonNone(similar_event.group_id),
        "parent_hash": NonNone(similar_event.get_primary_hash()),
        "should_group": True,
        "stacktrace_distance": 0.01,
    }

    assert SeerSimilarIssueData.from_raw(
        default_project.id, raw_similar_issue_data
    ) == SeerSimilarIssueData(**raw_similar_issue_data)


@django_db_all
def test_from_raw_missing_data(default_project):
    with pytest.raises(IncompleteSeerDataError):
        raw_similar_issue_data: RawSeerSimilarIssueData = {
            # missing both `parent_group_id` and `parent_hash`
            "message_distance": 0.05,
            "should_group": True,
            "stacktrace_distance": 0.01,
        }

        SeerSimilarIssueData.from_raw(default_project.id, raw_similar_issue_data)


@django_db_all
def test_from_raw_nonexistent_group(default_project):
    with pytest.raises(SimilarGroupNotFoundError):
        raw_similar_issue_data: RawSeerSimilarIssueData = {
            "parent_group_id": 1121201212312012,  # too high to be real
            "parent_hash": "not a real hash",
            "message_distance": 0.05,
            "should_group": True,
            "stacktrace_distance": 0.01,
        }

        SeerSimilarIssueData.from_raw(default_project.id, raw_similar_issue_data)<|MERGE_RESOLUTION|>--- conflicted
+++ resolved
@@ -58,17 +58,12 @@
     assert mock_capture_exception.called
 
 
-<<<<<<< HEAD
+# TODO: Remove once switch is complete
+@django_db_all
 @mock.patch("sentry.seer.utils.seer_grouping_connection_pool.urlopen")
-def test_simple_similar_issues_embeddings(mock_seer_request):
-=======
-# TODO: Remove once switch is complete
-@django_db_all
-@mock.patch("sentry.seer.utils.seer_staging_connection_pool.urlopen")
 def test_simple_similar_issues_embeddings_only_group_id_returned(
     mock_seer_request, default_project
 ):
->>>>>>> b2197ee5
     """Test that valid responses are decoded and returned."""
     event = save_new_event({"message": "Dogs are great!"}, default_project)
     similar_event = save_new_event({"message": "Adopt don't shop"}, default_project)
@@ -127,14 +122,10 @@
         SeerSimilarIssueData(**similar_issue_data)  # type: ignore[arg-type]
     ]
 
-<<<<<<< HEAD
+
+# TODO: Remove once switch is complete
+@django_db_all
 @mock.patch("sentry.seer.utils.seer_grouping_connection_pool.urlopen")
-def test_empty_similar_issues_embeddings(mock_seer_request):
-=======
-
-# TODO: Remove once switch is complete
-@django_db_all
-@mock.patch("sentry.seer.utils.seer_staging_connection_pool.urlopen")
 def test_simple_similar_issues_embeddings_both_returned(mock_seer_request, default_project):
     """Test that valid responses are decoded and returned."""
     event = save_new_event({"message": "Dogs are great!"}, default_project)
@@ -163,9 +154,8 @@
 
 
 @django_db_all
-@mock.patch("sentry.seer.utils.seer_staging_connection_pool.urlopen")
+@mock.patch("sentry.seer.utils.seer_grouping_connection_pool.urlopen")
 def test_empty_similar_issues_embeddings(mock_seer_request, default_project):
->>>>>>> b2197ee5
     """Test that empty responses are returned."""
     event = save_new_event({"message": "Dogs are great!"}, default_project)
 
