--- conflicted
+++ resolved
@@ -29,15 +29,8 @@
         self.login_as(user=self.user)
 
         self.detector = self.create_detector()
-<<<<<<< HEAD
-        self.group = self.create_group(type=MetricIssue.type_id)
-=======
-        self.group = self.create_group(priority=PriorityLevel.LOW)
-        # Metric issue is the only type (currently) that has open periods
-        self.group.type = MetricIssue.type_id
-        self.group.save()
-
->>>>>>> 844787b7
+        self.group = self.create_group(type=MetricIssue.type_id, priority=PriorityLevel.LOW)
+
         # Link detector to group
         DetectorGroup.objects.create(detector=self.detector, group=self.group)
 
