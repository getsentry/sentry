--- conflicted
+++ resolved
@@ -131,14 +131,11 @@
     assert redis_cluster.hget("symbolicate_event_low_priority:histogram:10:17:1150", "40") == "1"
 
 
-<<<<<<< HEAD
-=======
 #
 # get_lpq_projects()
 #
 
 
->>>>>>> 365d3c49
 def test_get_lpq_projects_unset(store: RedisRealtimeMetricsStore) -> None:
     in_lpq = store.get_lpq_projects()
     assert in_lpq == set()
@@ -162,41 +159,16 @@
     assert in_lpq == {1}
 
 
-<<<<<<< HEAD
-def test_is_lpq_project_unset(store: RedisRealtimeMetricsStore) -> None:
-    assert not store.is_lpq_project(1)
-
-
-def test_is_lpq_project_empty(
-    store: RedisRealtimeMetricsStore, redis_cluster: redis._RedisCluster
-) -> None:
-    redis_cluster.sadd("store.symbolicate-event-lpq-selected", 1)
-    redis_cluster.srem("store.symbolicate-event-lpq-selected", 1)
-
-    assert not store.is_lpq_project(1)
-
-
-def test_is_lpq_project_filled(
-    store: RedisRealtimeMetricsStore, redis_cluster: redis._RedisCluster
-) -> None:
-    redis_cluster.sadd("store.symbolicate-event-lpq-selected", 1)
-    assert store.is_lpq_project(1)
-=======
 #
 # add_project_to_lpq()
 #
->>>>>>> 365d3c49
 
 
 def test_add_project_to_lpq_unset(
     store: RedisRealtimeMetricsStore, redis_cluster: redis._RedisCluster
 ) -> None:
-<<<<<<< HEAD
-    store.add_project_to_lpq(1)
-=======
     added = store.add_project_to_lpq(1)
     assert added
->>>>>>> 365d3c49
     in_lpq = redis_cluster.smembers("store.symbolicate-event-lpq-selected")
     assert in_lpq == {"1"}
 
@@ -207,12 +179,8 @@
     redis_cluster.sadd("store.symbolicate-event-lpq-selected", 1)
     redis_cluster.srem("store.symbolicate-event-lpq-selected", 1)
 
-<<<<<<< HEAD
-    store.add_project_to_lpq(1)
-=======
     added = store.add_project_to_lpq(1)
     assert added
->>>>>>> 365d3c49
     in_lpq = redis_cluster.smembers("store.symbolicate-event-lpq-selected")
     assert in_lpq == {"1"}
 
@@ -222,12 +190,8 @@
 ) -> None:
     redis_cluster.sadd("store.symbolicate-event-lpq-selected", 1)
 
-<<<<<<< HEAD
-    store.add_project_to_lpq(1)
-=======
     added = store.add_project_to_lpq(1)
     assert not added
->>>>>>> 365d3c49
     in_lpq = redis_cluster.smembers("store.symbolicate-event-lpq-selected")
     assert in_lpq == {"1"}
 
@@ -237,22 +201,12 @@
 ) -> None:
     redis_cluster.sadd("store.symbolicate-event-lpq-selected", 11)
 
-<<<<<<< HEAD
-    store.add_project_to_lpq(1)
-=======
     added = store.add_project_to_lpq(1)
     assert added
->>>>>>> 365d3c49
     in_lpq = redis_cluster.smembers("store.symbolicate-event-lpq-selected")
     assert in_lpq == {"1", "11"}
 
 
-<<<<<<< HEAD
-def test_remove_projects_from_lpq_unset(
-    store: RedisRealtimeMetricsStore, redis_cluster: redis._RedisCluster
-) -> None:
-    store.remove_projects_from_lpq({1})
-=======
 #
 # remove_projects_from_lpq()
 #
@@ -263,7 +217,6 @@
 ) -> None:
     removed = store.remove_projects_from_lpq({1})
     assert removed == 0
->>>>>>> 365d3c49
 
     remaining = redis_cluster.smembers("store.symbolicate-event-lpq-selected")
     assert remaining == set()
@@ -275,12 +228,8 @@
     redis_cluster.sadd("store.symbolicate-event-lpq-selected", 1)
     redis_cluster.srem("store.symbolicate-event-lpq-selected", 1)
 
-<<<<<<< HEAD
-    store.remove_projects_from_lpq({1})
-=======
     removed = store.remove_projects_from_lpq({1})
     assert removed == 0
->>>>>>> 365d3c49
     remaining = redis_cluster.smembers("store.symbolicate-event-lpq-selected")
     assert remaining == set()
 
@@ -290,12 +239,8 @@
 ) -> None:
     redis_cluster.sadd("store.symbolicate-event-lpq-selected", 1)
 
-<<<<<<< HEAD
-    store.remove_projects_from_lpq({1})
-=======
     removed = store.remove_projects_from_lpq({1})
     assert removed == 1
->>>>>>> 365d3c49
 
     remaining = redis_cluster.smembers("store.symbolicate-event-lpq-selected")
     assert remaining == set()
@@ -306,12 +251,8 @@
 ) -> None:
     redis_cluster.sadd("store.symbolicate-event-lpq-selected", 11)
 
-<<<<<<< HEAD
-    store.remove_projects_from_lpq({1})
-=======
     removed = store.remove_projects_from_lpq({1})
     assert removed == 0
->>>>>>> 365d3c49
 
     remaining = redis_cluster.smembers("store.symbolicate-event-lpq-selected")
     assert remaining == {"11"}
@@ -323,12 +264,8 @@
     redis_cluster.sadd("store.symbolicate-event-lpq-selected", 1)
     redis_cluster.sadd("store.symbolicate-event-lpq-selected", 11)
 
-<<<<<<< HEAD
-    store.remove_projects_from_lpq({1})
-=======
     removed = store.remove_projects_from_lpq({1})
     assert removed == 1
->>>>>>> 365d3c49
 
     remaining = redis_cluster.smembers("store.symbolicate-event-lpq-selected")
     assert remaining == {"11"}
@@ -340,12 +277,8 @@
     redis_cluster.sadd("store.symbolicate-event-lpq-selected", 1)
     redis_cluster.sadd("store.symbolicate-event-lpq-selected", 11)
 
-<<<<<<< HEAD
-    store.remove_projects_from_lpq({1, 11})
-=======
     removed = store.remove_projects_from_lpq({1, 11})
     assert removed == 2
->>>>>>> 365d3c49
 
     remaining = redis_cluster.smembers("store.symbolicate-event-lpq-selected")
     assert remaining == set()
@@ -356,12 +289,6 @@
 ) -> None:
     redis_cluster.sadd("store.symbolicate-event-lpq-selected", 1)
 
-<<<<<<< HEAD
-    store.remove_projects_from_lpq({})
-
-    remaining = redis_cluster.smembers("store.symbolicate-event-lpq-selected")
-    assert remaining == {"1"}
-=======
     removed = store.remove_projects_from_lpq(set())
     assert removed == 0
 
@@ -638,5 +565,4 @@
     redis_cluster.hset("symbolicate_event_low_priority:histogram:5:42:111", 20, 456)
 
     counts = store.get_durations_for_project(42)
-    assert list(counts) == [DurationHistogram(timestamp=111, histogram=BucketedDurations({0: 123}))]
->>>>>>> 365d3c49
+    assert list(counts) == [DurationHistogram(timestamp=111, histogram=BucketedDurations({0: 123}))]