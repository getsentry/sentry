from django.test import override_settings
from pytest import fixture

from sentry.deletions.tasks.hybrid_cloud import schedule_hybrid_cloud_foreign_key_jobs
from sentry.models.deletedorganization import DeletedOrganization
from sentry.models.organization import Organization, OrganizationStatus
from sentry.models.organizationmember import OrganizationMember
from sentry.silo.base import SiloMode
from sentry.testutils.cases import APITestCase
from sentry.testutils.helpers.options import override_options
from sentry.testutils.hybrid_cloud import HybridCloudTestMixin
from sentry.testutils.outbox import outbox_runner
from sentry.testutils.silo import assume_test_silo_mode, control_silo_test
from sentry.users.models.user import User
from sentry.users.models.user_option import UserOption
from sentry.users.models.userpermission import UserPermission
from sentry.users.models.userrole import UserRole


class UserDetailsTest(APITestCase):
    endpoint = "sentry-api-0-user-details"

    def setUp(self):
        super().setUp()
        self.user = self.create_user(email="a@example.com", is_managed=False, name="example name")
        self.superuser = self.create_user(is_superuser=True)
        self.staff_user = self.create_user(is_staff=True)
        self.login_as(user=self.user)


@control_silo_test
class UserDetailsGetTest(UserDetailsTest):
    # TODO(dcramer): theres currently no way to look up other users
    def test_look_up_other_user(self):
        user2 = self.create_user(email="b@example.com")
        self.get_error_response(user2.id, status_code=403)

    def test_lookup_self(self):
        resp = self.get_success_response("me")

        assert resp.data["id"] == str(self.user.id)
        assert resp.data["options"]["theme"] == "light"
        assert resp.data["options"]["defaultIssueEvent"] == "recommended"
        assert resp.data["options"]["timezone"] == "UTC"
        assert resp.data["options"]["language"] == "en"
        assert resp.data["options"]["stacktraceOrder"] == -1
        assert not resp.data["options"]["clock24Hours"]
        assert not resp.data["options"]["prefersIssueDetailsStreamlinedUI"]
        assert not resp.data["options"]["prefersStackedNavigation"]
        assert not resp.data["options"]["prefersChonkUI"]
        assert not resp.data["options"]["quickStartDisplay"]

    def test_superuser_simple(self):
        self.login_as(user=self.superuser, superuser=True)

        resp = self.get_success_response(self.user.id)

        assert resp.data["id"] == str(self.user.id)
        assert "identities" in resp.data
        assert len(resp.data["identities"]) == 0

    @override_options({"staff.ga-rollout": True})
    def test_staff_simple(self):
        self.login_as(user=self.staff_user, staff=True)

        resp = self.get_success_response(self.user.id)

        assert resp.data["id"] == str(self.user.id)
        assert "identities" in resp.data
        assert len(resp.data["identities"]) == 0

    def test_superuser_includes_roles_and_permissions(self):
        self.add_user_permission(self.superuser, "users.admin")
        self.login_as(user=self.superuser, superuser=True)

        resp = self.get_success_response(self.superuser.id)

        assert resp.data["id"] == str(self.superuser.id)
        assert "permissions" in resp.data
        assert resp.data["permissions"] == ["users.admin"]

        role = UserRole.objects.create(name="test", permissions=["broadcasts.admin"])
        role.users.add(self.superuser)

        resp = self.get_success_response(self.superuser.id)
        assert resp.data["permissions"] == ["broadcasts.admin", "users.admin"]

    def test_staff_includes_roles_and_permissions(self):
        self.add_user_permission(self.staff_user, "users.admin")
        self.login_as(user=self.staff_user, staff=True)

        resp = self.get_success_response(self.staff_user.id)

        assert resp.data["id"] == str(self.staff_user.id)
        assert "permissions" in resp.data
        assert resp.data["permissions"] == ["users.admin"]

        role = UserRole.objects.create(name="test", permissions=["broadcasts.admin"])
        role.users.add(self.staff_user)

        resp = self.get_success_response(self.staff_user.id)
        assert resp.data["permissions"] == ["broadcasts.admin", "users.admin"]


@control_silo_test
class UserDetailsUpdateTest(UserDetailsTest):
    method = "put"

    def test_simple(self):
        resp = self.get_success_response(
            "me",
            name="hello world",
            options={
                "theme": "system",
                "defaultIssueEvent": "latest",
                "timezone": "UTC",
                "stacktraceOrder": "2",
                "language": "fr",
                "clock24Hours": True,
                "extra": True,
                "prefersIssueDetailsStreamlinedUI": True,
<<<<<<< HEAD
                "prefersNextjsInsightsOverview": True,
                "prefersSpecializedProjectOverview": {"2": True},
=======
>>>>>>> bef6a4c1
                "prefersStackedNavigation": True,
                "prefersChonkUI": True,
                "quickStartDisplay": {self.organization.id: 1},
            },
        )

        assert resp.data["id"] == str(self.user.id)

        user = User.objects.get(id=self.user.id)
        assert user.name == "hello world"
        # note: email should not change, removed support for email changing from this endpoint
        assert user.email == "a@example.com"
        assert user.username == "a@example.com"
        assert UserOption.objects.get_value(user=self.user, key="theme") == "system"
        assert UserOption.objects.get_value(user=self.user, key="default_issue_event") == "latest"
        assert UserOption.objects.get_value(user=self.user, key="timezone") == "UTC"
        assert UserOption.objects.get_value(user=self.user, key="stacktrace_order") == "2"
        assert UserOption.objects.get_value(user=self.user, key="language") == "fr"
        assert UserOption.objects.get_value(user=self.user, key="clock_24_hours")
        assert UserOption.objects.get_value(
            user=self.user, key="prefers_issue_details_streamlined_ui"
        )
        assert UserOption.objects.get_value(user=self.user, key="prefers_stacked_navigation")
        assert UserOption.objects.get_value(user=self.user, key="prefers_chonk_ui")
        assert (
<<<<<<< HEAD
            UserOption.objects.get_value(
                user=self.user, key="prefers_specialized_project_overview"
            ).get("2")
            is True
        )
        assert UserOption.objects.get_value(user=self.user, key="prefers_nextjs_insights_overview")
        assert (
=======
>>>>>>> bef6a4c1
            UserOption.objects.get_value(user=self.user, key="quick_start_display").get(
                str(self.organization.id)
            )
            == 1
        )

        assert not UserOption.objects.get_value(user=self.user, key="extra")

    def test_saving_changes_value(self):
        """
        Even when saving on an option directly, we should still be able to use
        `get_value` to retrieve updated options.
        """
        UserOption.objects.set_value(user=self.user, key="language", value="fr")

        uo = UserOption.objects.get(user=self.user, key="language")
        uo.value = "en"
        uo.save()

        assert UserOption.objects.get_value(user=self.user, key="language") == "en"

    def test_managed_fields(self):
        assert self.user.name == "example name"
        with self.settings(SENTRY_MANAGED_USER_FIELDS=("name",)):
            self.get_success_response("me", name="new name")

            # name remains unchanged
            user = User.objects.get(id=self.user.id)
            assert user

    def test_change_username_when_different(self):
        # if email != username and we change username, only username should change
        user = self.create_user(email="c@example.com", username="diff@example.com")
        self.login_as(user=user, superuser=False)

        self.create_useremail(user, "new@example.com", is_verified=True)
        response = self.get_success_response("me", username="new@example.com")
        user = User.objects.get(id=user.id)

        assert user.email == "c@example.com"
        assert response.data["email"] == "c@example.com"
        assert user.username == "new@example.com"

    def test_change_username_when_same(self):
        # if email == username and we change username,
        # keep email in sync
        user = self.create_user(email="c@example.com", username="c@example.com")
        self.login_as(user=user)

        self.create_useremail(user, "new@example.com", is_verified=True)
        self.get_success_response("me", username="new@example.com")

        user = User.objects.get(id=user.id)

        assert user.email == "new@example.com"
        assert user.username == "new@example.com"

    def test_cannot_change_username_to_non_verified(self):
        user = self.create_user(email="c@example.com", username="c@example.com")
        self.login_as(user=user)

        self.create_useremail(user, "new@example.com", is_verified=False)
        resp = self.get_error_response("me", username="new@example.com", status_code=400)
        assert resp.data["detail"] == "Verified email address is not found."

        user = User.objects.get(id=user.id)

        assert user.email == "c@example.com"
        assert user.username == "c@example.com"

<<<<<<< HEAD
    def test_saving_nextjs_insights_overview_option(self):
        self.get_success_response(
            "me",
            options={"prefersNextjsInsightsOverview": True},
        )
        assert (
            UserOption.objects.get_value(user=self.user, key="prefers_nextjs_insights_overview")
            is True
        )

        self.get_success_response(
            "me",
            options={"prefersNextjsInsightsOverview": False},
        )
        assert (
            UserOption.objects.get_value(user=self.user, key="prefers_nextjs_insights_overview")
            is False
        )

    def test_default_nextjs_insights_overview_option_is_true(self):
        resp = self.get_success_response(
            "me",
        )
        assert resp.data["options"]["prefersNextjsInsightsOverview"] is True

    def test_saving_specialized_project_overview_option(self):
        self.get_success_response(
            "me",
            options={"prefersSpecializedProjectOverview": {"1": False, "2": False}},
        )

        options = UserOption.objects.get_value(
            user=self.user, key="prefers_specialized_project_overview"
        )
        assert options.get("1") is False
        assert options.get("2") is False

        # Test updating project 1 to True
        self.get_success_response(
            "me",
            options={"prefersSpecializedProjectOverview": {"1": True}},
        )
        options = UserOption.objects.get_value(
            user=self.user, key="prefers_specialized_project_overview"
        )
        assert options.get("1") is True
        # Project 2 should not be affected
        assert options.get("2") is False

        # Enabled value is not a boolean
        self.get_error_response(
            "me",
            options={"prefersSpecializedProjectOverview": {"1": "True"}},
            status_code=400,
        )
        self.get_error_response(
            "me",
            options={"prefersSpecializedProjectOverview": {"1": 1}},
            status_code=400,
        )

=======
>>>>>>> bef6a4c1
    def test_saving_quick_start_display_option(self):
        org1_id = str(self.organization.id)
        org2_id = str(self.create_organization().id)

        # 1 = Shown once (on the second visit)
        self.get_success_response(
            "me",
            options={"quickStartDisplay": {org1_id: 1, org2_id: 2}},
        )
        assert (
            UserOption.objects.get_value(user=self.user, key="quick_start_display").get(org1_id)
            == 1
        )

        # 2 = Hidden automatically after the second visit
        self.get_success_response("me", options={"quickStartDisplay": {org1_id: 2}})
        assert (
            UserOption.objects.get_value(user=self.user, key="quick_start_display").get(org1_id)
            == 2
        )

        # Validate that existing other orgs entries are not affected
        assert (
            UserOption.objects.get_value(user=self.user, key="quick_start_display").get(org2_id)
            == 2
        )

        # Invalid values
        self.get_error_response(
            "me",
            options={"quickStartDisplay": {org1_id: None}},
            status_code=400,
        )

        self.get_error_response(
            "me",
            options={"quickStartDisplay": {org1_id: -1}},
            status_code=400,
        )

        self.get_error_response(
            "me",
            options={"quickStartDisplay": {org1_id: 0}},
            status_code=400,
        )

        self.get_error_response(
            "me",
            options={"quickStartDisplay": {org1_id: 3}},
            status_code=400,
        )

        self.get_error_response(
            "me",
            options={"quickStartDisplay": {org1_id: "invalid"}},
            status_code=400,
        )


@control_silo_test
class UserDetailsSuperuserUpdateTest(UserDetailsTest):
    method = "put"

    def test_superuser_can_change_is_active(self):
        self.user.update(is_active=True)
        self.login_as(user=self.superuser, superuser=True)

        resp = self.get_success_response(
            self.user.id,
            isActive="false",
        )
        assert resp.data["id"] == str(self.user.id)

        user = User.objects.get(id=self.user.id)
        assert not user.is_active

    def test_superuser_with_permission_can_change_is_active(self):
        self.user.update(is_active=True)
        UserPermission.objects.create(user=self.superuser, permission="users.admin")
        self.login_as(user=self.superuser, superuser=True)

        resp = self.get_success_response(
            self.user.id,
            isActive="false",
        )
        assert resp.data["id"] == str(self.user.id)

        user = User.objects.get(id=self.user.id)
        assert not user.is_active

    @override_settings(SENTRY_SELF_HOSTED=False)
    @override_options({"superuser.read-write.ga-rollout": True})
    def test_superuser_read_cannot_change_is_active(self):
        self.user.update(is_active=True)
        superuser = self.create_user(email="b@example.com", is_superuser=True)
        self.login_as(user=superuser, superuser=True)

        self.get_error_response(
            self.user.id,
            isActive="false",
            status_code=403,
        )

        self.user.refresh_from_db()
        assert self.user.is_active

    @override_settings(SENTRY_SELF_HOSTED=False)
    @override_options({"superuser.read-write.ga-rollout": True})
    def test_superuser_write_can_change_is_active(self):
        self.user.update(is_active=True)
        superuser = self.create_user(email="b@example.com", is_superuser=True)
        self.add_user_permission(superuser, "superuser.write")
        self.login_as(user=superuser, superuser=True)

        resp = self.get_success_response(
            self.user.id,
            isActive="false",
        )
        assert resp.data["id"] == str(self.user.id)

        self.user.refresh_from_db()
        assert not self.user.is_active

    def test_superuser_cannot_add_superuser(self):
        self.user.update(is_superuser=False)
        self.login_as(user=self.superuser, superuser=True)

        resp = self.get_error_response(
            self.user.id,
            isSuperuser="true",
            status_code=403,
        )
        assert resp.data["detail"] == "Missing required permission to add superuser."

        user = User.objects.get(id=self.user.id)
        assert not user.is_superuser

    def test_superuser_cannot_add_staff(self):
        self.user.update(is_staff=False)
        self.login_as(user=self.superuser, superuser=True)

        resp = self.get_error_response(
            self.user.id,
            isStaff="true",
            status_code=403,
        )
        assert resp.data["detail"] == "Missing required permission to add admin."

        user = User.objects.get(id=self.user.id)
        assert not user.is_staff

    def test_superuser_with_permission_can_add_superuser(self):
        self.user.update(is_superuser=False)
        UserPermission.objects.create(user=self.superuser, permission="users.admin")
        self.login_as(user=self.superuser, superuser=True)

        resp = self.get_success_response(
            self.user.id,
            isSuperuser="true",
        )
        assert resp.data["id"] == str(self.user.id)

        user = User.objects.get(id=self.user.id)
        assert user.is_superuser

    def test_superuser_with_permission_can_add_staff(self):
        self.user.update(is_staff=False)
        UserPermission.objects.create(user=self.superuser, permission="users.admin")
        self.login_as(user=self.superuser, superuser=True)

        resp = self.get_success_response(
            self.user.id,
            isStaff="true",
        )
        assert resp.data["id"] == str(self.user.id)

        user = User.objects.get(id=self.user.id)
        assert user.is_staff


@control_silo_test
class UserDetailsStaffUpdateTest(UserDetailsTest):
    method = "put"

    @fixture(autouse=True)
    def _activate_staff_mode(self):
        with override_options({"staff.ga-rollout": True}):
            yield

    def test_staff_can_change_is_active(self):
        self.user.update(is_active=True)
        self.login_as(user=self.staff_user, staff=True)

        resp = self.get_success_response(
            self.user.id,
            isActive="false",
        )
        assert resp.data["id"] == str(self.user.id)

        user = User.objects.get(id=self.user.id)
        assert not user.is_active

    def test_staff_with_permission_can_change_is_active(self):
        self.user.update(is_active=True)
        UserPermission.objects.create(user=self.staff_user, permission="users.admin")
        self.login_as(user=self.staff_user, staff=True)

        resp = self.get_success_response(
            self.user.id,
            isActive="false",
        )
        assert resp.data["id"] == str(self.user.id)

        user = User.objects.get(id=self.user.id)
        assert not user.is_active

    def test_staff_cannot_add_superuser(self):
        self.user.update(is_superuser=False)
        self.login_as(user=self.staff_user, staff=True)

        resp = self.get_error_response(
            self.user.id,
            isSuperuser="true",
            status_code=403,
        )
        assert resp.data["detail"] == "Missing required permission to add superuser."

        user = User.objects.get(id=self.user.id)
        assert not user.is_superuser

    def test_staff_cannot_add_staff(self):
        self.user.update(is_staff=False)

        self.login_as(user=self.staff_user, staff=True)

        resp = self.get_error_response(
            self.user.id,
            isStaff="true",
            status_code=403,
        )
        assert resp.data["detail"] == "Missing required permission to add admin."

        user = User.objects.get(id=self.user.id)
        assert not user.is_staff

    def test_superuser_cannot_add_superuser_or_staff_with_feature_flag(self):
        self.user.update(is_staff=False)

        self.login_as(user=self.superuser, superuser=True)

        resp = self.get_error_response(
            self.user.id,
            isStaff="true",
            status_code=403,
        )
        assert resp.data["detail"] == "Missing required permission to add admin."

        resp = self.get_error_response(
            self.user.id,
            isSuperuser="true",
            status_code=403,
        )
        assert resp.data["detail"] == "Missing required permission to add superuser."

        user = User.objects.get(id=self.user.id)
        assert not user.is_staff
        assert not user.is_superuser

    def test_staff_with_permission_can_add_superuser(self):
        self.user.update(is_superuser=False)

        UserPermission.objects.create(user=self.staff_user, permission="users.admin")
        self.login_as(user=self.staff_user, staff=True)

        resp = self.get_success_response(
            self.user.id,
            isSuperuser="true",
        )
        assert resp.data["id"] == str(self.user.id)

        user = User.objects.get(id=self.user.id)
        assert user.is_superuser

    def test_staff_with_permission_can_add_staff(self):
        self.user.update(is_staff=False)

        UserPermission.objects.create(user=self.staff_user, permission="users.admin")
        self.login_as(user=self.staff_user, staff=True)

        resp = self.get_success_response(
            self.user.id,
            isStaff="true",
        )
        assert resp.data["id"] == str(self.user.id)

        user = User.objects.get(id=self.user.id)
        assert user.is_staff


@control_silo_test
class UserDetailsDeleteTest(UserDetailsTest, HybridCloudTestMixin):
    method = "delete"

    def test_close_account(self):
        org_single_owner = self.create_organization(name="A", owner=self.user)
        user2 = self.create_user(email="user2@example.com")
        org_with_other_owner = self.create_organization(name="B", owner=self.user)
        org_as_other_owner = self.create_organization(name="C", owner=user2)
        not_owned_org = self.create_organization(name="D", owner=user2)

        self.create_member(user=user2, organization=org_with_other_owner, role="owner")
        self.create_member(user=self.user, organization=org_as_other_owner, role="owner")

        # test validations
        self.get_error_response(self.user.id, status_code=400)
        self.get_error_response(self.user.id, organizations=None, status_code=400)

        with assume_test_silo_mode(SiloMode.REGION):
            assert DeletedOrganization.objects.count() == 0

        # test actual delete
        self.get_success_response(
            self.user.id,
            organizations=[
                org_with_other_owner.slug,
                org_as_other_owner.slug,
                not_owned_org.slug,
            ],
            status_code=204,
        )

        with assume_test_silo_mode(SiloMode.REGION):
            # deletes org_single_owner even though it wasn't specified in array
            # because it has a single owner
            assert (
                Organization.objects.get(id=org_single_owner.id).status
                == OrganizationStatus.PENDING_DELETION
            )
            # should delete org_with_other_owner, and org_as_other_owner
            assert (
                Organization.objects.get(id=org_with_other_owner.id).status
                == OrganizationStatus.PENDING_DELETION
            )
            assert (
                Organization.objects.get(id=org_as_other_owner.id).status
                == OrganizationStatus.PENDING_DELETION
            )
            # should NOT delete `not_owned_org`
            assert Organization.objects.get(id=not_owned_org.id).status == OrganizationStatus.ACTIVE
            assert DeletedOrganization.objects.count() == 3

        user = User.objects.get(id=self.user.id)
        assert not user.is_active

    def test_close_account_no_orgs(self):
        org_single_owner = self.create_organization(name="A", owner=self.user)
        user2 = self.create_user(email="user2@example.com")
        org_with_other_owner = self.create_organization(name="B", owner=self.user)
        org_as_other_owner = self.create_organization(name="C", owner=user2)
        not_owned_org = self.create_organization(name="D", owner=user2)

        self.create_member(user=user2, organization=org_with_other_owner, role="owner")
        self.create_member(user=self.user, organization=org_as_other_owner, role="owner")

        with assume_test_silo_mode(SiloMode.REGION):
            member_records = list(
                OrganizationMember.objects.filter(
                    organization__in=[org_with_other_owner.id, org_as_other_owner.id],
                    user_id=self.user.id,
                )
            )
            assert DeletedOrganization.objects.count() == 0

        for member in member_records:
            self.assert_org_member_mapping(org_member=member)

        with self.tasks(), outbox_runner():
            self.get_success_response(self.user.id, organizations=[], status_code=204)

        # Assume monolith silo mode to ensure all tasks are run correctly
        with self.tasks(), assume_test_silo_mode(SiloMode.MONOLITH):
            schedule_hybrid_cloud_foreign_key_jobs()

        for member in member_records:
            self.assert_org_member_mapping_not_exists(org_member=member)

        with assume_test_silo_mode(SiloMode.REGION):
            # deletes org_single_owner even though it wasn't specified in array
            # because it has a single owner
            assert (
                Organization.objects.get(id=org_single_owner.id).status
                == OrganizationStatus.PENDING_DELETION
            )
            # should NOT delete `not_owned_org`
            assert Organization.objects.get(id=not_owned_org.id).status == OrganizationStatus.ACTIVE
            assert DeletedOrganization.objects.count() == 1

        user = User.objects.get(id=self.user.id)
        assert not user.is_active

    def test_cannot_hard_delete_self(self):
        # Cannot hard delete your own account
        self.get_error_response(self.user.id, hardDelete=True, organizations=[], status_code=403)

    def test_superuser_hard_delete_account_without_permission(self):
        self.login_as(user=self.superuser, superuser=True)
        user2 = self.create_user(email="user2@example.com")

        # failed authorization, user does not have users.admin permission to hard delete another user
        response = self.get_error_response(
            user2.id, hardDelete=True, organizations=[], status_code=403
        )

        assert response.data["detail"] == "Missing required permission to hard delete account."
        assert User.objects.filter(id=user2.id).exists()

    @override_options({"staff.ga-rollout": True})
    def test_staff_hard_delete_account_without_permission(self):
        self.login_as(user=self.staff_user, staff=True)
        user2 = self.create_user(email="user2@example.com")

        # failed authorization, user does not have users.admin permission to hard delete another user
        response = self.get_error_response(
            user2.id, hardDelete=True, organizations=[], status_code=403
        )

        assert response.data["detail"] == "Missing required permission to hard delete account."
        assert User.objects.filter(id=user2.id).exists()

    def test_superuser_hard_delete_account_with_permission(self):
        self.login_as(user=self.superuser, superuser=True)
        user2 = self.create_user(email="user2@example.com")

        # Add users.admin permission to superuser
        UserPermission.objects.create(user=self.superuser, permission="users.admin")

        self.get_success_response(user2.id, hardDelete=True, organizations=[], status_code=204)
        assert not User.objects.filter(id=user2.id).exists()

    @override_options({"staff.ga-rollout": True})
    def test_staff_hard_delete_account_with_permission(self):
        self.login_as(user=self.staff_user, staff=True)
        user2 = self.create_user(email="user2@example.com")

        # Add users.admin permission to staff
        UserPermission.objects.create(user=self.staff_user, permission="users.admin")

        self.get_success_response(user2.id, hardDelete=True, organizations=[], status_code=204)
        assert not User.objects.filter(id=user2.id).exists()

    @override_options({"staff.ga-rollout": True})
    def test_superuser_cannot_hard_delete_with_active_option(self):
        self.login_as(user=self.superuser, superuser=True)
        user2 = self.create_user(email="user2@example.com")

        # Add users.admin permission to superuser
        UserPermission.objects.create(user=self.superuser, permission="users.admin")

        # Superusers will eventually be prevented from hard deleting accounts
        # once the feature flag is removed
        response = self.get_error_response(
            user2.id, hardDelete=True, organizations=[], status_code=403
        )

        assert response.data["detail"] == "Missing required permission to hard delete account."
        assert User.objects.filter(id=user2.id).exists()<|MERGE_RESOLUTION|>--- conflicted
+++ resolved
@@ -119,11 +119,7 @@
                 "clock24Hours": True,
                 "extra": True,
                 "prefersIssueDetailsStreamlinedUI": True,
-<<<<<<< HEAD
                 "prefersNextjsInsightsOverview": True,
-                "prefersSpecializedProjectOverview": {"2": True},
-=======
->>>>>>> bef6a4c1
                 "prefersStackedNavigation": True,
                 "prefersChonkUI": True,
                 "quickStartDisplay": {self.organization.id: 1},
@@ -148,17 +144,8 @@
         )
         assert UserOption.objects.get_value(user=self.user, key="prefers_stacked_navigation")
         assert UserOption.objects.get_value(user=self.user, key="prefers_chonk_ui")
-        assert (
-<<<<<<< HEAD
-            UserOption.objects.get_value(
-                user=self.user, key="prefers_specialized_project_overview"
-            ).get("2")
-            is True
-        )
         assert UserOption.objects.get_value(user=self.user, key="prefers_nextjs_insights_overview")
         assert (
-=======
->>>>>>> bef6a4c1
             UserOption.objects.get_value(user=self.user, key="quick_start_display").get(
                 str(self.organization.id)
             )
@@ -229,7 +216,6 @@
         assert user.email == "c@example.com"
         assert user.username == "c@example.com"
 
-<<<<<<< HEAD
     def test_saving_nextjs_insights_overview_option(self):
         self.get_success_response(
             "me",
@@ -255,44 +241,6 @@
         )
         assert resp.data["options"]["prefersNextjsInsightsOverview"] is True
 
-    def test_saving_specialized_project_overview_option(self):
-        self.get_success_response(
-            "me",
-            options={"prefersSpecializedProjectOverview": {"1": False, "2": False}},
-        )
-
-        options = UserOption.objects.get_value(
-            user=self.user, key="prefers_specialized_project_overview"
-        )
-        assert options.get("1") is False
-        assert options.get("2") is False
-
-        # Test updating project 1 to True
-        self.get_success_response(
-            "me",
-            options={"prefersSpecializedProjectOverview": {"1": True}},
-        )
-        options = UserOption.objects.get_value(
-            user=self.user, key="prefers_specialized_project_overview"
-        )
-        assert options.get("1") is True
-        # Project 2 should not be affected
-        assert options.get("2") is False
-
-        # Enabled value is not a boolean
-        self.get_error_response(
-            "me",
-            options={"prefersSpecializedProjectOverview": {"1": "True"}},
-            status_code=400,
-        )
-        self.get_error_response(
-            "me",
-            options={"prefersSpecializedProjectOverview": {"1": 1}},
-            status_code=400,
-        )
-
-=======
->>>>>>> bef6a4c1
     def test_saving_quick_start_display_option(self):
         org1_id = str(self.organization.id)
         org2_id = str(self.create_organization().id)
