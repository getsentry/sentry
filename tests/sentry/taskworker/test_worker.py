import queue
import time
from multiprocessing import Event
from unittest import mock

import grpc
import pytest
from sentry_protos.taskbroker.v1.taskbroker_pb2 import (
    ON_ATTEMPTS_EXCEEDED_DISCARD,
    TASK_ACTIVATION_STATUS_COMPLETE,
    TASK_ACTIVATION_STATUS_FAILURE,
    TASK_ACTIVATION_STATUS_RETRY,
    RetryState,
    TaskActivation,
)
from sentry_sdk.crons import MonitorStatus

from sentry.taskworker.state import current_task
from sentry.taskworker.worker import ProcessingResult, TaskWorker, child_worker
from sentry.testutils.cases import TestCase
from sentry.utils.redis import redis_clusters

SIMPLE_TASK = TaskActivation(
    id="111",
    taskname="examples.simple_task",
    namespace="examples",
    parameters='{"args": [], "kwargs": {}}',
    processing_deadline_duration=2,
)

RETRY_TASK = TaskActivation(
    id="222",
    taskname="examples.retry_task",
    namespace="examples",
    parameters='{"args": [], "kwargs": {}}',
    processing_deadline_duration=2,
)

FAIL_TASK = TaskActivation(
    id="333",
    taskname="examples.fail_task",
    namespace="examples",
    parameters='{"args": [], "kwargs": {}}',
    processing_deadline_duration=2,
)

UNDEFINED_TASK = TaskActivation(
    id="444",
    taskname="total.rubbish",
    namespace="lolnope",
    parameters='{"args": [], "kwargs": {}}',
    processing_deadline_duration=2,
)

AT_MOST_ONCE_TASK = TaskActivation(
    id="555",
    taskname="examples.at_most_once",
    namespace="examples",
    parameters='{"args": [], "kwargs": {}}',
    processing_deadline_duration=2,
)

RETRY_STATE_TASK = TaskActivation(
    id="654",
    taskname="examples.retry_state",
    namespace="examples",
    parameters='{"args": [], "kwargs": {}}',
    processing_deadline_duration=2,
    retry_state=RetryState(
        # no more attempts left
        attempts=1,
        max_attempts=2,
        on_attempts_exceeded=ON_ATTEMPTS_EXCEEDED_DISCARD,
    ),
)

SCHEDULED_TASK = TaskActivation(
    id="111",
    taskname="examples.simple_task",
    namespace="examples",
    parameters='{"args": [], "kwargs": {}}',
    processing_deadline_duration=2,
    headers={
        "sentry-monitor-slug": "simple-task",
        "sentry-monitor-check-in-id": "abc123",
    },
)


@pytest.mark.django_db
class TestTaskWorker(TestCase):
    def test_tasks_exist(self) -> None:
        import sentry.taskworker.tasks.examples as example_tasks

        assert example_tasks.simple_task
        assert example_tasks.retry_task
        assert example_tasks.at_most_once_task

    def test_fetch_task(self) -> None:
        taskworker = TaskWorker(
            rpc_host="127.0.0.1:50051", num_brokers=1, max_child_task_count=100, process_type="fork"
        )
        with mock.patch.object(taskworker.client, "get_task") as mock_get:
            mock_get.return_value = SIMPLE_TASK

            task = taskworker.fetch_task()
            mock_get.assert_called_once()

        assert task
        assert task.id == SIMPLE_TASK.id

    def test_fetch_no_task(self) -> None:
        taskworker = TaskWorker(
            rpc_host="127.0.0.1:50051", num_brokers=1, max_child_task_count=100, process_type="fork"
        )
        with mock.patch.object(taskworker.client, "get_task") as mock_get:
            mock_get.return_value = None
            task = taskworker.fetch_task()

            mock_get.assert_called_once()
        assert task is None

    def test_run_once_no_next_task(self) -> None:
        max_runtime = 5
        taskworker = TaskWorker(
            rpc_host="127.0.0.1:50051", num_brokers=1, max_child_task_count=1, process_type="fork"
        )
        with mock.patch.object(taskworker, "client") as mock_client:
            mock_client.get_task.return_value = SIMPLE_TASK
            # No next_task returned
            mock_client.update_task.return_value = None

            taskworker.start_result_thread()
            taskworker.start_spawn_children_thread()
            start = time.time()
            while True:
                taskworker.run_once()
                if mock_client.update_task.called:
                    break
                if time.time() - start > max_runtime:
                    taskworker.shutdown()
                    raise AssertionError("Timeout waiting for update_task to be called")

            taskworker.shutdown()
            assert mock_client.get_task.called
            mock_client.update_task.assert_called_with(
                task_id=SIMPLE_TASK.id, status=TASK_ACTIVATION_STATUS_COMPLETE, fetch_next_task=None
            )

    def test_run_once_with_next_task(self) -> None:
        # Cover the scenario where update_task returns the next task which should
        # be processed.
        max_runtime = 5
        taskworker = TaskWorker(
            rpc_host="127.0.0.1:50051", num_brokers=1, max_child_task_count=1, process_type="fork"
        )
        with mock.patch.object(taskworker, "client") as mock_client:

            def update_task_response(*args, **kwargs):
                if mock_client.update_task.call_count >= 1:
                    return None
                return SIMPLE_TASK

            mock_client.update_task.side_effect = update_task_response
            mock_client.get_task.return_value = SIMPLE_TASK
            taskworker.start_result_thread()
            taskworker.start_spawn_children_thread()

            # Run until two tasks have been processed
            start = time.time()
            while True:
                taskworker.run_once()
                if mock_client.update_task.call_count >= 2:
                    break
                if time.time() - start > max_runtime:
                    taskworker.shutdown()
                    raise AssertionError("Timeout waiting for get_task to be called")

            taskworker.shutdown()
            assert mock_client.get_task.called
            assert mock_client.update_task.call_count == 2
            mock_client.update_task.assert_called_with(
                task_id=SIMPLE_TASK.id, status=TASK_ACTIVATION_STATUS_COMPLETE, fetch_next_task=None
            )

    def test_run_once_with_update_failure(self) -> None:
        # Cover the scenario where update_task fails a few times in a row
        # We should retain the result until RPC succeeds.
        max_runtime = 5
        taskworker = TaskWorker(
            rpc_host="127.0.0.1:50051", num_brokers=1, max_child_task_count=1, process_type="fork"
        )
        with mock.patch.object(taskworker, "client") as mock_client:

            def update_task_response(*args, **kwargs):
                if mock_client.update_task.call_count <= 2:
                    # Use setattr() because internally grpc uses _InactiveRpcError
                    # but it isn't exported.
                    err = grpc.RpcError("update task failed")
                    setattr(err, "code", lambda: grpc.StatusCode.UNAVAILABLE)
                    raise err
                return None

            def get_task_response(*args, **kwargs):
                # Only one task that fails to update
                if mock_client.get_task.call_count == 1:
                    return SIMPLE_TASK
                return None

            mock_client.update_task.side_effect = update_task_response
            mock_client.get_task.side_effect = get_task_response
            taskworker.start_result_thread()
            taskworker.start_spawn_children_thread()

            # Run until the update has 'completed'
            start = time.time()
            while True:
                taskworker.run_once()
                if mock_client.update_task.call_count >= 3:
                    break
                if time.time() - start > max_runtime:
                    taskworker.shutdown()
                    raise AssertionError("Timeout waiting for get_task to be called")

            taskworker.shutdown()
            assert mock_client.get_task.called
            assert mock_client.update_task.call_count == 3

    def test_run_once_current_task_state(self) -> None:
        # Run a task that uses retry_task() helper
        # to raise and catch a NoRetriesRemainingError
        max_runtime = 5
        taskworker = TaskWorker(
            rpc_host="127.0.0.1:50051", num_brokers=1, max_child_task_count=1, process_type="fork"
        )
        with mock.patch.object(taskworker, "client") as mock_client:

            def update_task_response(*args, **kwargs):
                return None

            mock_client.update_task.side_effect = update_task_response
            mock_client.get_task.return_value = RETRY_STATE_TASK
            taskworker.start_result_thread()
            taskworker.start_spawn_children_thread()

            # Run until two tasks have been processed
            start = time.time()
            while True:
                taskworker.run_once()
                if mock_client.update_task.call_count >= 1:
                    break
                if time.time() - start > max_runtime:
                    taskworker.shutdown()
                    raise AssertionError("Timeout waiting for get_task to be called")

            taskworker.shutdown()
            assert mock_client.get_task.called
            assert mock_client.update_task.call_count == 1
            # status is complete, as retry_state task handles the NoRetriesRemainingError
            mock_client.update_task.assert_called_with(
                task_id=RETRY_STATE_TASK.id,
                status=TASK_ACTIVATION_STATUS_COMPLETE,
                fetch_next_task=None,
            )
            redis = redis_clusters.get("default")
            assert current_task() is None, "should clear current task on completion"
            assert redis.get("no-retries-remaining"), "key should exist if except block was hit"
            redis.delete("no-retries-remaining")


@pytest.mark.django_db
@mock.patch("sentry.taskworker.worker.capture_checkin")
def test_child_worker_complete(mock_capture_checkin) -> None:
    todo: queue.Queue[TaskActivation] = queue.Queue()
    processed: queue.Queue[ProcessingResult] = queue.Queue()
    shutdown = Event()

    todo.put(SIMPLE_TASK)
    child_worker(
        todo,
        processed,
        shutdown,
        max_task_count=1,
        processing_pool_name="test",
        process_type="fork",
    )

    assert todo.empty()
    result = processed.get()
    assert result.task_id == SIMPLE_TASK.id
    assert result.status == TASK_ACTIVATION_STATUS_COMPLETE
    assert mock_capture_checkin.call_count == 0


@pytest.mark.django_db
def test_child_worker_retry_task() -> None:
    todo: queue.Queue[TaskActivation] = queue.Queue()
    processed: queue.Queue[ProcessingResult] = queue.Queue()
    shutdown = Event()

    todo.put(RETRY_TASK)
    child_worker(
        todo,
        processed,
        shutdown,
        max_task_count=1,
        processing_pool_name="test",
        process_type="fork",
    )

    assert todo.empty()
    result = processed.get()
    assert result.task_id == RETRY_TASK.id
    assert result.status == TASK_ACTIVATION_STATUS_RETRY


@pytest.mark.django_db
def test_child_worker_failure_task() -> None:
    todo: queue.Queue[TaskActivation] = queue.Queue()
    processed: queue.Queue[ProcessingResult] = queue.Queue()
    shutdown = Event()

    todo.put(FAIL_TASK)
    child_worker(
        todo,
        processed,
        shutdown,
        max_task_count=1,
        processing_pool_name="test",
        process_type="fork",
    )

    assert todo.empty()
    result = processed.get()
    assert result.task_id == FAIL_TASK.id
    assert result.status == TASK_ACTIVATION_STATUS_FAILURE


@pytest.mark.django_db
def test_child_worker_shutdown() -> None:
    todo: queue.Queue[TaskActivation] = queue.Queue()
    processed: queue.Queue[ProcessingResult] = queue.Queue()
    shutdown = Event()
    shutdown.set()

    todo.put(SIMPLE_TASK)
    child_worker(
        todo,
        processed,
        shutdown,
        max_task_count=1,
        processing_pool_name="test",
        process_type="fork",
    )

    # When shutdown has been set, the child should not process more tasks.
    assert todo.qsize() == 1
    assert processed.qsize() == 0


@pytest.mark.django_db
def test_child_worker_unknown_task() -> None:
    todo: queue.Queue[TaskActivation] = queue.Queue()
    processed: queue.Queue[ProcessingResult] = queue.Queue()
    shutdown = Event()

    todo.put(UNDEFINED_TASK)
    todo.put(SIMPLE_TASK)
    child_worker(
        todo,
        processed,
        shutdown,
        max_task_count=1,
        processing_pool_name="test",
        process_type="fork",
    )

    result = processed.get()
    assert result.task_id == UNDEFINED_TASK.id
    assert result.status == TASK_ACTIVATION_STATUS_FAILURE

    result = processed.get()
    assert result.task_id == SIMPLE_TASK.id
    assert result.status == TASK_ACTIVATION_STATUS_COMPLETE


@pytest.mark.django_db
def test_child_worker_at_most_once() -> None:
    todo: queue.Queue[TaskActivation] = queue.Queue()
    processed: queue.Queue[ProcessingResult] = queue.Queue()
    shutdown = Event()

    todo.put(AT_MOST_ONCE_TASK)
    todo.put(AT_MOST_ONCE_TASK)
    todo.put(SIMPLE_TASK)
    child_worker(
        todo,
        processed,
        shutdown,
        max_task_count=2,
        processing_pool_name="test",
        process_type="fork",
    )

    assert todo.empty()
    result = processed.get(block=False)
    assert result.task_id == AT_MOST_ONCE_TASK.id
    assert result.status == TASK_ACTIVATION_STATUS_COMPLETE

    result = processed.get(block=False)
    assert result.task_id == SIMPLE_TASK.id
    assert result.status == TASK_ACTIVATION_STATUS_COMPLETE


@pytest.mark.django_db
@mock.patch("sentry.taskworker.worker.capture_checkin")
def test_child_worker_record_checkin(mock_capture_checkin: mock.Mock) -> None:
    todo: queue.Queue[TaskActivation] = queue.Queue()
    processed: queue.Queue[ProcessingResult] = queue.Queue()
    shutdown = Event()

    todo.put(SCHEDULED_TASK)
    child_worker(
        todo,
        processed,
        shutdown,
        max_task_count=1,
        processing_pool_name="test",
        process_type="fork",
    )

    assert todo.empty()
    result = processed.get()
    assert result.task_id == SIMPLE_TASK.id
    assert result.status == TASK_ACTIVATION_STATUS_COMPLETE

    assert mock_capture_checkin.call_count == 1
    mock_capture_checkin.assert_called_with(
        monitor_slug="simple-task",
        check_in_id="abc123",
        duration=mock.ANY,
        status=MonitorStatus.OK,
    )


@pytest.mark.django_db
@mock.patch("sentry.taskworker.worker.sentry_sdk.capture_exception")
def test_child_worker_terminate_task(mock_capture: mock.Mock) -> None:
    todo: queue.Queue[TaskActivation] = queue.Queue()
    processed: queue.Queue[ProcessingResult] = queue.Queue()
    shutdown = Event()

    sleepy = TaskActivation(
        id="111",
        taskname="examples.timed",
        namespace="examples",
        parameters='{"args": [3], "kwargs": {}}',
        processing_deadline_duration=1,
    )

    todo.put(sleepy)
    with pytest.raises(SystemExit):
        child_worker(
            todo,
            processed,
            shutdown,
            max_task_count=1,
            processing_pool_name="test",
            process_type="fork",
        )

    assert todo.empty()
    result = processed.get(block=False)
    assert result.task_id == sleepy.id
    assert result.status == TASK_ACTIVATION_STATUS_FAILURE
<<<<<<< HEAD

=======
>>>>>>> f9041196
    assert mock_capture.call_count == 1<|MERGE_RESOLUTION|>--- conflicted
+++ resolved
@@ -473,8 +473,4 @@
     result = processed.get(block=False)
     assert result.task_id == sleepy.id
     assert result.status == TASK_ACTIVATION_STATUS_FAILURE
-<<<<<<< HEAD
-
-=======
->>>>>>> f9041196
     assert mock_capture.call_count == 1