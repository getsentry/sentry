from django.contrib.auth.models import AnonymousUser
<<<<<<< HEAD
=======
from django.db import router
from django.http.request import HttpRequest
>>>>>>> d66e09a3

from sentry import audit_log
from sentry.models import (
    AuditLogEntry,
    DeletedOrganization,
    DeletedProject,
    DeletedTeam,
    Organization,
    OrganizationStatus,
)
from sentry.silo import SiloMode
from sentry.testutils.cases import TestCase
from sentry.testutils.outbox import outbox_runner
from sentry.testutils.silo import all_silo_test, assume_test_silo_mode
from sentry.utils.audit import (
    create_audit_entry,
    create_audit_entry_from_user,
    create_system_audit_entry,
)

username = "hello" * 20


def fake_http_request(user):
    request = HttpRequest()
    request.user = user
    request.META["REMOTE_ADDR"] = "127.0.0.1"
    return request


@all_silo_test(stable=True)
class CreateAuditEntryTest(TestCase):
    def setUp(self):
        self.user = self.create_user(username=username)
        self.req = fake_http_request(self.user)
        self.org = self.create_organization(owner=self.user)
        self.team = self.create_team(organization=self.org)
        self.project = self.create_project(teams=[self.team], platform="java")

    def assert_no_delete_log_created(self):
        with assume_test_silo_mode(SiloMode.REGION):
            assert not DeletedOrganization.objects.filter(slug=self.org.slug).exists()
            assert not DeletedTeam.objects.filter(slug=self.team.slug).exists()
            assert not DeletedProject.objects.filter(slug=self.project.slug).exists()

    def test_audit_entry_api(self):
        org = self.create_organization()
        apikey = self.create_api_key(org, allowed_origins="*")

        req = fake_http_request(AnonymousUser())
        req.auth = apikey

        entry = create_audit_entry(req)
        assert entry.actor_key == apikey
        assert entry.actor is None
        assert entry.ip_address == req.META["REMOTE_ADDR"]

        self.assert_no_delete_log_created()

    def test_audit_entry_frontend(self):
        req = fake_http_request(self.create_user())
        entry = create_audit_entry(req)

        assert entry.actor == req.user
        assert entry.actor_key is None
        assert entry.ip_address == req.META["REMOTE_ADDR"]

        self.assert_no_delete_log_created()

    def test_audit_entry_org_delete_log(self):
        if SiloMode.get_current_mode() == SiloMode.CONTROL:
            return

        entry = create_audit_entry(
            request=self.req,
            organization=self.org,
            target_object=self.org.id,
            event=audit_log.get_event_id("ORG_REMOVE"),
            data=self.org.get_audit_log_data(),
        )

        assert entry.actor == self.user
        assert (
            entry.actor_label is None
        )  # you won't get this back since it only expands on the control silo
        assert entry.target_object == self.org.id
        assert entry.event == audit_log.get_event_id("ORG_REMOVE")

        deleted_org = DeletedOrganization.objects.get(slug=self.org.slug)
        self.assert_valid_deleted_log(deleted_org, self.org)

    def test_audit_entry_org_restore_log(self):
        with assume_test_silo_mode(SiloMode.REGION):
            Organization.objects.get(id=self.organization.id).update(
                status=OrganizationStatus.PENDING_DELETION
            )

            org = Organization.objects.get(id=self.organization.id)

            Organization.objects.get(id=self.organization.id).update(
                status=OrganizationStatus.DELETION_IN_PROGRESS
            )

            org2 = Organization.objects.get(id=self.organization.id)

            Organization.objects.get(id=self.organization.id).update(
                status=OrganizationStatus.ACTIVE
            )

            org3 = Organization.objects.get(id=self.organization.id)

        orgs = [org, org2, org3]

        entry = create_audit_entry(
            request=self.req,
            organization=self.org,
            target_object=self.org.id,
            event=audit_log.get_event_id("ORG_RESTORE"),
            data=self.org.get_audit_log_data(),
        )
        audit_log_event = audit_log.get(entry.event)

        entry2 = create_audit_entry(
            request=self.req,
            organization=self.org,
            target_object=self.org.id,
            event=audit_log.get_event_id("ORG_EDIT"),
            data=self.org.get_audit_log_data(),
        )
        audit_log_event2 = audit_log.get(entry2.event)

        for i in orgs:
            if (
                i.status == OrganizationStatus.PENDING_DELETION
                or i.status == OrganizationStatus.DELETION_IN_PROGRESS
            ):
                assert i.status != OrganizationStatus.ACTIVE
                assert ("restored") in audit_log_event.render(entry)
                assert entry.actor == self.user
                assert entry.target_object == self.org.id
                assert entry.event == audit_log.get_event_id("ORG_RESTORE")
            else:
                assert i.status == OrganizationStatus.ACTIVE
                assert ("edited") in audit_log_event2.render(entry2)
                assert entry2.actor == self.user
                assert entry2.target_object == self.org.id
                assert entry2.event == audit_log.get_event_id("ORG_EDIT")

    def test_audit_entry_team_delete_log(self):
        if SiloMode.get_current_mode() == SiloMode.CONTROL:
            return

        entry = create_audit_entry(
            request=self.req,
            organization=self.org,
            target_object=self.team.id,
            event=audit_log.get_event_id("TEAM_REMOVE"),
            data=self.team.get_audit_log_data(),
        )

        assert entry.actor == self.user
        assert entry.target_object == self.team.id
        assert entry.event == audit_log.get_event_id("TEAM_REMOVE")

        deleted_team = DeletedTeam.objects.get(slug=self.team.slug)
        self.assert_valid_deleted_log(deleted_team, self.team)

    def test_audit_entry_api_key(self):
        if SiloMode.get_current_mode() == SiloMode.CONTROL:
            return

        key = self.create_api_key(self.organization)

        with outbox_runner():
            create_audit_entry_from_user(
                None,
                api_key=key,
                organization=self.organization,
                target_object=self.project.id,
                event=audit_log.get_event_id("PROJECT_ADD"),
            )

        with assume_test_silo_mode(SiloMode.CONTROL):
            assert (
                AuditLogEntry.objects.get(event=audit_log.get_event_id("PROJECT_ADD")).actor_label
                == key.key
            )

    def test_audit_entry_project_delete_log(self):
        if SiloMode.get_current_mode() == SiloMode.CONTROL:
            return

        entry = create_audit_entry(
            request=self.req,
            organization=self.org,
            target_object=self.project.id,
            event=audit_log.get_event_id("PROJECT_REMOVE"),
            data=self.project.get_audit_log_data(),
        )
        audit_log_event = audit_log.get(entry.event)

        assert entry.actor == self.user
        assert entry.target_object == self.project.id
        assert entry.event == audit_log.get_event_id("PROJECT_REMOVE")
        assert audit_log_event.render(entry) == "removed project" + " " + self.project.slug

        deleted_project = DeletedProject.objects.get(slug=self.project.slug)
        self.assert_valid_deleted_log(deleted_project, self.project)
        assert deleted_project.platform == self.project.platform

    def test_audit_entry_project_delete_with_origin_log(self):
        if SiloMode.get_current_mode() == SiloMode.CONTROL:
            return

        entry = create_audit_entry(
            request=self.req,
            organization=self.org,
            target_object=self.project.id,
            event=audit_log.get_event_id("PROJECT_REMOVE_WITH_ORIGIN"),
            data={**self.project.get_audit_log_data(), "origin": "settings"},
        )
        audit_log_event = audit_log.get(entry.event)

        assert entry.actor == self.user
        assert entry.target_object == self.project.id
        assert entry.event == audit_log.get_event_id("PROJECT_REMOVE_WITH_ORIGIN")
        assert (
            audit_log_event.render(entry)
            == "removed project" + " " + self.project.slug + " in settings"
        )

        deleted_project = DeletedProject.objects.get(slug=self.project.slug)
        self.assert_valid_deleted_log(deleted_project, self.project)
        assert deleted_project.platform == self.project.platform

    def test_audit_entry_project_edit_log(self):
        entry = create_audit_entry(
            request=self.req,
            organization=self.org,
            target_object=self.project.id,
            event=audit_log.get_event_id("PROJECT_EDIT"),
            data={"old_slug": "old", "new_slug": "new"},
        )
        audit_log_event = audit_log.get(entry.event)

        assert entry.actor == self.user
        assert entry.target_object == self.project.id
        assert entry.event == audit_log.get_event_id("PROJECT_EDIT")
        assert audit_log_event.render(entry) == "renamed project slug from old to new"

    def test_audit_entry_project_edit_log_regression(self):
        entry = create_audit_entry(
            request=self.req,
            organization=self.org,
            target_object=self.project.id,
            event=audit_log.get_event_id("PROJECT_EDIT"),
            data={"new_slug": "new"},
        )
        audit_log_event = audit_log.get(entry.event)

        assert entry.actor == self.user
        assert entry.target_object == self.project.id
        assert entry.event == audit_log.get_event_id("PROJECT_EDIT")
        assert audit_log_event.render(entry) == "edited project settings in new_slug to new"

    def test_audit_entry_project_performance_setting_disable_detection(self):
        entry = create_audit_entry(
            request=self.req,
            organization=self.org,
            target_object=self.project.id,
            event=audit_log.get_event_id("PROJECT_PERFORMANCE_ISSUE_DETECTION_CHANGE"),
            data={"file_io_on_main_thread_detection_enabled": False},
        )
        audit_log_event = audit_log.get(entry.event)

        assert entry.actor == self.user
        assert entry.target_object == self.project.id
        assert entry.event == audit_log.get_event_id("PROJECT_PERFORMANCE_ISSUE_DETECTION_CHANGE")
        assert (
            audit_log_event.render(entry)
            == "edited project performance issue detector settings to disable detection of File IO on Main Thread issue"
        )

    def test_audit_entry_project_performance_setting_enable_detection(self):
        entry = create_audit_entry(
            request=self.req,
            organization=self.org,
            target_object=self.project.id,
            event=audit_log.get_event_id("PROJECT_PERFORMANCE_ISSUE_DETECTION_CHANGE"),
            data={"file_io_on_main_thread_detection_enabled": True},
        )
        audit_log_event = audit_log.get(entry.event)

        assert entry.actor == self.user
        assert entry.target_object == self.project.id
        assert entry.event == audit_log.get_event_id("PROJECT_PERFORMANCE_ISSUE_DETECTION_CHANGE")
        assert (
            audit_log_event.render(entry)
            == "edited project performance issue detector settings to enable detection of File IO on Main Thread issue"
        )

    def test_audit_entry_integration_log(self):
        project = self.create_project()
        self.login_as(user=self.user)

        entry = create_audit_entry(
            request=self.req,
            organization=self.project.organization,
            target_object=self.project.id,
            event=audit_log.get_event_id("INTEGRATION_ADD"),
            data={"integration": "webhooks", "project": project.slug},
        )
        audit_log_event = audit_log.get(entry.event)

        assert ("enabled") in audit_log_event.render(entry)
        assert entry.actor == self.user
        assert entry.target_object == self.project.id
        assert entry.event == audit_log.get_event_id("INTEGRATION_ADD")

        entry2 = create_audit_entry(
            request=self.req,
            organization=self.project.organization,
            target_object=self.project.id,
            event=audit_log.get_event_id("INTEGRATION_EDIT"),
            data={"integration": "webhooks", "project": project.slug},
        )
        audit_log_event2 = audit_log.get(entry2.event)

        assert ("edited") in audit_log_event2.render(entry2)
        assert entry2.actor == self.user
        assert entry2.target_object == self.project.id
        assert entry2.event == audit_log.get_event_id("INTEGRATION_EDIT")

        entry3 = create_audit_entry(
            request=self.req,
            organization=self.project.organization,
            target_object=self.project.id,
            event=audit_log.get_event_id("INTEGRATION_REMOVE"),
            data={"integration": "webhooks", "project": project.slug},
        )
        audit_log_event3 = audit_log.get(entry3.event)

        assert ("disable") in audit_log_event3.render(entry3)
        assert entry3.actor == self.user
        assert entry3.target_object == self.project.id
        assert entry3.event == audit_log.get_event_id("INTEGRATION_REMOVE")

    def test_create_system_audit_entry(self):
        entry = create_system_audit_entry(
            organization=self.org,
            target_object=self.org.id,
            event=audit_log.get_event_id("SSO_DISABLE"),
            data={"provider": "GitHub"},
        )

        assert entry.event == audit_log.get_event_id("SSO_DISABLE")
        assert entry.actor_label == "Sentry"
        assert entry.organization_id == self.org.id
        assert entry.target_object == self.org.id
        assert audit_log.get(entry.event).render(entry) == "disabled sso (GitHub)"<|MERGE_RESOLUTION|>--- conflicted
+++ resolved
@@ -1,9 +1,5 @@
 from django.contrib.auth.models import AnonymousUser
-<<<<<<< HEAD
-=======
-from django.db import router
 from django.http.request import HttpRequest
->>>>>>> d66e09a3
 
 from sentry import audit_log
 from sentry.models import (
