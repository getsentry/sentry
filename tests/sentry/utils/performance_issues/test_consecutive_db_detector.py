import unittest
from typing import List

import pytest

from sentry.eventstore.models import Event
from sentry.testutils.performance_issues.event_generators import (
    create_event,
    create_span,
    get_event,
    modify_span_start,
)
from sentry.testutils.silo import region_silo_test
from sentry.utils.performance_issues.performance_detection import (
    ConsecutiveDBSpanDetector,
    GroupType,
    PerformanceProblem,
    get_detection_settings,
    run_detector_on_data,
)

SECOND = 1000


@region_silo_test
@pytest.mark.django_db
class ConsecutiveDbDetectorTest(unittest.TestCase):
    def setUp(self):
        super().setUp()
        self.settings = get_detection_settings()

    def find_problems(self, event: Event) -> List[PerformanceProblem]:
        detector = ConsecutiveDBSpanDetector(self.settings, event)
        run_detector_on_data(detector, event)
        return list(detector.stored_problems.values())

    def test_detects_consecutive_db_spans(self):
        span_duration = 1 * SECOND
        spans = [
            create_span("db", span_duration, "SELECT `customer`.`id` FROM `customers`"),
            create_span("db", span_duration, "SELECT `order`.`id` FROM `books_author`"),
            create_span("db", span_duration, "SELECT `product`.`id` FROM `products`"),
        ]
        spans = [modify_span_start(span, span_duration * spans.index(span)) for span in spans]
        event = create_event(spans)

        problems = self.find_problems(event)

        assert problems == [
            PerformanceProblem(
<<<<<<< HEAD
                fingerprint="1-GroupType.PERFORMANCE_CONSECUTIVE_DB_QUERIES-e6a9fc04320a924f46c7c737432bb0389d9dd095",
=======
                fingerprint="1-1007-e6a9fc04320a924f46c7c737432bb0389d9dd095",
>>>>>>> 9ad53e36
                op="db",
                desc="SELECT `order`.`id` FROM `books_author`",
                type=GroupType.PERFORMANCE_CONSECUTIVE_DB_QUERIES,
                parent_span_ids=None,
                cause_span_ids=["bbbbbbbbbbbbbbbb", "bbbbbbbbbbbbbbbb", "bbbbbbbbbbbbbbbb"],
                offender_span_ids=["bbbbbbbbbbbbbbbb", "bbbbbbbbbbbbbbbb"],
            )
        ]

    def test_does_not_detect_consecutive_db_spans_with_truncated_query(self):
        span_duration = 10
        spans = [
            create_span("db", span_duration, "SELECT `customer`.`id` FROM `customers`"),
            create_span(
                "db",
                span_duration,
                "SELECT `order`.`id` FROM `books_author` WHERE `order`.`name` = %s",
            ),
            create_span("db", span_duration, "SELECT `product`.`id` FROM `products` ..."),
        ]
        spans = [modify_span_start(span, span_duration * spans.index(span)) for span in spans]
        event = create_event(spans)

        problems = self.find_problems(event)

        assert problems == []

    def test_does_not_detect_consecutive_db_spans_with_where(self):
        span_duration = 5
        spans = [
            create_span("db", span_duration, "SELECT `customer`.`id` FROM `customers`"),
            create_span(
                "db",
                span_duration,
                "SELECT `order`.`id` FROM `books_author` WHERE `books_author`.`id` = %s",
            ),
            create_span(
                "db",
                span_duration,
                "SELECT `product`.`id` FROM `products` WHERE `product`.`name` = %s",
            ),
        ]
        spans = [modify_span_start(span, span_duration * spans.index(span)) for span in spans]
        event = create_event(spans)

        problems = self.find_problems(event)

        assert problems == []

    def test_does_not_detect_consecutive_db_spans_with_fast_spans(self):
        span_duration = 1
        spans = [
            create_span("db", span_duration, "SELECT `customer`.`id` FROM `customers`"),
            create_span("db", span_duration, "SELECT `order`.`id` FROM `books_author`"),
            create_span("db", span_duration, "SELECT `product`.`id` FROM `products`"),
        ]
        spans = [modify_span_start(span, span_duration * spans.index(span)) for span in spans]
        event = create_event(spans)

        problems = self.find_problems(event)

        assert problems == []

    def test_does_not_detect_consecutive_db_spans_with_parameterized_query(self):
        span_duration = 750
        spans = [
            create_span(
                "db",
                span_duration,
                "SELECT m.* FROM authors a INNER JOIN books b ON a.book_id = b.id AND b.another_id = 'another_id_123' ORDER BY b.created_at DESC LIMIT 3",
            ),
            create_span(
                "db",
                span_duration,
                "SELECT m.* FROM authors a INNER JOIN books b ON a.book_id = b.id AND b.another_id = 'another_id_456' ORDER BY b.created_at DESC LIMIT 3",
            ),
            create_span(
                "db",
                span_duration,
                "SELECT m.* FROM authors a INNER JOIN books b ON a.book_id = b.id AND b.another_id = 'another_id_789' ORDER BY b.created_at DESC LIMIT 3",
            ),
        ]
        spans = [modify_span_start(span, span_duration * spans.index(span)) for span in spans]
        event = create_event(spans)

        problems = self.find_problems(event)

        assert problems == []

    def test_detects_consecutive_db_in_query_waterfall_event(self):
        event = get_event("query-waterfall-in-django-random-view")

        problems = self.find_problems(event)

        assert problems == [
            PerformanceProblem(
<<<<<<< HEAD
                fingerprint="1-GroupType.PERFORMANCE_CONSECUTIVE_DB_QUERIES-0700523cc3ca755e447329779e50aeb19549e74f",
=======
                fingerprint="1-1007-0700523cc3ca755e447329779e50aeb19549e74f",
>>>>>>> 9ad53e36
                op="db",
                desc="SELECT `books_book`.`id`, `books_book`.`title`, `books_book`.`author_id` FROM `books_book` ORDER BY `books_book`.`id` ASC LIMIT 1",
                type=GroupType.PERFORMANCE_CONSECUTIVE_DB_QUERIES,
                parent_span_ids=None,
                cause_span_ids=["abca1c35669c11f2", "a6e7c330f656df7f", "857ee9ba7db8cd31"],
                offender_span_ids=["857ee9ba7db8cd31"],
            )
        ]

    def test_does_not_detect_consecutive_db_with_low_time_saving(self):
        span_duration = 10
        spans = [
            create_span(
                "db",
                span_duration,
                "SELECT `customer`.`id` FROM `customers` WHERE `customer`.`name` = $1",
            ),
            create_span(
                "db",
                span_duration,
                "SELECT `order`.`id` FROM `books_author` WHERE `author`.`type` = $1",
            ),
            create_span("db", 900, "SELECT COUNT(*) FROM `products`"),
        ]
        spans = [
            modify_span_start(span, span_duration * spans.index(span)) for span in spans
        ]  # ensure spans don't overlap

        event = create_event(spans)

        assert self.find_problems(event) == []

    def test_detects_consecutive_db_with_high_time_saving(self):
        span_duration = 50
        spans = [
            create_span(
                "db",
                span_duration,
                "SELECT `customer`.`id` FROM `customers` WHERE `customer`.`name` = $1",
            ),
            create_span(
                "db",
                span_duration,
                "SELECT `order`.`id` FROM `books_author` WHERE `author`.`type` = $1",
            ),
            create_span("db", 900, "SELECT COUNT(*) FROM `products`"),
        ]
        spans = [
            modify_span_start(span, span_duration * spans.index(span)) for span in spans
        ]  # ensure spans don't overlap

        event = create_event(spans)

        assert self.find_problems(event) == [
            PerformanceProblem(
<<<<<<< HEAD
                fingerprint="1-GroupType.PERFORMANCE_CONSECUTIVE_DB_QUERIES-e6a9fc04320a924f46c7c737432bb0389d9dd095",
=======
                fingerprint="1-1007-e6a9fc04320a924f46c7c737432bb0389d9dd095",
>>>>>>> 9ad53e36
                op="db",
                desc="SELECT COUNT(*) FROM `products`",
                type=GroupType.PERFORMANCE_CONSECUTIVE_DB_QUERIES,
                parent_span_ids=None,
                cause_span_ids=["bbbbbbbbbbbbbbbb", "bbbbbbbbbbbbbbbb", "bbbbbbbbbbbbbbbb"],
                offender_span_ids=["bbbbbbbbbbbbbbbb"],
            )
        ]<|MERGE_RESOLUTION|>--- conflicted
+++ resolved
@@ -48,11 +48,7 @@
 
         assert problems == [
             PerformanceProblem(
-<<<<<<< HEAD
-                fingerprint="1-GroupType.PERFORMANCE_CONSECUTIVE_DB_QUERIES-e6a9fc04320a924f46c7c737432bb0389d9dd095",
-=======
                 fingerprint="1-1007-e6a9fc04320a924f46c7c737432bb0389d9dd095",
->>>>>>> 9ad53e36
                 op="db",
                 desc="SELECT `order`.`id` FROM `books_author`",
                 type=GroupType.PERFORMANCE_CONSECUTIVE_DB_QUERIES,
@@ -149,11 +145,7 @@
 
         assert problems == [
             PerformanceProblem(
-<<<<<<< HEAD
-                fingerprint="1-GroupType.PERFORMANCE_CONSECUTIVE_DB_QUERIES-0700523cc3ca755e447329779e50aeb19549e74f",
-=======
                 fingerprint="1-1007-0700523cc3ca755e447329779e50aeb19549e74f",
->>>>>>> 9ad53e36
                 op="db",
                 desc="SELECT `books_book`.`id`, `books_book`.`title`, `books_book`.`author_id` FROM `books_book` ORDER BY `books_book`.`id` ASC LIMIT 1",
                 type=GroupType.PERFORMANCE_CONSECUTIVE_DB_QUERIES,
@@ -209,11 +201,7 @@
 
         assert self.find_problems(event) == [
             PerformanceProblem(
-<<<<<<< HEAD
-                fingerprint="1-GroupType.PERFORMANCE_CONSECUTIVE_DB_QUERIES-e6a9fc04320a924f46c7c737432bb0389d9dd095",
-=======
                 fingerprint="1-1007-e6a9fc04320a924f46c7c737432bb0389d9dd095",
->>>>>>> 9ad53e36
                 op="db",
                 desc="SELECT COUNT(*) FROM `products`",
                 type=GroupType.PERFORMANCE_CONSECUTIVE_DB_QUERIES,
