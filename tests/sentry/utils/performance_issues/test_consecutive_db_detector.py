--- conflicted
+++ resolved
@@ -264,13 +264,12 @@
 
         assert len(self.find_problems(event)) == 1
 
-<<<<<<< HEAD
+        event["sdk"] = {"name": "sentry.php.laravel"}
+
+        assert self.find_problems(event) == []
+
     def test_ignores_graphql(self):
         event = self.create_issue_event()
         assert len(self.find_problems(event)) == 1
         event["request"] = {"url": "https://url.dev/api/graphql", "method": "POST"}
-=======
-        event["sdk"] = {"name": "sentry.php.laravel"}
-
->>>>>>> cbbb1d27
         assert self.find_problems(event) == []