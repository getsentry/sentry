from typing import List
from unittest.mock import Mock, call

import pytest

from sentry.eventstore.models import Event
from sentry.issues.grouptype import PerformanceMNPlusOneDBQueriesGroupType
from sentry.testutils import TestCase
from sentry.testutils.performance_issues.event_generators import get_event
from sentry.testutils.silo import region_silo_test
from sentry.utils.performance_issues.performance_detection import (
    MNPlusOneDBSpanDetector,
    PerformanceProblem,
    _detect_performance_problems,
    get_detection_settings,
    run_detector_on_data,
)


@region_silo_test
@pytest.mark.django_db
class MNPlusOneDBDetectorTest(TestCase):
    def setUp(self):
        super().setUp()
        self.settings = get_detection_settings()

    def find_problems(self, event: Event) -> List[PerformanceProblem]:
        detector = MNPlusOneDBSpanDetector(self.settings, event)
        run_detector_on_data(detector, event)
        return list(detector.stored_problems.values())

    def test_detects_parallel_m_n_plus_one(self):
        event = get_event("m-n-plus-one-db/m-n-plus-one-graphql")

        problems = self.find_problems(event)
        assert problems == [
            PerformanceProblem(
<<<<<<< HEAD
                fingerprint="1-GroupType.PERFORMANCE_M_N_PLUS_ONE_DB_QUERIES-6807a9d5bedb6fdb175b006448cddf8cdf18fbd8",
=======
                fingerprint="1-1011-de75036b0dce394e0b23aaabf553ad9f8156f22b",
>>>>>>> 2462b211
                op="db",
                type=PerformanceMNPlusOneDBQueriesGroupType,
                desc="SELECT id, name FROM authors INNER JOIN book_authors ON author_id = id WHERE book_id = $1",
                parent_span_ids=[],
                cause_span_ids=[],
                offender_span_ids=[
                    "9c5049407f37a364",
                    "ad1453eb469473f5",
                    "9ac8fee795f25a28",
                    "aacda642ff6787c0",
                    "b231fb2367a40bb2",
                    "9abcfbac864d1b09",
                    "a4acb0c08f6c5392",
                    "a1dbea4273c7a8cf",
                    "b8467be28b0edef0",
                    "9677584719fa33f9",
                    "8c6aa95b24d15772",
                    "be7d04a1731d5d10",
                    "baa57006cb44092a",
                    "a383cd625dff4809",
                    "9c48fda36f28cb0a",
                    "82253694a3a68c93",
                    "8831cccebb865893",
                    "a2339eabb5c4cf07",
                    "8ea362c64d8b9fd9",
                    "b8f8a99b783f7b48",
                    "87a6041001b4e8f6",
                    "ab99c67643fd85cf",
                    "a96783f2f544024a",
                    "8e110c4aa54e4aa0",
                ],
            )
        ]
        assert problems[0].title == "MN+1 Query"

    def test_does_not_detect_truncated_m_n_plus_one(self):
        event = get_event("m-n-plus-one-db/m-n-plus-one-graphql-truncated")
        assert self.find_problems(event) == []

    def test_does_not_detect_n_plus_one(self):
        event = get_event("n-plus-one-in-django-index-view")
        assert self.find_problems(event) == []

    def test_does_not_detect_when_parent_is_transaction(self):
        event = get_event("m-n-plus-one-db/m-n-plus-one-graphql-transaction-parent")
        assert self.find_problems(event) == []

    def test_m_n_plus_one_detector_enabled(self):
        event = get_event("m-n-plus-one-db/m-n-plus-one-graphql")
        sdk_span_mock = Mock()
        _detect_performance_problems(event, sdk_span_mock, self.create_project())
        sdk_span_mock.containing_transaction.set_tag.assert_has_calls(
            [
                call("_pi_all_issue_count", 1),
                call("_pi_sdk_name", "sentry.javascript.node"),
                call("_pi_transaction", "3818ae4f54ba4fa6ac6f68c9e32793c4"),
                call(
                    "_pi_m_n_plus_one_db_fp",
<<<<<<< HEAD
                    "1-GroupType.PERFORMANCE_M_N_PLUS_ONE_DB_QUERIES-6807a9d5bedb6fdb175b006448cddf8cdf18fbd8",
=======
                    "1-1011-de75036b0dce394e0b23aaabf553ad9f8156f22b",
>>>>>>> 2462b211
                ),
                call("_pi_m_n_plus_one_db", "9c5049407f37a364"),
            ]
        )

    def test_m_n_plus_one_does_not_include_extra_span(self):
        event = get_event("m-n-plus-one-db/m-n-plus-one-off-by-one")
        assert self.find_problems(event) == []<|MERGE_RESOLUTION|>--- conflicted
+++ resolved
@@ -35,11 +35,7 @@
         problems = self.find_problems(event)
         assert problems == [
             PerformanceProblem(
-<<<<<<< HEAD
-                fingerprint="1-GroupType.PERFORMANCE_M_N_PLUS_ONE_DB_QUERIES-6807a9d5bedb6fdb175b006448cddf8cdf18fbd8",
-=======
-                fingerprint="1-1011-de75036b0dce394e0b23aaabf553ad9f8156f22b",
->>>>>>> 2462b211
+                fingerprint="1-1011-6807a9d5bedb6fdb175b006448cddf8cdf18fbd8",
                 op="db",
                 type=PerformanceMNPlusOneDBQueriesGroupType,
                 desc="SELECT id, name FROM authors INNER JOIN book_authors ON author_id = id WHERE book_id = $1",
@@ -98,11 +94,7 @@
                 call("_pi_transaction", "3818ae4f54ba4fa6ac6f68c9e32793c4"),
                 call(
                     "_pi_m_n_plus_one_db_fp",
-<<<<<<< HEAD
-                    "1-GroupType.PERFORMANCE_M_N_PLUS_ONE_DB_QUERIES-6807a9d5bedb6fdb175b006448cddf8cdf18fbd8",
-=======
-                    "1-1011-de75036b0dce394e0b23aaabf553ad9f8156f22b",
->>>>>>> 2462b211
+                    "1-1011-6807a9d5bedb6fdb175b006448cddf8cdf18fbd8",
                 ),
                 call("_pi_m_n_plus_one_db", "9c5049407f37a364"),
             ]
