import unittest
from unittest.mock import Mock, call, patch

import pytest

from sentry import projectoptions
from sentry.eventstore.models import Event
from sentry.testutils import TestCase
from sentry.testutils.helpers import override_options
from sentry.testutils.performance_issues.event_generators import EVENTS, create_event, create_span
from sentry.testutils.silo import region_silo_test
from sentry.types.issues import GroupType
from sentry.utils.performance_issues.performance_detection import (
    DETECTOR_TYPE_TO_GROUP_TYPE,
    DetectorType,
    EventPerformanceProblem,
    PerformanceProblem,
    _detect_performance_problems,
<<<<<<< HEAD
    detect_performance_problems,
=======
    prepare_problem_for_grouping,
>>>>>>> e36ddcf9
    total_span_time,
)

BASE_DETECTOR_OPTIONS = {
    "performance.issues.n_plus_one_db.problem-creation": 1.0,
    "performance.issues.n_plus_one_db_ext.problem-creation": 1.0,
}
BASE_DETECTOR_OPTIONS_OFF = {
    "performance.issues.n_plus_one_db.problem-creation": 0.0,
    "performance.issues.n_plus_one_db_ext.problem-creation": 0.0,
}


def assert_n_plus_one_db_problem(perf_problems):
    assert perf_problems == [
        PerformanceProblem(
            fingerprint="1-GroupType.PERFORMANCE_N_PLUS_ONE_DB_QUERIES-8d86357da4d8a866b19c97670edee38d037a7bc8",
            op="db",
            desc="SELECT `books_author`.`id`, `books_author`.`name` FROM `books_author` WHERE `books_author`.`id` = %s LIMIT 21",
            type=GroupType.PERFORMANCE_N_PLUS_ONE_DB_QUERIES,
            parent_span_ids=["8dd7a5869a4f4583"],
            cause_span_ids=["9179e43ae844b174"],
            offender_span_ids=[
                "b8be6138369491dd",
                "b2d4826e7b618f1b",
                "b3fdeea42536dbf1",
                "b409e78a092e642f",
                "86d2ede57bbf48d4",
                "8e554c84cdc9731e",
                "94d6230f3f910e12",
                "a210b87a2191ceb6",
                "88a5ccaf25b9bd8f",
                "bb32cf50fc56b296",
            ],
        )
    ]


@pytest.mark.django_db
class PerformanceDetectionTest(unittest.TestCase):
    def setUp(self):
        super().setUp()
        patch_project_option_get = patch("sentry.models.ProjectOption.objects.get_value")
        self.project_option_mock = patch_project_option_get.start()
        self.addCleanup(patch_project_option_get.stop)

        patch_project = patch("sentry.models.Project.objects.get_from_cache")
        self.project_mock = patch_project.start()
        self.addCleanup(patch_project.stop)

        patch_organization = patch("sentry.models.Organization.objects.get_from_cache")
        self.organization_mock = patch_organization.start()
        self.addCleanup(patch_organization.stop)

    @override_options(BASE_DETECTOR_OPTIONS)
    def test_project_option_overrides_default(self):
        n_plus_one_event = EVENTS["n-plus-one-in-django-index-view"]
        sdk_span_mock = Mock()

        perf_problems = _detect_performance_problems(n_plus_one_event, sdk_span_mock)
        assert_n_plus_one_db_problem(perf_problems)

        self.project_option_mock.return_value = {
            "n_plus_one_db_duration_threshold": 100000,
        }

        perf_problems = _detect_performance_problems(n_plus_one_event, sdk_span_mock)
        assert perf_problems == []

    @override_options(BASE_DETECTOR_OPTIONS)
    def test_n_plus_one_extended_detection_no_parent_span(self):
        n_plus_one_event = EVENTS["n-plus-one-db-root-parent-span"]
        sdk_span_mock = Mock()

        perf_problems = _detect_performance_problems(n_plus_one_event, sdk_span_mock)
        assert perf_problems == [
            PerformanceProblem(
                fingerprint="1-GroupType.PERFORMANCE_N_PLUS_ONE_DB_QUERIES-25f4aa547724c350ef3abdaef2cf78e62399f96e",
                op="db",
                desc="SELECT `books_author`.`id`, `books_author`.`name` FROM `books_author` WHERE `books_author`.`id` = %s LIMIT 21",
                type=GroupType.PERFORMANCE_N_PLUS_ONE_DB_QUERIES,
                parent_span_ids=["86d3f8a7e85d7324"],
                cause_span_ids=["bc1f71fd71c8f594"],
                offender_span_ids=[
                    "b150bdaa43ddec7c",
                    "968fdbd8bca7f2f6",
                    "b2d1eddd591d84ba",
                    "ae40cc8427bd68d2",
                    "9e902554055d3477",
                    "90302ecea560be76",
                    "a75f1cec8d07106f",
                    "8af15a555f92701e",
                    "9c3a569621230f03",
                    "8788fb3fc43ad948",
                ],
            )
        ]

    @override_options(BASE_DETECTOR_OPTIONS)
    def test_n_plus_one_extended_detection_matches_previous_group(self):
        n_plus_one_event = EVENTS["n-plus-one-in-django-index-view"]
        sdk_span_mock = Mock()

        with override_options({"performance.issues.n_plus_one_db.problem-creation": 0.0}):
            n_plus_one_extended_problems = _detect_performance_problems(
                n_plus_one_event, sdk_span_mock
            )

        with override_options({"performance.issues.n_plus_one_db_ext.problem-creation": 0.0}):
            n_plus_one_original_problems = _detect_performance_problems(
                n_plus_one_event, sdk_span_mock
            )

        assert n_plus_one_original_problems == n_plus_one_extended_problems

    @override_options(BASE_DETECTOR_OPTIONS)
    def test_overlap_detector_problems(self):
        n_plus_one_event = EVENTS["n-plus-one-db-root-parent-span"]
        sdk_span_mock = Mock()

        n_plus_one_problems = _detect_performance_problems(n_plus_one_event, sdk_span_mock)

        assert len(n_plus_one_problems)

    @override_options(BASE_DETECTOR_OPTIONS_OFF)
    def test_system_option_disables_detector_issue_creation(self):
        n_plus_one_event = EVENTS["n-plus-one-in-django-index-view"]
        sdk_span_mock = Mock()

        perf_problems = _detect_performance_problems(n_plus_one_event, sdk_span_mock)
        assert perf_problems == []

    @override_options(BASE_DETECTOR_OPTIONS)
    def test_system_option_used_when_project_option_is_default(self):
        n_plus_one_event = EVENTS["n-plus-one-in-django-index-view"]
        sdk_span_mock = Mock()

        self.project_option_mock.return_value = projectoptions.get_well_known_default(
            "sentry:performance_issue_settings", project=1
        )
        with override_options(
            {
                "performance.issues.n_plus_one_db.count_threshold": 20,
                "performance.issues.n_plus_one_db.duration_threshold": 100,
            }
        ):
            perf_problems = _detect_performance_problems(n_plus_one_event, sdk_span_mock)
            assert perf_problems == []

        with override_options(
            {
                "performance.issues.n_plus_one_db.count_threshold": 5,
                "performance.issues.n_plus_one_db.duration_threshold": 100,
            }
        ):
            perf_problems = _detect_performance_problems(n_plus_one_event, sdk_span_mock)
            assert_n_plus_one_db_problem(perf_problems)

    def test_calls_detect_slow_span(self):
        no_slow_span_event = create_event([create_span("db", 999.0)] * 1)
        slow_span_event = create_event([create_span("db", 1001.0)] * 1)
        slow_not_allowed_op_span_event = create_event([create_span("random", 1001.0, "example")])

        sdk_span_mock = Mock()

        _detect_performance_problems(no_slow_span_event, sdk_span_mock)
        assert sdk_span_mock.containing_transaction.set_tag.call_count == 0

        _detect_performance_problems(slow_not_allowed_op_span_event, sdk_span_mock)
        assert sdk_span_mock.containing_transaction.set_tag.call_count == 0

        _detect_performance_problems(slow_span_event, sdk_span_mock)
        assert sdk_span_mock.containing_transaction.set_tag.call_count == 5
        sdk_span_mock.containing_transaction.set_tag.assert_has_calls(
            [
                call(
                    "_pi_all_issue_count",
                    1,
                ),
                call(
                    "_pi_sdk_name",
                    "sentry.python",
                ),
                call(
                    "_pi_transaction",
                    "aaaaaaaaaaaaaaaa",
                ),
                call(
                    "_pi_slow_span_fp",
                    "1-GroupType.PERFORMANCE_SLOW_SPAN-020e34d374ab4b5cd00a6a1b4f76f325209f7263",
                ),
                call(
                    "_pi_slow_span",
                    "bbbbbbbbbbbbbbbb",
                ),
            ]
        )

    @override_options({"performance.issues.n_plus_one_db.problem-creation": 1.0})
    def test_detects_multiple_performance_issues_in_n_plus_one_query(self):
        n_plus_one_event = EVENTS["n-plus-one-in-django-index-view"]
        sdk_span_mock = Mock()

        perf_problems = _detect_performance_problems(n_plus_one_event, sdk_span_mock)

        assert sdk_span_mock.containing_transaction.set_tag.call_count == 9
        sdk_span_mock.containing_transaction.set_tag.assert_has_calls(
            [
                call(
                    "_pi_all_issue_count",
                    3,
                ),
                call(
                    "_pi_sdk_name",
                    "",
                ),
                call(
                    "_pi_transaction",
                    "da78af6000a6400aaa87cf6e14ddeb40",
                ),
                call(
                    "_pi_slow_span_fp",
                    "1-GroupType.PERFORMANCE_SLOW_SPAN-8dbbcc64ef67d2d9d390327411669ebe29b0ea45",
                ),
                call("_pi_slow_span", "b33db57efd994615"),
                call(
                    "_pi_n_plus_one_db_fp",
                    "1-GroupType.PERFORMANCE_N_PLUS_ONE_DB_QUERIES-8d86357da4d8a866b19c97670edee38d037a7bc8",
                ),
                call("_pi_n_plus_one_db", "b8be6138369491dd"),
                call(
                    "_pi_n_plus_one_db_ext_fp",
                    "1-GroupType.PERFORMANCE_N_PLUS_ONE_DB_QUERIES-8d86357da4d8a866b19c97670edee38d037a7bc8",
                ),
                call("_pi_n_plus_one_db_ext", "b8be6138369491dd"),
            ],
        )
        assert_n_plus_one_db_problem(perf_problems)

    @patch("sentry.utils.metrics.incr")
    def test_does_not_report_metric_on_non_truncated_n_plus_one_query(self, incr_mock):
        n_plus_one_event = EVENTS["n-plus-one-in-django-new-view"]
        _detect_performance_problems(n_plus_one_event, Mock())
        unexpected_call = call("performance.performance_issue.truncated_np1_db")
        assert unexpected_call not in incr_mock.mock_calls

    @patch("sentry.utils.metrics.incr")
    def test_reports_metric_on_truncated_query_n_plus_one(self, incr_mock):
        truncated_duplicates_event = EVENTS["n-plus-one-in-django-new-view-truncated-duplicates"]
        _detect_performance_problems(truncated_duplicates_event, Mock())
        incr_mock.assert_has_calls([call("performance.performance_issue.truncated_np1_db")])


@region_silo_test
class DetectorTypeToGroupTypeTest(unittest.TestCase):
    def test(self):
        # Make sure we don't forget to include a mapping to `GroupType`
        for detector_type in DetectorType:
            assert (
                detector_type in DETECTOR_TYPE_TO_GROUP_TYPE
            ), f"{detector_type} must have a corresponding entry in DETECTOR_TYPE_TO_GROUP_TYPE"


@region_silo_test
class EventPerformanceProblemTest(TestCase):
    def test_save_and_fetch(self):
        event = Event(self.project.id, "something")
        problem = PerformanceProblem(
            "test",
            "db",
            "something bad happened",
            GroupType.PERFORMANCE_N_PLUS_ONE_DB_QUERIES,
            ["1"],
            ["2", "3", "4"],
            ["4", "5", "6"],
        )

        EventPerformanceProblem(event, problem).save()
        assert EventPerformanceProblem.fetch(event, problem.fingerprint).problem == problem

    def test_fetch_multi(self):
        event_1 = Event(self.project.id, "something")
        event_1_problems = [
            PerformanceProblem(
                "test",
                "db",
                "something bad happened",
                GroupType.PERFORMANCE_N_PLUS_ONE_DB_QUERIES,
                ["1"],
                ["2", "3", "4"],
                ["4", "5", "6"],
            ),
            PerformanceProblem(
                "test_2",
                "db",
                "something horrible happened",
                GroupType.PERFORMANCE_SLOW_SPAN,
                ["234"],
                ["67", "87686", "786"],
                ["4", "5", "6"],
            ),
        ]
        event_2 = Event(self.project.id, "something else")
        event_2_problems = [
            PerformanceProblem(
                "event_2_test",
                "db",
                "something happened",
                GroupType.PERFORMANCE_N_PLUS_ONE_DB_QUERIES,
                ["1"],
                ["a", "b", "c"],
                ["d", "e", "f"],
            ),
            PerformanceProblem(
                "event_2_test_2",
                "db",
                "hello",
                GroupType.PERFORMANCE_SLOW_SPAN,
                ["234"],
                ["fdgh", "gdhgf", "gdgh"],
                ["gdf", "yu", "kjl"],
            ),
        ]
        all_event_problems = [
            (event, problem)
            for event, problems in ((event_1, event_1_problems), (event_2, event_2_problems))
            for problem in problems
        ]
        for event, problem in all_event_problems:
            EventPerformanceProblem(event, problem).save()

        unsaved_problem = PerformanceProblem(
            "fake_fingerprint",
            "db",
            "hello",
            GroupType.PERFORMANCE_SLOW_SPAN,
            ["234"],
            ["fdgh", "gdhgf", "gdgh"],
            ["gdf", "yu", "kjl"],
        )
        result = EventPerformanceProblem.fetch_multi(
            [
                (event, problem.fingerprint)
                for event, problem in all_event_problems + [(event, unsaved_problem)]
            ]
        )
        assert [r.problem if r else None for r in result] == [
            problem for _, problem in all_event_problems
        ] + [None]


@pytest.mark.parametrize(
    "spans, duration",
    [
        pytest.param(
            [
                {
                    "start_timestamp": 0,
                    "timestamp": 0.011,
                }
            ],
            11,
        ),
        pytest.param(
            [
                {
                    "start_timestamp": 0,
                    "timestamp": 0.011,
                },
                {
                    "start_timestamp": 0,
                    "timestamp": 0.011,
                },
            ],
            11,
            id="parallel spans",
        ),
        pytest.param(
            [
                {
                    "start_timestamp": 0,
                    "timestamp": 0.011,
                },
                {
                    "start_timestamp": 1.0,
                    "timestamp": 1.011,
                },
            ],
            22,
            id="separate spans",
        ),
        pytest.param(
            [
                {
                    "start_timestamp": 0,
                    "timestamp": 0.011,
                },
                {
                    "start_timestamp": 0.005,
                    "timestamp": 0.016,
                },
            ],
            16,
            id="overlapping spans",
        ),
        pytest.param(
            [
                {
                    "start_timestamp": 0,
                    "timestamp": 0.011,
                },
                {
                    "start_timestamp": 0.005,
                    "timestamp": 0.016,
                },
                {
                    "start_timestamp": 0.015,
                    "timestamp": 0.032,
                },
            ],
            32,
            id="multiple overlapping spans",
        ),
        pytest.param(
            [
                {
                    "start_timestamp": 0,
                    "timestamp": 0.011,
                },
                {
                    "start_timestamp": 0.011,
                    "timestamp": 0.022,
                },
                {
                    "start_timestamp": 0.022,
                    "timestamp": 0.033,
                },
            ],
            33,
            id="multiple overlapping touching spans",
        ),
        pytest.param(
            [
                {
                    "start_timestamp": 0,
                    "timestamp": 0.011,
                },
                {
                    "start_timestamp": 0.005,
                    "timestamp": 0.022,
                },
                {
                    "start_timestamp": 0.033,
                    "timestamp": 0.045,
                },
                {
                    "start_timestamp": 0.045,
                    "timestamp": 0.055,
                },
            ],
            44,
            id="multiple overlapping spans with gaps",
        ),
    ],
)
def test_total_span_time(spans, duration):
    assert total_span_time(spans) == pytest.approx(duration, 0.01)<|MERGE_RESOLUTION|>--- conflicted
+++ resolved
@@ -16,11 +16,6 @@
     EventPerformanceProblem,
     PerformanceProblem,
     _detect_performance_problems,
-<<<<<<< HEAD
-    detect_performance_problems,
-=======
-    prepare_problem_for_grouping,
->>>>>>> e36ddcf9
     total_span_time,
 )
 
