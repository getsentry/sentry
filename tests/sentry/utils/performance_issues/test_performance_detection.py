--- conflicted
+++ resolved
@@ -615,175 +615,6 @@
             ]
         )
 
-<<<<<<< HEAD
-    def test_does_not_detect_consecutive_db_spans_with_parameterized_query(self):
-        span_duration = 750
-        spans = [
-            create_span(
-                "db",
-                span_duration,
-                "SELECT m.* FROM authors a INNER JOIN books b ON a.book_id = b.id AND b.another_id = 'another_id_123' ORDER BY b.created_at DESC LIMIT 3",
-            ),
-            create_span(
-                "db",
-                span_duration,
-                "SELECT m.* FROM authors a INNER JOIN books b ON a.book_id = b.id AND b.another_id = 'another_id_456' ORDER BY b.created_at DESC LIMIT 3",
-            ),
-            create_span(
-                "db",
-                span_duration,
-                "SELECT m.* FROM authors a INNER JOIN books b ON a.book_id = b.id AND b.another_id = 'another_id_789' ORDER BY b.created_at DESC LIMIT 3",
-            ),
-        ]
-        spans = [
-            modify_span_start(span, span_duration * spans.index(span)) for span in spans
-        ]  # ensure spans don't overlap
-
-        consecutive_db_event = create_event(
-            spans,
-            "a" * 16,
-        )
-
-        sdk_span_mock = Mock()
-
-        _detect_performance_problems(consecutive_db_event, sdk_span_mock)
-        assert sdk_span_mock.containing_transaction.set_tag.call_count == 0
-        sdk_span_mock.containing_transaction.set_tag.assert_has_calls([])
-
-    def test_does_not_detect_consecutive_db_spans_with_fast_spans(self):
-        span_duration = 1
-        spans = [
-            create_span("db", span_duration, "SELECT `customer`.`id` FROM `customers`"),
-            create_span("db", span_duration, "SELECT `order`.`id` FROM `books_author`"),
-            create_span("db", span_duration, "SELECT `product`.`id` FROM `products`"),
-        ]
-        spans = [
-            modify_span_start(span, span_duration * spans.index(span)) for span in spans
-        ]  # ensure spans don't overlap
-
-        consecutive_db_event = create_event(
-            spans,
-            "a" * 16,
-        )
-
-        sdk_span_mock = Mock()
-
-        _detect_performance_problems(consecutive_db_event, sdk_span_mock)
-        assert sdk_span_mock.containing_transaction.set_tag.call_count == 0
-
-    def test_does_not_detect_consecutive_db_spans_with_where(self):
-        span_duration = 5
-        spans = [
-            create_span("db", span_duration, "SELECT `customer`.`id` FROM `customers`"),
-            create_span(
-                "db",
-                span_duration,
-                "SELECT `order`.`id` FROM `books_author` WHERE `books_author`.`id` = %s",
-            ),
-            create_span(
-                "db",
-                span_duration,
-                "SELECT `product`.`id` FROM `products` WHERE `product`.`name` = %s",
-            ),
-        ]
-        spans = [
-            modify_span_start(span, span_duration * spans.index(span)) for span in spans
-        ]  # ensure spans don't overlap
-
-        consecutive_db_event = create_event(
-            spans,
-            "a" * 16,
-        )
-
-        sdk_span_mock = Mock()
-
-        _detect_performance_problems(consecutive_db_event, sdk_span_mock)
-        assert sdk_span_mock.containing_transaction.set_tag.call_count == 0
-
-    def test_does_not_detect_consecutive_db_spans_with_truncated_query(self):
-        span_duration = 10
-        spans = [
-            create_span("db", span_duration, "SELECT `customer`.`id` FROM `customers`"),
-            create_span(
-                "db",
-                span_duration,
-                "SELECT `order`.`id` FROM `books_author` WHERE `order`.`name` = %s",
-            ),
-            create_span("db", span_duration, "SELECT `product`.`id` FROM `products` ..."),
-        ]
-        spans = [
-            modify_span_start(span, span_duration * spans.index(span)) for span in spans
-        ]  # ensure spans don't overlap
-        consecutive_db_event = create_event(
-            spans,
-            "a" * 16,
-        )
-
-        sdk_span_mock = Mock()
-
-        _detect_performance_problems(consecutive_db_event, sdk_span_mock)
-        assert sdk_span_mock.containing_transaction.set_tag.call_count == 0
-
-    def test_detects_consecutive_db_spans(self):
-        SECOND = 1000
-        span_duration = 1 * SECOND
-        spans = [
-            create_span("db", span_duration, "SELECT `customer`.`id` FROM `customers`"),
-            create_span("db", span_duration, "SELECT `order`.`id` FROM `books_author`"),
-            create_span("db", span_duration, "SELECT `product`.`id` FROM `products`"),
-        ]
-        spans = [
-            modify_span_start(span, span_duration * spans.index(span)) for span in spans
-        ]  # ensure spans don't overlap
-        consecutive_db_event = create_event(
-            spans,
-            "a" * 16,
-        )
-
-        sdk_span_mock = Mock()
-
-        _detect_performance_problems(consecutive_db_event, sdk_span_mock)
-        sdk_span_mock.containing_transaction.set_tag.assert_has_calls(
-            [
-                call("_pi_all_issue_count", 4),
-                call("_pi_sdk_name", "sentry.python"),
-                call("_pi_transaction", "aaaaaaaaaaaaaaaa"),
-                call("_pi_consecutive_db_fp", "1-GroupType.PERFORMANCE_CONSECUTIVE_DB_OP"),
-                call("_pi_consecutive_db", "bbbbbbbbbbbbbbbb"),
-            ]
-        )
-
-    def test_does_not_detect_consecutive_db_with_low_ratio(self):
-        span_duration = 200
-        spans = [
-            create_span(
-                "db",
-                span_duration,
-                "SELECT `customer`.`id` FROM `customers` WHERE `customer`.`name` = $1",
-            ),
-            create_span(
-                "db",
-                span_duration,
-                "SELECT `order`.`id` FROM `books_author` WHERE `author`.`type` = $1",
-            ),
-            create_span("db", 900, "SELECT COUNT(*) FROM `products`"),
-        ]
-        spans = [
-            modify_span_start(span, span_duration * spans.index(span)) for span in spans
-        ]  # ensure spans don't overlap
-
-        consecutive_db_event = create_event(
-            spans,
-            "a" * 16,
-        )
-
-        sdk_span_mock = Mock()
-
-        _detect_performance_problems(consecutive_db_event, sdk_span_mock)
-        assert sdk_span_mock.containing_transaction.set_tag.call_count == 0
-
-=======
->>>>>>> 9fbdf75b
     def test_detects_file_io_main_thread(self):
         file_io_event = EVENTS["file-io-on-main-thread"]
         sdk_span_mock = Mock()
