--- conflicted
+++ resolved
@@ -3,10 +3,7 @@
 import pytest
 
 from sentry.eventstore.models import Event
-<<<<<<< HEAD
 from sentry.models import ProjectOption
-=======
->>>>>>> e0bfb657
 from sentry.testutils import TestCase
 from sentry.testutils.performance_issues.event_generators import get_event
 from sentry.testutils.silo import region_silo_test
@@ -78,7 +75,17 @@
         event = get_event("n-plus-one-api-calls/not-n-plus-one-api-calls")
         assert self.find_problems(event) == []
 
-<<<<<<< HEAD
+    def test_respects_feature_flag(self):
+        project = self.create_project()
+        event = get_event("n-plus-one-api-calls/n-plus-one-api-calls-in-issue-stream")
+
+        detector = NPlusOneAPICallsDetector(self.settings, event)
+
+        assert not detector.is_creation_allowed_for_organization(project.organization)
+
+        with self.feature({"organizations:performance-n-plus-one-api-calls-detector": True}):
+            assert detector.is_creation_allowed_for_organization(project.organization)
+
     def test_respects_project_option(self):
         project = self.create_project()
         event = get_event("n-plus-one-api-calls/n-plus-one-api-calls-in-issue-stream")
@@ -99,18 +106,6 @@
         detector = NPlusOneAPICallsDetector(settings, event)
 
         assert not detector.is_creation_allowed_for_project(project)
-=======
-    def test_respects_feature_flag(self):
-        project = self.create_project()
-        event = get_event("n-plus-one-api-calls/n-plus-one-api-calls-in-issue-stream")
-
-        detector = NPlusOneAPICallsDetector(self.settings, event)
-
-        assert not detector.is_creation_allowed_for_organization(project.organization)
-
-        with self.feature({"organizations:performance-n-plus-one-api-calls-detector": True}):
-            assert detector.is_creation_allowed_for_organization(project.organization)
->>>>>>> e0bfb657
 
 
 @pytest.mark.parametrize(
