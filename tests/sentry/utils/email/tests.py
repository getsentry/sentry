--- conflicted
+++ resolved
@@ -32,17 +32,9 @@
             self.resolver(object())
 
     def test_generates_list_ids(self):
-<<<<<<< HEAD
-        event = self.create_event()
-        expected = u"{0.project.slug}.{0.organization.slug}.namespace".format(event)
-        assert self.resolver(event) == expected
-        assert self.resolver(event.group) == expected
-        assert self.resolver(event.project) == expected
-=======
         expected = u"{0.project.slug}.{0.organization.slug}.namespace".format(self.event)
         assert self.resolver(self.event.group) == expected
         assert self.resolver(self.event.project) == expected
->>>>>>> 4d5f54fe
 
     def test_rejects_invalid_objects(self):
         resolver = ListResolver("namespace", {object: lambda value: ("\x00",)})
@@ -287,17 +279,11 @@
             MessageBuilder, subject="Test", body="hello world", html_body="<b>hello world</b>"
         )
 
-        event = self.create_event()
-
         expected = u"{event.project.slug}.{event.organization.slug}.{namespace}".format(
-            event=event, namespace=options.get("mail.list-namespace")
-        )
-
-<<<<<<< HEAD
-        references = (event, event.group, event.project, self.activity)
-=======
+            event=self.event, namespace=options.get("mail.list-namespace")
+        )
+
         references = (self.event.group, self.event.project, self.activity)
->>>>>>> 4d5f54fe
 
         for reference in references:
             (message,) = build_message(reference=reference).get_built_messages(["foo@example.com"])
