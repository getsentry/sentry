import abc
from typing import Collection, Dict
from unittest.mock import patch

<<<<<<< HEAD
import pytest

=======
>>>>>>> de90fdab
from fixtures.sdk_crash_detection.crash_event import (
    IN_APP_FRAME,
    get_crash_event,
    get_crash_event_with_frames,
    get_sentry_frame,
)
from sentry.eventstore.snuba.backend import SnubaEventStorage
from sentry.issues.grouptype import PerformanceNPlusOneGroupType
from sentry.testutils import TestCase
from sentry.testutils.cases import BaseTestCase, SnubaTestCase
from sentry.testutils.performance_issues.store_transaction import PerfIssueTransactionTestMixin
from sentry.testutils.silo import region_silo_test
from sentry.utils.pytest.fixtures import django_db_all
from sentry.utils.safe import set_path
from sentry.utils.sdk_crashes.sdk_crash_detection import sdk_crash_detection


class BaseSDKCrashDetectionMixin(BaseTestCase, metaclass=abc.ABCMeta):
    @abc.abstractmethod
    def create_event(self, data, project_id, assert_no_errors=True):
        pass

    def execute_test(self, event_data, should_be_reported, mock_sdk_crash_reporter):

        event = self.create_event(
            data=event_data,
            project_id=self.project.id,
        )

        sdk_crash_detection.detect_sdk_crash(event=event, event_project_id=1234)

        if should_be_reported:
            assert mock_sdk_crash_reporter.report.call_count == 1

            reported_event_data = mock_sdk_crash_reporter.report.call_args.args[0]
            assert reported_event_data["contexts"]["sdk_crash_detection"]["detected"] is True
        else:
            assert mock_sdk_crash_reporter.report.call_count == 0


@patch("sentry.utils.sdk_crashes.sdk_crash_detection.sdk_crash_detection.sdk_crash_reporter")
class PerformanceEventTestMixin(
    BaseSDKCrashDetectionMixin, SnubaTestCase, PerfIssueTransactionTestMixin
):
    def test_performance_event_not_detected(self, mock_sdk_crash_reporter):
        fingerprint = "some_group"
        fingerprint = f"{PerformanceNPlusOneGroupType.type_id}-{fingerprint}"
        event = self.store_transaction(
            project_id=self.project.id,
            user_id="hi",
            fingerprint=[fingerprint],
        )

        sdk_crash_detection.detect_sdk_crash(event=event, event_project_id=1234)

        assert mock_sdk_crash_reporter.report.call_count == 0


@patch("sentry.utils.sdk_crashes.sdk_crash_detection.sdk_crash_detection.sdk_crash_reporter")
class CococaSDKTestMixin(BaseSDKCrashDetectionMixin):
    def test_unhandled_is_detected(self, mock_sdk_crash_reporter):
        self.execute_test(get_crash_event(), True, mock_sdk_crash_reporter)

    def test_handled_is_not_detected(self, mock_sdk_crash_reporter):
        self.execute_test(get_crash_event(handled=True), False, mock_sdk_crash_reporter)

    def test_wrong_function_not_detected(self, mock_sdk_crash_reporter):
        self.execute_test(get_crash_event(function="Senry"), False, mock_sdk_crash_reporter)

    def test_wrong_platform_not_detected(self, mock_sdk_crash_reporter):
        self.execute_test(get_crash_event(platform="coco"), False, mock_sdk_crash_reporter)

    def test_no_exception_not_detected(self, mock_sdk_crash_reporter):
        self.execute_test(get_crash_event(exception=[]), False, mock_sdk_crash_reporter)

    def test_sdk_crash_detected_event_is_not_reported(self, mock_sdk_crash_reporter):
        event = get_crash_event()

        set_path(event, "contexts", "sdk_crash_detection", value={"detected": True})

        self.execute_test(event, False, mock_sdk_crash_reporter)

    def test_cocoa_sdk_crash_detection_without_context(self, mock_sdk_crash_reporter):
        event = get_crash_event(function="-[SentryHub getScope]")
        event["contexts"] = {}

        self.execute_test(event, True, mock_sdk_crash_reporter)


@patch("sentry.utils.sdk_crashes.sdk_crash_detection.sdk_crash_detection.sdk_crash_reporter")
class CococaSDKFunctionTestMixin(BaseSDKCrashDetectionMixin):
    def test_hub_reported(self, mock_sdk_crash_reporter):
        self.execute_test(
            get_crash_event(function="-[SentryHub getScope]"), True, mock_sdk_crash_reporter
        )

    def test_sentrycrash_reported(self, mock_sdk_crash_reporter):
        self.execute_test(
            get_crash_event(function="sentrycrashdl_getBinaryImage"), True, mock_sdk_crash_reporter
        )

    def test_sentryisgreat_reported(self, mock_sdk_crash_reporter):
        self.execute_test(
            get_crash_event(function="-[sentryisgreat]"), True, mock_sdk_crash_reporter
        )

    def test_sentryswizzle_reported(self, mock_sdk_crash_reporter):
        self.execute_test(
            get_crash_event(
                function="__47-[SentryBreadcrumbTracker swizzleViewDidAppear]_block_invoke_2"
            ),
            True,
            mock_sdk_crash_reporter,
        )

    def test_sentrycrash_crash_reported(self, mock_sdk_crash_reporter):
        self.execute_test(
            get_crash_event(function="-[SentryCrash crash]"),
            True,
            mock_sdk_crash_reporter,
        )

    def test_senryhub_not_reported(self, mock_sdk_crash_reporter):
        self.execute_test(
            get_crash_event(function="-[SenryHub getScope]"),
            False,
            mock_sdk_crash_reporter,
        )

    def test_senryhub_no_brackets_not_reported(self, mock_sdk_crash_reporter):
        self.execute_test(
            get_crash_event(function="-SentryHub getScope]"),
            False,
            mock_sdk_crash_reporter,
        )

    def test_somesentryhub_not_reported(self, mock_sdk_crash_reporter):
        self.execute_test(
            get_crash_event(function="-[SomeSentryHub getScope]"),
            False,
            mock_sdk_crash_reporter,
        )

    # "+[SentrySDK crash]" is used for testing, so we must ignore it.
    def test_sentrycrash_not_reported(self, mock_sdk_crash_reporter):
        self.execute_test(
            get_crash_event(function="+[SentrySDK crash]"),
            False,
            mock_sdk_crash_reporter,
        )


@patch("sentry.utils.sdk_crashes.sdk_crash_detection.sdk_crash_detection.sdk_crash_reporter")
class CococaSDKFilenameTestMixin(BaseSDKCrashDetectionMixin):
    def test_filename_includes_sentrycrash_reported(self, mock_sdk_crash_reporter):
        self.execute_test(
            self._get_crash_event("SentryCrashMonitor_CPPException.cpp"),
            True,
            mock_sdk_crash_reporter,
        )

    def test_filename_includes_sentrymonitor_reported(self, mock_sdk_crash_reporter):
        self.execute_test(
            self._get_crash_event("SentryMonitor_CPPException.cpp"),
            True,
            mock_sdk_crash_reporter,
        )

    def test_filename_includes_senry_not_reported(self, mock_sdk_crash_reporter):
        self.execute_test(
            self._get_crash_event("SentrMonitor_CPPException.cpp"),
            False,
            mock_sdk_crash_reporter,
        )

    def _get_crash_event(self, filename) -> Dict[str, Collection[str]]:
        return get_crash_event_with_frames(
            frames=[
                {
                    "function": "__handleUncaughtException",
                    "symbol": "__handleUncaughtException",
                    "package": "CoreFoundation",
                    "in_app": False,
                },
                {
                    "function": "_objc_terminate",
                    "symbol": "_ZL15_objc_terminatev",
                    "package": "libobjc.A.dylib",
                    "in_app": False,
                },
                {
                    "function": "CPPExceptionTerminate",
                    "raw_function": "CPPExceptionTerminate()",
                    "filename": filename,
                    "symbol": "_ZL21CPPExceptionTerminatev",
                    "package": "MainApp",
                    "in_app": False,
                },
                {
                    "function": "std::__terminate",
                    "symbol": "_ZSt11__terminatePFvvE",
                    "package": "libc++abi.dylib",
                    "in_app": False,
                },
            ]
        )


@patch("sentry.utils.sdk_crashes.sdk_crash_detection.sdk_crash_detection.sdk_crash_reporter")
class CococaSDKFramesTestMixin(BaseSDKCrashDetectionMixin):
    def test_frames_empty_frame_not_reported(self, mock_sdk_crash_reporter):
        self.execute_test(
            get_crash_event_with_frames([{"empty": "frame"}]),
            False,
            mock_sdk_crash_reporter,
        )

    def test_frames_single_frame_reported(self, mock_sdk_crash_reporter):
        self.execute_test(
            get_crash_event_with_frames([get_sentry_frame("-[Sentry]")]),
            True,
            mock_sdk_crash_reporter,
        )

    def test_frames_in_app_frame_frame_reported(self, mock_sdk_crash_reporter):
        self.execute_test(
            get_crash_event_with_frames([get_sentry_frame("-[Sentry]", in_app=True)]),
            True,
            mock_sdk_crash_reporter,
        )

    def test_frames_only_non_in_app_after_sentry_frame_is_reported(self, mock_sdk_crash_reporter):
        self.execute_test(
            get_crash_event_with_frames(
                [
                    {
                        "function": "__handleUncaughtException",
                        "symbol": "__handleUncaughtException",
                        "package": "CoreFoundation",
                        "in_app": False,
                    },
                    {
                        "function": "_objc_terminate",
                        "symbol": "_ZL15_objc_terminatev",
                        "package": "libobjc.A.dylib",
                        "in_app": False,
                    },
                    get_sentry_frame("sentrycrashdl_getBinaryImage"),
                    {
                        "function": "std::__terminate",
                        "symbol": "_ZSt11__terminatePFvvE",
                        "package": "libc++abi.dylib",
                        "in_app": False,
                    },
                ]
            ),
            True,
            mock_sdk_crash_reporter,
        )

    def test_frames_only_in_app_after_sentry_frame_not_reported(self, mock_sdk_crash_reporter):
        self.execute_test(
            get_crash_event_with_frames(
                [
                    {
                        "function": "std::__terminate",
                        "symbol": "_ZSt11__terminatePFvvE",
                        "package": "libc++abi.dylib",
                        "in_app": False,
                    },
                    get_sentry_frame("sentrycrashdl_getBinaryImage"),
                    {
                        "function": "_objc_terminate",
                        "symbol": "_ZL15_objc_terminatev",
                        "package": "libobjc.A.dylib",
                        "in_app": False,
                    },
                    {
                        "function": "__handleUncaughtException",
                        "symbol": "__handleUncaughtException",
                        "package": "CoreFoundation",
                        "in_app": False,
                    },
                    IN_APP_FRAME,
                ]
            ),
            False,
            mock_sdk_crash_reporter,
        )


class SDKCrashReportTestMixin(BaseSDKCrashDetectionMixin, SnubaTestCase):
    @django_db_all
    def test_sdk_crash_event_stored_to_sdk_crash_project(self):

        cocoa_sdk_crashes_project = self.create_project(
            name="Cocoa SDK Crashes",
            slug="cocoa-sdk-crashes",
            teams=[self.team],
            fire_project_created=True,
        )

        event = self.create_event(
            data=get_crash_event(),
            project_id=self.project.id,
        )

        sdk_crash_event = sdk_crash_detection.detect_sdk_crash(
            event=event, event_project_id=cocoa_sdk_crashes_project.id
        )

        assert sdk_crash_event is not None

        event_store = SnubaEventStorage()
        fetched_sdk_crash_event = event_store.get_event_by_id(
            cocoa_sdk_crashes_project.id, sdk_crash_event.event_id
        )

        assert cocoa_sdk_crashes_project.id == fetched_sdk_crash_event.project_id
        assert sdk_crash_event.event_id == fetched_sdk_crash_event.event_id


@region_silo_test
class SDKCrashDetectionTest(
    TestCase,
    CococaSDKTestMixin,
    CococaSDKFunctionTestMixin,
    CococaSDKFilenameTestMixin,
    CococaSDKFramesTestMixin,
    PerformanceEventTestMixin,
    SDKCrashReportTestMixin,
):
    def create_event(self, data, project_id, assert_no_errors=True):
        return self.store_event(data=data, project_id=project_id, assert_no_errors=assert_no_errors)<|MERGE_RESOLUTION|>--- conflicted
+++ resolved
@@ -2,11 +2,6 @@
 from typing import Collection, Dict
 from unittest.mock import patch
 
-<<<<<<< HEAD
-import pytest
-
-=======
->>>>>>> de90fdab
 from fixtures.sdk_crash_detection.crash_event import (
     IN_APP_FRAME,
     get_crash_event,
