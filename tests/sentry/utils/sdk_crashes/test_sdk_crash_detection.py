import abc
from typing import Collection, Dict
from unittest.mock import patch

<<<<<<< HEAD
import pytest

from fixtures.sdk_crash_detection.crash_event import (
    IN_APP_FRAME,
    get_crash_event,
    get_crash_event_with_frames,
    get_sentry_frame,
)
=======
from fixtures.sdk_crash_detection.crash_event import get_crash_event
>>>>>>> 6eeda705
from sentry.eventstore.snuba.backend import SnubaEventStorage
from sentry.issues.grouptype import PerformanceNPlusOneGroupType
from sentry.testutils import TestCase
from sentry.testutils.cases import BaseTestCase, SnubaTestCase
from sentry.testutils.performance_issues.store_transaction import PerfIssueTransactionTestMixin
from sentry.testutils.silo import region_silo_test
from sentry.utils.pytest.fixtures import django_db_all
from sentry.utils.safe import set_path
from sentry.utils.sdk_crashes.sdk_crash_detection import sdk_crash_detection


class BaseSDKCrashDetectionMixin(BaseTestCase, metaclass=abc.ABCMeta):
    @abc.abstractmethod
    def create_event(self, data, project_id, assert_no_errors=True):
        pass

    def execute_test(self, event_data, should_be_reported, mock_sdk_crash_reporter):

        event = self.create_event(
            data=event_data,
            project_id=self.project.id,
        )

        sdk_crash_detection.detect_sdk_crash(event=event, event_project_id=1234)

        if should_be_reported:
            assert mock_sdk_crash_reporter.report.call_count == 1

            reported_event_data = mock_sdk_crash_reporter.report.call_args.args[0]
            assert reported_event_data["contexts"]["sdk_crash_detection"]["detected"] is True
        else:
            assert mock_sdk_crash_reporter.report.call_count == 0


@patch("sentry.utils.sdk_crashes.sdk_crash_detection.sdk_crash_detection.sdk_crash_reporter")
class PerformanceEventTestMixin(
    BaseSDKCrashDetectionMixin, SnubaTestCase, PerfIssueTransactionTestMixin
):
    def test_performance_event_not_detected(self, mock_sdk_crash_reporter):
        fingerprint = "some_group"
        fingerprint = f"{PerformanceNPlusOneGroupType.type_id}-{fingerprint}"
        event = self.store_transaction(
            project_id=self.project.id,
            user_id="hi",
            fingerprint=[fingerprint],
        )

        sdk_crash_detection.detect_sdk_crash(event=event, event_project_id=1234)

        assert mock_sdk_crash_reporter.report.call_count == 0


@patch("sentry.utils.sdk_crashes.sdk_crash_detection.sdk_crash_detection.sdk_crash_reporter")
class CococaSDKTestMixin(BaseSDKCrashDetectionMixin):
    def test_unhandled_is_detected(self, mock_sdk_crash_reporter):
        self.execute_test(get_crash_event(), True, mock_sdk_crash_reporter)

    def test_handled_is_not_detected(self, mock_sdk_crash_reporter):
        self.execute_test(get_crash_event(handled=True), False, mock_sdk_crash_reporter)

    def test_wrong_function_not_detected(self, mock_sdk_crash_reporter):
        self.execute_test(get_crash_event(function="Senry"), False, mock_sdk_crash_reporter)

    def test_wrong_platform_not_detected(self, mock_sdk_crash_reporter):
        self.execute_test(get_crash_event(platform="coco"), False, mock_sdk_crash_reporter)

    def test_no_exception_not_detected(self, mock_sdk_crash_reporter):
        self.execute_test(get_crash_event(exception=[]), False, mock_sdk_crash_reporter)

    def test_sdk_crash_detected_event_is_not_reported(self, mock_sdk_crash_reporter):
        event = get_crash_event()

        set_path(event, "contexts", "sdk_crash_detection", value={"detected": True})

        self.execute_test(event, False, mock_sdk_crash_reporter)

    def test_cocoa_sdk_crash_detection_without_context(self, mock_sdk_crash_reporter):
        event = get_crash_event(function="-[SentryHub getScope]")
        event["contexts"] = {}

        self.execute_test(event, True, mock_sdk_crash_reporter)


@patch("sentry.utils.sdk_crashes.sdk_crash_detection.sdk_crash_detection.sdk_crash_reporter")
class CococaSDKFunctionTestMixin(BaseSDKCrashDetectionMixin):
    def test_hub_reported(self, mock_sdk_crash_reporter):
        self.execute_test(
            get_crash_event(function="-[SentryHub getScope]"), True, mock_sdk_crash_reporter
        )

    def test_sentrycrash_reported(self, mock_sdk_crash_reporter):
        self.execute_test(
            get_crash_event(function="sentrycrashdl_getBinaryImage"), True, mock_sdk_crash_reporter
        )

    def test_sentryisgreat_reported(self, mock_sdk_crash_reporter):
        self.execute_test(
            get_crash_event(function="-[sentryisgreat]"), True, mock_sdk_crash_reporter
        )

    def test_sentryswizzle_reported(self, mock_sdk_crash_reporter):
        self.execute_test(
            get_crash_event(
                function="__47-[SentryBreadcrumbTracker swizzleViewDidAppear]_block_invoke_2"
            ),
            True,
            mock_sdk_crash_reporter,
        )

    def test_sentrycrash_crash_reported(self, mock_sdk_crash_reporter):
        self.execute_test(
            get_crash_event(function="-[SentryCrash crash]"),
            True,
            mock_sdk_crash_reporter,
        )

    def test_senryhub_not_reported(self, mock_sdk_crash_reporter):
        self.execute_test(
            get_crash_event(function="-[SenryHub getScope]"),
            False,
            mock_sdk_crash_reporter,
        )

    def test_senryhub_no_brackets_not_reported(self, mock_sdk_crash_reporter):
        self.execute_test(
            get_crash_event(function="-SentryHub getScope]"),
            False,
            mock_sdk_crash_reporter,
        )

    def test_somesentryhub_not_reported(self, mock_sdk_crash_reporter):
        self.execute_test(
            get_crash_event(function="-[SomeSentryHub getScope]"),
            False,
            mock_sdk_crash_reporter,
        )

    # "+[SentrySDK crash]" is used for testing, so we must ignore it.
    def test_sentrycrash_not_reported(self, mock_sdk_crash_reporter):
        self.execute_test(
            get_crash_event(function="+[SentrySDK crash]"),
            False,
            mock_sdk_crash_reporter,
        )


@patch("sentry.utils.sdk_crashes.sdk_crash_detection.sdk_crash_detection.sdk_crash_reporter")
class CococaSDKFilenameTestMixin(BaseSDKCrashDetectionMixin):
    def test_filename_includes_sentrycrash_reported(self, mock_sdk_crash_reporter):
        self.execute_test(
            self._get_crash_event("SentryCrashMonitor_CPPException.cpp"),
            True,
            mock_sdk_crash_reporter,
        )

    def test_filename_includes_sentrymonitor_reported(self, mock_sdk_crash_reporter):
        self.execute_test(
            self._get_crash_event("SentryMonitor_CPPException.cpp"),
            True,
            mock_sdk_crash_reporter,
        )

    def test_filename_includes_senry_not_reported(self, mock_sdk_crash_reporter):
        self.execute_test(
            self._get_crash_event("SentrMonitor_CPPException.cpp"),
            False,
            mock_sdk_crash_reporter,
        )

    def _get_crash_event(self, filename) -> Dict[str, Collection[str]]:
        return get_crash_event_with_frames(
            frames=[
                {
                    "function": "__handleUncaughtException",
                    "symbol": "__handleUncaughtException",
                    "package": "CoreFoundation",
                    "in_app": False,
                },
                {
                    "function": "_objc_terminate",
                    "symbol": "_ZL15_objc_terminatev",
                    "package": "libobjc.A.dylib",
                    "in_app": False,
                },
                {
                    "function": "CPPExceptionTerminate",
                    "raw_function": "CPPExceptionTerminate()",
                    "filename": filename,
                    "symbol": "_ZL21CPPExceptionTerminatev",
                    "package": "MainApp",
                    "in_app": False,
                },
                {
                    "function": "std::__terminate",
                    "symbol": "_ZSt11__terminatePFvvE",
                    "package": "libc++abi.dylib",
                    "in_app": False,
                },
            ]
        )


@patch("sentry.utils.sdk_crashes.sdk_crash_detection.sdk_crash_detection.sdk_crash_reporter")
class CococaSDKFramesTestMixin(BaseSDKCrashDetectionMixin):
    def test_frames_empty_frame_not_reported(self, mock_sdk_crash_reporter):
        self.execute_test(
            get_crash_event_with_frames([{"empty": "frame"}]),
            False,
            mock_sdk_crash_reporter,
        )

    def test_frames_single_frame_reported(self, mock_sdk_crash_reporter):
        self.execute_test(
            get_crash_event_with_frames([get_sentry_frame("-[Sentry]")]),
            True,
            mock_sdk_crash_reporter,
        )

    def test_frames_in_app_frame_frame_reported(self, mock_sdk_crash_reporter):
        self.execute_test(
            get_crash_event_with_frames([get_sentry_frame("-[Sentry]", in_app=True)]),
            True,
            mock_sdk_crash_reporter,
        )

    def test_frames_only_non_in_app_after_sentry_frame_is_reported(self, mock_sdk_crash_reporter):
        self.execute_test(
            get_crash_event_with_frames(
                [
                    {
                        "function": "__handleUncaughtException",
                        "symbol": "__handleUncaughtException",
                        "package": "CoreFoundation",
                        "in_app": False,
                    },
                    {
                        "function": "_objc_terminate",
                        "symbol": "_ZL15_objc_terminatev",
                        "package": "libobjc.A.dylib",
                        "in_app": False,
                    },
                    get_sentry_frame("sentrycrashdl_getBinaryImage"),
                    {
                        "function": "std::__terminate",
                        "symbol": "_ZSt11__terminatePFvvE",
                        "package": "libc++abi.dylib",
                        "in_app": False,
                    },
                ]
            ),
            True,
            mock_sdk_crash_reporter,
        )

    def test_frames_only_in_app_after_sentry_frame_not_reported(self, mock_sdk_crash_reporter):
        self.execute_test(
            get_crash_event_with_frames(
                [
                    {
                        "function": "std::__terminate",
                        "symbol": "_ZSt11__terminatePFvvE",
                        "package": "libc++abi.dylib",
                        "in_app": False,
                    },
                    get_sentry_frame("sentrycrashdl_getBinaryImage"),
                    {
                        "function": "_objc_terminate",
                        "symbol": "_ZL15_objc_terminatev",
                        "package": "libobjc.A.dylib",
                        "in_app": False,
                    },
                    {
                        "function": "__handleUncaughtException",
                        "symbol": "__handleUncaughtException",
                        "package": "CoreFoundation",
                        "in_app": False,
                    },
                    IN_APP_FRAME,
                ]
            ),
            False,
            mock_sdk_crash_reporter,
        )


class SDKCrashReportTestMixin(BaseSDKCrashDetectionMixin, SnubaTestCase):
    @django_db_all
    def test_sdk_crash_event_stored_to_sdk_crash_project(self):

        cocoa_sdk_crashes_project = self.create_project(
            name="Cocoa SDK Crashes",
            slug="cocoa-sdk-crashes",
            teams=[self.team],
            fire_project_created=True,
        )

        event = self.create_event(
            data=get_crash_event(),
            project_id=self.project.id,
        )

        sdk_crash_event = sdk_crash_detection.detect_sdk_crash(
            event=event, event_project_id=cocoa_sdk_crashes_project.id
        )

        assert sdk_crash_event is not None

        event_store = SnubaEventStorage()
        fetched_sdk_crash_event = event_store.get_event_by_id(
            cocoa_sdk_crashes_project.id, sdk_crash_event.event_id
        )

        assert cocoa_sdk_crashes_project.id == fetched_sdk_crash_event.project_id
        assert sdk_crash_event.event_id == fetched_sdk_crash_event.event_id


@region_silo_test
class SDKCrashDetectionTest(
    TestCase,
    CococaSDKTestMixin,
    CococaSDKFunctionTestMixin,
    CococaSDKFilenameTestMixin,
    CococaSDKFramesTestMixin,
    PerformanceEventTestMixin,
    SDKCrashReportTestMixin,
):
    def create_event(self, data, project_id, assert_no_errors=True):
        return self.store_event(data=data, project_id=project_id, assert_no_errors=assert_no_errors)<|MERGE_RESOLUTION|>--- conflicted
+++ resolved
@@ -1,9 +1,6 @@
 import abc
 from typing import Collection, Dict
 from unittest.mock import patch
-
-<<<<<<< HEAD
-import pytest
 
 from fixtures.sdk_crash_detection.crash_event import (
     IN_APP_FRAME,
@@ -11,9 +8,6 @@
     get_crash_event_with_frames,
     get_sentry_frame,
 )
-=======
-from fixtures.sdk_crash_detection.crash_event import get_crash_event
->>>>>>> 6eeda705
 from sentry.eventstore.snuba.backend import SnubaEventStorage
 from sentry.issues.grouptype import PerformanceNPlusOneGroupType
 from sentry.testutils import TestCase
