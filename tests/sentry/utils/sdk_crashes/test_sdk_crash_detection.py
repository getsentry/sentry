import abc
from typing import Collection, Dict
from unittest.mock import patch

<<<<<<< HEAD
import pytest

=======
>>>>>>> 497c8417
from fixtures.sdk_crash_detection.crash_event import (
    IN_APP_FRAME,
    get_crash_event,
    get_crash_event_with_frames,
    get_sentry_frame,
)
from sentry.eventstore.snuba.backend import SnubaEventStorage
from sentry.issues.grouptype import PerformanceNPlusOneGroupType
from sentry.testutils import TestCase
from sentry.testutils.cases import BaseTestCase, SnubaTestCase
from sentry.testutils.performance_issues.store_transaction import PerfIssueTransactionTestMixin
from sentry.testutils.silo import region_silo_test
from sentry.utils.pytest.fixtures import django_db_all
from sentry.utils.safe import set_path
from sentry.utils.sdk_crashes.sdk_crash_detection import sdk_crash_detection


class BaseSDKCrashDetectionMixin(BaseTestCase, metaclass=abc.ABCMeta):
    @abc.abstractmethod
    def create_event(self, data, project_id, assert_no_errors=True):
        pass

    def execute_test(self, event_data, should_be_reported, mock_sdk_crash_reporter):

        event = self.create_event(
            data=event_data,
            project_id=self.project.id,
        )

        sdk_crash_detection.detect_sdk_crash(event=event, event_project_id=1234)

        if should_be_reported:
            assert mock_sdk_crash_reporter.report.call_count == 1

            reported_event_data = mock_sdk_crash_reporter.report.call_args.args[0]
            assert reported_event_data["contexts"]["sdk_crash_detection"]["detected"] is True
        else:
            assert mock_sdk_crash_reporter.report.call_count == 0


@patch("sentry.utils.sdk_crashes.sdk_crash_detection.sdk_crash_detection.sdk_crash_reporter")
class PerformanceEventTestMixin(
    BaseSDKCrashDetectionMixin, SnubaTestCase, PerfIssueTransactionTestMixin
):
    def test_performance_event_not_detected(self, mock_sdk_crash_reporter):
        fingerprint = "some_group"
        fingerprint = f"{PerformanceNPlusOneGroupType.type_id}-{fingerprint}"
        event = self.store_transaction(
            project_id=self.project.id,
            user_id="hi",
            fingerprint=[fingerprint],
        )

        sdk_crash_detection.detect_sdk_crash(event=event, event_project_id=1234)

        assert mock_sdk_crash_reporter.report.call_count == 0


@patch("sentry.utils.sdk_crashes.sdk_crash_detection.sdk_crash_detection.sdk_crash_reporter")
class CococaSDKTestMixin(BaseSDKCrashDetectionMixin):
    def test_unhandled_is_detected(self, mock_sdk_crash_reporter):
        self.execute_test(get_crash_event(), True, mock_sdk_crash_reporter)

    def test_handled_is_not_detected(self, mock_sdk_crash_reporter):
        self.execute_test(get_crash_event(handled=True), False, mock_sdk_crash_reporter)

    def test_wrong_function_not_detected(self, mock_sdk_crash_reporter):
        self.execute_test(get_crash_event(function="Senry"), False, mock_sdk_crash_reporter)

    def test_wrong_platform_not_detected(self, mock_sdk_crash_reporter):
        self.execute_test(get_crash_event(platform="coco"), False, mock_sdk_crash_reporter)

    def test_no_exception_not_detected(self, mock_sdk_crash_reporter):
        self.execute_test(get_crash_event(exception=[]), False, mock_sdk_crash_reporter)

    def test_sdk_crash_detected_event_is_not_reported(self, mock_sdk_crash_reporter):
        event = get_crash_event()

        set_path(event, "contexts", "sdk_crash_detection", value={"detected": True})

        self.execute_test(event, False, mock_sdk_crash_reporter)

    def test_cocoa_sdk_crash_detection_without_context(self, mock_sdk_crash_reporter):
        event = get_crash_event(function="-[SentryHub getScope]")
        event["contexts"] = {}

        self.execute_test(event, True, mock_sdk_crash_reporter)


@patch("sentry.utils.sdk_crashes.sdk_crash_detection.sdk_crash_detection.sdk_crash_reporter")
class CococaSDKFunctionTestMixin(BaseSDKCrashDetectionMixin):
    def test_hub_reported(self, mock_sdk_crash_reporter):
        self.execute_test(
            get_crash_event(function="-[SentryHub getScope]"), True, mock_sdk_crash_reporter
        )

    def test_sentrycrash_reported(self, mock_sdk_crash_reporter):
        self.execute_test(
            get_crash_event(function="sentrycrashdl_getBinaryImage"), True, mock_sdk_crash_reporter
        )

    def test_sentryisgreat_reported(self, mock_sdk_crash_reporter):
        self.execute_test(
            get_crash_event(function="-[sentryisgreat]"), True, mock_sdk_crash_reporter
        )

    def test_sentryswizzle_reported(self, mock_sdk_crash_reporter):
        self.execute_test(
            get_crash_event(
                function="__47-[SentryBreadcrumbTracker swizzleViewDidAppear]_block_invoke_2"
            ),
            True,
            mock_sdk_crash_reporter,
        )

    def test_sentrycrash_crash_reported(self, mock_sdk_crash_reporter):
        self.execute_test(
            get_crash_event(function="-[SentryCrash crash]"),
            True,
            mock_sdk_crash_reporter,
        )

    def test_senryhub_not_reported(self, mock_sdk_crash_reporter):
        self.execute_test(
            get_crash_event(function="-[SenryHub getScope]"),
            False,
            mock_sdk_crash_reporter,
        )

    def test_senryhub_no_brackets_not_reported(self, mock_sdk_crash_reporter):
        self.execute_test(
            get_crash_event(function="-SentryHub getScope]"),
            False,
            mock_sdk_crash_reporter,
        )

    def test_somesentryhub_not_reported(self, mock_sdk_crash_reporter):
        self.execute_test(
            get_crash_event(function="-[SomeSentryHub getScope]"),
            False,
            mock_sdk_crash_reporter,
        )

    # "+[SentrySDK crash]" is used for testing, so we must ignore it.
    def test_sentrycrash_not_reported(self, mock_sdk_crash_reporter):
        self.execute_test(
            get_crash_event(function="+[SentrySDK crash]"),
            False,
            mock_sdk_crash_reporter,
        )


@patch("sentry.utils.sdk_crashes.sdk_crash_detection.sdk_crash_detection.sdk_crash_reporter")
class CococaSDKFilenameTestMixin(BaseSDKCrashDetectionMixin):
    def test_filename_includes_sentrycrash_reported(self, mock_sdk_crash_reporter):
        self.execute_test(
            self._get_crash_event("SentryCrashMonitor_CPPException.cpp"),
            True,
            mock_sdk_crash_reporter,
        )

    def test_filename_includes_sentrymonitor_reported(self, mock_sdk_crash_reporter):
        self.execute_test(
            self._get_crash_event("SentryMonitor_CPPException.cpp"),
            True,
            mock_sdk_crash_reporter,
        )

    def test_filename_includes_senry_not_reported(self, mock_sdk_crash_reporter):
        self.execute_test(
            self._get_crash_event("SentrMonitor_CPPException.cpp"),
            False,
            mock_sdk_crash_reporter,
        )

    def _get_crash_event(self, filename) -> Dict[str, Collection[str]]:
        return get_crash_event_with_frames(
            frames=[
                {
                    "function": "__handleUncaughtException",
                    "symbol": "__handleUncaughtException",
                    "package": "CoreFoundation",
                    "in_app": False,
<<<<<<< HEAD
                    "image_addr": "0x1a4e8f000",
=======
>>>>>>> 497c8417
                },
                {
                    "function": "_objc_terminate",
                    "symbol": "_ZL15_objc_terminatev",
                    "package": "libobjc.A.dylib",
                    "in_app": False,
<<<<<<< HEAD
                    "image_addr": "0x1a4e8f000",
=======
>>>>>>> 497c8417
                },
                {
                    "function": "CPPExceptionTerminate",
                    "raw_function": "CPPExceptionTerminate()",
                    "filename": filename,
                    "symbol": "_ZL21CPPExceptionTerminatev",
                    "package": "MainApp",
                    "in_app": False,
<<<<<<< HEAD
                    "image_addr": "0x1a4e8f000",
=======
>>>>>>> 497c8417
                },
                {
                    "function": "std::__terminate",
                    "symbol": "_ZSt11__terminatePFvvE",
                    "package": "libc++abi.dylib",
                    "in_app": False,
<<<<<<< HEAD
                    "image_addr": "0x1a4e8f000",
=======
>>>>>>> 497c8417
                },
            ]
        )


@patch("sentry.utils.sdk_crashes.sdk_crash_detection.sdk_crash_detection.sdk_crash_reporter")
class CococaSDKFramesTestMixin(BaseSDKCrashDetectionMixin):
    def test_frames_empty_frame_not_reported(self, mock_sdk_crash_reporter):
        self.execute_test(
            get_crash_event_with_frames([{"empty": "frame"}]),
            False,
            mock_sdk_crash_reporter,
        )

    def test_frames_single_frame_reported(self, mock_sdk_crash_reporter):
        self.execute_test(
            get_crash_event_with_frames([get_sentry_frame("-[Sentry]")]),
            True,
            mock_sdk_crash_reporter,
        )

    def test_frames_in_app_frame_frame_reported(self, mock_sdk_crash_reporter):
        self.execute_test(
            get_crash_event_with_frames([get_sentry_frame("-[Sentry]", in_app=True)]),
            True,
            mock_sdk_crash_reporter,
        )

    def test_frames_only_non_in_app_after_sentry_frame_is_reported(self, mock_sdk_crash_reporter):
        self.execute_test(
            get_crash_event_with_frames(
                [
                    {
                        "function": "__handleUncaughtException",
                        "symbol": "__handleUncaughtException",
                        "package": "CoreFoundation",
                        "in_app": False,
<<<<<<< HEAD
                        "image_addr": "0x1a4e8f000",
=======
>>>>>>> 497c8417
                    },
                    {
                        "function": "_objc_terminate",
                        "symbol": "_ZL15_objc_terminatev",
                        "package": "libobjc.A.dylib",
                        "in_app": False,
<<<<<<< HEAD
                        "image_addr": "0x1a4e8f000",
=======
>>>>>>> 497c8417
                    },
                    get_sentry_frame("sentrycrashdl_getBinaryImage"),
                    {
                        "function": "std::__terminate",
                        "symbol": "_ZSt11__terminatePFvvE",
                        "package": "libc++abi.dylib",
                        "in_app": False,
<<<<<<< HEAD
                        "image_addr": "0x1a4e8f000",
=======
>>>>>>> 497c8417
                    },
                ]
            ),
            True,
            mock_sdk_crash_reporter,
        )

    def test_frames_only_in_app_after_sentry_frame_not_reported(self, mock_sdk_crash_reporter):
        self.execute_test(
            get_crash_event_with_frames(
                [
                    {
                        "function": "std::__terminate",
                        "symbol": "_ZSt11__terminatePFvvE",
                        "package": "libc++abi.dylib",
                        "in_app": False,
                    },
                    get_sentry_frame("sentrycrashdl_getBinaryImage"),
                    {
                        "function": "_objc_terminate",
                        "symbol": "_ZL15_objc_terminatev",
                        "package": "libobjc.A.dylib",
                        "in_app": False,
                    },
                    {
                        "function": "__handleUncaughtException",
                        "symbol": "__handleUncaughtException",
                        "package": "CoreFoundation",
                        "in_app": False,
                    },
                    IN_APP_FRAME,
                ]
            ),
            False,
            mock_sdk_crash_reporter,
        )


class SDKCrashReportTestMixin(BaseSDKCrashDetectionMixin, SnubaTestCase):
    @django_db_all
    def test_sdk_crash_event_stored_to_sdk_crash_project(self):

        cocoa_sdk_crashes_project = self.create_project(
            name="Cocoa SDK Crashes",
            slug="cocoa-sdk-crashes",
            teams=[self.team],
            fire_project_created=True,
        )

        event = self.create_event(
            data=get_crash_event(),
            project_id=self.project.id,
        )

        sdk_crash_event = sdk_crash_detection.detect_sdk_crash(
            event=event, event_project_id=cocoa_sdk_crashes_project.id
        )

        assert sdk_crash_event is not None

        event_store = SnubaEventStorage()
        fetched_sdk_crash_event = event_store.get_event_by_id(
            cocoa_sdk_crashes_project.id, sdk_crash_event.event_id
        )

        assert cocoa_sdk_crashes_project.id == fetched_sdk_crash_event.project_id
        assert sdk_crash_event.event_id == fetched_sdk_crash_event.event_id


@region_silo_test
class SDKCrashDetectionTest(
    TestCase,
    CococaSDKTestMixin,
    CococaSDKFunctionTestMixin,
    CococaSDKFilenameTestMixin,
    CococaSDKFramesTestMixin,
    PerformanceEventTestMixin,
    SDKCrashReportTestMixin,
):
    def create_event(self, data, project_id, assert_no_errors=True):
        return self.store_event(data=data, project_id=project_id, assert_no_errors=assert_no_errors)<|MERGE_RESOLUTION|>--- conflicted
+++ resolved
@@ -2,11 +2,6 @@
 from typing import Collection, Dict
 from unittest.mock import patch
 
-<<<<<<< HEAD
-import pytest
-
-=======
->>>>>>> 497c8417
 from fixtures.sdk_crash_detection.crash_event import (
     IN_APP_FRAME,
     get_crash_event,
@@ -190,20 +185,14 @@
                     "symbol": "__handleUncaughtException",
                     "package": "CoreFoundation",
                     "in_app": False,
-<<<<<<< HEAD
                     "image_addr": "0x1a4e8f000",
-=======
->>>>>>> 497c8417
                 },
                 {
                     "function": "_objc_terminate",
                     "symbol": "_ZL15_objc_terminatev",
                     "package": "libobjc.A.dylib",
                     "in_app": False,
-<<<<<<< HEAD
                     "image_addr": "0x1a4e8f000",
-=======
->>>>>>> 497c8417
                 },
                 {
                     "function": "CPPExceptionTerminate",
@@ -212,20 +201,14 @@
                     "symbol": "_ZL21CPPExceptionTerminatev",
                     "package": "MainApp",
                     "in_app": False,
-<<<<<<< HEAD
                     "image_addr": "0x1a4e8f000",
-=======
->>>>>>> 497c8417
                 },
                 {
                     "function": "std::__terminate",
                     "symbol": "_ZSt11__terminatePFvvE",
                     "package": "libc++abi.dylib",
                     "in_app": False,
-<<<<<<< HEAD
                     "image_addr": "0x1a4e8f000",
-=======
->>>>>>> 497c8417
                 },
             ]
         )
@@ -263,20 +246,14 @@
                         "symbol": "__handleUncaughtException",
                         "package": "CoreFoundation",
                         "in_app": False,
-<<<<<<< HEAD
                         "image_addr": "0x1a4e8f000",
-=======
->>>>>>> 497c8417
                     },
                     {
                         "function": "_objc_terminate",
                         "symbol": "_ZL15_objc_terminatev",
                         "package": "libobjc.A.dylib",
                         "in_app": False,
-<<<<<<< HEAD
                         "image_addr": "0x1a4e8f000",
-=======
->>>>>>> 497c8417
                     },
                     get_sentry_frame("sentrycrashdl_getBinaryImage"),
                     {
@@ -284,10 +261,7 @@
                         "symbol": "_ZSt11__terminatePFvvE",
                         "package": "libc++abi.dylib",
                         "in_app": False,
-<<<<<<< HEAD
                         "image_addr": "0x1a4e8f000",
-=======
->>>>>>> 497c8417
                     },
                 ]
             ),
