--- conflicted
+++ resolved
@@ -313,16 +313,8 @@
         assert EventUser.for_tags(self.project.id, ["id:myminion"]) == {
             "id:myminion": EventUser.from_event(self.event_3)
         }
-<<<<<<< HEAD
-        # assert EventUser.for_tags(self.project.id, ["id:doesnotexist"]) == {}
-        # assert EventUser.for_tags(self.project.id, ["id:myminion", "id:doesnotexist", "id:2"]) == {
-        #     "id:myminion": EventUser.from_event(self.event_3),
-        #     "id:2": EventUser.from_event(self.event_2),
-        # }
-=======
         assert EventUser.for_tags(self.project.id, ["id:doesnotexist"]) == {}
         assert EventUser.for_tags(self.project.id, ["id:myminion", "id:doesnotexist", "id:2"]) == {
             "id:myminion": EventUser.from_event(self.event_3),
             "id:2": EventUser.from_event(self.event_2),
-        }
->>>>>>> b7a2f51d
+        }