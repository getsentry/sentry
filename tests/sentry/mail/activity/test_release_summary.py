from urllib.parse import quote

from django.core import mail

from sentry.integrations.slack.message_builder import SLACK_URL_FORMAT
from sentry.models import Activity, Environment, Repository
from sentry.notifications.notifications.activity.release_summary import (
    ReleaseSummaryActivityNotification,
)
from sentry.notifications.notifications.base import create_notification_with_properties
from sentry.notifications.types import GroupSubscriptionReason
from sentry.testutils.cases import ActivityTestCase
from sentry.types.activity import ActivityType
from sentry.types.integrations import ExternalProviders
from sentry.utils.http import absolute_uri


class ReleaseSummaryTestCase(ActivityTestCase):
    def setUp(self):
        super().setUp()

        self.org = self.create_organization(owner=None)
        self.org.flags.allow_joinleave = False
        self.org.save()

        self.team = self.create_team(organization=self.org)
        self.team2 = self.create_team(organization=self.org)

        self.user1 = self.another_user("user1@example.com", self.team)
        self.user2 = self.another_user("user2@example.com")

        self.project = self.create_project(organization=self.org, teams=[self.team])
        self.project2 = self.create_project(organization=self.org, teams=[self.team2])

        self.environment = Environment.objects.create(
            name="production", organization_id=self.org.id
        )

        self.release, self.deploy = self.another_release("a")

        repository = Repository.objects.create(organization_id=self.org.id, name=self.project.name)

        # The commits are intentionally out of order to test commit `order`.
        self.commit1 = self.another_commit(0, "a", self.user1, repository)
        self.commit2 = self.another_commit(1, "b", self.user2, repository)

    def test_simple(self):
        with self.feature("organizations:active-release-notification-opt-in"):
            release_summary = ReleaseSummaryActivityNotification(
                Activity(
                    project=self.project,
                    user=self.user1,
                    type=ActivityType.DEPLOY.value,
                    data={"version": self.release.version, "deploy_id": self.deploy.id},
                )
            )
<<<<<<< HEAD
            release_summary.url_format = SLACK_URL_FORMAT
            release_summary.provider = ExternalProviders.SLACK
=======
            release_summary = create_notification_with_properties(
                release_summary, url_format=SLACK_URL_FORMAT
            )
>>>>>>> c5cd407f

        # user1 is included because they committed
        participants = release_summary.get_participants_with_group_subscription_reason()[
            ExternalProviders.EMAIL
        ]
        assert len(participants) == 1
        assert participants == {
            self.user1: GroupSubscriptionReason.committed,
        }

        context = release_summary.get_context()
        assert context["environment"] == "production"

        user_context = release_summary.get_recipient_context(self.user1, {})
        # make sure this only includes projects user has access to
        assert len(user_context["projects"]) == 1
        assert user_context["projects"][0][0] == self.project

        with self.tasks():
            release_summary.send()

        assert len(mail.outbox) == 1

        sent_email_addresses = {msg.to[0] for msg in mail.outbox}

        assert sent_email_addresses == {self.user1.email}

        release_link = absolute_uri(
            f"/organizations/{self.org.slug}/releases/{quote(self.release.version)}/?referrer=release_summary&project={self.project.id}"
        )
        issues_link = absolute_uri(
            f"/organizations/{self.org.slug}/issues/?query={quote(f'firstRelease:{self.release.version}')}&project={self.project.id}&referrer=release_summary"
        )

        slack_message = release_summary.get_notification_title()
        assert (
            slack_message
            == f"Release <{release_link}|aaaaaaaaaaaa> has been deployed to production for an hour with <{issues_link}|0 issues> associated with it"
        )<|MERGE_RESOLUTION|>--- conflicted
+++ resolved
@@ -54,14 +54,9 @@
                     data={"version": self.release.version, "deploy_id": self.deploy.id},
                 )
             )
-<<<<<<< HEAD
-            release_summary.url_format = SLACK_URL_FORMAT
-            release_summary.provider = ExternalProviders.SLACK
-=======
             release_summary = create_notification_with_properties(
                 release_summary, url_format=SLACK_URL_FORMAT
             )
->>>>>>> c5cd407f
 
         # user1 is included because they committed
         participants = release_summary.get_participants_with_group_subscription_reason()[
