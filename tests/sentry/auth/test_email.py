<<<<<<< HEAD
from sentry.auth.email import AmbiguousUserResolution, AuthHelperResolution, IdentityViewResolution
=======
from sentry.auth.email import AmbiguousUserFromEmail, resolve_email_to_user
>>>>>>> a4b979f0
from sentry.models import OrganizationMember, UserEmail
from sentry.testutils import TestCase


<<<<<<< HEAD
class AuthHelperResolutionTest(TestCase):
    def setUp(self) -> None:
        self.org = self.create_organization()

    def test_no_match(self):
        result = AuthHelperResolution("me@example.com", self.org).resolve()
        assert result is None

    def test_single_match(self):
        user = self.create_user()
        result = AuthHelperResolution(user.email, self.org).resolve()
        assert result == user

    def test_ambiguous_match(self):
        users = {self.create_user() for _ in range(2)}
        for user in users:
            UserEmail.objects.create(user=user, email="me@example.com")

        try:
            AuthHelperResolution("me@example.com", self.org).resolve()
        except AmbiguousUserResolution as e:
            assert set(e.users) == users
        else:
            self.fail()
=======
class EmailResolverTest(TestCase):
    def setUp(self) -> None:
        self.user1 = self.create_user()
        self.user2 = self.create_user()

    def test_no_match(self):
        result = resolve_email_to_user("no_one@example.com")
        assert result is None

    def test_single_match(self):
        result = resolve_email_to_user(self.user1.email)
        assert result == self.user1

    def test_ambiguous_match(self):
        for user in (self.user1, self.user2):
            UserEmail.objects.create(user=user, email="me@example.com")

        with self.assertRaises(AmbiguousUserFromEmail) as context:
            resolve_email_to_user("me@example.com")
        assert set(context.exception.users) == {self.user1, self.user2}

    def test_prefers_verified_email(self):
        org = self.create_organization()
>>>>>>> a4b979f0

    def test_prefers_verified_email(self):
        user1 = self.create_user()
        UserEmail.objects.create(user=user1, email="me@example.com", is_verified=True)

        user2 = self.create_user()
        UserEmail.objects.create(user=user2, email="me@example.com", is_verified=False)
        OrganizationMember.objects.create(organization=self.org, user=user2)

        result = AuthHelperResolution("me@example.com", self.org).resolve()
        assert result == user1
<<<<<<< HEAD
=======

    def test_prefers_org_member(self):
        org = self.create_organization()
>>>>>>> a4b979f0

    def test_prefers_org_member(self):
        user1 = self.create_user()
        UserEmail.objects.create(user=user1, email="me@example.com", is_verified=True)

        user2 = self.create_user()
        UserEmail.objects.create(user=user2, email="me@example.com", is_verified=True)
        OrganizationMember.objects.create(organization=self.org, user=user2)

<<<<<<< HEAD
        result = AuthHelperResolution("me@example.com", self.org).resolve()
        assert result == user2


class IdentityViewResolutionTest(TestCase):
    def test_rejects_unverified(self):
        user = self.create_user()
        UserEmail.objects.create(user=user, email="me@example.com", is_verified=False)
        result = IdentityViewResolution("me@example.com", user).resolve()
        assert result is None

    def test_single_match(self):
        user = self.create_user()
        UserEmail.objects.create(user=user, email="me@example.com", is_verified=True)
        result = IdentityViewResolution("me@example.com", user).resolve()
        assert result == user

    def test_prefers_logged_in_user(self):
        logged_in_user = self.create_user()
        assert logged_in_user.is_authenticated
        UserEmail.objects.create(user=logged_in_user, email="me@example.com", is_verified=True)

        self.create_user(email="me@example.com")

        result = IdentityViewResolution("me@example.com", logged_in_user).resolve()
        assert result == logged_in_user

    def test_prefers_user_with_primary_email(self):
        primary_user = self.create_user(email="me@example.com")

        secondary_user = self.create_user()
        UserEmail.objects.create(user=secondary_user, email="me@example.com", is_verified=True)

        anonymous_user = self.create_user()
        result = IdentityViewResolution("me@example.com", anonymous_user).resolve()
        assert result == primary_user

    def test_ambiguous_match(self):
        users = {self.create_user() for _ in range(2)}
        for user in users:
            UserEmail.objects.create(user=user, email="me@example.com", is_verified=True)

        anonymous_user = self.create_user()
        try:
            IdentityViewResolution("me@example.com", anonymous_user).resolve()
        except AmbiguousUserResolution as e:
            assert set(e.users) == users
        else:
            self.fail()
=======
        result = resolve_email_to_user("me@example.com", organization=org)
        assert result == user2
>>>>>>> a4b979f0
<|MERGE_RESOLUTION|>--- conflicted
+++ resolved
@@ -1,49 +1,20 @@
-<<<<<<< HEAD
-from sentry.auth.email import AmbiguousUserResolution, AuthHelperResolution, IdentityViewResolution
-=======
-from sentry.auth.email import AmbiguousUserFromEmail, resolve_email_to_user
->>>>>>> a4b979f0
+from sentry.auth.email import AmbiguousUserFromEmail, AuthHelperResolution, IdentityViewResolution
 from sentry.models import OrganizationMember, UserEmail
 from sentry.testutils import TestCase
 
 
-<<<<<<< HEAD
 class AuthHelperResolutionTest(TestCase):
     def setUp(self) -> None:
         self.org = self.create_organization()
-
-    def test_no_match(self):
-        result = AuthHelperResolution("me@example.com", self.org).resolve()
-        assert result is None
-
-    def test_single_match(self):
-        user = self.create_user()
-        result = AuthHelperResolution(user.email, self.org).resolve()
-        assert result == user
-
-    def test_ambiguous_match(self):
-        users = {self.create_user() for _ in range(2)}
-        for user in users:
-            UserEmail.objects.create(user=user, email="me@example.com")
-
-        try:
-            AuthHelperResolution("me@example.com", self.org).resolve()
-        except AmbiguousUserResolution as e:
-            assert set(e.users) == users
-        else:
-            self.fail()
-=======
-class EmailResolverTest(TestCase):
-    def setUp(self) -> None:
         self.user1 = self.create_user()
         self.user2 = self.create_user()
 
     def test_no_match(self):
-        result = resolve_email_to_user("no_one@example.com")
+        result = AuthHelperResolution("no_one@example.com", self.org).resolve()
         assert result is None
 
     def test_single_match(self):
-        result = resolve_email_to_user(self.user1.email)
+        result = AuthHelperResolution(self.user1.email, self.org).resolve()
         assert result == self.user1
 
     def test_ambiguous_match(self):
@@ -51,41 +22,26 @@
             UserEmail.objects.create(user=user, email="me@example.com")
 
         with self.assertRaises(AmbiguousUserFromEmail) as context:
-            resolve_email_to_user("me@example.com")
+            AuthHelperResolution("me@example.com", self.org).resolve()
         assert set(context.exception.users) == {self.user1, self.user2}
 
     def test_prefers_verified_email(self):
-        org = self.create_organization()
->>>>>>> a4b979f0
+        UserEmail.objects.create(user=self.user1, email="me@example.com", is_verified=True)
 
-    def test_prefers_verified_email(self):
-        user1 = self.create_user()
-        UserEmail.objects.create(user=user1, email="me@example.com", is_verified=True)
-
-        user2 = self.create_user()
-        UserEmail.objects.create(user=user2, email="me@example.com", is_verified=False)
-        OrganizationMember.objects.create(organization=self.org, user=user2)
+        UserEmail.objects.create(user=self.user2, email="me@example.com", is_verified=False)
+        OrganizationMember.objects.create(organization=self.org, user=self.user2)
 
         result = AuthHelperResolution("me@example.com", self.org).resolve()
-        assert result == user1
-<<<<<<< HEAD
-=======
+        assert result == self.user1
 
     def test_prefers_org_member(self):
-        org = self.create_organization()
->>>>>>> a4b979f0
+        UserEmail.objects.create(user=self.user1, email="me@example.com", is_verified=True)
 
-    def test_prefers_org_member(self):
-        user1 = self.create_user()
-        UserEmail.objects.create(user=user1, email="me@example.com", is_verified=True)
+        UserEmail.objects.create(user=self.user2, email="me@example.com", is_verified=True)
+        OrganizationMember.objects.create(organization=self.org, user=self.user2)
 
-        user2 = self.create_user()
-        UserEmail.objects.create(user=user2, email="me@example.com", is_verified=True)
-        OrganizationMember.objects.create(organization=self.org, user=user2)
-
-<<<<<<< HEAD
         result = AuthHelperResolution("me@example.com", self.org).resolve()
-        assert result == user2
+        assert result == self.user2
 
 
 class IdentityViewResolutionTest(TestCase):
@@ -127,13 +83,6 @@
             UserEmail.objects.create(user=user, email="me@example.com", is_verified=True)
 
         anonymous_user = self.create_user()
-        try:
+        with self.assertRaises(AmbiguousUserFromEmail) as context:
             IdentityViewResolution("me@example.com", anonymous_user).resolve()
-        except AmbiguousUserResolution as e:
-            assert set(e.users) == users
-        else:
-            self.fail()
-=======
-        result = resolve_email_to_user("me@example.com", organization=org)
-        assert result == user2
->>>>>>> a4b979f0
+        assert set(context.exception.users) == users