from datetime import datetime, timedelta
from unittest import mock
from unittest.mock import Mock, patch

from django.contrib.auth.models import AnonymousUser
from django.core import signing
from django.utils import timezone
from freezegun import freeze_time

from sentry.auth.superuser import (
    COOKIE_DOMAIN,
    COOKIE_HTTPONLY,
    COOKIE_NAME,
    COOKIE_PATH,
    COOKIE_SALT,
    COOKIE_SECURE,
    IDLE_MAX_AGE,
    MAX_AGE,
    SESSION_KEY,
    Superuser,
    SuperuserAccessFormInvalidJson,
    SuperuserAccessSerializer,
    is_active_superuser,
)
from sentry.auth.system import SystemToken
from sentry.middleware.superuser import SuperuserMiddleware
from sentry.models import User
from sentry.testutils import TestCase
from sentry.utils import json
from sentry.utils.auth import mark_sso_complete

UNSET = object()

BASETIME = datetime(2022, 3, 21, 0, 0, tzinfo=timezone.utc)

EXPIRE_TIME = timedelta(hours=4, minutes=1)

INSIDE_PRIVILEGE_ACCESS_EXPIRE_TIME = timedelta(minutes=14)

IDLE_EXPIRE_TIME = OUTSIDE_PRIVILEGE_ACCESS_EXPIRE_TIME = timedelta(minutes=16)


@freeze_time(BASETIME)
class SuperuserTestCase(TestCase):
    def setUp(self):
        super().setUp()
        self.current_datetime = timezone.now()
        self.default_token = "abcdefghjiklmnog"

    def build_request(
        self,
        cookie_token=UNSET,
        session_token=UNSET,
        expires=UNSET,
        idle_expires=UNSET,
        uid=UNSET,
        session_data=True,
        user=None,
    ):
        if user is None:
            user = self.create_user("foo@example.com", is_superuser=True)
        current_datetime = self.current_datetime
        request = self.make_request(user=user)
        if cookie_token is not None:
            request.COOKIES[COOKIE_NAME] = signing.get_cookie_signer(
                salt=COOKIE_NAME + COOKIE_SALT
            ).sign(self.default_token if cookie_token is UNSET else cookie_token)
        if session_data:
            request.session[SESSION_KEY] = {
                "exp": (
                    current_datetime + timedelta(hours=4) if expires is UNSET else expires
                ).strftime("%s"),
                "idl": (
                    current_datetime + timedelta(minutes=15)
                    if idle_expires is UNSET
                    else idle_expires
                ).strftime("%s"),
                "tok": self.default_token if session_token is UNSET else session_token,
                "uid": str(user.id) if uid is UNSET else uid,
            }
        return request

    def test_ips(self):
        user = User(is_superuser=True)
        request = self.make_request(user=user)
        request.META["REMOTE_ADDR"] = "10.0.0.1"

        # no ips = any host
        superuser = Superuser(request, allowed_ips=())
        superuser.set_logged_in(request.user)
        assert superuser.is_active is True

        superuser = Superuser(request, allowed_ips=("127.0.0.1",))
        superuser.set_logged_in(request.user)
        assert superuser.is_active is False

        superuser = Superuser(request, allowed_ips=("10.0.0.1",))
        superuser.set_logged_in(request.user)
        assert superuser.is_active is True

    def test_sso(self):
        user = User(is_superuser=True)
        request = self.make_request(user=user)

        # no ips = any host
        superuser = Superuser(request, org_id=None)
        superuser.set_logged_in(request.user)
        assert superuser.is_active is True

        superuser = Superuser(request, org_id=1)
        superuser.set_logged_in(request.user)
        assert superuser.is_active is False

        mark_sso_complete(request, 1)
        superuser = Superuser(request, org_id=1)
        superuser.set_logged_in(request.user)
        assert superuser.is_active is True

    def test_valid_data(self):
        request = self.build_request()
        superuser = Superuser(request, allowed_ips=())
        assert superuser.is_active is True

    def test_missing_cookie(self):
        request = self.build_request(cookie_token=None)
        superuser = Superuser(request, allowed_ips=())
        assert superuser.is_active is False

    def test_invalid_cookie_token(self):
        request = self.build_request(cookie_token="foobar")
        superuser = Superuser(request, allowed_ips=())
        assert superuser.is_active is False

    def test_invalid_session_token(self):
        request = self.build_request(session_token="foobar")
        superuser = Superuser(request, allowed_ips=())
        assert superuser.is_active is False

    def test_missing_data(self):
        request = self.build_request(session_data=False)
        superuser = Superuser(request, allowed_ips=())
        assert superuser.is_active is False

    def test_invalid_uid(self):
        request = self.build_request(uid=-1)
        superuser = Superuser(request, allowed_ips=())
        assert superuser.is_active is False

    @freeze_time(BASETIME + EXPIRE_TIME)
    def test_expired(self):
        request = self.build_request(expires=self.current_datetime)
        superuser = Superuser(request, allowed_ips=())
        assert superuser.is_active is False

    @freeze_time(BASETIME + IDLE_EXPIRE_TIME)
    def test_idle_expired(self):
        request = self.build_request(idle_expires=self.current_datetime)
        superuser = Superuser(request, allowed_ips=())
        assert superuser.is_active is False

    @mock.patch("sentry.auth.superuser.logger")
    def test_su_access_logs(self, logger):
        with self.settings(VALIDATE_SUPERUSER_ACCESS_CATEGORY_AND_REASON=True):
            user = User(is_superuser=True, id=10, email="test@sentry.io")
            request = self.make_request(user=user, method="PUT")
            request._body = json.dumps(
                {
                    "superuserAccessCategory": "for_unit_test",
                    "superuserReason": "Edit organization settings",
                }
            )

            superuser = Superuser(request, org_id=None)
            superuser.set_logged_in(request.user)
            assert superuser.is_active is True
            assert logger.info.call_count == 2
            logger.info.assert_any_call(
                "superuser.superuser_access",
                extra={
                    "superuser_token_id": superuser.token,
                    "user_id": 10,
                    "user_email": "test@sentry.io",
                    "su_access_category": "for_unit_test",
                    "reason_for_su": "Edit organization settings",
                },
            )

    # modify test once https://github.com/getsentry/sentry/pull/32191 is merged
    @mock.patch("sentry.auth.superuser.logger")
    def test_su_access_no_request(self, logger):
        user = User(is_superuser=True, id=10, email="test@sentry.io")
        request = self.make_request(user=user, method="PUT")

        superuser = Superuser(request, org_id=None)
        with self.settings(VALIDATE_SUPERUSER_ACCESS_CATEGORY_AND_REASON=True):
            superuser.set_logged_in(request.user)
            assert superuser.is_active is True
            assert logger.info.call_count == 1
            logger.info.assert_any_call(
                "superuser.logged-in", extra={"ip_address": "127.0.0.1", "user_id": 10}
            )

<<<<<<< HEAD
    @freeze_time(BASETIME + OUTSIDE_PRIVILEGE_ACCESS_EXPIRE_TIME)
    def test_not_expired_check_org_in_request(self):
        request = self.build_request()
        request.session[SESSION_KEY]["idl"] = (
            self.current_datetime + OUTSIDE_PRIVILEGE_ACCESS_EXPIRE_TIME + timedelta(minutes=15)
        ).strftime("%s")
        superuser = Superuser(request, allowed_ips=())
        assert superuser.is_active is True
        assert not getattr(request, "organization", None)

    @freeze_time(BASETIME + INSIDE_PRIVILEGE_ACCESS_EXPIRE_TIME)
    def test_max_time_org_change_within_time(self):
        request = self.build_request()
        request.organization = self.create_organization(name="not_our_org")
        superuser = Superuser(request, allowed_ips=())

        assert superuser.is_active is True

    @freeze_time(BASETIME + OUTSIDE_PRIVILEGE_ACCESS_EXPIRE_TIME)
    @mock.patch("sentry.auth.superuser.logger")
    def test_max_time_org_change_time_expired(self, logger):
        request = self.build_request()
        request.session[SESSION_KEY]["idl"] = (
            self.current_datetime + OUTSIDE_PRIVILEGE_ACCESS_EXPIRE_TIME + timedelta(minutes=15)
        ).strftime("%s")
        request.organization = self.create_organization(name="not_our_org")
        superuser = Superuser(request, allowed_ips=())

        assert superuser.is_active is False
        logger.warning.assert_any_call(
            "superuser.privileged_org_access_expired",
            extra={"superuser_token": "abcdefghjiklmnog"},
        )
=======
    def test_su_access_invalid_request_body(self):
        user = User(is_superuser=True, id=10, email="test@sentry.io")
        request = self.make_request(user=user, method="PUT")
        request._body = '{"invalid" "json"}'

        superuser = Superuser(request, org_id=None)
        with self.settings(VALIDATE_SUPERUSER_ACCESS_CATEGORY_AND_REASON=True):
            with self.assertRaises(SuperuserAccessFormInvalidJson):
                superuser.set_logged_in(request.user)
                assert superuser.is_active is False
>>>>>>> 52ec3dca

    def test_login_saves_session(self):
        user = self.create_user("foo@example.com", is_superuser=True)
        request = self.make_request()
        superuser = Superuser(request, allowed_ips=(), current_datetime=self.current_datetime)
        superuser.set_logged_in(user, current_datetime=self.current_datetime)

        # request.user wasn't set
        assert not superuser.is_active

        request.user = user
        assert superuser.is_active

        data = request.session.get(SESSION_KEY)
        assert data
        assert data["exp"] == (self.current_datetime + MAX_AGE).strftime("%s")
        assert data["idl"] == (self.current_datetime + IDLE_MAX_AGE).strftime("%s")
        assert len(data["tok"]) == 12
        assert data["uid"] == str(user.id)

    def test_logout_clears_session(self):
        request = self.build_request()
        superuser = Superuser(request, allowed_ips=(), current_datetime=self.current_datetime)
        superuser.set_logged_out()

        assert not superuser.is_active
        assert not request.session.get(SESSION_KEY)

    def test_middleware_as_superuser(self):
        request = self.build_request()

        delattr(request, "superuser")
        delattr(request, "is_superuser")

        middleware = SuperuserMiddleware()
        middleware.process_request(request)
        assert request.superuser.is_active
        assert request.is_superuser()

        response = Mock()
        middleware.process_response(request, response)
        response.set_signed_cookie.assert_called_once_with(
            COOKIE_NAME,
            request.superuser.token,
            salt=COOKIE_SALT,
            max_age=None,
            secure=request.is_secure() if COOKIE_SECURE is None else COOKIE_SECURE,
            httponly=COOKIE_HTTPONLY,
            path=COOKIE_PATH,
            domain=COOKIE_DOMAIN,
        )

    def test_changed_user(self):
        request = self.build_request()
        superuser = Superuser(request, allowed_ips=())
        assert superuser.is_active

        # anonymous
        request.user = AnonymousUser()
        assert not superuser.is_active

        # a non-superuser
        request.user = self.create_user("baz@example.com")
        assert not superuser.is_active

        # a superuser
        request.user.update(is_superuser=True)
        assert not superuser.is_active

    def test_is_active_superuser_sys_token(self):
        request = self.build_request()
        request.auth = SystemToken()
        assert is_active_superuser(request)

    def test_is_active_superuser(self):
        request = self.build_request()
        request.superuser = Superuser(request, allowed_ips=())
        request.superuser._is_active = True
        assert is_active_superuser(request)

    def test_is_not_active_superuser(self):
        request = self.build_request()
        request.superuser = Superuser(request, allowed_ips=())
        request.superuser._is_active = False
        assert not is_active_superuser(request)

    @patch.object(Superuser, "is_active", return_value=True)
    def test_is_active_superuser_from_request(self, _mock_is_active):
        request = self.build_request()
        request.superuser = None
        assert is_active_superuser(request)

    @mock.patch("sentry.auth.superuser.logger")
    def test_superuser_session_doesnt_needs_validatation_superuser_prompts(self, logger):
        with self.settings(VALIDATE_SUPERUSER_ACCESS_CATEGORY_AND_REASON=False):
            user = User(is_superuser=True, id=10, email="test@sentry.io")
            request = self.make_request(user=user, method="PUT")
            request._body = json.dumps(
                {
                    "superuserAccessCategory": "for_unit_test",
                    "superuserReason": "Edit organization settings",
                }
            )

            superuser = Superuser(request, org_id=None)
            superuser.set_logged_in(request.user)
            assert superuser.is_active is True
            assert logger.info.call_count == 1
            logger.info.assert_any_call(
                "superuser.logged-in",
                extra={"ip_address": "127.0.0.1", "user_id": user.id},
            )

    def test_superuser_invalid_serializer(self):
        serialized_data = SuperuserAccessSerializer(data={})
        assert serialized_data.is_valid() is False
        assert (
            json.dumps(serialized_data.errors)
            == '{"superuserAccessCategory":["This field is required."],"superuserReason":["This field is required."]}'
        )

        serialized_data = SuperuserAccessSerializer(
            data={
                "superuserAccessCategory": "for_unit_test",
            }
        )
        assert serialized_data.is_valid() is False
        assert (
            json.dumps(serialized_data.errors) == '{"superuserReason":["This field is required."]}'
        )

        serialized_data = SuperuserAccessSerializer(
            data={
                "superuserReason": "Edit organization settings",
            }
        )
        assert serialized_data.is_valid() is False
        assert (
            json.dumps(serialized_data.errors)
            == '{"superuserAccessCategory":["This field is required."]}'
        )

        serialized_data = SuperuserAccessSerializer(
            data={
                "superuserAccessCategory": "for_unit_test",
                "superuserReason": "Eds",
            }
        )
        assert serialized_data.is_valid() is False
        assert (
            json.dumps(serialized_data.errors)
            == '{"superuserReason":["Ensure this field has at least 4 characters."]}'
        )

        serialized_data = SuperuserAccessSerializer(
            data={
                "superuserAccessCategory": "for_unit_test",
                "superuserReason": "128 max chars 128 max chars 128 max chars 128 max chars 128 max chars 128 max chars 128 max chars 128 max chars 128 max chars 128 max chars ",
            }
        )
        assert serialized_data.is_valid() is False
        assert (
            json.dumps(serialized_data.errors)
            == '{"superuserReason":["Ensure this field has no more than 128 characters."]}'
        )<|MERGE_RESOLUTION|>--- conflicted
+++ resolved
@@ -200,7 +200,6 @@
                 "superuser.logged-in", extra={"ip_address": "127.0.0.1", "user_id": 10}
             )
 
-<<<<<<< HEAD
     @freeze_time(BASETIME + OUTSIDE_PRIVILEGE_ACCESS_EXPIRE_TIME)
     def test_not_expired_check_org_in_request(self):
         request = self.build_request()
@@ -234,7 +233,7 @@
             "superuser.privileged_org_access_expired",
             extra={"superuser_token": "abcdefghjiklmnog"},
         )
-=======
+
     def test_su_access_invalid_request_body(self):
         user = User(is_superuser=True, id=10, email="test@sentry.io")
         request = self.make_request(user=user, method="PUT")
@@ -245,7 +244,6 @@
             with self.assertRaises(SuperuserAccessFormInvalidJson):
                 superuser.set_logged_in(request.user)
                 assert superuser.is_active is False
->>>>>>> 52ec3dca
 
     def test_login_saves_session(self):
         user = self.create_user("foo@example.com", is_superuser=True)
