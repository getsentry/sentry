from datetime import timedelta
from unittest import mock
from unittest.mock import Mock, patch

from django.contrib.auth.models import AnonymousUser
from django.core import signing
from django.utils import timezone

from sentry.auth.superuser import (
    COOKIE_DOMAIN,
    COOKIE_HTTPONLY,
    COOKIE_NAME,
    COOKIE_PATH,
    COOKIE_SALT,
    COOKIE_SECURE,
    IDLE_MAX_AGE,
    MAX_AGE,
    SESSION_KEY,
    Superuser,
    SuperuserAccessFormInvalidJson,
    SuperuserAccessSerializer,
    is_active_superuser,
)
from sentry.auth.system import SystemToken
from sentry.middleware.superuser import SuperuserMiddleware
from sentry.models import User
from sentry.testutils import TestCase
from sentry.utils import json
from sentry.utils.auth import mark_sso_complete

UNSET = object()


class SuperuserTestCase(TestCase):
    def setUp(self):
        super().setUp()
        self.current_datetime = timezone.now()
        self.default_token = "abcdefghjiklmnog"

    def build_request(
        self,
        cookie_token=UNSET,
        session_token=UNSET,
        expires=UNSET,
        idle_expires=UNSET,
        uid=UNSET,
        session_data=True,
        user=None,
    ):
        if user is None:
            user = self.create_user("foo@example.com", is_superuser=True)
        current_datetime = self.current_datetime
        request = self.make_request(user=user)
        if cookie_token is not None:
            request.COOKIES[COOKIE_NAME] = signing.get_cookie_signer(
                salt=COOKIE_NAME + COOKIE_SALT
            ).sign(self.default_token if cookie_token is UNSET else cookie_token)
        if session_data:
            request.session[SESSION_KEY] = {
                "exp": (
                    current_datetime + timedelta(hours=6) if expires is UNSET else expires
                ).strftime("%s"),
                "idl": (
                    current_datetime + timedelta(minutes=15)
                    if idle_expires is UNSET
                    else idle_expires
                ).strftime("%s"),
                "tok": self.default_token if session_token is UNSET else session_token,
                "uid": str(user.id) if uid is UNSET else uid,
            }
        return request

    def test_ips(self):
        user = User(is_superuser=True)
        request = self.make_request(user=user)
        request.META["REMOTE_ADDR"] = "10.0.0.1"

        # no ips = any host
        superuser = Superuser(request, allowed_ips=())
        superuser.set_logged_in(request.user)
        assert superuser.is_active is True

        superuser = Superuser(request, allowed_ips=("127.0.0.1",))
        superuser.set_logged_in(request.user)
        assert superuser.is_active is False

        superuser = Superuser(request, allowed_ips=("10.0.0.1",))
        superuser.set_logged_in(request.user)
        assert superuser.is_active is True

    def test_sso(self):
        user = User(is_superuser=True)
        request = self.make_request(user=user)

        # no ips = any host
        superuser = Superuser(request, org_id=None)
        superuser.set_logged_in(request.user)
        assert superuser.is_active is True

        superuser = Superuser(request, org_id=1)
        superuser.set_logged_in(request.user)
        assert superuser.is_active is False

        mark_sso_complete(request, 1)
        superuser = Superuser(request, org_id=1)
        superuser.set_logged_in(request.user)
        assert superuser.is_active is True

    def test_valid_data(self):
        request = self.build_request()
        superuser = Superuser(request, allowed_ips=())
        assert superuser.is_active is True

    def test_missing_cookie(self):
        request = self.build_request(cookie_token=None)
        superuser = Superuser(request, allowed_ips=())
        assert superuser.is_active is False

    def test_invalid_cookie_token(self):
        request = self.build_request(cookie_token="foobar")
        superuser = Superuser(request, allowed_ips=())
        assert superuser.is_active is False

    def test_invalid_session_token(self):
        request = self.build_request(session_token="foobar")
        superuser = Superuser(request, allowed_ips=())
        assert superuser.is_active is False

    def test_missing_data(self):
        request = self.build_request(session_data=False)
        superuser = Superuser(request, allowed_ips=())
        assert superuser.is_active is False

    def test_invalid_uid(self):
        request = self.build_request(uid=-1)
        superuser = Superuser(request, allowed_ips=())
        assert superuser.is_active is False

    def test_expired(self):
        request = self.build_request(expires=self.current_datetime)
        superuser = Superuser(request, allowed_ips=())
        assert superuser.is_active is False

    def test_idle_expired(self):
        request = self.build_request(idle_expires=self.current_datetime)
        superuser = Superuser(request, allowed_ips=())
        assert superuser.is_active is False

    @mock.patch("sentry.auth.superuser.logger")
    def test_su_access_logs(self, logger):
<<<<<<< HEAD
        user = User(is_superuser=True, id=10, email="test@sentry.io")
        request = self.make_request(user=user, method="PUT")
        request._body = json.dumps(
            {
                "superuserAccessCategory": "Edit organization settings",
                "superuserReason": "Edit organization settings",
            }
        )

        superuser = Superuser(request, org_id=None)
        superuser.set_logged_in(request.user)
        assert superuser.is_active is True
        assert logger.info.call_count == 2

        logger.info.assert_any_call(
            "superuser.superuser_access",
            extra={
                "superuser_session_id": superuser.token,
                "user_id": 10,
                "user_email": "test@sentry.io",
                "su_access_category": "Edit organization settings",
                "reason_for_su": "Edit organization settings",
            },
        )
=======
        with self.settings(VALIDATE_SUPERUSER_ACCESS_CATEGORY_AND_REASON=True):
            user = User(is_superuser=True, id=10, email="test@sentry.io")
            request = self.make_request(user=user, method="PUT")
            request._body = json.dumps(
                {
                    "superuserAccessCategory": "for_unit_test",
                    "superuserReason": "Edit organization settings",
                }
            )

            superuser = Superuser(request, org_id=None)
            superuser.set_logged_in(request.user)
            assert superuser.is_active is True
            assert logger.info.call_count == 2
            logger.info.assert_any_call(
                "superuser.superuser_access",
                extra={
                    "superuser_token_id": superuser.token,
                    "user_id": 10,
                    "user_email": "test@sentry.io",
                    "su_access_category": "for_unit_test",
                    "reason_for_su": "Edit organization settings",
                },
            )

    # modify test once https://github.com/getsentry/sentry/pull/32191 is merged
    @mock.patch("sentry.auth.superuser.logger")
    def test_su_access_no_request(self, logger):
        user = User(is_superuser=True, id=10, email="test@sentry.io")
        request = self.make_request(user=user, method="PUT")

        superuser = Superuser(request, org_id=None)
        with self.settings(VALIDATE_SUPERUSER_ACCESS_CATEGORY_AND_REASON=True):
            superuser.set_logged_in(request.user)
            assert superuser.is_active is True
            assert logger.info.call_count == 1
            logger.info.assert_any_call(
                "superuser.logged-in", extra={"ip_address": "127.0.0.1", "user_id": 10}
            )

    def test_su_access_invalid_request_body(self):
        user = User(is_superuser=True, id=10, email="test@sentry.io")
        request = self.make_request(user=user, method="PUT")
        request._body = '{"invalid" "json"}'

        superuser = Superuser(request, org_id=None)
        with self.settings(VALIDATE_SUPERUSER_ACCESS_CATEGORY_AND_REASON=True):
            with self.assertRaises(SuperuserAccessFormInvalidJson):
                superuser.set_logged_in(request.user)
                assert superuser.is_active is False
>>>>>>> 6c0546a0

    def test_login_saves_session(self):
        user = self.create_user("foo@example.com", is_superuser=True)
        request = self.make_request()
        superuser = Superuser(request, allowed_ips=(), current_datetime=self.current_datetime)
        superuser.set_logged_in(user, current_datetime=self.current_datetime)

        # request.user wasn't set
        assert not superuser.is_active

        request.user = user
        assert superuser.is_active

        data = request.session.get(SESSION_KEY)
        assert data
        assert data["exp"] == (self.current_datetime + MAX_AGE).strftime("%s")
        assert data["idl"] == (self.current_datetime + IDLE_MAX_AGE).strftime("%s")
        assert len(data["tok"]) == 12
        assert data["uid"] == str(user.id)

    def test_logout_clears_session(self):
        request = self.build_request()
        superuser = Superuser(request, allowed_ips=(), current_datetime=self.current_datetime)
        superuser.set_logged_out()

        assert not superuser.is_active
        assert not request.session.get(SESSION_KEY)

    def test_middleware_as_superuser(self):
        request = self.build_request()

        delattr(request, "superuser")
        delattr(request, "is_superuser")

        middleware = SuperuserMiddleware()
        middleware.process_request(request)
        assert request.superuser.is_active
        assert request.is_superuser()

        response = Mock()
        middleware.process_response(request, response)
        response.set_signed_cookie.assert_called_once_with(
            COOKIE_NAME,
            request.superuser.token,
            salt=COOKIE_SALT,
            max_age=None,
            secure=request.is_secure() if COOKIE_SECURE is None else COOKIE_SECURE,
            httponly=COOKIE_HTTPONLY,
            path=COOKIE_PATH,
            domain=COOKIE_DOMAIN,
        )

    def test_changed_user(self):
        request = self.build_request()
        superuser = Superuser(request, allowed_ips=())
        assert superuser.is_active

        # anonymous
        request.user = AnonymousUser()
        assert not superuser.is_active

        # a non-superuser
        request.user = self.create_user("baz@example.com")
        assert not superuser.is_active

        # a superuser
        request.user.update(is_superuser=True)
        assert not superuser.is_active

    def test_is_active_superuser_sys_token(self):
        request = self.build_request()
        request.auth = SystemToken()
        assert is_active_superuser(request)

    def test_is_active_superuser(self):
        request = self.build_request()
        request.superuser = Superuser(request, allowed_ips=())
        request.superuser._is_active = True
        assert is_active_superuser(request)

    def test_is_not_active_superuser(self):
        request = self.build_request()
        request.superuser = Superuser(request, allowed_ips=())
        request.superuser._is_active = False
        assert not is_active_superuser(request)

    @patch.object(Superuser, "is_active", return_value=True)
    def test_is_active_superuser_from_request(self, _mock_is_active):
        request = self.build_request()
        request.superuser = None
        assert is_active_superuser(request)

    @mock.patch("sentry.auth.superuser.logger")
    def test_superuser_session_doesnt_needs_validatation_superuser_prompts(self, logger):
        with self.settings(VALIDATE_SUPERUSER_ACCESS_CATEGORY_AND_REASON=False):
            user = User(is_superuser=True, id=10, email="test@sentry.io")
            request = self.make_request(user=user, method="PUT")
            request._body = json.dumps(
                {
                    "superuserAccessCategory": "for_unit_test",
                    "superuserReason": "Edit organization settings",
                }
            )

            superuser = Superuser(request, org_id=None)
            superuser.set_logged_in(request.user)
            assert superuser.is_active is True
            assert logger.info.call_count == 1
            logger.info.assert_any_call(
                "superuser.logged-in",
                extra={"ip_address": "127.0.0.1", "user_id": user.id},
            )

    def test_superuser_invalid_serializer(self):
        serialized_data = SuperuserAccessSerializer(data={})
        assert serialized_data.is_valid() is False
        assert (
            json.dumps(serialized_data.errors)
            == '{"superuserAccessCategory":["This field is required."],"superuserReason":["This field is required."]}'
        )

        serialized_data = SuperuserAccessSerializer(
            data={
                "superuserAccessCategory": "for_unit_test",
            }
        )
        assert serialized_data.is_valid() is False
        assert (
            json.dumps(serialized_data.errors) == '{"superuserReason":["This field is required."]}'
        )

        serialized_data = SuperuserAccessSerializer(
            data={
                "superuserReason": "Edit organization settings",
            }
        )
        assert serialized_data.is_valid() is False
        assert (
            json.dumps(serialized_data.errors)
            == '{"superuserAccessCategory":["This field is required."]}'
        )

        serialized_data = SuperuserAccessSerializer(
            data={
                "superuserAccessCategory": "for_unit_test",
                "superuserReason": "Eds",
            }
        )
        assert serialized_data.is_valid() is False
        assert (
            json.dumps(serialized_data.errors)
            == '{"superuserReason":["Ensure this field has at least 4 characters."]}'
        )

        serialized_data = SuperuserAccessSerializer(
            data={
                "superuserAccessCategory": "for_unit_test",
                "superuserReason": "128 max chars 128 max chars 128 max chars 128 max chars 128 max chars 128 max chars 128 max chars 128 max chars 128 max chars 128 max chars ",
            }
        )
        assert serialized_data.is_valid() is False
        assert (
            json.dumps(serialized_data.errors)
            == '{"superuserReason":["Ensure this field has no more than 128 characters."]}'
        )<|MERGE_RESOLUTION|>--- conflicted
+++ resolved
@@ -148,32 +148,6 @@
 
     @mock.patch("sentry.auth.superuser.logger")
     def test_su_access_logs(self, logger):
-<<<<<<< HEAD
-        user = User(is_superuser=True, id=10, email="test@sentry.io")
-        request = self.make_request(user=user, method="PUT")
-        request._body = json.dumps(
-            {
-                "superuserAccessCategory": "Edit organization settings",
-                "superuserReason": "Edit organization settings",
-            }
-        )
-
-        superuser = Superuser(request, org_id=None)
-        superuser.set_logged_in(request.user)
-        assert superuser.is_active is True
-        assert logger.info.call_count == 2
-
-        logger.info.assert_any_call(
-            "superuser.superuser_access",
-            extra={
-                "superuser_session_id": superuser.token,
-                "user_id": 10,
-                "user_email": "test@sentry.io",
-                "su_access_category": "Edit organization settings",
-                "reason_for_su": "Edit organization settings",
-            },
-        )
-=======
         with self.settings(VALIDATE_SUPERUSER_ACCESS_CATEGORY_AND_REASON=True):
             user = User(is_superuser=True, id=10, email="test@sentry.io")
             request = self.make_request(user=user, method="PUT")
@@ -224,7 +198,6 @@
             with self.assertRaises(SuperuserAccessFormInvalidJson):
                 superuser.set_logged_in(request.user)
                 assert superuser.is_active is False
->>>>>>> 6c0546a0
 
     def test_login_saves_session(self):
         user = self.create_user("foo@example.com", is_superuser=True)
