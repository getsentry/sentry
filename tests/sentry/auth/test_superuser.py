from datetime import datetime, timedelta
from unittest import mock
from unittest.mock import Mock, patch

from django.contrib.auth.models import AnonymousUser
from django.core import signing
from django.utils import timezone
from freezegun import freeze_time

from sentry.auth.superuser import (
    COOKIE_DOMAIN,
    COOKIE_HTTPONLY,
    COOKIE_NAME,
    COOKIE_PATH,
    COOKIE_SALT,
    COOKIE_SECURE,
    IDLE_MAX_AGE,
    MAX_AGE,
    SESSION_KEY,
    EmptySuperuserAccessForm,
    Superuser,
    SuperuserAccessFormInvalidJson,
    SuperuserAccessSerializer,
    is_active_superuser,
)
from sentry.auth.system import SystemToken
from sentry.middleware.superuser import SuperuserMiddleware
from sentry.models import User
from sentry.testutils import TestCase
from sentry.utils import json
from sentry.utils.auth import mark_sso_complete

UNSET = object()

BASETIME = datetime(2022, 3, 21, 0, 0, tzinfo=timezone.utc)

EXPIRE_TIME = timedelta(hours=4, minutes=1)

INSIDE_PRIVILEGE_ACCESS_EXPIRE_TIME = timedelta(minutes=14)

IDLE_EXPIRE_TIME = OUTSIDE_PRIVILEGE_ACCESS_EXPIRE_TIME = timedelta(hours=2)


@freeze_time(BASETIME)
class SuperuserTestCase(TestCase):
    def setUp(self):
        super().setUp()
        self.current_datetime = timezone.now()
        self.default_token = "abcdefghjiklmnog"

    def build_request(
        self,
        cookie_token=UNSET,
        session_token=UNSET,
        expires=UNSET,
        idle_expires=UNSET,
        uid=UNSET,
        session_data=True,
        user=None,
    ):
        if user is None:
            user = self.create_user("foo@example.com", is_superuser=True)
        current_datetime = self.current_datetime
        request = self.make_request(user=user)
        if cookie_token is not None:
            request.COOKIES[COOKIE_NAME] = signing.get_cookie_signer(
                salt=COOKIE_NAME + COOKIE_SALT
            ).sign(self.default_token if cookie_token is UNSET else cookie_token)
        if session_data:
            request.session[SESSION_KEY] = {
                "exp": (
                    current_datetime + timedelta(hours=4) if expires is UNSET else expires
                ).strftime("%s"),
                "idl": (
                    current_datetime + timedelta(minutes=15)
                    if idle_expires is UNSET
                    else idle_expires
                ).strftime("%s"),
                "tok": self.default_token if session_token is UNSET else session_token,
                "uid": str(user.id) if uid is UNSET else uid,
            }
        return request

    def test_ips(self):
        user = User(is_superuser=True)
        request = self.make_request(user=user)
        request.META["REMOTE_ADDR"] = "10.0.0.1"

        # no ips = any host
        superuser = Superuser(request, allowed_ips=())
        superuser.set_logged_in(request.user)
        assert superuser.is_active is True

        superuser = Superuser(request, allowed_ips=("127.0.0.1",))
        superuser.set_logged_in(request.user)
        assert superuser.is_active is False

        superuser = Superuser(request, allowed_ips=("10.0.0.1",))
        superuser.set_logged_in(request.user)
        assert superuser.is_active is True

    def test_sso(self):
        user = User(is_superuser=True)
        request = self.make_request(user=user)

        # no ips = any host
        superuser = Superuser(request, org_id=None)
        superuser.set_logged_in(request.user)
        assert superuser.is_active is True

        superuser = Superuser(request, org_id=1)
        superuser.set_logged_in(request.user)
        assert superuser.is_active is False

        mark_sso_complete(request, 1)
        superuser = Superuser(request, org_id=1)
        superuser.set_logged_in(request.user)
        assert superuser.is_active is True

    def test_valid_data(self):
        request = self.build_request()
        superuser = Superuser(request, allowed_ips=())
        assert superuser.is_active is True

    def test_missing_cookie(self):
        request = self.build_request(cookie_token=None)
        superuser = Superuser(request, allowed_ips=())
        assert superuser.is_active is False

    def test_invalid_cookie_token(self):
        request = self.build_request(cookie_token="foobar")
        superuser = Superuser(request, allowed_ips=())
        assert superuser.is_active is False

    def test_invalid_session_token(self):
        request = self.build_request(session_token="foobar")
        superuser = Superuser(request, allowed_ips=())
        assert superuser.is_active is False

    def test_missing_data(self):
        request = self.build_request(session_data=False)
        superuser = Superuser(request, allowed_ips=())
        assert superuser.is_active is False

    def test_invalid_uid(self):
        request = self.build_request(uid=-1)
        superuser = Superuser(request, allowed_ips=())
        assert superuser.is_active is False

    @freeze_time(BASETIME + EXPIRE_TIME)
    def test_expired(self):
        request = self.build_request(expires=self.current_datetime)
        superuser = Superuser(request, allowed_ips=())
        assert superuser.is_active is False

    @freeze_time(BASETIME + IDLE_EXPIRE_TIME)
    def test_idle_expired(self):
        request = self.build_request(idle_expires=self.current_datetime)
        superuser = Superuser(request, allowed_ips=())
        assert superuser.is_active is False

    @mock.patch("sentry.auth.superuser.logger")
    def test_su_access_logs(self, logger):
        with self.settings(VALIDATE_SUPERUSER_ACCESS_CATEGORY_AND_REASON=True):
            user = User(is_superuser=True, id=10, email="test@sentry.io")
            request = self.make_request(user=user, method="PUT")
            request._body = json.dumps(
                {
                    "superuserAccessCategory": "for_unit_test",
                    "superuserReason": "Edit organization settings",
                }
            )

            superuser = Superuser(request, org_id=None)
            superuser.set_logged_in(request.user)
            assert superuser.is_active is True
            assert logger.info.call_count == 2
            logger.info.assert_any_call(
                "superuser.superuser_access",
                extra={
                    "superuser_token_id": superuser.token,
                    "user_id": 10,
                    "user_email": "test@sentry.io",
                    "su_access_category": "for_unit_test",
                    "reason_for_su": "Edit organization settings",
                },
            )

    def test_su_access_no_request(self):
        user = User(is_superuser=True, id=10, email="test@sentry.io")
        request = self.make_request(user=user, method="PUT")

        superuser = Superuser(request, org_id=None)
        with self.settings(VALIDATE_SUPERUSER_ACCESS_CATEGORY_AND_REASON=True):
            with self.assertRaises(EmptySuperuserAccessForm):
                superuser.set_logged_in(request.user)
                assert superuser.is_active is False

<<<<<<< HEAD
=======
    @freeze_time(BASETIME + OUTSIDE_PRIVILEGE_ACCESS_EXPIRE_TIME)
    def test_not_expired_check_org_in_request(self):
        request = self.build_request()
        request.session[SESSION_KEY]["idl"] = (
            self.current_datetime + OUTSIDE_PRIVILEGE_ACCESS_EXPIRE_TIME + timedelta(minutes=15)
        ).strftime("%s")
        superuser = Superuser(request, allowed_ips=())
        assert superuser.is_active is True
        assert not getattr(request, "organization", None)

    @freeze_time(BASETIME + INSIDE_PRIVILEGE_ACCESS_EXPIRE_TIME)
    def test_max_time_org_change_within_time(self):
        request = self.build_request()
        request.organization = self.create_organization(name="not_our_org")
        superuser = Superuser(request, allowed_ips=())

        assert superuser.is_active is True

    @freeze_time(BASETIME + OUTSIDE_PRIVILEGE_ACCESS_EXPIRE_TIME)
    @mock.patch("sentry.auth.superuser.logger")
    def test_max_time_org_change_time_expired(self, logger):
        request = self.build_request()
        request.session[SESSION_KEY]["idl"] = (
            self.current_datetime + OUTSIDE_PRIVILEGE_ACCESS_EXPIRE_TIME + timedelta(minutes=15)
        ).strftime("%s")
        request.organization = self.create_organization(name="not_our_org")
        superuser = Superuser(request, allowed_ips=())

        assert superuser.is_active is False
        logger.warning.assert_any_call(
            "superuser.privileged_org_access_expired",
            extra={"superuser_token": "abcdefghjiklmnog"},
        )

    # modify test once https://github.com/getsentry/sentry/pull/32191 is merged
>>>>>>> c0010ab2
    @mock.patch("sentry.auth.superuser.logger")
    def test_su_access_no_request_user_missing_info(self, logger):
        user = User(is_superuser=True, id=10, email="test@sentry.io")
        request = self.make_request(user=user, method="PUT")
        request._body = json.dumps(
            {
                "superuserAccessCategory": "for_unit_test",
                "superuserReason": "Edit organization settings",
            }
        )
        del request.user.id

        superuser = Superuser(request, org_id=None)
        with self.settings(VALIDATE_SUPERUSER_ACCESS_CATEGORY_AND_REASON=True):
            superuser.set_logged_in(request.user)
            logger.error.assert_any_call("superuser.superuser_access.missing_user_info")

    def test_su_access_invalid_request_body(
        self,
    ):
        user = User(is_superuser=True, id=10, email="test@sentry.io")
        request = self.make_request(user=user, method="PUT")
        request._body = '{"invalid" "json"}'

        superuser = Superuser(request, org_id=None)
        with self.settings(VALIDATE_SUPERUSER_ACCESS_CATEGORY_AND_REASON=True):
            with self.assertRaises(SuperuserAccessFormInvalidJson):
                superuser.set_logged_in(request.user)
                assert superuser.is_active is False

    def test_login_saves_session(self):
        with self.settings(VALIDATE_SUPERUSER_ACCESS_CATEGORY_AND_REASON=False):
            user = self.create_user("foo@example.com", is_superuser=True)
            request = self.make_request()
            superuser = Superuser(request, allowed_ips=(), current_datetime=self.current_datetime)
            superuser.set_logged_in(user, current_datetime=self.current_datetime)

            # request.user wasn't set
            assert not superuser.is_active

            request.user = user
            assert superuser.is_active

            data = request.session.get(SESSION_KEY)
            assert data
            assert data["exp"] == (self.current_datetime + MAX_AGE).strftime("%s")
            assert data["idl"] == (self.current_datetime + IDLE_MAX_AGE).strftime("%s")
            assert len(data["tok"]) == 12
            assert data["uid"] == str(user.id)

    def test_logout_clears_session(self):
        request = self.build_request()
        superuser = Superuser(request, allowed_ips=(), current_datetime=self.current_datetime)
        superuser.set_logged_out()

        assert not superuser.is_active
        assert not request.session.get(SESSION_KEY)

    def test_middleware_as_superuser(self):
        request = self.build_request()

        delattr(request, "superuser")
        delattr(request, "is_superuser")

        middleware = SuperuserMiddleware()
        middleware.process_request(request)
        assert request.superuser.is_active
        assert request.is_superuser()

        response = Mock()
        middleware.process_response(request, response)
        response.set_signed_cookie.assert_called_once_with(
            COOKIE_NAME,
            request.superuser.token,
            salt=COOKIE_SALT,
            max_age=None,
            secure=request.is_secure() if COOKIE_SECURE is None else COOKIE_SECURE,
            httponly=COOKIE_HTTPONLY,
            path=COOKIE_PATH,
            domain=COOKIE_DOMAIN,
        )

    def test_changed_user(self):
        request = self.build_request()
        superuser = Superuser(request, allowed_ips=())
        assert superuser.is_active

        # anonymous
        request.user = AnonymousUser()
        assert not superuser.is_active

        # a non-superuser
        request.user = self.create_user("baz@example.com")
        assert not superuser.is_active

        # a superuser
        request.user.update(is_superuser=True)
        assert not superuser.is_active

    def test_is_active_superuser_sys_token(self):
        request = self.build_request()
        request.auth = SystemToken()
        assert is_active_superuser(request)

    def test_is_active_superuser(self):
        request = self.build_request()
        request.superuser = Superuser(request, allowed_ips=())
        request.superuser._is_active = True
        assert is_active_superuser(request)

    def test_is_not_active_superuser(self):
        request = self.build_request()
        request.superuser = Superuser(request, allowed_ips=())
        request.superuser._is_active = False
        assert not is_active_superuser(request)

    @patch.object(Superuser, "is_active", return_value=True)
    def test_is_active_superuser_from_request(self, _mock_is_active):
        request = self.build_request()
        request.superuser = None
        assert is_active_superuser(request)

    @mock.patch("sentry.auth.superuser.logger")
    def test_superuser_session_doesnt_needs_validatation_superuser_prompts(self, logger):
        with self.settings(VALIDATE_SUPERUSER_ACCESS_CATEGORY_AND_REASON=False):
            user = User(is_superuser=True, id=10, email="test@sentry.io")
            request = self.make_request(user=user, method="PUT")
            request._body = json.dumps(
                {
                    "superuserAccessCategory": "for_unit_test",
                    "superuserReason": "Edit organization settings",
                }
            )

            superuser = Superuser(request, org_id=None)
            superuser.set_logged_in(request.user)
            assert superuser.is_active is True
            assert logger.info.call_count == 1
            logger.info.assert_any_call(
                "superuser.logged-in",
                extra={"ip_address": "127.0.0.1", "user_id": user.id},
            )

    def test_superuser_invalid_serializer(self):
        serialized_data = SuperuserAccessSerializer(data={})
        assert serialized_data.is_valid() is False
        assert (
            json.dumps(serialized_data.errors)
            == '{"superuserAccessCategory":["This field is required."],"superuserReason":["This field is required."]}'
        )

        serialized_data = SuperuserAccessSerializer(
            data={
                "superuserAccessCategory": "for_unit_test",
            }
        )
        assert serialized_data.is_valid() is False
        assert (
            json.dumps(serialized_data.errors) == '{"superuserReason":["This field is required."]}'
        )

        serialized_data = SuperuserAccessSerializer(
            data={
                "superuserReason": "Edit organization settings",
            }
        )
        assert serialized_data.is_valid() is False
        assert (
            json.dumps(serialized_data.errors)
            == '{"superuserAccessCategory":["This field is required."]}'
        )

        serialized_data = SuperuserAccessSerializer(
            data={
                "superuserAccessCategory": "for_unit_test",
                "superuserReason": "Eds",
            }
        )
        assert serialized_data.is_valid() is False
        assert (
            json.dumps(serialized_data.errors)
            == '{"superuserReason":["Ensure this field has at least 4 characters."]}'
        )

        serialized_data = SuperuserAccessSerializer(
            data={
                "superuserAccessCategory": "for_unit_test",
                "superuserReason": "128 max chars 128 max chars 128 max chars 128 max chars 128 max chars 128 max chars 128 max chars 128 max chars 128 max chars 128 max chars ",
            }
        )
        assert serialized_data.is_valid() is False
        assert (
            json.dumps(serialized_data.errors)
            == '{"superuserReason":["Ensure this field has no more than 128 characters."]}'
        )<|MERGE_RESOLUTION|>--- conflicted
+++ resolved
@@ -196,8 +196,6 @@
                 superuser.set_logged_in(request.user)
                 assert superuser.is_active is False
 
-<<<<<<< HEAD
-=======
     @freeze_time(BASETIME + OUTSIDE_PRIVILEGE_ACCESS_EXPIRE_TIME)
     def test_not_expired_check_org_in_request(self):
         request = self.build_request()
@@ -232,8 +230,6 @@
             extra={"superuser_token": "abcdefghjiklmnog"},
         )
 
-    # modify test once https://github.com/getsentry/sentry/pull/32191 is merged
->>>>>>> c0010ab2
     @mock.patch("sentry.auth.superuser.logger")
     def test_su_access_no_request_user_missing_info(self, logger):
         user = User(is_superuser=True, id=10, email="test@sentry.io")
