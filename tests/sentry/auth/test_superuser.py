from datetime import datetime, timedelta
from unittest import mock
from unittest.mock import Mock, patch

from django.contrib.auth.models import AnonymousUser
from django.core import signing
from django.utils import timezone
from freezegun import freeze_time

from sentry.auth.superuser import (
    COOKIE_DOMAIN,
    COOKIE_HTTPONLY,
    COOKIE_NAME,
    COOKIE_PATH,
    COOKIE_SALT,
    COOKIE_SECURE,
    IDLE_MAX_AGE,
    MAX_AGE,
    SESSION_KEY,
    EmptySuperuserAccessForm,
    Superuser,
    SuperuserAccessFormInvalidJson,
    SuperuserAccessSerializer,
    is_active_superuser,
)
from sentry.auth.system import SystemToken
from sentry.middleware.superuser import SuperuserMiddleware
from sentry.models import User
from sentry.testutils import TestCase
from sentry.utils import json
from sentry.utils.auth import mark_sso_complete

UNSET = object()

BASETIME = datetime(2022, 3, 21, 0, 0, tzinfo=timezone.utc)

EXPIRE_TIME = timedelta(hours=4, minutes=1)

INSIDE_PRIVILEGE_ACCESS_EXPIRE_TIME = timedelta(minutes=14)

IDLE_EXPIRE_TIME = OUTSIDE_PRIVILEGE_ACCESS_EXPIRE_TIME = timedelta(hours=2)


@freeze_time(BASETIME)
class SuperuserTestCase(TestCase):
    def setUp(self):
        super().setUp()
        self.current_datetime = timezone.now()
        self.default_token = "abcdefghjiklmnog"

    def build_request(
        self,
        cookie_token=UNSET,
        session_token=UNSET,
        expires=UNSET,
        idle_expires=UNSET,
        uid=UNSET,
        session_data=True,
        user=None,
    ):
        if user is None:
            user = self.create_user("foo@example.com", is_superuser=True)
        current_datetime = self.current_datetime
        request = self.make_request(user=user)
        if cookie_token is not None:
            request.COOKIES[COOKIE_NAME] = signing.get_cookie_signer(
                salt=COOKIE_NAME + COOKIE_SALT
            ).sign(self.default_token if cookie_token is UNSET else cookie_token)
        if session_data:
            request.session[SESSION_KEY] = {
                "exp": (
                    current_datetime + timedelta(hours=4) if expires is UNSET else expires
                ).strftime("%s"),
                "idl": (
                    current_datetime + timedelta(minutes=15)
                    if idle_expires is UNSET
                    else idle_expires
                ).strftime("%s"),
                "tok": self.default_token if session_token is UNSET else session_token,
                "uid": str(user.id) if uid is UNSET else uid,
            }
        return request

    def test_ips(self):
        user = User(is_superuser=True)
        request = self.make_request(user=user)
        request.META["REMOTE_ADDR"] = "10.0.0.1"

        # no ips = any host
        superuser = Superuser(request, allowed_ips=())
        superuser.set_logged_in(request.user)
        assert superuser.is_active is True

        superuser = Superuser(request, allowed_ips=("127.0.0.1",))
        superuser.set_logged_in(request.user)
        assert superuser.is_active is False

        superuser = Superuser(request, allowed_ips=("10.0.0.1",))
        superuser.set_logged_in(request.user)
        assert superuser.is_active is True

    def test_sso(self):
        user = User(is_superuser=True)
        request = self.make_request(user=user)

        # no ips = any host
        superuser = Superuser(request, org_id=None)
        superuser.set_logged_in(request.user)
        assert superuser.is_active is True

        superuser = Superuser(request, org_id=1)
        superuser.set_logged_in(request.user)
        assert superuser.is_active is False

        mark_sso_complete(request, 1)
        superuser = Superuser(request, org_id=1)
        superuser.set_logged_in(request.user)
        assert superuser.is_active is True

    def test_valid_data(self):
        request = self.build_request()
        superuser = Superuser(request, allowed_ips=())
        assert superuser.is_active is True

    def test_missing_cookie(self):
        request = self.build_request(cookie_token=None)
        superuser = Superuser(request, allowed_ips=())
        assert superuser.is_active is False

    def test_invalid_cookie_token(self):
        request = self.build_request(cookie_token="foobar")
        superuser = Superuser(request, allowed_ips=())
        assert superuser.is_active is False

    def test_invalid_session_token(self):
        request = self.build_request(session_token="foobar")
        superuser = Superuser(request, allowed_ips=())
        assert superuser.is_active is False

    def test_missing_data(self):
        request = self.build_request(session_data=False)
        superuser = Superuser(request, allowed_ips=())
        assert superuser.is_active is False

    def test_invalid_uid(self):
        request = self.build_request(uid=-1)
        superuser = Superuser(request, allowed_ips=())
        assert superuser.is_active is False

    @freeze_time(BASETIME + EXPIRE_TIME)
    def test_expired(self):
        request = self.build_request(expires=self.current_datetime)
        superuser = Superuser(request, allowed_ips=())
        assert superuser.is_active is False

    @freeze_time(BASETIME + IDLE_EXPIRE_TIME)
    def test_idle_expired(self):
        request = self.build_request(idle_expires=self.current_datetime)
        superuser = Superuser(request, allowed_ips=())
        assert superuser.is_active is False

    @mock.patch("sentry.auth.superuser.logger")
    def test_su_access_logs(self, logger):
        with self.settings(
            SENTRY_SELF_HOSTED=False, VALIDATE_SUPERUSER_ACCESS_CATEGORY_AND_REASON=True
        ):
            user = User(is_superuser=True, id=10, email="test@sentry.io")
            request = self.make_request(user=user, method="PUT")
            request._body = json.dumps(
                {
                    "superuserAccessCategory": "for_unit_test",
                    "superuserReason": "Edit organization settings",
                    "isSuperuserModal": True,
                }
            )

            superuser = Superuser(request, org_id=None)
            superuser.set_logged_in(request.user)
            assert superuser.is_active is True
            assert logger.info.call_count == 2
            logger.info.assert_any_call(
                "superuser.superuser_access",
                extra={
                    "superuser_token_id": superuser.token,
                    "user_id": 10,
                    "user_email": "test@sentry.io",
                    "su_access_category": "for_unit_test",
                    "reason_for_su": "Edit organization settings",
                },
            )

    def test_su_access_no_request(self):
        user = User(is_superuser=True, id=10, email="test@sentry.io")
        request = self.make_request(user=user, method="PUT")

        superuser = Superuser(request, org_id=None)
<<<<<<< HEAD
        with self.settings(VALIDATE_SUPERUSER_ACCESS_CATEGORY_AND_REASON=True):
            with self.assertRaises(EmptySuperuserAccessForm):
                superuser.set_logged_in(request.user)
                assert superuser.is_active is False
=======
        with self.settings(
            SENTRY_SELF_HOSTED=False, VALIDATE_SUPERUSER_ACCESS_CATEGORY_AND_REASON=True
        ):
            superuser.set_logged_in(request.user)
            assert superuser.is_active is True
            assert logger.info.call_count == 1
            logger.info.assert_any_call(
                "superuser.logged-in", extra={"ip_address": "127.0.0.1", "user_id": 10}
            )
>>>>>>> aae5b5c8

    @freeze_time(BASETIME + OUTSIDE_PRIVILEGE_ACCESS_EXPIRE_TIME)
    def test_not_expired_check_org_in_request(self):
        request = self.build_request()
        request.session[SESSION_KEY]["idl"] = (
            self.current_datetime + OUTSIDE_PRIVILEGE_ACCESS_EXPIRE_TIME + timedelta(minutes=15)
        ).strftime("%s")
        superuser = Superuser(request, allowed_ips=())
        assert superuser.is_active is True
        assert not getattr(request, "organization", None)

    @freeze_time(BASETIME + INSIDE_PRIVILEGE_ACCESS_EXPIRE_TIME)
    def test_max_time_org_change_within_time(self):
        request = self.build_request()
        request.organization = self.create_organization(name="not_our_org")
        superuser = Superuser(request, allowed_ips=())

        assert superuser.is_active is True

    @freeze_time(BASETIME + OUTSIDE_PRIVILEGE_ACCESS_EXPIRE_TIME)
    @mock.patch("sentry.auth.superuser.logger")
    def test_max_time_org_change_time_expired(self, logger):
        request = self.build_request()
        request.session[SESSION_KEY]["idl"] = (
            self.current_datetime + OUTSIDE_PRIVILEGE_ACCESS_EXPIRE_TIME + timedelta(minutes=15)
        ).strftime("%s")
        request.organization = self.create_organization(name="not_our_org")
        superuser = Superuser(request, allowed_ips=())

        assert superuser.is_active is False
        logger.warning.assert_any_call(
            "superuser.privileged_org_access_expired",
            extra={"superuser_token": "abcdefghjiklmnog"},
        )

    @mock.patch("sentry.auth.superuser.logger")
    def test_su_access_no_request_user_missing_info(self, logger):
        user = User(is_superuser=True, id=10, email="test@sentry.io")
        request = self.make_request(user=user, method="PUT")
        request._body = json.dumps(
            {
                "superuserAccessCategory": "for_unit_test",
                "superuserReason": "Edit organization settings",
            }
        )
        del request.user.id

        superuser = Superuser(request, org_id=None)
        with self.settings(VALIDATE_SUPERUSER_ACCESS_CATEGORY_AND_REASON=True):
            superuser.set_logged_in(request.user)
            logger.error.assert_any_call("superuser.superuser_access.missing_user_info")

    def test_su_access_invalid_request_body(
        self,
    ):
        user = User(is_superuser=True, id=10, email="test@sentry.io")
        request = self.make_request(user=user, method="PUT")
        request._body = '{"invalid" "json"}'

        superuser = Superuser(request, org_id=None)
        with self.settings(VALIDATE_SUPERUSER_ACCESS_CATEGORY_AND_REASON=True):
            with self.assertRaises(SuperuserAccessFormInvalidJson):
                superuser.set_logged_in(request.user)
                assert superuser.is_active is False

    def test_login_saves_session(self):
        with self.settings(VALIDATE_SUPERUSER_ACCESS_CATEGORY_AND_REASON=False):
            user = self.create_user("foo@example.com", is_superuser=True)
            request = self.make_request()
            superuser = Superuser(request, allowed_ips=(), current_datetime=self.current_datetime)
            superuser.set_logged_in(user, current_datetime=self.current_datetime)

            # request.user wasn't set
            assert not superuser.is_active

            request.user = user
            assert superuser.is_active

            data = request.session.get(SESSION_KEY)
            assert data
            assert data["exp"] == (self.current_datetime + MAX_AGE).strftime("%s")
            assert data["idl"] == (self.current_datetime + IDLE_MAX_AGE).strftime("%s")
            assert len(data["tok"]) == 12
            assert data["uid"] == str(user.id)

    def test_logout_clears_session(self):
        request = self.build_request()
        superuser = Superuser(request, allowed_ips=(), current_datetime=self.current_datetime)
        superuser.set_logged_out()

        assert not superuser.is_active
        assert not request.session.get(SESSION_KEY)

    def test_middleware_as_superuser(self):
        request = self.build_request()

        delattr(request, "superuser")
        delattr(request, "is_superuser")

        middleware = SuperuserMiddleware()
        middleware.process_request(request)
        assert request.superuser.is_active
        assert request.is_superuser()

        response = Mock()
        middleware.process_response(request, response)
        response.set_signed_cookie.assert_called_once_with(
            COOKIE_NAME,
            request.superuser.token,
            salt=COOKIE_SALT,
            max_age=None,
            secure=request.is_secure() if COOKIE_SECURE is None else COOKIE_SECURE,
            httponly=COOKIE_HTTPONLY,
            path=COOKIE_PATH,
            domain=COOKIE_DOMAIN,
        )

    def test_changed_user(self):
        request = self.build_request()
        superuser = Superuser(request, allowed_ips=())
        assert superuser.is_active

        # anonymous
        request.user = AnonymousUser()
        assert not superuser.is_active

        # a non-superuser
        request.user = self.create_user("baz@example.com")
        assert not superuser.is_active

        # a superuser
        request.user.update(is_superuser=True)
        assert not superuser.is_active

    def test_is_active_superuser_sys_token(self):
        request = self.build_request()
        request.auth = SystemToken()
        assert is_active_superuser(request)

    def test_is_active_superuser(self):
        request = self.build_request()
        request.superuser = Superuser(request, allowed_ips=())
        request.superuser._is_active = True
        assert is_active_superuser(request)

    def test_is_not_active_superuser(self):
        request = self.build_request()
        request.superuser = Superuser(request, allowed_ips=())
        request.superuser._is_active = False
        assert not is_active_superuser(request)

    @patch.object(Superuser, "is_active", return_value=True)
    def test_is_active_superuser_from_request(self, _mock_is_active):
        request = self.build_request()
        request.superuser = None
        assert is_active_superuser(request)

    @mock.patch("sentry.auth.superuser.logger")
    def test_superuser_session_doesnt_needs_validatation_superuser_prompts(self, logger):
        with self.settings(VALIDATE_SUPERUSER_ACCESS_CATEGORY_AND_REASON=False):
            user = User(is_superuser=True, id=10, email="test@sentry.io")
            request = self.make_request(user=user, method="PUT")
            request._body = json.dumps(
                {
                    "superuserAccessCategory": "for_unit_test",
                    "superuserReason": "Edit organization settings",
                }
            )

            superuser = Superuser(request, org_id=None)
            superuser.set_logged_in(request.user)
            assert superuser.is_active is True
            assert logger.info.call_count == 1
            logger.info.assert_any_call(
                "superuser.logged-in",
                extra={"ip_address": "127.0.0.1", "user_id": user.id},
            )

    def test_superuser_invalid_serializer(self):
        serialized_data = SuperuserAccessSerializer(data={})
        assert serialized_data.is_valid() is False
        assert (
            json.dumps(serialized_data.errors)
            == '{"superuserAccessCategory":["This field is required."],"superuserReason":["This field is required."]}'
        )

        serialized_data = SuperuserAccessSerializer(
            data={
                "superuserAccessCategory": "for_unit_test",
            }
        )
        assert serialized_data.is_valid() is False
        assert (
            json.dumps(serialized_data.errors) == '{"superuserReason":["This field is required."]}'
        )

        serialized_data = SuperuserAccessSerializer(
            data={
                "superuserReason": "Edit organization settings",
            }
        )
        assert serialized_data.is_valid() is False
        assert (
            json.dumps(serialized_data.errors)
            == '{"superuserAccessCategory":["This field is required."]}'
        )

        serialized_data = SuperuserAccessSerializer(
            data={
                "superuserAccessCategory": "for_unit_test",
                "superuserReason": "Eds",
            }
        )
        assert serialized_data.is_valid() is False
        assert (
            json.dumps(serialized_data.errors)
            == '{"superuserReason":["Ensure this field has at least 4 characters."]}'
        )

        serialized_data = SuperuserAccessSerializer(
            data={
                "superuserAccessCategory": "for_unit_test",
                "superuserReason": "128 max chars 128 max chars 128 max chars 128 max chars 128 max chars 128 max chars 128 max chars 128 max chars 128 max chars 128 max chars ",
            }
        )
        assert serialized_data.is_valid() is False
        assert (
            json.dumps(serialized_data.errors)
            == '{"superuserReason":["Ensure this field has no more than 128 characters."]}'
        )<|MERGE_RESOLUTION|>--- conflicted
+++ resolved
@@ -194,22 +194,12 @@
         request = self.make_request(user=user, method="PUT")
 
         superuser = Superuser(request, org_id=None)
-<<<<<<< HEAD
-        with self.settings(VALIDATE_SUPERUSER_ACCESS_CATEGORY_AND_REASON=True):
+        with self.settings(
+            SENTRY_SELF_HOSTED=False, VALIDATE_SUPERUSER_ACCESS_CATEGORY_AND_REASON=True
+        ):
             with self.assertRaises(EmptySuperuserAccessForm):
                 superuser.set_logged_in(request.user)
                 assert superuser.is_active is False
-=======
-        with self.settings(
-            SENTRY_SELF_HOSTED=False, VALIDATE_SUPERUSER_ACCESS_CATEGORY_AND_REASON=True
-        ):
-            superuser.set_logged_in(request.user)
-            assert superuser.is_active is True
-            assert logger.info.call_count == 1
-            logger.info.assert_any_call(
-                "superuser.logged-in", extra={"ip_address": "127.0.0.1", "user_id": 10}
-            )
->>>>>>> aae5b5c8
 
     @freeze_time(BASETIME + OUTSIDE_PRIVILEGE_ACCESS_EXPIRE_TIME)
     def test_not_expired_check_org_in_request(self):
@@ -258,7 +248,9 @@
         del request.user.id
 
         superuser = Superuser(request, org_id=None)
-        with self.settings(VALIDATE_SUPERUSER_ACCESS_CATEGORY_AND_REASON=True):
+        with self.settings(
+            SENTRY_SELF_HOSTED=False, VALIDATE_SUPERUSER_ACCESS_CATEGORY_AND_REASON=True
+        ):
             superuser.set_logged_in(request.user)
             logger.error.assert_any_call("superuser.superuser_access.missing_user_info")
 
@@ -270,30 +262,31 @@
         request._body = '{"invalid" "json"}'
 
         superuser = Superuser(request, org_id=None)
-        with self.settings(VALIDATE_SUPERUSER_ACCESS_CATEGORY_AND_REASON=True):
+        with self.settings(
+            SENTRY_SELF_HOSTED=False, VALIDATE_SUPERUSER_ACCESS_CATEGORY_AND_REASON=True
+        ):
             with self.assertRaises(SuperuserAccessFormInvalidJson):
                 superuser.set_logged_in(request.user)
                 assert superuser.is_active is False
 
     def test_login_saves_session(self):
-        with self.settings(VALIDATE_SUPERUSER_ACCESS_CATEGORY_AND_REASON=False):
-            user = self.create_user("foo@example.com", is_superuser=True)
-            request = self.make_request()
-            superuser = Superuser(request, allowed_ips=(), current_datetime=self.current_datetime)
-            superuser.set_logged_in(user, current_datetime=self.current_datetime)
-
-            # request.user wasn't set
-            assert not superuser.is_active
-
-            request.user = user
-            assert superuser.is_active
-
-            data = request.session.get(SESSION_KEY)
-            assert data
-            assert data["exp"] == (self.current_datetime + MAX_AGE).strftime("%s")
-            assert data["idl"] == (self.current_datetime + IDLE_MAX_AGE).strftime("%s")
-            assert len(data["tok"]) == 12
-            assert data["uid"] == str(user.id)
+        user = self.create_user("foo@example.com", is_superuser=True)
+        request = self.make_request()
+        superuser = Superuser(request, allowed_ips=(), current_datetime=self.current_datetime)
+        superuser.set_logged_in(user, current_datetime=self.current_datetime)
+
+        # request.user wasn't set
+        assert not superuser.is_active
+
+        request.user = user
+        assert superuser.is_active
+
+        data = request.session.get(SESSION_KEY)
+        assert data
+        assert data["exp"] == (self.current_datetime + MAX_AGE).strftime("%s")
+        assert data["idl"] == (self.current_datetime + IDLE_MAX_AGE).strftime("%s")
+        assert len(data["tok"]) == 12
+        assert data["uid"] == str(user.id)
 
     def test_logout_clears_session(self):
         request = self.build_request()
@@ -369,24 +362,23 @@
 
     @mock.patch("sentry.auth.superuser.logger")
     def test_superuser_session_doesnt_needs_validatation_superuser_prompts(self, logger):
-        with self.settings(VALIDATE_SUPERUSER_ACCESS_CATEGORY_AND_REASON=False):
-            user = User(is_superuser=True, id=10, email="test@sentry.io")
-            request = self.make_request(user=user, method="PUT")
-            request._body = json.dumps(
-                {
-                    "superuserAccessCategory": "for_unit_test",
-                    "superuserReason": "Edit organization settings",
-                }
-            )
-
-            superuser = Superuser(request, org_id=None)
-            superuser.set_logged_in(request.user)
-            assert superuser.is_active is True
-            assert logger.info.call_count == 1
-            logger.info.assert_any_call(
-                "superuser.logged-in",
-                extra={"ip_address": "127.0.0.1", "user_id": user.id},
-            )
+        user = User(is_superuser=True, id=10, email="test@sentry.io")
+        request = self.make_request(user=user, method="PUT")
+        request._body = json.dumps(
+            {
+                "superuserAccessCategory": "for_unit_test",
+                "superuserReason": "Edit organization settings",
+            }
+        )
+
+        superuser = Superuser(request, org_id=None)
+        superuser.set_logged_in(request.user)
+        assert superuser.is_active is True
+        assert logger.info.call_count == 1
+        logger.info.assert_any_call(
+            "superuser.logged-in",
+            extra={"ip_address": "127.0.0.1", "user_id": user.id},
+        )
 
     def test_superuser_invalid_serializer(self):
         serialized_data = SuperuserAccessSerializer(data={})
