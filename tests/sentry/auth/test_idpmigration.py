import re

from django.urls import reverse

import sentry.auth.idpmigration as idpmigration
from sentry.models import OrganizationMember
from sentry.testutils import TestCase


class IDPMigrationTests(TestCase):
    def setUp(self):
        super().setUp()
        self.user = self.create_user()
        self.login_as(self.user)
        self.email = "test@example.com"
        self.org = self.create_organization()
        self.provider = "test_provider"
        OrganizationMember.objects.create(organization=self.org, user=self.user)

    def test_send_one_time_account_confirm_link(self):
        link = idpmigration.send_one_time_account_confirm_link(
            self.user, self.org, self.provider, self.email, "drgUQCLzOyfHxmTyVs0G"
        )
        assert re.match(r"auth:one-time-key:\w{32}", link.verification_key)

    def test_verify_account(self):
        link = idpmigration.send_one_time_account_confirm_link(
            self.user, self.org, self.provider, self.email, "drgUQCLzOyfHxmTyVs0G"
        )
        path = reverse(
            "sentry-idp-email-verification",
            args=[link.verification_code],
        )
        response = self.client.get(path)
<<<<<<< HEAD
        assert self.client.session["confirm_account_verification_key"] == verification_key
=======
        assert (
            self.client.session["confirm_account_verification_key"]
            == f"auth:one-time-key:{link.verification_code}"
        )
>>>>>>> 5f964128
        assert response.status_code == 302
        assert response.templates[0].name == "sentry/idp_email_verified.html"

    def test_verify_account_wrong_key(self):
        idpmigration.send_one_time_account_confirm_link(
            self.user, self.org, self.provider, self.email, "drgUQCLzOyfHxmTyVs0G"
        )
        path = reverse(
            "sentry-idp-email-verification",
            args=["d14Ja9N2eQfPfVzcydS6vzcxWecZJG2z2"],
        )
        response = self.client.get(path)
        assert response.status_code == 302
        assert response.templates[0].name == "sentry/idp_email_not_verified.html"<|MERGE_RESOLUTION|>--- conflicted
+++ resolved
@@ -32,14 +32,11 @@
             args=[link.verification_code],
         )
         response = self.client.get(path)
-<<<<<<< HEAD
-        assert self.client.session["confirm_account_verification_key"] == verification_key
-=======
+        
         assert (
             self.client.session["confirm_account_verification_key"]
-            == f"auth:one-time-key:{link.verification_code}"
+            == link.verification_code
         )
->>>>>>> 5f964128
         assert response.status_code == 302
         assert response.templates[0].name == "sentry/idp_email_verified.html"
 
