from urllib.parse import urlencode

from django.contrib import messages
from django.contrib.auth.models import AnonymousUser
from django.test import Client, RequestFactory

<<<<<<< HEAD
from sentry.auth.helper import OK_LINK_IDENTITY, AuthIdentityHandler, RedisBackedState
=======
from sentry.auth.helper import (
    OK_LINK_IDENTITY,
    AuthHelper,
    RedisBackedState,
    handle_attach_identity,
    handle_existing_identity,
    handle_new_user,
    handle_unknown_identity,
)
>>>>>>> 3806a496
from sentry.auth.provider import Provider
from sentry.models import (
    AuditLogEntry,
    AuditLogEntryEvent,
    AuthIdentity,
    AuthProvider,
    InviteStatus,
    OrganizationMember,
    OrganizationMemberTeam,
)
from sentry.testutils import TestCase
from sentry.utils import json
from sentry.utils.compat import mock
from sentry.utils.redis import clusters


def _set_up_request():
    request = RequestFactory().post("/auth/sso/")
    request.user = AnonymousUser()
    request.session = Client().session
    return request


class AuthIdentityHandlerTest(TestCase):
    def setUp(self):
        self.provider = "dummy"
<<<<<<< HEAD
        self.request = RequestFactory().post("/auth/sso/")
        self.request.user = AnonymousUser()
        self.request.session = Client().session
=======
        self.provider_obj = Provider(self.provider)
        self.request = _set_up_request()
>>>>>>> 3806a496

        self.auth_provider = AuthProvider.objects.create(
            organization=self.organization, provider=self.provider
        )
        self.identity = {
            "id": "1234",
            "email": "test@example.com",
            "name": "Morty",
            "data": {"foo": "bar"},
        }

        self.handler = AuthIdentityHandler(
            self.auth_provider, Provider(self.provider), self.organization, self.request
        )

        self.state = RedisBackedState(self.request)

    def set_up_user(self):
        """Set up a persistent user and associate it to the request.

        If not called, default to having the request come from an
        anonymous user.
        """

        user = self.create_user()
        self.request.user = user
        return user

    def set_up_user_identity(self):
        """Set up a persistent user who already has an auth identity."""
        user = self.set_up_user()
        auth_identity = AuthIdentity.objects.create(
            user=user, auth_provider=self.auth_provider, ident="test_ident"
        )
        return user, auth_identity


class HandleNewUserTest(AuthIdentityHandlerTest):
    @mock.patch("sentry.analytics.record")
    def test_simple(self, mock_record):

        auth_identity = self.handler.handle_new_user(self.identity)
        user = auth_identity.user

        assert user.email == self.identity["email"]
        assert OrganizationMember.objects.filter(organization=self.organization, user=user).exists()

        signup_record = [r for r in mock_record.call_args_list if r[0][0] == "user.signup"]
        assert signup_record == [
            mock.call(
                "user.signup",
                user_id=user.id,
                source="sso",
                provider=self.provider,
                referrer="in-app",
            )
        ]

    def test_associated_existing_member_invite_by_email(self):
        member = OrganizationMember.objects.create(
            organization=self.organization, email=self.identity["email"]
        )

        auth_identity = self.handler.handle_new_user(self.identity)

        assigned_member = OrganizationMember.objects.get(
            organization=self.organization, user=auth_identity.user
        )

        assert assigned_member.id == member.id

    def test_associated_existing_member_invite_request(self):
        member = self.create_member(
            organization=self.organization,
            email=self.identity["email"],
            invite_status=InviteStatus.REQUESTED_TO_BE_INVITED.value,
        )

        auth_identity = self.handler.handle_new_user(self.identity)

        assert OrganizationMember.objects.filter(
            organization=self.organization,
            user=auth_identity.user,
            invite_status=InviteStatus.APPROVED.value,
        ).exists()

        assert not OrganizationMember.objects.filter(id=member.id).exists()

    def test_associate_pending_invite(self):
        # The org member invite should have a non matching email, but the
        # member id and token will match from the cookie, allowing association
        member = OrganizationMember.objects.create(
            organization=self.organization, email="different.email@example.com", token="abc"
        )

        self.request.COOKIES["pending-invite"] = urlencode(
            {"memberId": member.id, "token": member.token, "url": ""}
        )

        auth_identity = self.handler.handle_new_user(self.identity)

        assigned_member = OrganizationMember.objects.get(
            organization=self.organization, user=auth_identity.user
        )

        assert assigned_member.id == member.id


class HandleExistingIdentityTest(AuthIdentityHandlerTest):
    @mock.patch("sentry.auth.helper.auth")
    def test_simple(self, mock_auth):
        mock_auth.get_login_redirect.return_value = "test_login_url"
        user, auth_identity = self.set_up_user_identity()

        redirect = self.handler.handle_existing_identity(self.state, auth_identity, self.identity)

        assert redirect.url == mock_auth.get_login_redirect.return_value
        assert mock_auth.get_login_redirect.called_with(self.request)

        persisted_identity = AuthIdentity.objects.get(ident=auth_identity.ident)
        assert persisted_identity.data == self.identity["data"]

        persisted_om = OrganizationMember.objects.get(user=user, organization=self.organization)
        assert getattr(persisted_om.flags, "sso:linked")
        assert not getattr(persisted_om.flags, "sso:invalid")

        login_request, login_user = mock_auth.login.call_args.args
        assert login_request == self.request
        assert login_user == user


class HandleAttachIdentityTest(AuthIdentityHandlerTest):
    @mock.patch("sentry.auth.helper.messages")
    def test_new_identity(self, mock_messages):
        self.set_up_user()

        auth_identity = self.handler.handle_attach_identity(self.identity)
        assert auth_identity.ident == self.identity["id"]
        assert auth_identity.data == self.identity["data"]

        assert OrganizationMember.objects.filter(
            organization=self.organization,
            user=self.user,
        ).exists()

        for team in self.auth_provider.default_teams.all():
            assert OrganizationMemberTeam.objects.create(
                team=team, organizationmember__user=self.user
            ).exists()

        assert AuditLogEntry.objects.filter(
            organization=self.organization,
            target_object=auth_identity.id,
            event=AuditLogEntryEvent.SSO_IDENTITY_LINK,
            data=auth_identity.get_audit_log_data(),
        ).exists()

        assert mock_messages.add_message.called_with(
            self.request, messages.SUCCESS, OK_LINK_IDENTITY
        )

    @mock.patch("sentry.auth.helper.messages")
    def test_new_identity_with_existing_om(self, mock_messages):
        user = self.set_up_user()
        existing_om = OrganizationMember.objects.create(user=user, organization=self.organization)

        auth_identity = self.handler.handle_attach_identity(self.identity)
        assert auth_identity.ident == self.identity["id"]
        assert auth_identity.data == self.identity["data"]

        persisted_om = OrganizationMember.objects.get(id=existing_om.id)
        assert getattr(persisted_om.flags, "sso:linked")
        assert not getattr(persisted_om.flags, "sso:invalid")

        assert mock_messages.add_message.called_with(
            self.request, messages.SUCCESS, OK_LINK_IDENTITY
        )

    @mock.patch("sentry.auth.helper.messages")
    def test_existing_identity(self, mock_messages):
        user, existing_identity = self.set_up_user_identity()

        returned_identity = self.handler.handle_attach_identity(self.identity)
        assert returned_identity == existing_identity
        assert not mock_messages.add_message.called

    def _test_with_identity_belonging_to_another_user(self, request_user):
        other_user = self.create_user()

        # The user logs in with credentials from this other identity
        AuthIdentity.objects.create(
            user=other_user, auth_provider=self.auth_provider, ident=self.identity["id"]
        )
        OrganizationMember.objects.create(user=other_user, organization=self.organization)

        returned_identity = self.handler.handle_attach_identity(self.identity)
        assert returned_identity.user == request_user
        assert returned_identity.ident == self.identity["id"]
        assert returned_identity.data == self.identity["data"]

        persisted_om = OrganizationMember.objects.get(
            user=other_user, organization=self.organization
        )
        assert not getattr(persisted_om.flags, "sso:linked")
        assert getattr(persisted_om.flags, "sso:invalid")

    def test_login_with_other_identity(self):
        request_user = self.set_up_user()
        self._test_with_identity_belonging_to_another_user(request_user)

    def test_wipe_existing_identity(self):
        request_user, existing_identity = self.set_up_user_identity()
        self._test_with_identity_belonging_to_another_user(request_user)
        assert not AuthIdentity.objects.filter(id=existing_identity.id).exists()


class HandleUnknownIdentityTest(AuthIdentityHandlerTest):
    def _test_simple(self, mock_render, expected_template):
        redirect = self.handler.handle_unknown_identity(self.state, self.identity)

        assert redirect is mock_render.return_value
        template, context, request = mock_render.call_args.args
        status = mock_render.call_args.kwargs["status"]

        assert template == expected_template
        assert request is self.request
        assert status == 200

        assert context["organization"] is self.organization
        assert context["identity"] == self.identity
        assert context["provider"] == self.auth_provider.get_provider().name
        assert context["identity_display_name"] == self.identity["name"]
        assert context["identity_identifier"] == self.identity["email"]
        return context

    @mock.patch("sentry.auth.helper.render_to_response")
    def test_unauthenticated(self, mock_render):
        context = self._test_simple(mock_render, "sentry/auth-confirm-identity.html")
        assert context["existing_user"] is None
        assert "login_form" in context

    @mock.patch("sentry.auth.helper.render_to_response")
    def test_authenticated(self, mock_render):
        self.set_up_user()
        context = self._test_simple(mock_render, "sentry/auth-confirm-link.html")
        assert context["existing_user"] is self.request.user
        assert "login_form" not in context

    # TODO: More test cases for various values of request.POST.get("op")


class AuthHelperTest(TestCase):
    def setUp(self):
        self.organization = self.create_organization()
        self.provider = "dummy"
        self.auth_provider = AuthProvider.objects.create(
            organization=self.organization, provider=self.provider
        )

        self.auth_key = "test_auth_key"
        self.request = _set_up_request()
        self.request.session["auth_key"] = self.auth_key

    def _test_pipeline(self, flow):
        initial_state = {
            "org_id": self.organization.id,
            "flow": flow,
            "auth_provider": self.auth_provider.id,
            "provider_key": None,
        }
        local_client = clusters.get("default").get_local_client_for_key(self.auth_key)
        local_client.set(self.auth_key, json.dumps(initial_state))

        helper = AuthHelper.get_for_request(self.request)
        helper.init_pipeline()
        assert helper.pipeline_is_valid()

        first_step = helper.current_step()
        assert first_step.status_code == 200

        next_step = helper.next_step()
        assert next_step.status_code == 302
        return next_step

    @mock.patch("sentry.auth.helper.messages")
    def test_login(self, mock_messages):
        final_step = self._test_pipeline(AuthHelper.FLOW_LOGIN)
        assert final_step.url == f"/auth/login/{self.organization.slug}/"

    @mock.patch("sentry.auth.helper.messages")
    def test_setup_provider(self, mock_messages):
        final_step = self._test_pipeline(AuthHelper.FLOW_SETUP_PROVIDER)
        assert final_step.url == f"/settings/{self.organization.slug}/auth/"<|MERGE_RESOLUTION|>--- conflicted
+++ resolved
@@ -4,19 +4,7 @@
 from django.contrib.auth.models import AnonymousUser
 from django.test import Client, RequestFactory
 
-<<<<<<< HEAD
-from sentry.auth.helper import OK_LINK_IDENTITY, AuthIdentityHandler, RedisBackedState
-=======
-from sentry.auth.helper import (
-    OK_LINK_IDENTITY,
-    AuthHelper,
-    RedisBackedState,
-    handle_attach_identity,
-    handle_existing_identity,
-    handle_new_user,
-    handle_unknown_identity,
-)
->>>>>>> 3806a496
+from sentry.auth.helper import OK_LINK_IDENTITY, AuthHelper, AuthIdentityHandler, RedisBackedState
 from sentry.auth.provider import Provider
 from sentry.models import (
     AuditLogEntry,
@@ -43,14 +31,10 @@
 class AuthIdentityHandlerTest(TestCase):
     def setUp(self):
         self.provider = "dummy"
-<<<<<<< HEAD
-        self.request = RequestFactory().post("/auth/sso/")
+        self.provider_obj = Provider(self.provider)
+        self.request = _set_up_request()
         self.request.user = AnonymousUser()
         self.request.session = Client().session
-=======
-        self.provider_obj = Provider(self.provider)
-        self.request = _set_up_request()
->>>>>>> 3806a496
 
         self.auth_provider = AuthProvider.objects.create(
             organization=self.organization, provider=self.provider
