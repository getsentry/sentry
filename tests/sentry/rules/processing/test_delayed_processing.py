--- conflicted
+++ resolved
@@ -9,11 +9,7 @@
 from sentry.eventstore.models import Event
 from sentry.models.project import Project
 from sentry.models.rulefirehistory import RuleFireHistory
-<<<<<<< HEAD
-from sentry.rules.conditions.event_frequency import ComparisonType
-=======
 from sentry.rules.conditions.event_frequency import ComparisonType, EventFrequencyConditionData
->>>>>>> 486a5899
 from sentry.rules.processing.delayed_processing import (
     apply_delayed,
     get_condition_query_groups,
@@ -70,12 +66,8 @@
         id="EventFrequencyCondition",
         value=1,
         comparison_type=ComparisonType.COUNT,
-<<<<<<< HEAD
-    ):
-=======
         comparison_interval=None,
     ) -> EventFrequencyConditionData:
->>>>>>> 486a5899
         condition_id = f"sentry.rules.conditions.event_frequency.{id}"
         condition_blob = EventFrequencyConditionData(
             interval=interval,
