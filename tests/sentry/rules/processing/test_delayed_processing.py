from copy import deepcopy
from datetime import UTC, datetime, timedelta
from unittest.mock import patch
from uuid import uuid4

import pytest

from sentry import buffer
from sentry.eventstore.models import Event
from sentry.models.project import Project
from sentry.models.rulefirehistory import RuleFireHistory
<<<<<<< HEAD
from sentry.rules.conditions.event_frequency import ComparisonType
=======
from sentry.rules.conditions.event_frequency import ComparisonType, EventFrequencyConditionData
>>>>>>> 486a5899
from sentry.rules.processing.delayed_processing import (
    apply_delayed,
    get_condition_groups,
    process_delayed_alert_conditions,
)
from sentry.rules.processing.processor import PROJECT_ID_BUFFER_LIST_KEY
from sentry.testutils.cases import APITestCase, PerformanceIssueTestCase, TestCase
from sentry.testutils.factories import EventType
from sentry.testutils.helpers.datetime import iso_format
from sentry.testutils.helpers.redis import mock_redis_buffer
from sentry.utils import json
from tests.snuba.rules.conditions.test_event_frequency import BaseEventFrequencyPercentTest

pytestmark = pytest.mark.sentry_metrics


class ProcessDelayedAlertConditionsTest(
    TestCase, APITestCase, BaseEventFrequencyPercentTest, PerformanceIssueTestCase
):
    def create_event(
        self,
        project_id,
        timestamp,
        fingerprint,
        environment=None,
        user: bool = True,
        tags: list[list[str]] | None = None,
    ) -> Event:
        data = {
            "timestamp": iso_format(timestamp),
            "environment": environment,
            "fingerprint": [fingerprint],
            "level": "error",
            "user": {"id": uuid4().hex},
            "exception": {
                "values": [
                    {
                        "type": "IntegrationError",
                        "value": "Identity not found.",
                    }
                ]
            },
        }
        if tags:
            data["tags"] = tags

        return self.store_event(
            data=data, project_id=project_id, assert_no_errors=False, event_type=EventType.ERROR
        )

    def create_event_frequency_condition(
        self,
        interval="1d",
        id="EventFrequencyCondition",
        value=1,
        comparison_type=ComparisonType.COUNT,
<<<<<<< HEAD
    ):
        condition_id = f"sentry.rules.conditions.event_frequency.{id}"
        return {
            "interval": interval,
            "id": condition_id,
            "value": value,
            "comparisonType": comparison_type,
        }
=======
        comparison_interval=None,
    ) -> EventFrequencyConditionData:
        condition_id = f"sentry.rules.conditions.event_frequency.{id}"
        condition_blob = EventFrequencyConditionData(
            interval=interval,
            id=condition_id,
            value=value,
            comparisonType=comparison_type,
        )
        if comparison_interval:
            condition_blob["comparisonInterval"] = comparison_interval

        return condition_blob
>>>>>>> 486a5899

    def push_to_hash(self, project_id, rule_id, group_id, event_id=None, occurrence_id=None):
        value = json.dumps({"event_id": event_id, "occurrence_id": occurrence_id})
        buffer.backend.push_to_hash(
            model=Project,
            filters={"project_id": project_id},
            field=f"{rule_id}:{group_id}",
            value=value,
        )

    def assert_buffer_cleared(self, project_id):
        rule_group_data = buffer.backend.get_hash(Project, {"project_id": project_id})
        assert rule_group_data == {}

    def setUp(self):
        super().setUp()
        self.mock_redis_buffer = mock_redis_buffer()
        self.mock_redis_buffer.__enter__()

        self.tag_filter = {
            "id": "sentry.rules.filters.tagged_event.TaggedEventFilter",
            "key": "foo",
            "match": "eq",
            "value": "bar",
        }

        self.event_frequency_condition = self.create_event_frequency_condition()
        self.event_frequency_condition2 = self.create_event_frequency_condition(value=2)
        self.event_frequency_condition3 = self.create_event_frequency_condition(
            interval="1h", value=1
        )
        self.user_frequency_condition = self.create_event_frequency_condition(
            interval="1m",
            id="EventUniqueUserFrequencyCondition",
        )
        event_frequency_percent_condition = self.create_event_frequency_condition(
            interval="5m", id="EventFrequencyPercentCondition", value=1.0
        )
        self.now = datetime.now(UTC)

        self.rule1 = self.create_project_rule(
            project=self.project,
            condition_match=[self.event_frequency_condition],
            environment_id=self.environment.id,
        )
        self.event1 = self.create_event(self.project.id, self.now, "group-1", self.environment.name)
        self.create_event(self.project.id, self.now, "group-1", self.environment.name)

        self.group1 = self.event1.group
        assert self.group1

        self.rule2 = self.create_project_rule(
            project=self.project, condition_match=[self.user_frequency_condition]
        )
        self.event2 = self.create_event(self.project, self.now, "group-2", self.environment.name)
        self.create_event(self.project, self.now, "group-2", self.environment.name)
        self.group2 = self.event2.group
        assert self.group2

        self.rulegroup_event_mapping_one = {
            f"{self.rule1.id}:{self.group1.id}": {self.event1.event_id},
            f"{self.rule2.id}:{self.group2.id}": {self.event2.event_id},
        }

        self.project_two = self.create_project(organization=self.organization)
        self.environment2 = self.create_environment(project=self.project_two)

        self.rule3 = self.create_project_rule(
            project=self.project_two,
            condition_match=[self.event_frequency_condition2],
            environment_id=self.environment2.id,
        )
        self.event3 = self.create_event(
            self.project_two, self.now, "group-3", self.environment2.name
        )
        self.create_event(self.project_two, self.now, "group-3", self.environment2.name)
        self.create_event(self.project_two, self.now, "group-3", self.environment2.name)
        self.create_event(self.project_two, self.now, "group-3", self.environment2.name)
        self.group3 = self.event3.group
        assert self.group3

        self.rule4 = self.create_project_rule(
            project=self.project_two, condition_match=[event_frequency_percent_condition]
        )
        self.event4 = self.create_event(self.project_two, self.now, "group-4")
        self.create_event(self.project_two, self.now, "group-4")
        self._make_sessions(60, project=self.project_two)
        self.group4 = self.event4.group
        assert self.group4

        self.rulegroup_event_mapping_two = {
            f"{self.rule3.id}:{self.group3.id}": {self.event3.event_id},
            f"{self.rule4.id}:{self.group4.id}": {self.event4.event_id},
        }
        self.buffer_mapping = {
            self.project.id: self.rulegroup_event_mapping_one,
            self.project_two.id: self.rulegroup_event_mapping_two,
        }
        buffer.backend.push_to_sorted_set(key=PROJECT_ID_BUFFER_LIST_KEY, value=self.project.id)
        buffer.backend.push_to_sorted_set(key=PROJECT_ID_BUFFER_LIST_KEY, value=self.project_two.id)

        # self.push_to_hash(self.project.id, self.rule1.id, self.group1.id, self.event1.event_id)
        # self.push_to_hash(self.project.id, self.rule2.id, self.group2.id, self.event2.event_id)
        # self.push_to_hash(self.project_two.id, self.rule3.id, self.group3.id, self.event3.event_id)
        # self.push_to_hash(self.project_two.id, self.rule4.id, self.group4.id, self.event4.event_id)

    def tearDown(self):
        self.mock_redis_buffer.__exit__(None, None, None)

    @patch("sentry.rules.processing.delayed_processing.apply_delayed")
    def test_fetches_from_buffer_and_executes(self, mock_apply_delayed):
        # To get the correct mapping, we need to return the correct
        # rulegroup_event mapping based on the project_id input
        process_delayed_alert_conditions()

        for project, rule_group_event_mapping in (
            (self.project, self.rulegroup_event_mapping_one),
            (self.project_two, self.rulegroup_event_mapping_two),
        ):
            assert mock_apply_delayed.delay.call_count == 2

        project_ids = buffer.backend.get_sorted_set(
            PROJECT_ID_BUFFER_LIST_KEY, 0, datetime.now(UTC).timestamp()
        )
        assert project_ids == []

    def test_get_condition_groups(self):
        project_three = self.create_project(organization=self.organization)
        env3 = self.create_environment(project=project_three)
        rule_1 = self.create_project_rule(
            project=project_three,
            condition_match=[self.event_frequency_condition],
            filter_match=[self.tag_filter],
            environment_id=env3.id,
        )
        rule_2 = self.create_project_rule(
            project=project_three,
            condition_match=[self.event_frequency_condition2],
            environment_id=env3.id,
        )
        rules_to_groups = {rule_1.id: {1, 2, 3}, rule_2.id: {3, 4, 5}}
        orig_rules_to_groups = deepcopy(rules_to_groups)
        get_condition_groups([rule_1, rule_2], rules_to_groups)  # type: ignore[arg-type]
        assert orig_rules_to_groups == rules_to_groups

    @patch("sentry.rules.conditions.event_frequency.MIN_SESSIONS_TO_FIRE", 1)
    def test_apply_delayed_rules_to_fire(self):
        """
        Test that rules of various event frequency conditions, projects, environments, etc. are properly fired
        """
        project_ids = buffer.backend.get_sorted_set(
            PROJECT_ID_BUFFER_LIST_KEY, 0, datetime.now(UTC).timestamp()
        )
        apply_delayed(project_ids[0][0])
        rule_fire_histories = RuleFireHistory.objects.filter(
            rule__in=[self.rule1, self.rule2],
            group__in=[self.group1, self.group2],
            event_id__in=[self.event1.event_id, self.event2.event_id],
            project=self.project,
        ).values_list("rule", "group")
        assert self.group1
        assert self.group2
        assert len(rule_fire_histories) == 2
        assert (self.rule1.id, self.group1.id) in rule_fire_histories
        assert (self.rule2.id, self.group2.id) in rule_fire_histories
        self.assert_buffer_cleared(project_id=self.project.id)

        apply_delayed(project_ids[1][0])
        rule_fire_histories = RuleFireHistory.objects.filter(
            rule__in=[self.rule3, self.rule4],
            group__in=[self.group3, self.group4],
            event_id__in=[self.event3.event_id, self.event4.event_id],
            project=self.project_two,
        ).values_list("rule", "group")
        assert len(rule_fire_histories) == 2
        assert self.group3
        assert self.group4
        assert (self.rule3.id, self.group3.id) in rule_fire_histories
        assert (self.rule4.id, self.group4.id) in rule_fire_histories

        rule_group_data = buffer.backend.get_hash(Project, {"project_id": self.project_two.id})
        assert rule_group_data == {}

    def test_apply_delayed_issue_platform_event(self):
        """
        Test that we fire rules triggered from issue platform events
        """
        rule5 = self.create_project_rule(
            project=self.project,
            condition_match=[self.event_frequency_condition2],
        )
        tags = [["foo", "guux"], ["sentry:release", "releaseme"]]
        contexts = {"trace": {"trace_id": "b" * 32, "span_id": "c" * 16, "op": ""}}
        for i in range(3):
            event5 = self.create_performance_issue(
                tags=tags,
                fingerprint="group-5",
                contexts=contexts,
            )
        group5 = event5.group
        assert group5
        assert self.group1
        self.push_to_hash(
            self.project.id,
            rule5.id,
            group5.id,
            event5.event_id,
            occurrence_id=event5.occurrence_id,
        )
        project_ids = buffer.backend.get_sorted_set(
            PROJECT_ID_BUFFER_LIST_KEY, 0, datetime.now(UTC).timestamp()
        )
        apply_delayed(project_ids[0][0])
        rule_fire_histories = RuleFireHistory.objects.filter(
            rule__in=[self.rule1, rule5],
            group__in=[self.group1, group5],
            event_id__in=[self.event1.event_id, event5.event_id],
            project=self.project,
        ).values_list("rule", "group")
        assert len(rule_fire_histories) == 2
        assert (self.rule1.id, self.group1.id) in rule_fire_histories
        assert (rule5.id, group5.id) in rule_fire_histories
        self.assert_buffer_cleared(project_id=self.project.id)

    def test_apply_delayed_snoozed_rule(self):
        """
        Test that we do not fire a rule that's been snoozed (aka muted)
        """
        rule5 = self.create_project_rule(
            project=self.project,
            condition_match=[self.event_frequency_condition2],
            environment_id=self.environment.id,
        )
        self.snooze_rule(owner_id=self.user.id, rule=rule5)
        event5 = self.create_event(self.project, self.now, "group-5", self.environment.name)
        self.create_event(self.project, self.now, "group-5", self.environment.name)
        self.create_event(self.project, self.now, "group-5", self.environment.name)
        group5 = event5.group
        assert group5
        assert self.group1
        self.push_to_hash(self.project.id, rule5.id, group5.id, event5.event_id)

        project_ids = buffer.backend.get_sorted_set(
            PROJECT_ID_BUFFER_LIST_KEY, 0, datetime.now(UTC).timestamp()
        )
        apply_delayed(project_ids[0][0])
        rule_fire_histories = RuleFireHistory.objects.filter(
            rule__in=[rule5],
            group__in=[self.group1, group5],
            event_id__in=[self.event1.event_id, event5.event_id],
            project=self.project,
        ).values_list("rule", "group")
        assert len(rule_fire_histories) == 0
        self.assert_buffer_cleared(project_id=self.project.id)

    def test_apply_delayed_same_condition_diff_value(self):
        """
        Test that two rules with the same condition and interval but a different value are both fired
        """
        project = self.create_project()
        comparison_condition = self.create_event_frequency_condition(
            comparison_type=ComparisonType.PERCENT
        )
        rule6 = self.create_project_rule(
            project=project,
            condition_match=[comparison_condition],
            environment_id=self.environment.id,
        )
        rule5 = self.create_project_rule(
            project=project,
            condition_match=[self.event_frequency_condition2],
            environment_id=self.environment.id,
        )
        event5 = self.create_event(project, self.now, "group-5", self.environment.name)
        self.create_event(project, self.now, "group-5", self.environment.name)
        self.create_event(project, self.now, "group-5", self.environment.name)
        self.create_event(project, self.now, "group-5", self.environment.name)
        self.create_event(project, self.now, "group-5", self.environment.name)
        self.create_event(project, self.now, "group-5", self.environment.name)
        self.create_event(project, self.now, "group-5", self.environment.name)
        self.create_event(project, self.now, "group-5", self.environment.name)
        self.create_event(project, self.now, "group-5", self.environment.name)
        event6 = self.create_event(
            project, self.now - timedelta(days=1, hours=1), "group-5", self.environment.name
        )
        self.create_event(project, self.now, "group-6", self.environment.name)
        self.create_event(project, self.now, "group-6", self.environment.name)
        group5 = event5.group
        assert group5
        assert self.group1
        self.push_to_hash(project.id, rule5.id, group5.id, event5.event_id)
        self.push_to_hash(project.id, rule6.id, group5.id, event5.event_id)
        self.push_to_hash(project.id, rule5.id, event6.group.id, event6.event_id)
        self.push_to_hash(project.id, rule6.id, event6.group.id, event6.event_id)

        project_ids = buffer.backend.get_sorted_set(
            PROJECT_ID_BUFFER_LIST_KEY, 0, datetime.now(UTC).timestamp()
        )
        apply_delayed(project.id)
        rule_fire_histories = RuleFireHistory.objects.filter(
            rule__in=[rule6, rule5],
            group__in=[event6.group, group5],
            event_id__in=[event5.event_id, event6.event_id],
            project=project,
        ).values_list("rule", "group")
        assert len(rule_fire_histories) == 2
        assert (self.rule1.id, self.group1.id) in rule_fire_histories
        assert (rule5.id, group5.id) in rule_fire_histories
        self.assert_buffer_cleared(project_id=project.id)
        assert False

    def test_apply_delayed_same_condition_diff_interval(self):
        """
        Test that two rules with the same condition and value but a different interval are both fired
        """
        diff_interval_rule = self.create_project_rule(
            project=self.project,
            condition_match=[self.event_frequency_condition3],
            environment_id=self.environment.id,
        )
        event5 = self.create_event(self.project.id, self.now, "group-5", self.environment.name)
        self.create_event(self.project.id, self.now, "group-5", self.environment.name)
        group5 = event5.group
        assert group5
        assert self.group1
        self.push_to_hash(self.project.id, diff_interval_rule.id, group5.id, event5.event_id)

        project_ids = buffer.backend.get_sorted_set(
            PROJECT_ID_BUFFER_LIST_KEY, 0, datetime.now(UTC).timestamp()
        )
        apply_delayed(project_ids[0][0])
        rule_fire_histories = RuleFireHistory.objects.filter(
            rule__in=[self.rule1, diff_interval_rule],
            group__in=[self.group1, group5],
            event_id__in=[self.event1.event_id, event5.event_id],
            project=self.project,
        ).values_list("rule", "group")
        assert len(rule_fire_histories) == 2
        assert (self.rule1.id, self.group1.id) in rule_fire_histories
        assert (diff_interval_rule.id, group5.id) in rule_fire_histories
        self.assert_buffer_cleared(project_id=self.project.id)

    def test_apply_delayed_same_condition_diff_env(self):
        """
        Test that two rules with the same condition, value, and interval but different environment are both fired
        """
        environment3 = self.create_environment(project=self.project)
        diff_env_rule = self.create_project_rule(
            project=self.project,
            condition_match=[self.event_frequency_condition],
            environment_id=environment3.id,
        )
        event5 = self.create_event(self.project.id, self.now, "group-5", environment3.name)
        self.create_event(self.project.id, self.now, "group-5", environment3.name)
        group5 = event5.group
        assert group5
        assert self.group1
        self.push_to_hash(self.project.id, diff_env_rule.id, group5.id, event5.event_id)

        project_ids = buffer.backend.get_sorted_set(
            PROJECT_ID_BUFFER_LIST_KEY, 0, datetime.now(UTC).timestamp()
        )
        apply_delayed(project_ids[0][0])
        rule_fire_histories = RuleFireHistory.objects.filter(
            rule__in=[self.rule1, diff_env_rule],
            group__in=[self.group1, group5],
            event_id__in=[self.event1.event_id, event5.event_id],
            project=self.project,
        ).values_list("rule", "group")
        assert len(rule_fire_histories) == 2
        assert (self.rule1.id, self.group1.id) in rule_fire_histories
        assert (diff_env_rule.id, group5.id) in rule_fire_histories
        self.assert_buffer_cleared(project_id=self.project.id)

    def test_apply_delayed_two_rules_one_fires(self):
        """
        Test that with two rules in one project where one rule hasn't met the trigger threshold, only one is fired
        """
        high_event_frequency_condition = {
            "interval": "1d",
            "id": "sentry.rules.conditions.event_frequency.EventFrequencyCondition",
            "value": 100,
            "name": "The issue is seen more than 100 times in 1d",
        }
        no_fire_rule = self.create_project_rule(
            project=self.project,
            condition_match=[high_event_frequency_condition],
            environment_id=self.environment.id,
        )
        event5 = self.create_event(self.project.id, self.now, "group-5", self.environment.name)
        self.create_event(self.project.id, self.now, "group-5", self.environment.name)
        group5 = event5.group
        assert group5
        assert self.group1
        self.push_to_hash(self.project.id, no_fire_rule.id, group5.id, event5.event_id)

        project_ids = buffer.backend.get_sorted_set(
            PROJECT_ID_BUFFER_LIST_KEY, 0, datetime.now(UTC).timestamp()
        )
        apply_delayed(project_ids[0][0])
        rule_fire_histories = RuleFireHistory.objects.filter(
            rule__in=[self.rule1, no_fire_rule],
            group__in=[self.group1, group5],
            event_id__in=[self.event1.event_id, event5.event_id],
            project=self.project,
        ).values_list("rule", "group")
        assert len(rule_fire_histories) == 1
        assert (self.rule1.id, self.group1.id) in rule_fire_histories
        self.assert_buffer_cleared(project_id=self.project.id)

    def test_apply_delayed_action_match_all(self):
        """
        Test that a rule with multiple conditions and an action match of 'all' is fired
        """
        two_conditions_match_all_rule = self.create_project_rule(
            project=self.project,
            condition_match=[self.event_frequency_condition, self.user_frequency_condition],
            environment_id=self.environment.id,
        )
        event5 = self.create_event(self.project.id, self.now, "group-5", self.environment.name)
        self.create_event(self.project.id, self.now, "group-5", self.environment.name)
        group5 = event5.group
        assert group5
        event6 = self.create_event(
            self.project.id, self.now, "group-6", self.environment.name, user=False
        )
        self.create_event(self.project.id, self.now, "group-5", self.environment.name, user=False)
        group6 = event6.group
        assert group6
        assert self.group1
        assert self.group2
        condition_wont_pass_rule = self.create_project_rule(
            project=self.project,
            condition_match=[self.create_event_frequency_condition(value=100)],
            environment_id=self.environment.id,
        )
        self.push_to_hash(
            self.project.id, two_conditions_match_all_rule.id, group5.id, event5.event_id
        )
        project_ids = buffer.backend.get_sorted_set(
            PROJECT_ID_BUFFER_LIST_KEY, 0, datetime.now(UTC).timestamp()
        )
        apply_delayed(project_ids[0][0])
        rule_fire_histories = RuleFireHistory.objects.filter(
            rule__in=[self.rule1, two_conditions_match_all_rule, condition_wont_pass_rule],
            group__in=[self.group1, group5],
            event_id__in=[self.event1.event_id, event5.event_id],
            project=self.project,
        ).values_list("rule", "group")
        assert len(rule_fire_histories) == 2
        assert (self.rule1.id, self.group1.id) in rule_fire_histories
        assert (two_conditions_match_all_rule.id, group5.id) in rule_fire_histories
        self.assert_buffer_cleared(project_id=self.project.id)

    def test_apply_delayed_shared_condition_diff_filter(self):
        project_three = self.create_project(organization=self.organization)
        env3 = self.create_environment(project=project_three)
        buffer.backend.push_to_sorted_set(key=PROJECT_ID_BUFFER_LIST_KEY, value=project_three.id)
        rule_1 = self.create_project_rule(
            project=project_three,
            condition_match=[self.event_frequency_condition],
            filter_match=[self.tag_filter],
            environment_id=env3.id,
        )
        rule_2 = self.create_project_rule(
            project=project_three,
            condition_match=[self.event_frequency_condition],
            environment_id=env3.id,
        )
        event1 = self.create_event(
            project_three.id, self.now, "group-5", env3.name, tags=[["foo", "bar"]]
        )
        self.create_event(project_three.id, self.now, "group-5", env3.name, tags=[["foo", "bar"]])
        group1 = event1.group
        assert group1

        event2 = self.create_event(project_three.id, self.now, "group-6", env3.name)
        self.create_event(project_three.id, self.now, "group-6", env3.name)
        group2 = event2.group
        assert group2

        self.push_to_hash(project_three.id, rule_1.id, group1.id, event1.event_id)
        self.push_to_hash(project_three.id, rule_2.id, group2.id, event2.event_id)

        project_ids = buffer.backend.get_sorted_set(
            PROJECT_ID_BUFFER_LIST_KEY, 0, datetime.now(UTC).timestamp()
        )
        assert project_three.id == project_ids[2][0]
        apply_delayed(project_ids[2][0])
        rule_fire_histories = RuleFireHistory.objects.filter(
            rule__in=[rule_1, rule_2],
            group__in=[group1, group2],
            event_id__in=[event1.event_id, event2.event_id],
            project=project_three,
        ).values_list("rule", "group")
        assert len(rule_fire_histories) == 2
        assert (rule_1.id, group1.id) in rule_fire_histories
        assert (rule_2.id, group2.id) in rule_fire_histories
        self.assert_buffer_cleared(project_id=project_three.id)

    def test_apply_delayed_percent_condition_comparison_interval(self):
        """
        Test that a rule with a percent condition is querying backwards against
        the correct comparison interval, e.g. # events is ... compared to 1 hr ago
        """
        percent_condition = self.create_event_frequency_condition(
            interval="5m",
            value=50,
            comparison_type=ComparisonType.PERCENT,
            comparison_interval="1h",
        )
        percent_comparison_rule = self.create_project_rule(
            project=self.project,
            condition_match=[percent_condition],
        )
        incorrect_interval_time = self.now - timedelta(minutes=5)
        correct_interval_time = self.now - timedelta(hours=1)

        event5 = self.create_event(self.project.id, self.now, "group-5")
        self.create_event(self.project.id, self.now, "group-5")
        # Create events for the incorrect interval that will not trigger the rule
        self.create_event(self.project.id, incorrect_interval_time, "group-5")
        self.create_event(self.project.id, incorrect_interval_time, "group-5")
        # Create an event for the correct interval that will trigger the rule
        self.create_event(self.project.id, correct_interval_time, "group-5")

        group5 = event5.group
        assert group5
        self.push_to_hash(self.project.id, percent_comparison_rule.id, group5.id, event5.event_id)

        project_ids = buffer.backend.get_sorted_set(
            PROJECT_ID_BUFFER_LIST_KEY, 0, datetime.now(UTC).timestamp()
        )
        apply_delayed(project_ids[0][0])
        rule_fire_histories = RuleFireHistory.objects.filter(
            rule__in=[percent_comparison_rule],
            group__in=[group5],
            event_id__in=[event5.event_id],
            project=self.project,
        ).values_list("rule", "group")
        assert len(rule_fire_histories) == 1
        assert (percent_comparison_rule.id, group5.id) in rule_fire_histories
        self.assert_buffer_cleared(project_id=self.project.id)<|MERGE_RESOLUTION|>--- conflicted
+++ resolved
@@ -9,11 +9,7 @@
 from sentry.eventstore.models import Event
 from sentry.models.project import Project
 from sentry.models.rulefirehistory import RuleFireHistory
-<<<<<<< HEAD
-from sentry.rules.conditions.event_frequency import ComparisonType
-=======
 from sentry.rules.conditions.event_frequency import ComparisonType, EventFrequencyConditionData
->>>>>>> 486a5899
 from sentry.rules.processing.delayed_processing import (
     apply_delayed,
     get_condition_groups,
@@ -70,16 +66,6 @@
         id="EventFrequencyCondition",
         value=1,
         comparison_type=ComparisonType.COUNT,
-<<<<<<< HEAD
-    ):
-        condition_id = f"sentry.rules.conditions.event_frequency.{id}"
-        return {
-            "interval": interval,
-            "id": condition_id,
-            "value": value,
-            "comparisonType": comparison_type,
-        }
-=======
         comparison_interval=None,
     ) -> EventFrequencyConditionData:
         condition_id = f"sentry.rules.conditions.event_frequency.{id}"
@@ -93,7 +79,6 @@
             condition_blob["comparisonInterval"] = comparison_interval
 
         return condition_blob
->>>>>>> 486a5899
 
     def push_to_hash(self, project_id, rule_id, group_id, event_id=None, occurrence_id=None):
         value = json.dumps({"event_id": event_id, "occurrence_id": occurrence_id})
