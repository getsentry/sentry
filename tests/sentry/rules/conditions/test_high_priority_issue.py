from sentry.models.rule import Rule
from sentry.rules.conditions.high_priority_issue import HighPriorityIssueCondition
from sentry.testutils.cases import RuleTestCase
from sentry.testutils.helpers.features import with_feature
from sentry.testutils.skips import requires_snuba
from sentry.types.group import PriorityLevel

pytestmark = [requires_snuba]


class HighPriorityIssueConditionTest(RuleTestCase):
    rule_cls = HighPriorityIssueCondition

    def setUp(self):
        self.rule = Rule(environment_id=1, project=self.project, label="label")

    def test_without_flag(self):
        rule = self.get_rule(rule=self.rule)

        self.assertDoesNotPass(rule, self.event, is_new=False)
        self.assertDoesNotPass(rule, self.event, is_new=True)

    @with_feature("projects:high-priority-alerts")
    def test_without_threshold_and_environment(self):
        self.rule.environment_id = None
        self.rule.save()
        rule = self.get_rule(rule=self.rule)

        self.assertPasses(rule, self.event, is_new=True)
        self.assertPasses(rule, self.event, is_new=True)
        self.assertDoesNotPass(rule, self.event, is_new=False)
        self.assertDoesNotPass(rule, self.event, is_new=False)

    @with_feature("projects:high-priority-alerts")
<<<<<<< HEAD
    def test_without_threshold_with_environment(self):
        rule = self.get_rule(rule=self.rule)

        self.assertPasses(rule, self.event, is_new=True, is_new_group_environment=True)
        self.assertPasses(rule, self.event, is_new=False, is_new_group_environment=True)
        self.assertPasses(rule, self.event, is_new=False, is_new_group_environment=True)

        self.assertDoesNotPass(rule, self.event, is_new=True, is_new_group_environment=False)
        self.assertDoesNotPass(rule, self.event, is_new=False, is_new_group_environment=False)
        self.assertDoesNotPass(
            rule, self.event, is_new=False, is_new_group_environment=False, has_escalated=True
        )

    @with_feature("projects:high-priority-alerts")
    def test_with_threshold_without_priority(self):
        self.project.flags.has_high_priority_alerts = True
        self.project.save()
        rule = self.get_rule(rule=self.rule)

        self.event.group.data["metadata"] = {"severity": "0.7"}
        self.assertPasses(rule, self.event, is_new=True, has_reappeared=False)
        self.assertDoesNotPass(rule, self.event, is_new=False, has_reappeared=False)

        self.event.group.data["metadata"] = {"severity": "0.0"}
        self.assertPasses(rule, self.event, is_new=False, has_reappeared=False, has_escalated=True)
        self.assertPasses(rule, self.event, is_new=False, has_reappeared=False, has_escalated=True)
        self.assertDoesNotPass(rule, self.event, is_new=True, has_reappeared=False)

    @with_feature("projects:high-priority-alerts")
    @with_feature("projects:issue-priority")
    def test_with_threshold_and_priority(self):
        self.project.flags.has_high_priority_alerts = True
        self.project.save()

        rule = self.get_rule(rule=self.rule)
=======
    @with_feature("projects:issue-priority")
    def test_applies_correctly(self):
        rule = self.get_rule()
        event = self.get_event()
>>>>>>> df18dd82

        # This will only pass for new or escalating issues
        self.event.group.update(priority=PriorityLevel.HIGH)
        self.assertPasses(rule, self.event, is_new=True, has_reappeared=False)
        self.assertPasses(rule, self.event, is_new=False, has_reappeared=True)
        self.assertPasses(rule, self.event, is_new=False, has_reappeared=False, has_escalated=True)
        self.assertDoesNotPass(rule, self.event, is_new=False, has_reappeared=False)

        # This will never pass
        self.event.group.update(priority=PriorityLevel.LOW)
        self.assertDoesNotPass(rule, self.event, is_new=True)
        self.assertDoesNotPass(rule, self.event, is_new=False, has_escalated=True)

        # This will never pass
        self.event.group.update(priority=PriorityLevel.MEDIUM)
        self.assertDoesNotPass(rule, self.event, is_new=True)
        self.assertDoesNotPass(rule, self.event, is_new=False, has_escalated=True)<|MERGE_RESOLUTION|>--- conflicted
+++ resolved
@@ -32,7 +32,6 @@
         self.assertDoesNotPass(rule, self.event, is_new=False)
 
     @with_feature("projects:high-priority-alerts")
-<<<<<<< HEAD
     def test_without_threshold_with_environment(self):
         rule = self.get_rule(rule=self.rule)
 
@@ -47,33 +46,12 @@
         )
 
     @with_feature("projects:high-priority-alerts")
-    def test_with_threshold_without_priority(self):
-        self.project.flags.has_high_priority_alerts = True
-        self.project.save()
-        rule = self.get_rule(rule=self.rule)
-
-        self.event.group.data["metadata"] = {"severity": "0.7"}
-        self.assertPasses(rule, self.event, is_new=True, has_reappeared=False)
-        self.assertDoesNotPass(rule, self.event, is_new=False, has_reappeared=False)
-
-        self.event.group.data["metadata"] = {"severity": "0.0"}
-        self.assertPasses(rule, self.event, is_new=False, has_reappeared=False, has_escalated=True)
-        self.assertPasses(rule, self.event, is_new=False, has_reappeared=False, has_escalated=True)
-        self.assertDoesNotPass(rule, self.event, is_new=True, has_reappeared=False)
-
-    @with_feature("projects:high-priority-alerts")
     @with_feature("projects:issue-priority")
     def test_with_threshold_and_priority(self):
         self.project.flags.has_high_priority_alerts = True
         self.project.save()
 
         rule = self.get_rule(rule=self.rule)
-=======
-    @with_feature("projects:issue-priority")
-    def test_applies_correctly(self):
-        rule = self.get_rule()
-        event = self.get_event()
->>>>>>> df18dd82
 
         # This will only pass for new or escalating issues
         self.event.group.update(priority=PriorityLevel.HIGH)
