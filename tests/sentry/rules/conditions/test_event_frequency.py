--- conflicted
+++ resolved
@@ -7,14 +7,10 @@
 import mock
 import six
 
-<<<<<<< HEAD
-from sentry import tsdb
-=======
-from sentry.app import tsdb
+from sentry.tsdb import backend as tsdb
 from sentry.rules.conditions.event_frequency import (
     EventFrequencyCondition, EventUniqueUserFrequencyCondition
 )
->>>>>>> cefdeb7a
 from sentry.testutils.cases import RuleTestCase
 
 
