--- conflicted
+++ resolved
@@ -692,7 +692,68 @@
         na_count = watch_line.count("N/A")
         assert na_count >= 2  # At least 2 N/A for the change columns
 
-<<<<<<< HEAD
+    def test_android_app_shows_uncompressed_label(self):
+        """Test that Android apps show 'Uncompressed' instead of 'Install' in column header."""
+        # Test Android app
+        android_artifact = PreprodArtifact.objects.create(
+            project=self.project,
+            state=PreprodArtifact.ArtifactState.PROCESSED,
+            app_id="com.example.android",
+            build_version="1.0.0",
+            build_number=1,
+            artifact_type=PreprodArtifact.ArtifactType.AAB,
+        )
+
+        android_size_metrics = PreprodArtifactSizeMetrics.objects.create(
+            preprod_artifact=android_artifact,
+            metrics_artifact_type=PreprodArtifactSizeMetrics.MetricsArtifactType.MAIN_ARTIFACT,
+            state=PreprodArtifactSizeMetrics.SizeAnalysisState.COMPLETED,
+            min_download_size=1024 * 1024,  # 1 MB
+            max_download_size=1024 * 1024,
+            min_install_size=2 * 1024 * 1024,  # 2 MB
+            max_install_size=2 * 1024 * 1024,
+        )
+
+        android_size_metrics_map = {android_artifact.id: [android_size_metrics]}
+
+        title, subtitle, android_summary = format_status_check_messages(
+            [android_artifact], android_size_metrics_map, StatusCheckStatus.SUCCESS
+        )
+
+        # Android app should show "Uncompressed" instead of "Install"
+        assert "Uncompressed" in android_summary
+        assert "Install" not in android_summary or android_summary.count("Install") == 0
+
+        # Test iOS app for comparison
+        ios_artifact = PreprodArtifact.objects.create(
+            project=self.project,
+            state=PreprodArtifact.ArtifactState.PROCESSED,
+            app_id="com.example.ios",
+            build_version="1.0.0",
+            build_number=1,
+            artifact_type=PreprodArtifact.ArtifactType.XCARCHIVE,
+        )
+
+        ios_size_metrics = PreprodArtifactSizeMetrics.objects.create(
+            preprod_artifact=ios_artifact,
+            metrics_artifact_type=PreprodArtifactSizeMetrics.MetricsArtifactType.MAIN_ARTIFACT,
+            state=PreprodArtifactSizeMetrics.SizeAnalysisState.COMPLETED,
+            min_download_size=1024 * 1024,  # 1 MB
+            max_download_size=1024 * 1024,
+            min_install_size=2 * 1024 * 1024,  # 2 MB
+            max_install_size=2 * 1024 * 1024,
+        )
+
+        ios_size_metrics_map = {ios_artifact.id: [ios_size_metrics]}
+
+        title, subtitle, ios_summary = format_status_check_messages(
+            [ios_artifact], ios_size_metrics_map, StatusCheckStatus.SUCCESS
+        )
+
+        # iOS app should show "Install" not "Uncompressed"
+        assert "Install" in ios_summary
+        assert "Uncompressed" not in ios_summary
+
 
 @region_silo_test
 class BuildConfigurationComparisonTest(StatusCheckTestBase):
@@ -948,67 +1009,4 @@
         data_line = next(line for line in lines if "com.example.nomatch" in line)
         # Should have N/A for both change columns
         na_count = data_line.count("N/A")
-        assert na_count >= 2  # At least 2 N/A for the change columns
-=======
-    def test_android_app_shows_uncompressed_label(self):
-        """Test that Android apps show 'Uncompressed' instead of 'Install' in column header."""
-        # Test Android app
-        android_artifact = PreprodArtifact.objects.create(
-            project=self.project,
-            state=PreprodArtifact.ArtifactState.PROCESSED,
-            app_id="com.example.android",
-            build_version="1.0.0",
-            build_number=1,
-            artifact_type=PreprodArtifact.ArtifactType.AAB,
-        )
-
-        android_size_metrics = PreprodArtifactSizeMetrics.objects.create(
-            preprod_artifact=android_artifact,
-            metrics_artifact_type=PreprodArtifactSizeMetrics.MetricsArtifactType.MAIN_ARTIFACT,
-            state=PreprodArtifactSizeMetrics.SizeAnalysisState.COMPLETED,
-            min_download_size=1024 * 1024,  # 1 MB
-            max_download_size=1024 * 1024,
-            min_install_size=2 * 1024 * 1024,  # 2 MB
-            max_install_size=2 * 1024 * 1024,
-        )
-
-        android_size_metrics_map = {android_artifact.id: [android_size_metrics]}
-
-        title, subtitle, android_summary = format_status_check_messages(
-            [android_artifact], android_size_metrics_map, StatusCheckStatus.SUCCESS
-        )
-
-        # Android app should show "Uncompressed" instead of "Install"
-        assert "Uncompressed" in android_summary
-        assert "Install" not in android_summary or android_summary.count("Install") == 0
-
-        # Test iOS app for comparison
-        ios_artifact = PreprodArtifact.objects.create(
-            project=self.project,
-            state=PreprodArtifact.ArtifactState.PROCESSED,
-            app_id="com.example.ios",
-            build_version="1.0.0",
-            build_number=1,
-            artifact_type=PreprodArtifact.ArtifactType.XCARCHIVE,
-        )
-
-        ios_size_metrics = PreprodArtifactSizeMetrics.objects.create(
-            preprod_artifact=ios_artifact,
-            metrics_artifact_type=PreprodArtifactSizeMetrics.MetricsArtifactType.MAIN_ARTIFACT,
-            state=PreprodArtifactSizeMetrics.SizeAnalysisState.COMPLETED,
-            min_download_size=1024 * 1024,  # 1 MB
-            max_download_size=1024 * 1024,
-            min_install_size=2 * 1024 * 1024,  # 2 MB
-            max_install_size=2 * 1024 * 1024,
-        )
-
-        ios_size_metrics_map = {ios_artifact.id: [ios_size_metrics]}
-
-        title, subtitle, ios_summary = format_status_check_messages(
-            [ios_artifact], ios_size_metrics_map, StatusCheckStatus.SUCCESS
-        )
-
-        # iOS app should show "Install" not "Uncompressed"
-        assert "Install" in ios_summary
-        assert "Uncompressed" not in ios_summary
->>>>>>> c32f63d9
+        assert na_count >= 2  # At least 2 N/A for the change columns