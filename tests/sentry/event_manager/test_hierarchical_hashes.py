import time
import uuid

import pytest

from sentry.api.endpoints.group_split import _split_group, _unsplit_group
from sentry.event_manager import _save_aggregate
from sentry.eventstore.models import Event
from sentry.models import Group, GroupHash


@pytest.fixture
def fast_save(default_project):
    def inner(last_frame):
        hierarchical_hashes = ["c" * 32, "d" * 32, "e" * 32, last_frame * 32]
        data = {"timestamp": time.time(), "hierarchical_hashes": hierarchical_hashes}
        evt = Event(
            default_project.id,
            uuid.uuid4().hex,
            data=data,
        )

        group, is_new, is_regression = _save_aggregate(
            evt,
            flat_hashes=["a" * 32, "b" * 32],
            hierarchical_hashes=hierarchical_hashes,
            release=None,
            data=data,
            level=10,
            culprit="",
        )

        group.get_latest_event = lambda: evt

        return group, is_new, is_regression

    return inner


def _group_hashes(group_id):
    return {gh.hash for gh in GroupHash.objects.filter(group_id=group_id)}


def _assoc_hash(group, hash):
    gh = GroupHash.objects.get_or_create(project=group.project, hash=hash)[0]
    assert gh.group is None or gh.group.id != group.id
    gh.group = group
    gh.save()


<<<<<<< HEAD
@pytest.mark.django_db
def test_grouphash_split(default_project, fast_save):
    group, is_new, is_regression = fast_save("f")
    group2, is_new, is_regression = fast_save("g")
    assert group.id == group2.id
    _assoc_hash(group, "a" * 32)
    _assoc_hash(group, "b" * 32)
    assert _group_hashes(group.id) == {"a" * 32, "b" * 32, "c" * 32}

    print("gh update")

    _split_group(group, "c" * 32, ["c" * 32, "d" * 32, "e" * 32, "f" * 32])

    # Assert that a newly inserted event honors the grouphash split and creates its own new group

    group3, is_new, is_regression = fast_save("g")
    assert is_new
    assert group3.id != group2.id
    assert _group_hashes(group3.id) == {"d" * 32}
    assert _group_hashes(group2.id) == {"a" * 32, "b" * 32}

    GroupHash.objects.all().update(group_id=None)

    # Assert that after clearing all flat hashes, they are re-associated correctly.

    group4, is_new, is_regression = fast_save("g")
    assert is_new
    assert group4.id != group3.id
    assert _group_hashes(group4.id) == {"d" * 32}

    # Assert that unsplitting deletes the associated grouphash from group4 and
    # sorts the new event into a new group5 that has the parent grouphash
    # associated.

    _unsplit_group(group4, "d" * 32, ["c" * 32, "d" * 32, "e" * 32, "f" * 32])

    group5, is_new, is_regression = fast_save("g")
    assert is_new
    assert group5.id != group.id
    assert group5.id != group4.id
    assert _group_hashes(group5.id) == {"c" * 32}
    assert _group_hashes(group4.id) == set()


=======
>>>>>>> df55ac1e
@pytest.mark.django_db
def test_move_all_events(default_project, fast_save):
    group, is_new, is_regression = fast_save("f")

    assert is_new
    assert not is_regression

    new_group, is_new, is_regression = fast_save("f")
    assert not is_new
    assert not is_regression
    assert new_group.id == group.id

    _assoc_hash(group, "a" * 32)
    _assoc_hash(group, "b" * 32)

    assert _group_hashes(group.id) == {"a" * 32, "b" * 32, "c" * 32}

    # simulate split operation where all events of group are moved into a more specific hash
    GroupHash.objects.filter(group=group).delete()
    GroupHash.objects.create(project=default_project, hash="f" * 32, group_id=group.id)

    new_group, is_new, is_regression = fast_save("f")
    assert not is_new
    assert not is_regression
    assert new_group.id == group.id

    assert {g.hash for g in GroupHash.objects.filter(group=group)} == {
        # one hierarchical hash associated
        # no flat hashes associated when sorting into split group!
        "f"
        * 32,
    }

    new_group, is_new, is_regression = fast_save("g")
    assert is_new
    assert not is_regression
    assert new_group.id != group.id

    assert _group_hashes(new_group.id) == {"c" * 32}


@pytest.mark.django_db
def test_partial_move(default_project, fast_save):
    group, is_new, is_regression = fast_save("f")
    assert is_new
    assert not is_regression

    new_group, is_new, is_regression = fast_save("g")
    assert not is_new
    assert not is_regression
    assert new_group.id == group.id

    assert _group_hashes(group.id) == {"c" * 32}
<<<<<<< HEAD
    _assoc_hash(group, "a" * 32)
    _assoc_hash(group, "b" * 32)
    assert _group_hashes(group.id) == {"a" * 32, "b" * 32, "c" * 32}
=======
>>>>>>> df55ac1e

    # simulate split operation where event "f" of group is moved into a more specific hash
    group2 = Group.objects.create(project=default_project)
    f_hash = GroupHash.objects.create(project=default_project, hash="f" * 32, group_id=group2.id)

    new_group, is_new, is_regression = fast_save("f")
    assert not is_new
    assert not is_regression
    assert new_group.id == group2.id

    assert _group_hashes(new_group.id) == {
        # one hierarchical hash associated
        # no flat hashes associated when sorting into split group!
        "f"
        * 32,
    }

    new_group, is_new, is_regression = fast_save("g")
    assert not is_new
    assert not is_regression
    assert new_group.id == group.id

    assert _group_hashes(new_group.id) == {
<<<<<<< HEAD
        # Since this is the "root group" again (primary hash is c), it's fine
        # to associate flat hashes w it
        "a" * 32,
        "b" * 32,
        # one hierarchical hash associated
=======
>>>>>>> df55ac1e
        "c" * 32,
    }

    f_hash.delete()

    new_group, is_new, is_regression = fast_save("f")
    assert not is_new
    assert not is_regression
    assert new_group.id == group.id<|MERGE_RESOLUTION|>--- conflicted
+++ resolved
@@ -48,53 +48,6 @@
     gh.save()
 
 
-<<<<<<< HEAD
-@pytest.mark.django_db
-def test_grouphash_split(default_project, fast_save):
-    group, is_new, is_regression = fast_save("f")
-    group2, is_new, is_regression = fast_save("g")
-    assert group.id == group2.id
-    _assoc_hash(group, "a" * 32)
-    _assoc_hash(group, "b" * 32)
-    assert _group_hashes(group.id) == {"a" * 32, "b" * 32, "c" * 32}
-
-    print("gh update")
-
-    _split_group(group, "c" * 32, ["c" * 32, "d" * 32, "e" * 32, "f" * 32])
-
-    # Assert that a newly inserted event honors the grouphash split and creates its own new group
-
-    group3, is_new, is_regression = fast_save("g")
-    assert is_new
-    assert group3.id != group2.id
-    assert _group_hashes(group3.id) == {"d" * 32}
-    assert _group_hashes(group2.id) == {"a" * 32, "b" * 32}
-
-    GroupHash.objects.all().update(group_id=None)
-
-    # Assert that after clearing all flat hashes, they are re-associated correctly.
-
-    group4, is_new, is_regression = fast_save("g")
-    assert is_new
-    assert group4.id != group3.id
-    assert _group_hashes(group4.id) == {"d" * 32}
-
-    # Assert that unsplitting deletes the associated grouphash from group4 and
-    # sorts the new event into a new group5 that has the parent grouphash
-    # associated.
-
-    _unsplit_group(group4, "d" * 32, ["c" * 32, "d" * 32, "e" * 32, "f" * 32])
-
-    group5, is_new, is_regression = fast_save("g")
-    assert is_new
-    assert group5.id != group.id
-    assert group5.id != group4.id
-    assert _group_hashes(group5.id) == {"c" * 32}
-    assert _group_hashes(group4.id) == set()
-
-
-=======
->>>>>>> df55ac1e
 @pytest.mark.django_db
 def test_move_all_events(default_project, fast_save):
     group, is_new, is_regression = fast_save("f")
@@ -148,12 +101,6 @@
     assert new_group.id == group.id
 
     assert _group_hashes(group.id) == {"c" * 32}
-<<<<<<< HEAD
-    _assoc_hash(group, "a" * 32)
-    _assoc_hash(group, "b" * 32)
-    assert _group_hashes(group.id) == {"a" * 32, "b" * 32, "c" * 32}
-=======
->>>>>>> df55ac1e
 
     # simulate split operation where event "f" of group is moved into a more specific hash
     group2 = Group.objects.create(project=default_project)
@@ -177,14 +124,6 @@
     assert new_group.id == group.id
 
     assert _group_hashes(new_group.id) == {
-<<<<<<< HEAD
-        # Since this is the "root group" again (primary hash is c), it's fine
-        # to associate flat hashes w it
-        "a" * 32,
-        "b" * 32,
-        # one hierarchical hash associated
-=======
->>>>>>> df55ac1e
         "c" * 32,
     }
 
