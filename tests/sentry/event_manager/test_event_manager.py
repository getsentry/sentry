--- conflicted
+++ resolved
@@ -1119,11 +1119,8 @@
         manager.normalize()
         event = manager.save(self.project.id)
 
-<<<<<<< HEAD
         assert event.search_message == '1234'
         assert event.real_message == '1234'
-=======
->>>>>>> aded810e
         assert event.data['logentry'] == {
             'formatted': '1234',
         }
