--- conflicted
+++ resolved
@@ -3399,14 +3399,7 @@
             )
 
     @freeze_time()
-    @mock.patch(
-<<<<<<< HEAD
-        "sentry.dynamic_sampling.rules.data.latest_releases.ProjectBoostedReleases.BOOSTED_RELEASES_LIMIT",
-=======
-        "sentry.dynamic_sampling.latest_release_booster.BOOSTED_RELEASES_LIMIT",
->>>>>>> 01b1c651
-        2,
-    )
+    @mock.patch("sentry.dynamic_sampling.latest_release_booster.BOOSTED_RELEASES_LIMIT", 2)
     def test_least_recently_boosted_release_is_removed_if_limit_is_exceeded(self):
         ts = time()
 
@@ -3485,14 +3478,7 @@
             ]
 
     @freeze_time()
-    @mock.patch(
-<<<<<<< HEAD
-        "sentry.dynamic_sampling.rules.data.latest_releases.ProjectBoostedReleases.BOOSTED_RELEASES_LIMIT",
-=======
-        "sentry.dynamic_sampling.latest_release_booster.BOOSTED_RELEASES_LIMIT",
->>>>>>> 01b1c651
-        2,
-    )
+    @mock.patch("sentry.dynamic_sampling.latest_release_booster.BOOSTED_RELEASES_LIMIT", 2)
     def test_removed_boost_not_added_again_if_limit_is_exceeded(self):
         with self.options(
             {
