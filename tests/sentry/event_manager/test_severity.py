from __future__ import annotations

import uuid
from typing import Any
from unittest.mock import MagicMock, patch

from urllib3 import HTTPResponse
from urllib3.exceptions import MaxRetryError

from sentry import options
from sentry.event_manager import (
    NON_TITLE_EVENT_TITLES,
    EventManager,
    _get_severity_score,
    severity_connection_pool,
)
from sentry.models.group import Group
from sentry.testutils.cases import TestCase
from sentry.testutils.helpers.features import apply_feature_flag_on_cls
from sentry.testutils.helpers.task_runner import TaskRunner
from sentry.testutils.skips import requires_snuba
from sentry.utils import json

pytestmark = [requires_snuba]


def make_event(**kwargs) -> dict[str, Any]:
    result: dict[str, Any] = {
        "event_id": uuid.uuid1().hex,
    }
    result.update(kwargs)
    return result


class TestGetEventSeverity(TestCase):
    @patch(
        "sentry.event_manager.severity_connection_pool.urlopen",
        return_value=HTTPResponse(body=json.dumps({"severity": 0.1231})),
    )
    @patch("sentry.event_manager.logger.info")
    def test_error_event_simple(
        self,
        mock_logger_info: MagicMock,
        mock_urlopen: MagicMock,
    ) -> None:
        manager = EventManager(
            make_event(
                exception={
                    "values": [
                        {
                            "type": "NopeError",
                            "value": "Nopey McNopeface",
                            "mechanism": {"type": "generic", "handled": True},
                        }
                    ]
                },
                platform="python",
            )
        )
        event = manager.save(self.project.id)

        severity, reason = _get_severity_score(event)

        payload = {
            "message": "NopeError: Nopey McNopeface",
            "has_stacktrace": 0,
            "handled": True,
        }

        mock_urlopen.assert_called_with(
            "POST",
            "/v0/issues/severity-score",
            body=json.dumps(payload),
            headers={"content-type": "application/json;charset=utf-8"},
        )
        mock_logger_info.assert_called_with(
            "Got severity score of %s for event %s",
            severity,
            event.event_id,
            extra={
                "event_id": event.event_id,
                "op": "event_manager._get_severity_score",
                "payload": payload,
            },
        )
        assert severity == 0.1231
        assert reason == "ml"

    @patch(
        "sentry.event_manager.severity_connection_pool.urlopen",
        return_value=HTTPResponse(body=json.dumps({"severity": 0.1231})),
    )
    @patch("sentry.event_manager.logger.info")
    def test_message_event_simple(
        self,
        mock_logger_info: MagicMock,
        mock_urlopen: MagicMock,
    ) -> None:
        cases: list[dict[str, Any]] = [
            {"message": "Dogs are great!"},
            {"logentry": {"formatted": "Dogs are great!"}},
            {"logentry": {"message": "Dogs are great!"}},
        ]
        for case in cases:
            manager = EventManager(make_event(**case))
            event = manager.save(self.project.id)

            severity, reason = _get_severity_score(event)

            payload = {
                "message": "Dogs are great!",
                "has_stacktrace": 0,
                "handled": None,
            }

            mock_urlopen.assert_called_with(
                "POST",
                "/v0/issues/severity-score",
                body=json.dumps(payload),
                headers={"content-type": "application/json;charset=utf-8"},
            )
            mock_logger_info.assert_called_with(
                "Got severity score of %s for event %s",
                severity,
                event.event_id,
                extra={
                    "event_id": event.event_id,
                    "op": "event_manager._get_severity_score",
                    "payload": payload,
                },
            )
            assert severity == 0.1231
            assert reason == "ml"

    @patch(
        "sentry.event_manager.severity_connection_pool.urlopen",
        return_value=HTTPResponse(body=json.dumps({"severity": 0.1231})),
    )
    def test_uses_exception(
        self,
        mock_urlopen: MagicMock,
    ) -> None:
        manager = EventManager(
            make_event(
                exception={"values": [{"type": "NopeError", "value": "Nopey McNopeface"}]},
                platform="python",
            )
        )
        event = manager.save(self.project.id)
        # `title` is a property with no setter, but it pulls from `metadata`, so it's equivalent
        # to set it there. (We have to ignore mypy because `metadata` isn't supposed to be mutable.)
        event.get_event_metadata()["title"] = "Dogs are great!"  # type: ignore[index]

        _get_severity_score(event)

        assert (
            json.loads(mock_urlopen.call_args.kwargs["body"])["message"]
            == "NopeError: Nopey McNopeface"
        )

    @patch(
        "sentry.event_manager.severity_connection_pool.urlopen",
        return_value=HTTPResponse(body=json.dumps({"severity": 0.1231})),
    )
    def test_short_circuit_level(
        self,
        mock_urlopen: MagicMock,
    ) -> None:
        cases: list[tuple[str, float, str]] = [
            ("fatal", 1.0, "log_level_fatal"),
            ("info", 0.0, "log_level_info"),
            ("debug", 0.0, "log_level_info"),
            ("error", 0.1231, "ml"),
        ]

        for level, expected_severity, expected_reason in cases:
            manager = EventManager(
                make_event(
                    exception={"values": [{"type": "NopeError", "value": "Nopey McNopeface"}]},
                    level=level,
                    platform="python",
                )
            )
            event = manager.save(self.project.id)
            severity, reason = _get_severity_score(event)

            assert severity == expected_severity
            assert reason == expected_reason

    @patch(
        "sentry.event_manager.severity_connection_pool.urlopen",
        return_value=HTTPResponse(body=json.dumps({"severity": 0.1231})),
    )
    @patch("sentry.event_manager.logger.warning")
    def test_unusable_event_title(
        self,
        mock_logger_warning: MagicMock,
        mock_urlopen: MagicMock,
    ) -> None:
        for title in NON_TITLE_EVENT_TITLES:
            manager = EventManager(make_event(exception={"values": []}, platform="python"))
            event = manager.save(self.project.id)
            # `title` is a property with no setter, but it pulls from `metadata`, so it's equivalent
            # to set it there. (We have to ignore mypy because `metadata` isn't supposed to be mutable.)
            event.get_event_metadata()["title"] = title  # type: ignore[index]

            severity, reason = _get_severity_score(event)

            mock_urlopen.assert_not_called()
            mock_logger_warning.assert_called_with(
                "Unable to get severity score because of unusable `message` value '%s'",
                "<unlabeled event>",
                extra={
                    "event_id": event.event_id,
                    "op": "event_manager._get_severity_score",
                    "event_type": "default",
                    "event_title": title,
                    "computed_title": "<unlabeled event>",
                },
            )
            assert severity == 0.0
            assert reason == "bad_title"

    @patch(
        "sentry.event_manager.severity_connection_pool.urlopen",
        side_effect=MaxRetryError(
            severity_connection_pool, "/issues/severity-score", Exception("It broke")
        ),
    )
    @patch("sentry.event_manager.logger.warning")
    def test_max_retry_exception(
        self,
        mock_logger_warning: MagicMock,
        _mock_urlopen: MagicMock,
    ) -> None:
        manager = EventManager(
            make_event(
                exception={
                    "values": [
                        {
                            "type": "NopeError",
                            "value": "Nopey McNopeface",
                            "mechanism": {"type": "generic", "handled": True},
                        }
                    ]
                },
                platform="python",
            )
        )
        event = manager.save(self.project.id)

        severity, reason = _get_severity_score(event)

        mock_logger_warning.assert_called_with(
            "Unable to get severity score from microservice after %s retr%s. Got MaxRetryError caused by: %s.",
            1,
            "y",
            "Exception('It broke')",
            extra={
                "event_id": event.event_id,
                "op": "event_manager._get_severity_score",
                "payload": {
                    "message": "NopeError: Nopey McNopeface",
                    "has_stacktrace": 0,
                    "handled": True,
                },
            },
        )
        assert severity == 1.0
        assert reason == "microservice_max_retry"

    @patch(
        "sentry.event_manager.severity_connection_pool.urlopen",
        side_effect=Exception("It broke"),
    )
    @patch("sentry.event_manager.logger.warning")
    def test_other_exception(
        self,
        mock_logger_warning: MagicMock,
        _mock_urlopen: MagicMock,
    ) -> None:
        manager = EventManager(
            make_event(
                exception={
                    "values": [
                        {
                            "type": "NopeError",
                            "value": "Nopey McNopeface",
                            "mechanism": {"type": "generic", "handled": True},
                        }
                    ],
                },
                platform="python",
            )
        )
        event = manager.save(self.project.id)

        severity, reason = _get_severity_score(event)

        mock_logger_warning.assert_called_with(
            "Unable to get severity score from microservice. Got: %s.",
            "Exception('It broke')",
            extra={
                "event_id": event.event_id,
                "op": "event_manager._get_severity_score",
                "payload": {
                    "message": "NopeError: Nopey McNopeface",
                    "has_stacktrace": 0,
                    "handled": True,
                },
            },
        )
        assert severity == 1.0
        assert reason == "microservice_error"


<<<<<<< HEAD
@region_silo_test
@apply_feature_flag_on_cls("projects:first-event-severity-calculation")
class TestEventManagerSeverity(TestCase):
    @patch("sentry.event_manager._get_severity_score", return_value=(0.1121, "ml"))
    def test_flag_on(self, mock_get_severity_score: MagicMock):
        manager = EventManager(
            make_event(
                exception={"values": [{"type": "NopeError", "value": "Nopey McNopeface"}]},
                platform="python",
=======
class TestEventManagerSeverity(TestCase):
    @patch("sentry.event_manager._get_severity_score", return_value=(0.1121, "ml"))
    def test_flag_on(self, mock_get_severity_score: MagicMock):
        with self.feature({"projects:first-event-severity-calculation": True}):
            manager = EventManager(
                make_event(
                    exception={"values": [{"type": "NopeError", "value": "Nopey McNopeface"}]},
                    platform="python",
                )
>>>>>>> 31ae2c76
            )
        )
        event = manager.save(self.project.id)

        mock_get_severity_score.assert_called()
        assert (
            event.group
            and event.group.get_event_metadata()["severity"] == 0.1121
            and event.group.get_event_metadata()["severity_reason"] == "ml"
        )

    @patch("sentry.event_manager._get_severity_score", return_value=(0.1121, "ml"))
    def test_flag_off(self, mock_get_severity_score: MagicMock):
        with self.feature({"projects:first-event-severity-calculation": False}):
            manager = EventManager(
                make_event(
                    exception={"values": [{"type": "NopeError", "value": "Nopey McNopeface"}]},
                    platform="python",
                )
            )
            event = manager.save(self.project.id)

            mock_get_severity_score.assert_not_called()
            assert (
                event.group
                and "severity" not in event.group.get_event_metadata()
                and "severity.reason" not in event.group.get_event_metadata()
            )

    @patch("sentry.event_manager._get_severity_score", return_value=(0.1121, "ml"))
    def test_get_severity_score_not_called_on_second_event(
        self, mock_get_severity_score: MagicMock
    ):
        nope_event = EventManager(
            make_event(
                exception={"values": [{"type": "NopeError", "value": "Nopey McNopeface"}]},
                fingerprint=["dogs_are_great"],
                platform="python",
            )
        ).save(self.project.id)

        assert mock_get_severity_score.call_count == 1

        broken_stuff_event = EventManager(
            make_event(
                exception={"values": [{"type": "BrokenStuffError", "value": "It broke"}]},
                fingerprint=["dogs_are_great"],
                platform="python",
            )
        ).save(self.project.id)

        # Same group, but no extra `_get_severity_score` call
        assert broken_stuff_event.group_id == nope_event.group_id
        assert mock_get_severity_score.call_count == 1

    @patch("sentry.event_manager._get_severity_score", return_value=(0.1121, "ml"))
    def test_score_not_clobbered_by_second_event(self, mock_get_severity_score: MagicMock):
        with TaskRunner():  # Needed because updating groups is normally async
            nope_event = EventManager(
                make_event(
                    exception={"values": [{"type": "NopeError", "value": "Nopey McNopeface"}]},
                    fingerprint=["dogs_are_great"],
                    platform="python",
                )
            ).save(self.project.id)

            group = Group.objects.get(id=nope_event.group_id)

            # This first assertion isn't useful in and of itself, but it allows us to prove
            # below that the data gets updated
            assert group.data["metadata"]["type"] == "NopeError"
            assert group.data["metadata"]["severity"] == 0.1121

            broken_stuff_event = EventManager(
                make_event(
                    exception={"values": [{"type": "BrokenStuffError", "value": "It broke"}]},
                    fingerprint=["dogs_are_great"],
                    platform="python",
                )
            ).save(self.project.id)

            # Both events landed in the same group
            assert broken_stuff_event.group_id == nope_event.group_id

<<<<<<< HEAD
            group.refresh_from_db()

            # Metadata has been updated, but severity hasn't been clobbered in the process
            assert group.data["metadata"]["type"] == "BrokenStuffError"
            assert group.get_event_metadata()["severity"] == 0.1121

    @patch("sentry.event_manager._get_severity_score")
    def test_killswitch_on(self, mock_get_severity_score: MagicMock):
        options.set("issues.skip-seer-requests", [self.project.id])
        event = EventManager(
            make_event(
                exception={"values": [{"type": "NopeError", "value": "Nopey McNopeface"}]},
                platform="python",
            )
        ).save(self.project.id)

        assert event.group
        assert "severity" not in event.group.get_event_metadata()
        assert mock_get_severity_score.call_count == 0
=======
    @patch("sentry.event_manager._get_severity_score", return_value=(0.1121, "ml"))
    def test_score_not_clobbered_by_second_event(self, mock_get_severity_score: MagicMock):
        with self.feature({"projects:first-event-severity-calculation": True}):
            with TaskRunner():  # Needed because updating groups is normally async
                nope_event = EventManager(
                    make_event(
                        exception={"values": [{"type": "NopeError", "value": "Nopey McNopeface"}]},
                        fingerprint=["dogs_are_great"],
                        platform="python",
                    )
                ).save(self.project.id)

                group = Group.objects.get(id=nope_event.group_id)

                # This first assertion isn't useful in and of itself, but it allows us to prove
                # below that the data gets updated
                assert group.data["metadata"]["type"] == "NopeError"
                assert group.data["metadata"]["severity"] == 0.1121

                broken_stuff_event = EventManager(
                    make_event(
                        exception={"values": [{"type": "BrokenStuffError", "value": "It broke"}]},
                        fingerprint=["dogs_are_great"],
                        platform="python",
                    )
                ).save(self.project.id)

                # Both events landed in the same group
                assert broken_stuff_event.group_id == nope_event.group_id

                group.refresh_from_db()

                # Metadata has been updated, but severity hasn't been clobbered in the process
                assert group.data["metadata"]["type"] == "BrokenStuffError"
                assert group.get_event_metadata()["severity"] == 0.1121
>>>>>>> 31ae2c76
<|MERGE_RESOLUTION|>--- conflicted
+++ resolved
@@ -314,7 +314,6 @@
         assert reason == "microservice_error"
 
 
-<<<<<<< HEAD
 @region_silo_test
 @apply_feature_flag_on_cls("projects:first-event-severity-calculation")
 class TestEventManagerSeverity(TestCase):
@@ -324,17 +323,6 @@
             make_event(
                 exception={"values": [{"type": "NopeError", "value": "Nopey McNopeface"}]},
                 platform="python",
-=======
-class TestEventManagerSeverity(TestCase):
-    @patch("sentry.event_manager._get_severity_score", return_value=(0.1121, "ml"))
-    def test_flag_on(self, mock_get_severity_score: MagicMock):
-        with self.feature({"projects:first-event-severity-calculation": True}):
-            manager = EventManager(
-                make_event(
-                    exception={"values": [{"type": "NopeError", "value": "Nopey McNopeface"}]},
-                    platform="python",
-                )
->>>>>>> 31ae2c76
             )
         )
         event = manager.save(self.project.id)
@@ -419,7 +407,6 @@
             # Both events landed in the same group
             assert broken_stuff_event.group_id == nope_event.group_id
 
-<<<<<<< HEAD
             group.refresh_from_db()
 
             # Metadata has been updated, but severity hasn't been clobbered in the process
@@ -438,41 +425,4 @@
 
         assert event.group
         assert "severity" not in event.group.get_event_metadata()
-        assert mock_get_severity_score.call_count == 0
-=======
-    @patch("sentry.event_manager._get_severity_score", return_value=(0.1121, "ml"))
-    def test_score_not_clobbered_by_second_event(self, mock_get_severity_score: MagicMock):
-        with self.feature({"projects:first-event-severity-calculation": True}):
-            with TaskRunner():  # Needed because updating groups is normally async
-                nope_event = EventManager(
-                    make_event(
-                        exception={"values": [{"type": "NopeError", "value": "Nopey McNopeface"}]},
-                        fingerprint=["dogs_are_great"],
-                        platform="python",
-                    )
-                ).save(self.project.id)
-
-                group = Group.objects.get(id=nope_event.group_id)
-
-                # This first assertion isn't useful in and of itself, but it allows us to prove
-                # below that the data gets updated
-                assert group.data["metadata"]["type"] == "NopeError"
-                assert group.data["metadata"]["severity"] == 0.1121
-
-                broken_stuff_event = EventManager(
-                    make_event(
-                        exception={"values": [{"type": "BrokenStuffError", "value": "It broke"}]},
-                        fingerprint=["dogs_are_great"],
-                        platform="python",
-                    )
-                ).save(self.project.id)
-
-                # Both events landed in the same group
-                assert broken_stuff_event.group_id == nope_event.group_id
-
-                group.refresh_from_db()
-
-                # Metadata has been updated, but severity hasn't been clobbered in the process
-                assert group.data["metadata"]["type"] == "BrokenStuffError"
-                assert group.get_event_metadata()["severity"] == 0.1121
->>>>>>> 31ae2c76
+        assert mock_get_severity_score.call_count == 0