from django.core.urlresolvers import reverse
<<<<<<< HEAD
from django.test import override_settings
=======
from exam import fixture
>>>>>>> 30ab335f

from sentry.models import (
    AuthIdentity,
    AuthProvider,
    OrganizationMember,
    OrganizationOption,
    UserEmail,
)
from sentry.testutils import AuthProviderTestCase


# TODO(dcramer): this is an integration test and repeats tests from
# core auth_login
class OrganizationAuthLoginTest(AuthProviderTestCase):
    @fixture
    def organization(self):
        return self.create_organization(name="foo", owner=self.user)

    @fixture
    def path(self):
        return reverse("sentry-auth-organization", args=[self.organization.slug])

    def test_renders_basic(self):
        self.login_as(self.user)
        resp = self.client.get(self.path)

        assert resp.status_code == 200
        self.assertTemplateUsed(resp, "sentry/organization-login.html")

        assert resp.context["login_form"]
        assert resp.context["organization"] == self.organization
        assert "provider_key" not in resp.context
        assert resp.context["join_request_link"]

    def test_cannot_get_request_join_link_with_setting_disabled(self):
        OrganizationOption.objects.create(
            organization_id=self.organization.id, key="sentry:join_requests", value=False
        )

        self.login_as(self.user)
        resp = self.client.get(self.path)

        assert resp.status_code == 200
        assert resp.context["join_request_link"] is None

    def test_renders_session_expire_message(self):
        self.client.cookies["session_expired"] = "1"
        resp = self.client.get(self.path)

        assert resp.status_code == 200
        self.assertTemplateUsed(resp, "sentry/organization-login.html")
        assert len(resp.context["messages"]) == 1

    def test_flow_as_anonymous(self):
        auth_provider = AuthProvider.objects.create(
            organization=self.organization, provider="dummy"
        )
        resp = self.client.post(self.path, {"init": True})

        assert resp.status_code == 200
        assert self.provider.TEMPLATE in resp.content.decode("utf-8")

        path = reverse("sentry-auth-sso")

        resp = self.client.post(path, {"email": "foo@example.com"})

        self.assertTemplateUsed(resp, "sentry/auth-confirm-identity.html")
        assert resp.status_code == 200

        with self.settings(
            TERMS_URL="https://example.com/terms", PRIVACY_URL="https://example.com/privacy"
        ):
            resp = self.client.post(path, {"op": "newuser"}, follow=True)
            assert resp.redirect_chain == [
                (reverse("sentry-login"), 302),
                ("/organizations/foo/issues/", 302),
            ]

        auth_identity = AuthIdentity.objects.get(auth_provider=auth_provider)

        user = auth_identity.user
        assert user.email == "foo@example.com"
        assert not user.has_usable_password()
        assert not user.is_managed
        assert user.flags.newsletter_consent_prompt

        member = OrganizationMember.objects.get(organization=self.organization, user=user)

        assert getattr(member.flags, "sso:linked")
        assert not getattr(member.flags, "sso:invalid")

    def test_flow_as_existing_user_with_new_account(self):
        auth_provider = AuthProvider.objects.create(
            organization=self.organization, provider="dummy"
        )
        user = self.create_user("bar@example.com")

        self.login_as(user)
        resp = self.client.post(self.path, {"init": True})

        assert resp.status_code == 200
        assert self.provider.TEMPLATE in resp.content.decode("utf-8")

        path = reverse("sentry-auth-sso")

        resp = self.client.post(path, {"email": "foo@example.com"})

        self.assertTemplateUsed(resp, "sentry/auth-confirm-link.html")
        assert resp.status_code == 200

        resp = self.client.post(path, {"op": "confirm"}, follow=True)
        assert resp.redirect_chain == [
            (reverse("sentry-login"), 302),
            ("/organizations/foo/issues/", 302),
        ]

        auth_identity = AuthIdentity.objects.get(auth_provider=auth_provider)
        assert user == auth_identity.user

        member = OrganizationMember.objects.get(organization=self.organization, user=user)
        assert getattr(member.flags, "sso:linked")
        assert not getattr(member.flags, "sso:invalid")

    def test_flow_as_existing_identity(self):
        user = self.create_user("bar@example.com")
        auth_provider = AuthProvider.objects.create(
            organization=self.organization, provider="dummy"
        )
        AuthIdentity.objects.create(auth_provider=auth_provider, user=user, ident="foo@example.com")

        resp = self.client.post(self.path, {"init": True})

        assert resp.status_code == 200
        assert self.provider.TEMPLATE in resp.content.decode("utf-8")

        path = reverse("sentry-auth-sso")
        resp = self.client.post(path, {"email": "foo@example.com"}, follow=True)
        assert resp.redirect_chain == [
            (reverse("sentry-login"), 302),
            ("/organizations/foo/issues/", 302),
        ]

    def test_flow_as_unauthenticated_existing_matched_user_no_merge(self):
        auth_provider = AuthProvider.objects.create(
            organization=self.organization, provider="dummy"
        )
        user = self.create_user("bar@example.com")

        resp = self.client.post(self.path, {"init": True})

        assert resp.status_code == 200
        assert self.provider.TEMPLATE in resp.content.decode("utf-8")

        path = reverse("sentry-auth-sso")
        resp = self.client.post(path, {"email": user.email})

        self.assertTemplateUsed(resp, "sentry/auth-confirm-identity.html")
        assert resp.status_code == 200
        assert resp.context["existing_user"] == user
        assert resp.context["login_form"]

        resp = self.client.post(path, {"op": "newuser"}, follow=True)
        assert resp.redirect_chain == [
            (reverse("sentry-login"), 302),
            ("/organizations/foo/issues/", 302),
        ]

        auth_identity = AuthIdentity.objects.get(auth_provider=auth_provider)
        new_user = auth_identity.user
        assert user.email == "bar@example.com"
        assert new_user != user

        # Without settings.TERMS_URL and settings.PRIVACY_URL, this should be
        # unset following new user creation
        assert not new_user.flags.newsletter_consent_prompt

        member = OrganizationMember.objects.get(organization=self.organization, user=new_user)

        assert getattr(member.flags, "sso:linked")
        assert not getattr(member.flags, "sso:invalid")

    def test_flow_as_unauthenticated_existing_matched_user_with_merge(self):
        auth_provider = AuthProvider.objects.create(
            organization=self.organization, provider="dummy"
        )
        user = self.create_user("bar@example.com")

        email = user.emails.all()[:1].get()
        email.is_verified = False
        email.save()

        resp = self.client.post(self.path, {"init": True})

        assert resp.status_code == 200
        assert self.provider.TEMPLATE in resp.content.decode("utf-8")

        path = reverse("sentry-auth-sso")

        resp = self.client.post(path, {"email": user.email})

        self.assertTemplateUsed(resp, "sentry/auth-confirm-identity.html")
        assert resp.status_code == 200
        assert resp.context["existing_user"] == user
        assert resp.context["login_form"]

        resp = self.client.post(
            path, {"op": "login", "username": user.username, "password": "admin"}
        )

        self.assertTemplateUsed(resp, "sentry/auth-confirm-link.html")
        assert resp.status_code == 200

        resp = self.client.post(path, {"op": "confirm"}, follow=True)
        assert resp.redirect_chain == [
            (reverse("sentry-login"), 302),
            ("/organizations/foo/issues/", 302),
        ]
        auth_identity = AuthIdentity.objects.get(auth_provider=auth_provider)

        new_user = auth_identity.user
        assert new_user == user

        member = OrganizationMember.objects.get(organization=self.organization, user=user)

        assert getattr(member.flags, "sso:linked")
        assert not getattr(member.flags, "sso:invalid")

    def test_flow_as_unauthenticated_existing_matched_user_via_secondary_email(self):
        auth_provider = AuthProvider.objects.create(
            organization=self.organization, provider="dummy"
        )
        user = self.create_user("foo@example.com")
        UserEmail.objects.create(user=user, email="bar@example.com", is_verified=True)

        resp = self.client.post(self.path, {"init": True})

        assert resp.status_code == 200
        assert self.provider.TEMPLATE in resp.content.decode("utf-8")

        path = reverse("sentry-auth-sso")
        resp = self.client.post(path, {"email": user.email})

        self.assertTemplateUsed(resp, "sentry/auth-confirm-identity.html")
        assert resp.status_code == 200
        assert resp.context["existing_user"] == user
        assert resp.context["login_form"]

        resp = self.client.post(
            path, {"op": "login", "username": user.username, "password": "admin"}
        )

        self.assertTemplateUsed(resp, "sentry/auth-confirm-link.html")
        assert resp.status_code == 200

        resp = self.client.post(path, {"op": "confirm"}, follow=True)
        assert resp.redirect_chain == [
            (reverse("sentry-login"), 302),
            ("/organizations/foo/issues/", 302),
        ]
        auth_identity = AuthIdentity.objects.get(auth_provider=auth_provider)

        new_user = auth_identity.user
        assert new_user == user

        member = OrganizationMember.objects.get(organization=self.organization, user=user)

        assert getattr(member.flags, "sso:linked")
        assert not getattr(member.flags, "sso:invalid")

    def test_flow_as_unauthenticated_existing_unmatched_user_with_merge(self):
        auth_provider = AuthProvider.objects.create(
            organization=self.organization, provider="dummy"
        )
        user = self.create_user("foo@example.com")

        resp = self.client.post(self.path, {"init": True})

        assert resp.status_code == 200
        assert self.provider.TEMPLATE in resp.content.decode("utf-8")

        path = reverse("sentry-auth-sso")

        resp = self.client.post(path, {"email": "bar@example.com"})

        self.assertTemplateUsed(resp, "sentry/auth-confirm-identity.html")
        assert resp.status_code == 200
        assert not resp.context["existing_user"]
        assert resp.context["login_form"]

        resp = self.client.post(
            path, {"op": "login", "username": user.username, "password": "admin"}
        )

        self.assertTemplateUsed(resp, "sentry/auth-confirm-link.html")
        assert resp.status_code == 200

        resp = self.client.post(path, {"op": "confirm"}, follow=True)
        assert resp.redirect_chain == [
            (reverse("sentry-login"), 302),
            ("/organizations/foo/issues/", 302),
        ]

        auth_identity = AuthIdentity.objects.get(auth_provider=auth_provider)

        new_user = auth_identity.user
        assert new_user == user

        member = OrganizationMember.objects.get(organization=self.organization, user=user)

        assert getattr(member.flags, "sso:linked")
        assert not getattr(member.flags, "sso:invalid")

    def test_flow_as_unauthenticated_existing_matched_user_with_merge_and_existing_identity(self):
        auth_provider = AuthProvider.objects.create(
            organization=self.organization, provider="dummy"
        )
        user = self.create_user("bar@example.com")

        auth_identity = AuthIdentity.objects.create(
            auth_provider=auth_provider, user=user, ident="adfadsf@example.com"
        )

        resp = self.client.post(self.path, {"init": True})

        assert resp.status_code == 200
        assert self.provider.TEMPLATE in resp.content.decode("utf-8")

        path = reverse("sentry-auth-sso")

        resp = self.client.post(path, {"email": user.email})

        self.assertTemplateUsed(resp, "sentry/auth-confirm-identity.html")
        assert resp.status_code == 200
        assert resp.context["existing_user"] == user
        assert resp.context["login_form"]

        resp = self.client.post(
            path, {"op": "login", "username": user.username, "password": "admin"}
        )

        self.assertTemplateUsed(resp, "sentry/auth-confirm-link.html")
        assert resp.status_code == 200

        resp = self.client.post(path, {"op": "confirm"}, follow=True)
        assert resp.redirect_chain == [
            (reverse("sentry-login"), 302),
            ("/organizations/foo/issues/", 302),
        ]

        auth_identity = AuthIdentity.objects.get(id=auth_identity.id)

        assert auth_identity.ident == user.email

        new_user = auth_identity.user
        assert new_user == user

        member = OrganizationMember.objects.get(organization=self.organization, user=user)

        assert getattr(member.flags, "sso:linked")
        assert not getattr(member.flags, "sso:invalid")

    def test_flow_as_unauthenticated_existing_inactive_user_with_merge_and_existing_identity(self):
        """
        Given an unauthenticated user, and an existing, inactive user account
        with a linked identity, this should claim that identity and create
        a new user account.
        """
        auth_provider = AuthProvider.objects.create(
            organization=self.organization, provider="dummy"
        )
        user = self.create_user("bar@example.com", is_active=False)

        auth_identity = AuthIdentity.objects.create(
            auth_provider=auth_provider, user=user, ident="adfadsf@example.com"
        )

        resp = self.client.post(self.path, {"init": True})

        assert resp.status_code == 200
        assert self.provider.TEMPLATE in resp.content.decode("utf-8")

        path = reverse("sentry-auth-sso")

        resp = self.client.post(path, {"email": "adfadsf@example.com"})

        self.assertTemplateUsed(resp, "sentry/auth-confirm-identity.html")
        assert resp.status_code == 200
        assert not resp.context["existing_user"]
        assert resp.context["login_form"]

        resp = self.client.post(path, {"op": "newuser"}, follow=True)
        assert resp.redirect_chain == [
            (reverse("sentry-login"), 302),
            ("/organizations/foo/issues/", 302),
        ]

        auth_identity = AuthIdentity.objects.get(id=auth_identity.id)

        assert auth_identity.ident == "adfadsf@example.com"

        new_user = auth_identity.user
        assert new_user != user

        member = OrganizationMember.objects.get(organization=self.organization, user=new_user)

        assert getattr(member.flags, "sso:linked")
        assert not getattr(member.flags, "sso:invalid")

    def test_flow_duplicate_users_with_membership_and_verified(self):
        """
        Given an existing authenticated user, and an updated identity (e.g.
        the ident changed from the SSO provider), we should be re-linking
        the identity automatically (without prompt) assuming the user is
        a member of the org.

        This only works when the email is mapped to an identical identity.
        """
        auth_provider = AuthProvider.objects.create(
            organization=self.organization, provider="dummy"
        )

        # setup a 'previous' identity, such as when we migrated Google from
        # the old idents to the new
        user = self.create_user("bar@example.com", is_managed=True, is_active=False)
        auth_identity = AuthIdentity.objects.create(
            auth_provider=auth_provider, user=user, ident="bar@example.com"
        )

        # they must be a member for the auto merge to happen
        self.create_member(organization=self.organization, user=user)

        # user needs to be logged in
        self.login_as(user)

        resp = self.client.post(self.path, {"init": True})

        assert resp.status_code == 200
        assert self.provider.TEMPLATE in resp.content.decode("utf-8")

        path = reverse("sentry-auth-sso")

        # we're suggesting the identity changed (as if the Google ident was
        # updated to be something else)
        resp = self.client.post(
            path, {"email": "bar@example.com", "id": "123", "email_verified": "1"}, follow=True
        )
        assert resp.redirect_chain == [
            (reverse("sentry-login"), 302),
            ("/organizations/foo/issues/", 302),
            ("/auth/login/foo/", 302),
        ]
        # there should be no prompt as we auto merge the identity

        auth_identity = AuthIdentity.objects.get(id=auth_identity.id)

        assert auth_identity.ident == "123"

        new_user = auth_identity.user
        assert new_user == user

        member = OrganizationMember.objects.get(organization=self.organization, user=new_user)

        assert getattr(member.flags, "sso:linked")
        assert not getattr(member.flags, "sso:invalid")

    def test_flow_duplicate_users_without_verified(self):
        """
        Given an existing authenticated user, and an updated identity (e.g.
        the ident changed from the SSO provider), we should be re-linking
        the identity automatically (without prompt) assuming the user is
        a member of the org.
        """
        auth_provider = AuthProvider.objects.create(
            organization=self.organization, provider="dummy"
        )

        # setup a 'previous' identity, such as when we migrated Google from
        # the old idents to the new
        user = self.create_user("bar@example.com", is_managed=True)
        AuthIdentity.objects.create(auth_provider=auth_provider, user=user, ident="bar@example.com")

        # they must be a member for the auto merge to happen
        self.create_member(organization=self.organization, user=user)

        # user needs to be logged in
        self.login_as(user)

        resp = self.client.post(self.path, {"init": True})

        assert resp.status_code == 200
        assert self.provider.TEMPLATE in resp.content.decode("utf-8")

        path = reverse("sentry-auth-sso")

        # we're suggesting the identity changed (as if the Google ident was
        # updated to be something else)
        resp = self.client.post(path, {"email": "adfadsf@example.com"})

        # there should be no prompt as we auto merge the identity
        assert resp.status_code == 200

    def test_flow_authenticated_without_verified_without_password(self):
        """
        Given an existing authenticated user, and an updated identity (e.g.
        the ident changed from the SSO provider), we should be re-linking
        the identity automatically as they dont have a password.

        This is specifically testing an unauthenticated flow.
        """
        AuthProvider.objects.create(organization=self.organization, provider="dummy")

        # setup a 'previous' identity, such as when we migrated Google from
        # the old idents to the new
        user = self.create_user("bar@example.com", is_managed=False, password="")
        UserEmail.objects.filter(user=user, email="bar@example.com").update(is_verified=False)
        self.create_member(organization=self.organization, user=user)

        resp = self.client.post(self.path, {"init": True})

        assert resp.status_code == 200
        assert self.provider.TEMPLATE in resp.content.decode("utf-8")

        path = reverse("sentry-auth-sso")

        resp = self.client.post(path, {"email": "bar@example.com"})
        self.assertTemplateUsed(resp, "sentry/auth-confirm-identity.html")
        assert resp.status_code == 200
        assert resp.context["existing_user"] == user

    def test_flow_managed_duplicate_users_without_membership(self):
        """
        Given an existing authenticated user, and an updated identity (e.g.
        the ident changed from the SSO provider), we should be prompting to
        confirm their identity as they dont have membership.
        """
        auth_provider = AuthProvider.objects.create(
            organization=self.organization, provider="dummy"
        )

        # setup a 'previous' identity, such as when we migrated Google from
        # the old idents to the new
        user = self.create_user("bar@example.com", is_managed=True)
        AuthIdentity.objects.create(auth_provider=auth_provider, user=user, ident="bar@example.com")

        # user needs to be logged in
        self.login_as(user)

        resp = self.client.post(self.path, {"init": True})

        assert resp.status_code == 200
        assert self.provider.TEMPLATE in resp.content.decode("utf-8")

        path = reverse("sentry-auth-sso")

        # we're suggesting the identity changed (as if the Google ident was
        # updated to be something else)
        resp = self.client.post(path, {"email": "adfadsf@example.com", "email_verified": "1"})

        self.assertTemplateUsed(resp, "sentry/auth-confirm-link.html")
        assert resp.status_code == 200
        assert resp.context["existing_user"] == user

    def test_swapped_identities(self):
        """
        Given two existing user accounts with mismatched identities, such as:

        - foo SSO'd as bar@example.com
        - bar SSO'd as foo@example.com

        If bar is authenticating via SSO as bar@example.com, we should remove
        the existing entry attached to bar, and re-bind the entry owned by foo.
        """
        auth_provider = AuthProvider.objects.create(
            organization=self.organization, provider="dummy"
        )

        # setup a 'previous' identity, such as when we migrated Google from
        # the old idents to the new
        user = self.create_user("bar@example.com", is_managed=True, is_active=False)
        identity1 = AuthIdentity.objects.create(
            auth_provider=auth_provider, user=user, ident="bar@example.com"
        )

        # create another identity which is used, but not by the authenticating
        # user
        user2 = self.create_user("adfadsf@example.com", is_managed=True, is_active=False)
        identity2 = AuthIdentity.objects.create(
            auth_provider=auth_provider, user=user2, ident="adfadsf@example.com"
        )
        member2 = self.create_member(user=user2, organization=self.organization)

        # user needs to be logged in
        self.login_as(user)

        resp = self.client.post(self.path, {"init": True})

        assert resp.status_code == 200
        assert self.provider.TEMPLATE in resp.content.decode("utf-8")

        path = reverse("sentry-auth-sso")

        # we're suggesting the identity changed (as if the Google ident was
        # updated to be something else)
        resp = self.client.post(path, {"email": "adfadsf@example.com"}, follow=True)
        assert resp.redirect_chain == [
            (reverse("sentry-login"), 302),
            ("/organizations/foo/issues/", 302),
            ("/auth/login/foo/", 302),
        ]

        assert not AuthIdentity.objects.filter(id=identity1.id).exists()

        identity2 = AuthIdentity.objects.get(id=identity2.id)

        assert identity2.ident == "adfadsf@example.com"
        assert identity2.user == user

        member1 = OrganizationMember.objects.get(user=user, organization=self.organization)
        assert getattr(member1.flags, "sso:linked")
        assert not getattr(member1.flags, "sso:invalid")

        member2 = OrganizationMember.objects.get(id=member2.id)
        assert not getattr(member2.flags, "sso:linked")
        assert getattr(member2.flags, "sso:invalid")

    def test_flow_as_unauthenticated_existing_user_legacy_identity_migration(self):
        user = self.create_user("bar@example.com")
        auth_provider = AuthProvider.objects.create(
            organization=self.organization, provider="dummy"
        )
        user_ident = AuthIdentity.objects.create(
            auth_provider=auth_provider, user=user, ident="foo@example.com"
        )

        resp = self.client.post(self.path, {"init": True})

        assert resp.status_code == 200
        assert self.provider.TEMPLATE in resp.content.decode("utf-8")

        path = reverse("sentry-auth-sso")

        resp = self.client.post(
            path, {"email": "foo@new-domain.com", "legacy_email": "foo@example.com"}, follow=True
        )
        assert resp.redirect_chain == [
            (reverse("sentry-login"), 302),
            ("/organizations/foo/issues/", 302),
        ]

        # Ensure the ident was migrated from the legacy identity
        updated_ident = AuthIdentity.objects.get(id=user_ident.id)
        assert updated_ident.ident == "foo@new-domain.com"

    @override_settings(SENTRY_SINGLE_ORGANIZATION=True)
    def test_flow_as_invited_user(self):
        user = self.create_user("foor@example.com")
        self.create_member(organization=self.organization, user=user)
        member = OrganizationMember.objects.get(organization=self.organization, user=user)
        member.email = "foor@example.com"
        member.user = None
        member.save()
        self.login_as(user)
        resp = self.client.post(
            self.path, {"username": user, "password": "admin", "op": "login"}, follow=True
        )
        assert resp.redirect_chain[0] == (reverse("sentry-login"), 302)<|MERGE_RESOLUTION|>--- conflicted
+++ resolved
@@ -1,9 +1,6 @@
 from django.core.urlresolvers import reverse
-<<<<<<< HEAD
 from django.test import override_settings
-=======
 from exam import fixture
->>>>>>> 30ab335f
 
 from sentry.models import (
     AuthIdentity,
