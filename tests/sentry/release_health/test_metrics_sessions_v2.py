--- conflicted
+++ resolved
@@ -6,12 +6,8 @@
 from sentry.release_health.metrics import MetricsReleaseHealthBackend
 from sentry.release_health.sessions import SessionsReleaseHealthBackend
 from sentry.sentry_metrics.indexer.mock import MockIndexer
-<<<<<<< HEAD
 from sentry.testutils.cases import APITestCase, SnubaTestCase
-=======
-from sentry.testutils.cases import APITestCase, SessionMetricsTestCase, SnubaTestCase
 from tests.snuba.api.endpoints.test_organization_sessions import result_sorted
->>>>>>> 12a37329
 
 
 class MetricsSessionsV2SessionsTest(APITestCase, SnubaTestCase):
@@ -67,13 +63,12 @@
         empty_groupbyes = ["project", "release", "environment", "session.status"]
         interval_days = "1d"
 
-<<<<<<< HEAD
         for groupby in empty_groupbyes:
             with patch(
                 "sentry.api.endpoints.organization_sessions.release_health",
                 SessionsReleaseHealthBackend(),
             ):
-                sessions_data = self.get_sessions_data(groupby, interval_days)
+                sessions_data = result_sorted(self.get_sessions_data(groupby, interval_days))
 
             with patch(
                 "sentry.release_health.metrics_sessions_v2.indexer.resolve", MockIndexer().resolve
@@ -81,38 +76,11 @@
                 "sentry.api.endpoints.organization_sessions.release_health",
                 MetricsReleaseHealthBackend(),
             ):
-                metrics_data = self.get_sessions_data(groupby, interval_days)
-=======
-        from sentry.api.endpoints.organization_sessions import release_health
-
-        if not release_health.is_metrics_based():
-            MetricsSessionsV2SessionsTest.cache["sessions"] = {}
-            for groupby in empty_groupbyes:
-                sessions_data = self.get_sessions_data(groupby, interval_days)
-                MetricsSessionsV2SessionsTest.cache["sessions"][groupby] = result_sorted(
-                    sessions_data
-                )
-        else:
-            sessions_cache = MetricsSessionsV2SessionsTest.cache["sessions"]
-            assert len(sessions_cache) == len(empty_groupbyes)
-            for groupby in empty_groupbyes:
                 metrics_data = result_sorted(self.get_sessions_data(groupby, interval_days))
-                errors = compare_results(
-                    sessions=sessions_cache[groupby],
-                    metrics=metrics_data,
-                    rollup=interval_days * 24 * 60 * 60,  # days to seconds
-                )
-
-                assert len(errors) == 0
-
->>>>>>> 12a37329
 
             errors = compare_results(
                 sessions=sessions_data,
                 metrics=metrics_data,
                 rollup=interval_days * 24 * 60 * 60,  # days to seconds
             )
-            if len(errors) > 0:
-                diff_num_keys_msg = "different number of keys in dictionaries sessions"
-                for e in errors:
-                    assert str(e) not in diff_num_keys_msg+            assert len(errors) == 0