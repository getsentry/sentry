import logging
import uuid
from time import time
from unittest.mock import patch
from urllib.parse import parse_qs

import responses
from django.core import mail
from django.core.mail.message import EmailMultiAlternatives
from django.utils import timezone
from sentry_relay import parse_release

from sentry.event_manager import EventManager
from sentry.models import (
    Group,
    GroupAssignee,
    GroupStatus,
    Identity,
    IdentityProvider,
    IdentityStatus,
    Integration,
    Rule,
    UserOption,
)
from sentry.tasks.post_process import post_process_group
from sentry.testutils import APITestCase
from sentry.testutils.helpers.datetime import before_now, iso_format
from sentry.testutils.helpers.eventprocessing import write_event_to_cache
from sentry.testutils.silo import control_silo_test, exempt_from_silo_limits
from sentry.utils import json


def make_event(**kwargs):
    result = {
        "event_id": uuid.uuid1().hex,
        "level": logging.ERROR,
        "logger": "default",
        "tags": [],
    }
    result.update(kwargs)
    return result


def get_attachment():
    assert len(responses.calls) >= 1
    data = parse_qs(responses.calls[0].request.body)
    assert "text" in data
    assert "attachments" in data
    attachments = json.loads(data["attachments"][0])

    assert len(attachments) == 1
    return attachments[0], data["text"][0]


# The analytics event `name` was called with `kwargs` being a subset of its properties
def analytics_called_with_args(fn, name, **kwargs):
    for call_args, call_kwargs in fn.call_args_list:
        event_name = call_args[0]
        if event_name == name:
            assert all(call_kwargs.get(key, None) == val for key, val in kwargs.items())
            return True
    return False


@control_silo_test(stable=True)
class ActivityNotificationTest(APITestCase):
    """
    Enable Slack AND email notification settings for a user
    """

    def setUp(self):
        self.integration = Integration.objects.create(
            provider="slack",
            name="Team A",
            external_id="TXXXXXXX1",
            metadata={
                "access_token": "xoxp-xxxxxxxxx-xxxxxxxxxx-xxxxxxxxxxxx",
                "installation_type": "born_as_bot",
            },
        )
        self.integration.add_organization(self.organization, self.user)
        self.idp = IdentityProvider.objects.create(type="slack", external_id="TXXXXXXX1", config={})
        self.identity = Identity.objects.create(
            external_id="UXXXXXXX1",
            idp=self.idp,
            user=self.user,
            status=IdentityStatus.VALID,
            scopes=[],
        )
        UserOption.objects.create(user=self.user, key="self_notifications", value="1")
        url = "/api/0/users/me/notification-settings/"
        data = {
            "workflow": {"user": {"me": {"email": "always", "slack": "always"}}},
            "deploy": {"user": {"me": {"email": "always", "slack": "always"}}},
            "alerts": {"user": {"me": {"email": "always", "slack": "always"}}},
        }
        self.login_as(self.user)
        response = self.client.put(url, format="json", data=data)
        assert response.status_code == 204, response.content

        responses.add(
            method=responses.POST,
            url="https://slack.com/api/chat.postMessage",
            body='{"ok": true}',
            status=200,
            content_type="application/json",
        )
        self.name = self.user.get_display_name()
        self.short_id = self.group.qualified_short_id

    @responses.activate
    def test_sends_note_notification(self):
        """
        Test that an email AND Slack notification are sent with
        the expected values when a comment is created on an issue.
        """

        # leave a comment
        url = f"/api/0/issues/{self.group.id}/comments/"
        with exempt_from_silo_limits():
            with self.tasks():
                response = self.client.post(url, format="json", data={"text": "blah blah"})
            assert response.status_code == 201, response.content

        msg = mail.outbox[0]
        assert isinstance(msg, EmailMultiAlternatives)
        # check the txt version
        assert "blah blah" in msg.body
        # check the html version
        assert isinstance(msg.alternatives[0][0], str)
        assert "blah blah</p></div>" in msg.alternatives[0][0]

        attachment, text = get_attachment()
        # check the Slack version
        assert text == f"New comment by {self.name}"
        assert attachment["title"] == f"{self.group.title}"
        assert (
            attachment["title_link"]
            == f"http://testserver/organizations/{self.organization.slug}/issues/{self.group.id}/?referrer=note_activity-slack"
        )
        assert attachment["text"] == "blah blah"
        assert (
            attachment["footer"]
            == f"{self.project.slug} | <http://testserver/settings/account/notifications/workflow/?referrer=note_activity-slack-user|Notification Settings>"
        )

    @responses.activate
    def test_sends_unassignment_notification(self):
        """
        Test that an email AND Slack notification are sent with
        the expected values when an issue is unassigned.
        """
        url = f"/api/0/issues/{self.group.id}/"
        with exempt_from_silo_limits():
            GroupAssignee.objects.create(
                group=self.group,
                project=self.project,
                user_id=self.user.id,
                date_added=timezone.now(),
            )
            with self.tasks():
                response = self.client.put(url, format="json", data={"assignedTo": ""})
            assert response.status_code == 200, response.content

        msg = mail.outbox[0]
        assert isinstance(msg, EmailMultiAlternatives)
        # check the txt version
        assert f"Unassigned\n\n{self.user.username} unassigned {self.short_id}" in msg.body
        # check the html version
        assert isinstance(msg.alternatives[0][0], str)
        assert f"{self.user.username}</strong> unassigned" in msg.alternatives[0][0]

        attachment, text = get_attachment()

        assert text == f"Issue unassigned by {self.name}"
        assert attachment["title"] == self.group.title
        assert (
            attachment["footer"]
            == f"{self.project.slug} | <http://testserver/settings/account/notifications/workflow/?referrer=unassigned_activity-slack-user|Notification Settings>"
        )

    @responses.activate
    @patch("sentry.analytics.record")
    def test_sends_resolution_notification(self, record_analytics):
        """
        Test that an email AND Slack notification are sent with
        the expected values when an issue is resolved.
        """
        url = f"/api/0/issues/{self.group.id}/"
        with exempt_from_silo_limits():
            with self.tasks():
                response = self.client.put(url, format="json", data={"status": "resolved"})
            assert response.status_code == 200, response.content

        msg = mail.outbox[0]
        assert isinstance(msg, EmailMultiAlternatives)
        # check the txt version
        assert f"{self.user.username} marked {self.short_id} as resolved" in msg.body
        # check the html version
        assert isinstance(msg.alternatives[0][0], str)
        assert f"{self.short_id}</a> as resolved</p>" in msg.alternatives[0][0]

        attachment, text = get_attachment()

        assert (
            text
            == f"{self.name} marked <http://testserver/organizations/{self.organization.slug}/issues/{self.group.id}/?referrer=activity_notification|{self.short_id}> as resolved"
        )
        assert attachment["title"] == self.group.title
        assert (
            attachment["footer"]
            == f"{self.project.slug} | <http://testserver/settings/account/notifications/workflow/?referrer=resolved_activity-slack-user|Notification Settings>"
        )
        assert analytics_called_with_args(
            record_analytics,
            "integrations.email.notification_sent",
            user_id=self.user.id,
            organization_id=self.organization.id,
            group_id=self.group.id,
        )
        assert analytics_called_with_args(
            record_analytics,
            "integrations.slack.notification_sent",
            user_id=self.user.id,
            organization_id=self.organization.id,
            group_id=self.group.id,
        )

    @responses.activate
    @patch("sentry.analytics.record")
    def test_sends_deployment_notification(self, record_analytics):
        """
        Test that an email AND Slack notification are sent with
        the expected values when a release is deployed.
        """

        release = self.create_release()
        version_parsed = self.version_parsed = parse_release(release.version)["description"]
        with exempt_from_silo_limits():
            url = (
                f"/api/0/organizations/{self.organization.slug}/releases/{release.version}/deploys/"
            )
            with self.tasks():
                response = self.client.post(
                    url, format="json", data={"environment": self.environment.name}
                )
            assert response.status_code == 201, response.content

        msg = mail.outbox[0]
        assert isinstance(msg, EmailMultiAlternatives)
        # check the txt version
        assert f"Version {version_parsed} was deployed to {self.environment.name} on" in msg.body
        # check the html version
        assert isinstance(msg.alternatives[0][0], str)
        assert (
            f"Version {version_parsed} was deployed to {self.environment.name}\n    </h2>\n"
            in msg.alternatives[0][0]
        )

        attachment, text = get_attachment()

        assert (
            text
            == f"Release {version_parsed} was deployed to {self.environment.name} for this project"
        )
        assert (
            attachment["actions"][0]["url"]
            == f"http://testserver/organizations/{self.organization.slug}/releases/{release.version}/?project={self.project.id}&unselectedSeries=Healthy"
        )
        assert (
            attachment["footer"]
            == f"{self.project.slug} | <http://testserver/settings/account/notifications/deploy/?referrer=release_activity-slack-user|Notification Settings>"
        )
        assert analytics_called_with_args(
            record_analytics,
            "integrations.email.notification_sent",
            user_id=self.user.id,
            organization_id=self.organization.id,
            group_id=None,
        )
        assert analytics_called_with_args(
            record_analytics,
            "integrations.slack.notification_sent",
            user_id=self.user.id,
            organization_id=self.organization.id,
            group_id=None,
        )

    @responses.activate
    @patch("sentry.analytics.record")
    def test_sends_regression_notification(self, record_analytics):
        """
        Test that an email AND Slack notification are sent with
        the expected values when an issue regresses.
        """
        # resolve and unresolve the issue
        ts = time() - 300
        with exempt_from_silo_limits():
            manager = EventManager(make_event(event_id="a" * 32, checksum="a" * 32, timestamp=ts))
            with self.tasks():
                event = manager.save(self.project.id)

            group = Group.objects.get(id=event.group_id)
            group.status = GroupStatus.RESOLVED
            group.substatus = None
            group.save()
            assert group.is_resolved()

            manager = EventManager(
                make_event(event_id="b" * 32, checksum="a" * 32, timestamp=ts + 50)
            )
            with self.tasks():
                event2 = manager.save(self.project.id)
            assert event.group_id == event2.group_id

            group = Group.objects.get(id=group.id)
            assert not group.is_resolved()

        msg = mail.outbox[0]
        assert isinstance(msg, EmailMultiAlternatives)
        # check the txt version
        assert f"Sentry marked {group.qualified_short_id} as a regression" in msg.body
        # check the html version
        assert isinstance(msg.alternatives[0][0], str)
        assert f"{group.qualified_short_id}</a> as a regression</p>" in msg.alternatives[0][0]

        attachment, text = get_attachment()

        assert text == "Issue marked as regression"
        assert (
            attachment["footer"]
            == f"{self.project.slug} | <http://testserver/settings/account/notifications/workflow/?referrer=regression_activity-slack-user|Notification Settings>"
        )
        assert analytics_called_with_args(
            record_analytics,
            "integrations.email.notification_sent",
            user_id=self.user.id,
            organization_id=self.organization.id,
            group_id=group.id,
        )
        assert analytics_called_with_args(
            record_analytics,
            "integrations.slack.notification_sent",
            user_id=self.user.id,
            organization_id=self.organization.id,
            group_id=group.id,
        )

    @responses.activate
    @patch("sentry.analytics.record")
    def test_sends_resolved_in_release_notification(self, record_analytics):
        """
        Test that an email AND Slack notification are sent with
        the expected values when an issue is resolved by a release.
        """
        release = self.create_release()
        with exempt_from_silo_limits():
            url = f"/api/0/issues/{self.group.id}/"
            with self.tasks():
                response = self.client.put(
                    url,
                    format="json",
                    data={"status": "resolved", "statusDetails": {"inRelease": release.version}},
                )
            assert response.status_code == 200, response.content

        msg = mail.outbox[0]
        assert isinstance(msg, EmailMultiAlternatives)
        # check the txt version
        assert (
            f"Resolved Issue\n\n{self.user.username} marked {self.short_id} as resolved in {release.version}"
            in msg.body
        )
        # check the html version
        assert isinstance(msg.alternatives[0][0], str)
        assert (
            f'text-decoration: none">{self.short_id}</a> as resolved in' in msg.alternatives[0][0]
        )

        attachment, text = get_attachment()
        assert text == f"Issue marked as resolved in {release.version} by {self.name}"
        assert attachment["title"] == self.group.title
        assert (
            attachment["footer"]
            == f"{self.project.slug} | <http://testserver/settings/account/notifications/workflow/?referrer=resolved_in_release_activity-slack-user|Notification Settings>"
        )
        assert analytics_called_with_args(
            record_analytics,
            "integrations.email.notification_sent",
            user_id=self.user.id,
            organization_id=self.organization.id,
            group_id=self.group.id,
        )
        assert analytics_called_with_args(
            record_analytics,
            "integrations.slack.notification_sent",
            user_id=self.user.id,
            organization_id=self.organization.id,
            group_id=self.group.id,
        )

    @responses.activate
    def test_sends_processing_issue_notification(self):
        """
        Test that an email AND Slack notification are sent with
        the expected values when an issue is held back for reprocessing
        """
        pass

    @responses.activate
    @patch("sentry.analytics.record")
    def test_sends_issue_notification(self, record_analytics):
        """
        Test that an email AND Slack notification are sent with
        the expected values when an issue comes in that triggers an alert rule.
        """

        action_data = {
            "id": "sentry.mail.actions.NotifyEmailAction",
            "targetType": "Member",
            "targetIdentifier": str(self.user.id),
        }
        with exempt_from_silo_limits():
            Rule.objects.create(
                project=self.project,
                label="a rule",
                data={
                    "match": "all",
                    "actions": [action_data],
                },
            )
<<<<<<< HEAD
        min_ago = iso_format(before_now(minutes=1))
        event = self.store_event(
            data={
                "message": "Hello world",
                "timestamp": min_ago,
            },
            project_id=self.project.id,
        )
        cache_key = write_event_to_cache(event)
        with self.tasks():
            post_process_group(
                is_new=True,
                is_regression=False,
                is_new_group_environment=True,
                group_id=event.group_id,
                cache_key=cache_key,
=======
            min_ago = iso_format(before_now(minutes=1))
            event = self.store_event(
                data={
                    "message": "Hello world",
                    "timestamp": min_ago,
                },
                project_id=self.project.id,
>>>>>>> c16a237e
            )
            cache_key = write_event_to_cache(event)
            with self.tasks():
                post_process_group(
                    is_new=True,
                    is_regression=False,
                    is_new_group_environment=True,
                    group_id=event.group_id,
                    cache_key=cache_key,
                )

        msg = mail.outbox[0]
        assert isinstance(msg, EmailMultiAlternatives)
        # check the txt version
        assert "Details\n-------\n\n" in msg.body
        # check the html version
        assert isinstance(msg.alternatives[0][0], str)
        assert "Hello world</pre>" in msg.alternatives[0][0]

        attachment, text = get_attachment()

        assert attachment["title"] == "Hello world"
        assert (
            attachment["footer"]
            == f"{self.project.slug} | <http://testserver/settings/account/notifications/alerts/?referrer=issue_alert-slack-user|Notification Settings>"
        )
        assert analytics_called_with_args(
            record_analytics,
            "integrations.email.notification_sent",
            user_id=self.user.id,
            organization_id=self.organization.id,
            group_id=event.group_id,
        )
        assert analytics_called_with_args(
            record_analytics,
            "integrations.slack.notification_sent",
            user_id=self.user.id,
            organization_id=self.organization.id,
            group_id=event.group_id,
        )<|MERGE_RESOLUTION|>--- conflicted
+++ resolved
@@ -429,24 +429,6 @@
                     "actions": [action_data],
                 },
             )
-<<<<<<< HEAD
-        min_ago = iso_format(before_now(minutes=1))
-        event = self.store_event(
-            data={
-                "message": "Hello world",
-                "timestamp": min_ago,
-            },
-            project_id=self.project.id,
-        )
-        cache_key = write_event_to_cache(event)
-        with self.tasks():
-            post_process_group(
-                is_new=True,
-                is_regression=False,
-                is_new_group_environment=True,
-                group_id=event.group_id,
-                cache_key=cache_key,
-=======
             min_ago = iso_format(before_now(minutes=1))
             event = self.store_event(
                 data={
@@ -454,7 +436,6 @@
                     "timestamp": min_ago,
                 },
                 project_id=self.project.id,
->>>>>>> c16a237e
             )
             cache_key = write_event_to_cache(event)
             with self.tasks():
