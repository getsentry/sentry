from unittest import TestCase

from sentry.models import Organization, Project, Team, User
from sentry.notifications.helpers import get_scope
from sentry.notifications.types import NotificationScopeType
from sentry.services.hybrid_cloud.actor import RpcActor


class GetScopeTestCase(TestCase):
    def setUp(self) -> None:
        self.user = User(id=1)

    def test_get_scope_user(self):
<<<<<<< HEAD
        scope_type, scope_identifier = get_scope(RpcActor.from_orm_user(self.user))
=======
        scope_type, scope_identifier = get_scope(actor=RpcActor.from_orm_user(self.user))
>>>>>>> 3e8de259
        assert scope_type == NotificationScopeType.USER
        assert scope_identifier == self.user.id

    def test_get_scope_team(self):
        team = Team(id=1)
<<<<<<< HEAD
        scope_type, scope_identifier = get_scope(RpcActor.from_orm_team(team))
=======
        scope_type, scope_identifier = get_scope(actor=RpcActor.from_orm_team(team))
>>>>>>> 3e8de259
        assert scope_type == NotificationScopeType.TEAM
        assert scope_identifier == team.id

    def test_get_scope_project(self):
        project = Project(id=1)
        scope_type, scope_identifier = get_scope(
<<<<<<< HEAD
            RpcActor.from_orm_user(self.user), project_or_id=project
=======
            actor=RpcActor.from_orm_user(self.user), project=project
>>>>>>> 3e8de259
        )
        assert scope_type == NotificationScopeType.PROJECT
        assert scope_identifier == project.id

        scope_type, scope_identifier = get_scope(
<<<<<<< HEAD
            RpcActor.from_orm_user(self.user), project_or_id=project.id
=======
            actor=RpcActor.from_orm_user(self.user), project=project.id
>>>>>>> 3e8de259
        )
        assert scope_type == NotificationScopeType.PROJECT
        assert scope_identifier == project.id

    def test_get_scope_organization(self):
        organization = Organization(id=1)
        scope_type, scope_identifier = get_scope(
<<<<<<< HEAD
            RpcActor.from_orm_user(self.user), organization_or_id=organization
=======
            actor=RpcActor.from_orm_user(self.user), organization=organization
>>>>>>> 3e8de259
        )
        assert scope_type == NotificationScopeType.ORGANIZATION
        assert scope_identifier == organization.id

        scope_type, scope_identifier = get_scope(
<<<<<<< HEAD
            RpcActor.from_orm_user(self.user), organization_or_id=organization.id
=======
            actor=RpcActor.from_orm_user(self.user), organization=organization.id
>>>>>>> 3e8de259
        )
        assert scope_type == NotificationScopeType.ORGANIZATION
        assert scope_identifier == organization.id<|MERGE_RESOLUTION|>--- conflicted
+++ resolved
@@ -11,42 +11,26 @@
         self.user = User(id=1)
 
     def test_get_scope_user(self):
-<<<<<<< HEAD
-        scope_type, scope_identifier = get_scope(RpcActor.from_orm_user(self.user))
-=======
         scope_type, scope_identifier = get_scope(actor=RpcActor.from_orm_user(self.user))
->>>>>>> 3e8de259
         assert scope_type == NotificationScopeType.USER
         assert scope_identifier == self.user.id
 
     def test_get_scope_team(self):
         team = Team(id=1)
-<<<<<<< HEAD
-        scope_type, scope_identifier = get_scope(RpcActor.from_orm_team(team))
-=======
         scope_type, scope_identifier = get_scope(actor=RpcActor.from_orm_team(team))
->>>>>>> 3e8de259
         assert scope_type == NotificationScopeType.TEAM
         assert scope_identifier == team.id
 
     def test_get_scope_project(self):
         project = Project(id=1)
         scope_type, scope_identifier = get_scope(
-<<<<<<< HEAD
-            RpcActor.from_orm_user(self.user), project_or_id=project
-=======
             actor=RpcActor.from_orm_user(self.user), project=project
->>>>>>> 3e8de259
         )
         assert scope_type == NotificationScopeType.PROJECT
         assert scope_identifier == project.id
 
         scope_type, scope_identifier = get_scope(
-<<<<<<< HEAD
-            RpcActor.from_orm_user(self.user), project_or_id=project.id
-=======
             actor=RpcActor.from_orm_user(self.user), project=project.id
->>>>>>> 3e8de259
         )
         assert scope_type == NotificationScopeType.PROJECT
         assert scope_identifier == project.id
@@ -54,21 +38,13 @@
     def test_get_scope_organization(self):
         organization = Organization(id=1)
         scope_type, scope_identifier = get_scope(
-<<<<<<< HEAD
-            RpcActor.from_orm_user(self.user), organization_or_id=organization
-=======
             actor=RpcActor.from_orm_user(self.user), organization=organization
->>>>>>> 3e8de259
         )
         assert scope_type == NotificationScopeType.ORGANIZATION
         assert scope_identifier == organization.id
 
         scope_type, scope_identifier = get_scope(
-<<<<<<< HEAD
-            RpcActor.from_orm_user(self.user), organization_or_id=organization.id
-=======
             actor=RpcActor.from_orm_user(self.user), organization=organization.id
->>>>>>> 3e8de259
         )
         assert scope_type == NotificationScopeType.ORGANIZATION
         assert scope_identifier == organization.id