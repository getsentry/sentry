--- conflicted
+++ resolved
@@ -279,11 +279,7 @@
             fallback_text
             == f"<!date^{timestamp_secs}^2 issues detected {{date_pretty}} in| Digest Report for> <http://testserver/organizations/{self.organization.slug}/projects/{self.project.slug}/|{self.project.name}>"
         )
-<<<<<<< HEAD
-        assert len(blocks) == 7
-=======
         assert len(blocks) == 11
->>>>>>> eb724147
         assert blocks[0]["text"]["text"] == fallback_text
 
         assert event1.group
@@ -295,27 +291,16 @@
         # digest order not definitive
         try:
             assert blocks[1]["text"]["text"] == event1_alert_title
-<<<<<<< HEAD
-            assert blocks[4]["text"]["text"] == event2_alert_title
-        except AssertionError:
-            assert blocks[1]["text"]["text"] == event2_alert_title
-            assert blocks[4]["text"]["text"] == event1_alert_title
-=======
             assert blocks[6]["text"]["text"] == event2_alert_title
         except AssertionError:
             assert blocks[1]["text"]["text"] == event2_alert_title
             assert blocks[6]["text"]["text"] == event1_alert_title
->>>>>>> eb724147
 
         assert (
             blocks[4]["elements"][0]["text"]
             == f"{self.project.slug} | <http://testserver/settings/account/notifications/?referrer=digest-slack-user&notification_uuid={notification_uuid}|Notification Settings>"
         )
         assert (
-<<<<<<< HEAD
-            blocks[5]["elements"][0]["text"]
-=======
             blocks[9]["elements"][0]["text"]
->>>>>>> eb724147
             == f"{self.project.slug} | <http://testserver/settings/account/notifications/?referrer=digest-slack-user&notification_uuid={notification_uuid}|Notification Settings>"
         )