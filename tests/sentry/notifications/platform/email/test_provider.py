--- conflicted
+++ resolved
@@ -32,11 +32,6 @@
 def validate_formatting_block(
     formatting_block: NotificationBodyFormattingBlock, text_content: str, html_content: str
 ) -> None:
-<<<<<<< HEAD
-    if formatting_block.type == NotificationBodyFormattingBlockType.SECTION:
-        assert "\n" in text_content
-        assert "br" in html_content
-=======
     if formatting_block.type == NotificationBodyFormattingBlockType.PARAGRAPH:
         assert "\n" in text_content
         assert "<p" in html_content
@@ -47,7 +42,6 @@
         assert "</pre>" in html_content
         assert "<code" in html_content
         assert "</code>" in html_content
->>>>>>> 0e95eb1c
 
 
 class EmailRendererTest(TestCase):
@@ -90,8 +84,6 @@
             for text_block in block.blocks:
                 validate_text_block(text_block, str(text_content), str(html_content))
 
-<<<<<<< HEAD
-=======
     def test_xss_protection(self) -> None:
         from sentry.notifications.platform.types import (
             BoldTextBlock,
@@ -138,7 +130,6 @@
         # Malicious tags should NOT be present in unescaped form
         assert "<script>" not in str(html_content)
 
->>>>>>> 0e95eb1c
 
 class EmailNotificationProviderTest(TestCase):
     def setUp(self) -> None:
