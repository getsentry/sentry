from unittest.mock import Mock, patch

import pytest
from django.http import QueryDict

from sentry.api.helpers.group_index import (
    ValidationError,
    update_groups,
    validate_search_filter_permissions,
)
<<<<<<< HEAD
from sentry.api.helpers.group_index.update import handle_has_seen
=======
from sentry.api.helpers.group_index.update import handle_is_public
>>>>>>> bab767f6
from sentry.api.issue_search import parse_search_query
from sentry.models import (
    Activity,
    GroupInbox,
    GroupInboxReason,
<<<<<<< HEAD
    GroupSeen,
=======
    GroupShare,
>>>>>>> bab767f6
    GroupStatus,
    GroupSubStatus,
    add_group_to_inbox,
)
from sentry.testutils import TestCase
from sentry.testutils.helpers.features import with_feature
from sentry.types.activity import ActivityType


class ValidateSearchFilterPermissionsTest(TestCase):
    def run_test(self, query):
        validate_search_filter_permissions(self.organization, parse_search_query(query), self.user)

    def assert_analytics_recorded(self, mock_record):
        mock_record.assert_called_with(
            "advanced_search.feature_gated",
            user_id=self.user.id,
            default_user_id=self.user.id,
            organization_id=self.organization.id,
        )

    @patch("sentry.analytics.record")
    def test_negative(self, mock_record):
        query = "!has:user"
        with self.feature({"organizations:advanced-search": False}), pytest.raises(
            ValidationError, match=".*negative search.*"
        ):
            self.run_test(query)

        self.run_test(query)
        self.assert_analytics_recorded(mock_record)

        query = "!something:123"
        with self.feature({"organizations:advanced-search": False}), pytest.raises(
            ValidationError, match=".*negative search.*"
        ):
            self.run_test(query)

        self.run_test(query)
        self.assert_analytics_recorded(mock_record)

    @patch("sentry.analytics.record")
    def test_wildcard(self, mock_record):
        query = "abc:hello*"
        with self.feature({"organizations:advanced-search": False}), pytest.raises(
            ValidationError, match=".*wildcard search.*"
        ):
            self.run_test(query)

        self.run_test(query)
        self.assert_analytics_recorded(mock_record)

        query = "raw * search"
        with self.feature({"organizations:advanced-search": False}), pytest.raises(
            ValidationError, match=".*wildcard search.*"
        ):
            self.run_test(query)

        self.run_test(query)
        self.assert_analytics_recorded(mock_record)


class UpdateGroupsTest(TestCase):
    @patch("sentry.signals.issue_unresolved.send_robust")
    @patch("sentry.signals.issue_ignored.send_robust")
    def test_unresolving_resolved_group(self, send_robust, send_unresolved):
        resolved_group = self.create_group(status=GroupStatus.RESOLVED)
        assert resolved_group.status == GroupStatus.RESOLVED

        request = self.make_request(user=self.user, method="GET")
        request.user = self.user
        request.data = {"status": "unresolved"}
        request.GET = QueryDict(query_string=f"id={resolved_group.id}")

        search_fn = Mock()
        update_groups(
            request, request.GET.getlist("id"), [self.project], self.organization.id, search_fn
        )

        resolved_group.refresh_from_db()

        assert resolved_group.status == GroupStatus.UNRESOLVED
        assert not send_robust.called
        assert send_unresolved.called

    @patch("sentry.signals.issue_resolved.send_robust")
    def test_resolving_unresolved_group(self, send_robust):
        unresolved_group = self.create_group(status=GroupStatus.UNRESOLVED)
        add_group_to_inbox(unresolved_group, GroupInboxReason.NEW)
        assert unresolved_group.status == GroupStatus.UNRESOLVED

        request = self.make_request(user=self.user, method="GET")
        request.user = self.user
        request.data = {"status": "resolved"}
        request.GET = QueryDict(query_string=f"id={unresolved_group.id}")

        search_fn = Mock()
        update_groups(
            request, request.GET.getlist("id"), [self.project], self.organization.id, search_fn
        )

        unresolved_group.refresh_from_db()

        assert unresolved_group.status == GroupStatus.RESOLVED
        assert not GroupInbox.objects.filter(group=unresolved_group).exists()
        assert send_robust.called

    @patch("sentry.signals.issue_ignored.send_robust")
    def test_ignoring_group(self, send_robust):
        group = self.create_group()
        add_group_to_inbox(group, GroupInboxReason.NEW)

        request = self.make_request(user=self.user, method="GET")
        request.user = self.user
        request.data = {"status": "ignored"}
        request.GET = QueryDict(query_string=f"id={group.id}")

        search_fn = Mock()
        update_groups(
            request, request.GET.getlist("id"), [self.project], self.organization.id, search_fn
        )

        group.refresh_from_db()

        assert group.status == GroupStatus.IGNORED
        assert send_robust.called
        assert not GroupInbox.objects.filter(group=group).exists()

    @patch("sentry.signals.issue_unignored.send_robust")
    def test_unignoring_group(self, send_robust):
        group = self.create_group(status=GroupStatus.IGNORED)

        request = self.make_request(user=self.user, method="GET")
        request.user = self.user
        request.data = {"status": "unresolved"}
        request.GET = QueryDict(query_string=f"id={group.id}")

        search_fn = Mock()
        update_groups(
            request, request.GET.getlist("id"), [self.project], self.organization.id, search_fn
        )

        group.refresh_from_db()

        assert group.status == GroupStatus.UNRESOLVED
        assert send_robust.called

    @patch("sentry.signals.issue_mark_reviewed.send_robust")
    def test_mark_reviewed_group(self, send_robust):
        group = self.create_group()
        add_group_to_inbox(group, GroupInboxReason.NEW)

        request = self.make_request(user=self.user, method="GET")
        request.user = self.user
        request.data = {"inbox": False}
        request.GET = QueryDict(query_string=f"id={group.id}")

        search_fn = Mock()
        update_groups(
            request, request.GET.getlist("id"), [self.project], self.organization.id, search_fn
        )

        group.refresh_from_db()

        assert not GroupInbox.objects.filter(group=group).exists()
        assert send_robust.called

    @with_feature("organizations:escalating-issues")
    @patch("sentry.signals.issue_ignored.send_robust")
    def test_ignore_with_substatus_until_escalating(self, send_robust):
        group = self.create_group()
        add_group_to_inbox(group, GroupInboxReason.NEW)

        request = self.make_request(user=self.user, method="GET")
        request.user = self.user
        request.data = {"status": "ignored", "substatus": "until_escalating"}
        request.GET = QueryDict(query_string=f"id={group.id}")

        search_fn = Mock()
        update_groups(
            request, request.GET.getlist("id"), [self.project], self.organization.id, search_fn
        )

        group.refresh_from_db()

        assert group.status == GroupStatus.IGNORED
        assert group.substatus == GroupSubStatus.UNTIL_ESCALATING
        assert send_robust.called
        assert not GroupInbox.objects.filter(group=group).exists()


<<<<<<< HEAD
class TestHandleHasSeen(TestCase):
    def setUp(self):
        self.group = self.create_group()
        self.group_list = [self.group]
        self.group_ids = [self.group]
        self.project_lookup = {self.group.project_id: self.group.project}

    def test_has_seen(self):
        handle_has_seen(
            True, self.group_list, self.group_ids, self.project_lookup, [self.project], self.user
        )

        assert GroupSeen.objects.filter(group=self.group, user_id=self.user.id).exists()

    def test_not_has_seen(self):
        GroupSeen.objects.create(
            group=self.group, user_id=self.user.id, project_id=self.group.project_id
        )

        handle_has_seen(
            False, self.group_list, self.group_ids, self.project_lookup, [self.project], self.user
        )

        assert not GroupSeen.objects.filter(group=self.group, user_id=self.user.id).exists()
=======
class TestHandleIsPublic(TestCase):
    def setUp(self):
        self.group = self.create_group()
        self.group_list = [self.group]
        self.project_lookup = {self.group.project_id: self.group.project}

    def test_is_public(self):
        share_id = handle_is_public(True, self.group_list, self.project_lookup, self.user)

        new_share = GroupShare.objects.get(group=self.group)
        assert Activity.objects.filter(
            group=self.group, type=ActivityType.SET_PUBLIC.value
        ).exists()
        assert share_id == new_share.uuid

    def test_is_public_existing_shares(self):
        share = GroupShare.objects.create(group=self.group, project=self.group.project)

        share_id = handle_is_public(True, self.group_list, self.project_lookup, self.user)

        new_share = GroupShare.objects.get(group=self.group)
        assert Activity.objects.filter(
            group=self.group, type=ActivityType.SET_PRIVATE.value
        ).exists()
        assert new_share != share
        assert Activity.objects.filter(
            group=self.group, type=ActivityType.SET_PUBLIC.value
        ).exists()
        assert share_id == new_share.uuid

    def test_not_is_public(self):
        GroupShare.objects.create(group=self.group, project=self.group.project)

        share_id = handle_is_public(False, self.group_list, self.project_lookup, self.user)
        assert Activity.objects.filter(
            group=self.group, type=ActivityType.SET_PRIVATE.value
        ).exists()
        assert not GroupShare.objects.filter(group=self.group).exists()
        assert not Activity.objects.filter(
            group=self.group, type=ActivityType.SET_PUBLIC.value
        ).exists()
        assert share_id is None
>>>>>>> bab767f6
<|MERGE_RESOLUTION|>--- conflicted
+++ resolved
@@ -8,21 +8,14 @@
     update_groups,
     validate_search_filter_permissions,
 )
-<<<<<<< HEAD
-from sentry.api.helpers.group_index.update import handle_has_seen
-=======
-from sentry.api.helpers.group_index.update import handle_is_public
->>>>>>> bab767f6
+from sentry.api.helpers.group_index.update import handle_is_public, handle_has_seen
 from sentry.api.issue_search import parse_search_query
 from sentry.models import (
     Activity,
     GroupInbox,
     GroupInboxReason,
-<<<<<<< HEAD
     GroupSeen,
-=======
     GroupShare,
->>>>>>> bab767f6
     GroupStatus,
     GroupSubStatus,
     add_group_to_inbox,
@@ -214,7 +207,6 @@
         assert not GroupInbox.objects.filter(group=group).exists()
 
 
-<<<<<<< HEAD
 class TestHandleHasSeen(TestCase):
     def setUp(self):
         self.group = self.create_group()
@@ -239,7 +231,8 @@
         )
 
         assert not GroupSeen.objects.filter(group=self.group, user_id=self.user.id).exists()
-=======
+
+
 class TestHandleIsPublic(TestCase):
     def setUp(self):
         self.group = self.create_group()
@@ -281,5 +274,4 @@
         assert not Activity.objects.filter(
             group=self.group, type=ActivityType.SET_PUBLIC.value
         ).exists()
-        assert share_id is None
->>>>>>> bab767f6
+        assert share_id is None