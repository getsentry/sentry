--- conflicted
+++ resolved
@@ -8,15 +8,12 @@
     update_groups,
     validate_search_filter_permissions,
 )
-<<<<<<< HEAD
-from sentry.api.helpers.group_index.update import handle_is_subscribed
-=======
 from sentry.api.helpers.group_index.update import (
     handle_has_seen,
     handle_is_bookmarked,
     handle_is_public,
+    handle_is_subscribed,
 )
->>>>>>> 24408511
 from sentry.api.issue_search import parse_search_query
 from sentry.models import (
     Activity,
@@ -217,7 +214,6 @@
         assert not GroupInbox.objects.filter(group=group).exists()
 
 
-<<<<<<< HEAD
 class TestHandleIsSubscribed(TestCase):
     def setUp(self) -> None:
         self.group = self.create_group()
@@ -241,7 +237,8 @@
         assert subscription.exists()
         assert subscription.first().is_active
         assert resp["reason"] == "unknown"
-=======
+
+
 class TestHandleIsBookmarked(TestCase):
     def setUp(self):
         self.group = self.create_group()
@@ -331,5 +328,4 @@
         assert not Activity.objects.filter(
             group=self.group, type=ActivityType.SET_PUBLIC.value
         ).exists()
-        assert share_id is None
->>>>>>> 24408511
+        assert share_id is None