--- conflicted
+++ resolved
@@ -8,11 +8,7 @@
     update_groups,
     validate_search_filter_permissions,
 )
-<<<<<<< HEAD
-from sentry.api.helpers.group_index.update import handle_is_bookmarked, handle_is_public
-=======
-from sentry.api.helpers.group_index.update import handle_has_seen, handle_is_public
->>>>>>> eac3a529
+from sentry.api.helpers.group_index.update import handle_has_seen, handle_is_bookmarked, handle_is_public
 from sentry.api.issue_search import parse_search_query
 from sentry.models import (
     Activity,
@@ -212,18 +208,13 @@
         assert not GroupInbox.objects.filter(group=group).exists()
 
 
-<<<<<<< HEAD
 class TestHandleIsBookmarked(TestCase):
-=======
-class TestHandleHasSeen(TestCase):
->>>>>>> eac3a529
     def setUp(self):
         self.group = self.create_group()
         self.group_list = [self.group]
         self.group_ids = [self.group]
         self.project_lookup = {self.group.project_id: self.group.project}
 
-<<<<<<< HEAD
     def test_is_bookmarked(self):
         handle_is_bookmarked(True, self.group_list, self.group_ids, self.project_lookup, self.user)
 
@@ -237,7 +228,15 @@
         handle_is_bookmarked(False, self.group_list, self.group_ids, self.project_lookup, self.user)
 
         assert not GroupBookmark.objects.filter(group=self.group, user_id=self.user.id).exists()
-=======
+        
+        
+class TestHandleHasSeen(TestCase):
+    def setUp(self):
+        self.group = self.create_group()
+        self.group_list = [self.group]
+        self.group_ids = [self.group]
+        self.project_lookup = {self.group.project_id: self.group.project}
+
     def test_has_seen(self):
         handle_has_seen(
             True, self.group_list, self.group_ids, self.project_lookup, [self.project], self.user
@@ -255,7 +254,6 @@
         )
 
         assert not GroupSeen.objects.filter(group=self.group, user_id=self.user.id).exists()
->>>>>>> eac3a529
 
 
 class TestHandleIsPublic(TestCase):
