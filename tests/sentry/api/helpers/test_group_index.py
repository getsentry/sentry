--- conflicted
+++ resolved
@@ -129,11 +129,7 @@
         assert send_robust.called
 
     @patch("sentry.signals.issue_ignored.send_robust")
-<<<<<<< HEAD
-    def test_ignoring_group_forever(self, send_robust):
-=======
-    def test_ignoring_group(self, send_robust: Mock) -> None:
->>>>>>> e5cae990
+    def test_ignoring_group_forever(self, send_robust: Mock) -> None:
         group = self.create_group()
         add_group_to_inbox(group, GroupInboxReason.NEW)
 
@@ -155,7 +151,7 @@
         assert not GroupInbox.objects.filter(group=group).exists()
 
     @patch("sentry.signals.issue_ignored.send_robust")
-    def test_ignoring_group_until_condition(self, send_robust):
+    def test_ignoring_group_until_condition(self, send_robust: Mock) -> None:
         group = self.create_group()
         add_group_to_inbox(group, GroupInboxReason.NEW)
 
