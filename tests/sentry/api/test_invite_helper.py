from unittest.mock import patch

from django.http import HttpRequest

from sentry.api.invite_helper import ApiInviteHelper
from sentry.models.authprovider import AuthProvider
from sentry.models.organizationmember import OrganizationMember
from sentry.services.hybrid_cloud.organization import organization_service
from sentry.signals import receivers_raise_on_send
from sentry.silo import SiloMode
from sentry.testutils.cases import TestCase
from sentry.testutils.outbox import outbox_runner
from sentry.testutils.silo import assume_test_silo_mode, region_silo_test


@region_silo_test
class ApiInviteHelperTest(TestCase):
    def setUp(self):
        super().setUp()
        self.org = self.create_organization(name="Rowdy Tiger", owner=None)
        self.team = self.create_team(organization=self.org, name="Mariachi Band")
        self.user = self.create_user("foo@example.com")
        self.member = self.create_member(
            user=None,
            email="bar@example.com",
            organization=self.org,
            teams=[self.team],
        )
        self.auth_provider_inst = AuthProvider(
            provider="Friendly IdP", organization_id=self.organization.id
        )

        self.request = HttpRequest()
        self.request.user = self.user

    @patch("sentry.api.invite_helper.create_audit_entry")
    @patch("sentry.api.invite_helper.RpcOrganizationMember.get_audit_log_metadata")
    def test_accept_invite(self, get_audit, create_audit):
        om = OrganizationMember.objects.get(id=self.member.id)
        assert om.email == self.member.email

        invite_context = organization_service.get_invite_by_id(
            organization_member_id=om.id, organization_id=om.organization_id
        )
        assert invite_context is not None

        helper = ApiInviteHelper(
            self.request,
            invite_context,
            None,
        )
        with assume_test_silo_mode(SiloMode.CONTROL):
            helper.accept_invite()

        om = OrganizationMember.objects.get(id=self.member.id)
        assert om.email is None
        assert om.user_id == self.user.id

    @patch("sentry.api.invite_helper.create_audit_entry")
    @patch("sentry.api.invite_helper.RpcOrganizationMember.get_audit_log_metadata")
<<<<<<< HEAD
    def test_accept_invite_already_exists(self, get_audit, create_audit):
        om = OrganizationMember.objects.get(id=self.member.id)
        assert om.email == self.member.email

        invite_context = organization_service.get_invite_by_id(
            organization_member_id=om.id, organization_id=om.organization_id
        )
        assert invite_context is not None

        helper = ApiInviteHelper(self.request, invite_context, None)
        with assume_test_silo_mode(SiloMode.CONTROL):
            helper.accept_invite()
        invite_context = organization_service.get_invite_by_id(
            organization_member_id=om.id, organization_id=om.organization_id
        )
        assert invite_context is not None
        member_id = invite_context.invite_organization_member_id
        assert member_id is not None

        # Without this member_id, don't delete the organization member
        invite_context.invite_organization_member_id = None
        helper = ApiInviteHelper(self.request, invite_context, None)
        helper.accept_invite()
        om = OrganizationMember.objects.get(id=self.member.id)
        assert om.email is None
        assert om.user_id == self.user.id

        # With the member_id, ensure it's deleted
        invite_context.invite_organization_member_id = member_id
        helper = ApiInviteHelper(self.request, invite_context, None)
        helper.accept_invite()
        with pytest.raises(OrganizationMember.DoesNotExist):
            OrganizationMember.objects.get(id=self.member.id)

    @patch("sentry.api.invite_helper.create_audit_entry")
    @patch("sentry.api.invite_helper.RpcOrganizationMember.get_audit_log_metadata")
=======
>>>>>>> b7a91a5d
    @patch("sentry.api.invite_helper.AuthProvider.objects")
    def test_accept_invite_with_SSO(self, mock_provider, get_audit, create_audit):
        self.auth_provider_inst.flags.allow_unlinked = True
        mock_provider.get.return_value = self.auth_provider_inst

        om = OrganizationMember.objects.get(id=self.member.id)
        assert om.email == self.member.email

        invite_context = organization_service.get_invite_by_id(
            organization_member_id=om.id, organization_id=om.organization_id
        )
        assert invite_context is not None

        helper = ApiInviteHelper(
            self.request,
            invite_context,
            None,
        )

        with receivers_raise_on_send(), outbox_runner():
            helper.accept_invite()

        om = OrganizationMember.objects.get(id=self.member.id)
        assert om.email is None
        assert om.user_id == self.user.id

    @patch("sentry.api.invite_helper.create_audit_entry")
    @patch("sentry.api.invite_helper.RpcOrganizationMember.get_audit_log_metadata")
    @patch("sentry.api.invite_helper.AuthProvider.objects")
    def test_accept_invite_with_required_SSO(self, mock_provider, get_audit, create_audit):
        self.auth_provider_inst.flags.allow_unlinked = False
        mock_provider.get.return_value = self.auth_provider_inst

        om = OrganizationMember.objects.get(id=self.member.id)
        assert om.email == self.member.email

        invite_context = organization_service.get_invite_by_id(
            organization_member_id=om.id, organization_id=om.organization_id
        )
        assert invite_context is not None

        helper = ApiInviteHelper(
            self.request,
            invite_context,
            None,
        )
        with assume_test_silo_mode(SiloMode.CONTROL):
            helper.accept_invite()

        # Invite cannot be accepted without AuthIdentity if SSO is required
        om = OrganizationMember.objects.get(id=self.member.id)
        assert om.email is not None
        assert om.user_id is None

    @patch("sentry.api.invite_helper.create_audit_entry")
    @patch("sentry.api.invite_helper.RpcOrganizationMember.get_audit_log_metadata")
    @patch("sentry.api.invite_helper.AuthProvider.objects")
    @patch("sentry.api.invite_helper.AuthIdentity.objects")
    def test_accept_invite_with_required_SSO_with_identity(
        self, mock_identity, mock_provider, get_audit, create_audit
    ):
        self.auth_provider_inst.flags.allow_unlinked = False
        mock_provider.get.return_value = self.auth_provider_inst
        mock_identity.exists.return_value = True

        om = OrganizationMember.objects.get(id=self.member.id)
        assert om.email == self.member.email

        invite_context = organization_service.get_invite_by_id(
            organization_member_id=om.id, organization_id=om.organization_id
        )
        assert invite_context is not None

        helper = ApiInviteHelper(
            self.request,
            invite_context,
            None,
        )
        helper.accept_invite()

        om = OrganizationMember.objects.get(id=self.member.id)
        assert om.email is None
        assert om.user_id == self.user.id<|MERGE_RESOLUTION|>--- conflicted
+++ resolved
@@ -58,45 +58,6 @@
 
     @patch("sentry.api.invite_helper.create_audit_entry")
     @patch("sentry.api.invite_helper.RpcOrganizationMember.get_audit_log_metadata")
-<<<<<<< HEAD
-    def test_accept_invite_already_exists(self, get_audit, create_audit):
-        om = OrganizationMember.objects.get(id=self.member.id)
-        assert om.email == self.member.email
-
-        invite_context = organization_service.get_invite_by_id(
-            organization_member_id=om.id, organization_id=om.organization_id
-        )
-        assert invite_context is not None
-
-        helper = ApiInviteHelper(self.request, invite_context, None)
-        with assume_test_silo_mode(SiloMode.CONTROL):
-            helper.accept_invite()
-        invite_context = organization_service.get_invite_by_id(
-            organization_member_id=om.id, organization_id=om.organization_id
-        )
-        assert invite_context is not None
-        member_id = invite_context.invite_organization_member_id
-        assert member_id is not None
-
-        # Without this member_id, don't delete the organization member
-        invite_context.invite_organization_member_id = None
-        helper = ApiInviteHelper(self.request, invite_context, None)
-        helper.accept_invite()
-        om = OrganizationMember.objects.get(id=self.member.id)
-        assert om.email is None
-        assert om.user_id == self.user.id
-
-        # With the member_id, ensure it's deleted
-        invite_context.invite_organization_member_id = member_id
-        helper = ApiInviteHelper(self.request, invite_context, None)
-        helper.accept_invite()
-        with pytest.raises(OrganizationMember.DoesNotExist):
-            OrganizationMember.objects.get(id=self.member.id)
-
-    @patch("sentry.api.invite_helper.create_audit_entry")
-    @patch("sentry.api.invite_helper.RpcOrganizationMember.get_audit_log_metadata")
-=======
->>>>>>> b7a91a5d
     @patch("sentry.api.invite_helper.AuthProvider.objects")
     def test_accept_invite_with_SSO(self, mock_provider, get_audit, create_audit):
         self.auth_provider_inst.flags.allow_unlinked = True
