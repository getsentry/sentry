--- conflicted
+++ resolved
@@ -29,9 +29,6 @@
         assert resp["Content-Type"] == "application/json"
         assert json.loads(resp.content) == {"test": "data"}
 
-<<<<<<< HEAD
-    def test_get_category_not_exist(self):
-=======
         path = reverse(
             "sentry-api-0-organization-client-state-list",
             args=[self.organization.slug],
@@ -57,8 +54,7 @@
         assert resp["Content-Type"] == "application/json"
         assert json.loads(resp.content) == {}
 
-    def test_category_not_exist(self):
->>>>>>> 9b000538
+    def test_get_category_not_exist(self):
         path = reverse(
             "sentry-api-0-organization-client-state",
             args=[self.organization.slug, "onboarding-aaa"],
