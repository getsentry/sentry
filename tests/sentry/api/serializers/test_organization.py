--- conflicted
+++ resolved
@@ -28,10 +28,7 @@
                 "sso-basic",
                 "sentry10",
                 "symbol-sources",
-<<<<<<< HEAD
                 "custom-symbol-sources",
-=======
                 "tweak-grouping-config",
->>>>>>> 4436712d
             ]
         )