from unittest import mock

from sentry.api.serializers import SimpleEventSerializer, serialize
from sentry.api.serializers.models.event import DetailedEventSerializer, SharedEventSerializer
from sentry.event_manager import EventManager
from sentry.models import EventError
from sentry.sdk_updates import SdkIndexState
from sentry.testutils import TestCase
from sentry.testutils.helpers import override_options
from sentry.testutils.helpers.datetime import before_now, iso_format
from sentry.testutils.silo import region_silo_test
from sentry.utils import json
from sentry.utils.samples import load_data
from tests.sentry.event_manager.test_event_manager import make_event
from tests.sentry.utils.performance_issues.test_performance_detection import EVENTS


@region_silo_test
class EventSerializerTest(TestCase):
    def test_simple(self):
        event_id = "a" * 32
        event = self.store_event(
            data={"event_id": event_id, "timestamp": iso_format(before_now(minutes=1))},
            project_id=self.project.id,
        )
        result = serialize(event)
        assert result["id"] == event_id
        assert result["eventID"] == event_id

    def test_eventerror(self):
        event = self.store_event(
            data={
                "event_id": "a" * 32,
                "timestamp": iso_format(before_now(minutes=1)),
                "stacktrace": ["ü"],
            },
            project_id=self.project.id,
            assert_no_errors=False,
        )

        result = serialize(event)
        assert len(result["errors"]) == 1
        assert "data" in result["errors"][0]
        assert result["errors"][0]["type"] == EventError.INVALID_DATA
        assert result["errors"][0]["data"] == {
            "name": "stacktrace",
            "reason": "expected rawstacktrace",
            "value": ["\xfc"],
        }
        assert "startTimestamp" not in result
        assert "timestamp" not in result

    def test_hidden_eventerror(self):
        event = self.store_event(
            data={
                "event_id": "a" * 32,
                "timestamp": iso_format(before_now(minutes=1)),
                "breadcrumbs": ["ü"],
            },
            project_id=self.project.id,
            assert_no_errors=False,
        )

        result = serialize(event)
        assert result["errors"] == []

    def test_renamed_attributes(self):
        # Only includes meta for simple top-level attributes
        event = self.store_event(
            data={
                "event_id": "a" * 32,
                "timestamp": iso_format(before_now(minutes=1)),
                "extra": {"extra": True},
                "modules": {"modules": "foobar"},
                "_meta": {
                    "extra": {"": {"err": ["extra error"]}},
                    "modules": {"": {"err": ["modules error"]}},
                },
            },
            project_id=self.project.id,
            assert_no_errors=False,
        )

        result = serialize(event)
        assert result["context"] == {"extra": True}
        assert result["_meta"]["context"] == {"": {"err": ["extra error"]}}
        assert result["packages"] == {"modules": "foobar"}
        assert result["_meta"]["packages"] == {"": {"err": ["modules error"]}}

    def test_message_interface(self):
        event = self.store_event(
            data={
                "event_id": "a" * 32,
                "timestamp": iso_format(before_now(minutes=1)),
                "logentry": {"formatted": "bar"},
                "_meta": {"logentry": {"formatted": {"": {"err": ["some error"]}}}},
            },
            project_id=self.project.id,
            assert_no_errors=False,
        )

        result = serialize(event)
        assert result["message"] == "bar"
        assert result["_meta"]["message"] == {"": {"err": ["some error"]}}

    def test_message_formatted(self):
        event = self.store_event(
            data={
                "event_id": "a" * 32,
                "timestamp": iso_format(before_now(minutes=1)),
                "logentry": {"formatted": "baz"},
                "_meta": {"logentry": {"formatted": {"": {"err": ["some error"]}}}},
            },
            project_id=self.project.id,
            assert_no_errors=False,
        )

        result = serialize(event)
        assert result["message"] == "baz"
        assert result["_meta"]["message"] == {"": {"err": ["some error"]}}

    def test_tags_tuples(self):
        event = self.store_event(
            data={
                "event_id": "a" * 32,
                "level": "error",  # creates a derived tag.
                "timestamp": iso_format(before_now(minutes=1)),
                "tags": [["foo", "foo"], ["bar", "bar"], ["last", "tag"], None],
                "_meta": {
                    "tags": {
                        "0": {"1": {"": {"err": ["foo error"]}}},
                        "1": {"0": {"": {"err": ["bar error"]}}},
                        "3": {"": {"err": ["full error"]}},
                    }
                },
            },
            project_id=self.project.id,
            assert_no_errors=False,
        )

        result = serialize(event)
        # Expect 3 custom tags + derived "level". The ``None``` entry is removed
        # by the serializer as it cannot be rendered. Such entries are generated
        # by Relay normalization.
        assert len(result["tags"]) == 4
        assert result["tags"][0]["value"] == "bar"
        assert result["tags"][1]["value"] == "foo"
        assert result["_meta"]["tags"]["0"]["key"] == {"": {"err": ["bar error"]}}
        assert result["_meta"]["tags"]["1"]["value"] == {"": {"err": ["foo error"]}}
        assert result["_meta"]["tags"].get("2") is None

    def test_tags_dict(self):
        event = self.store_event(
            data={
                "event_id": "a" * 32,
                "timestamp": iso_format(before_now(minutes=1)),
                "tags": {"foo": "foo", "bar": "bar", "last": "tag"},
                "_meta": {
                    "tags": {
                        "foo": {"": {"err": ["foo error"]}},
                        "bar": {"": {"err": ["bar error"]}},
                    }
                },
            },
            project_id=self.project.id,
            assert_no_errors=False,
        )

        result = serialize(event)
        assert result["tags"][0]["value"] == "bar"
        assert result["tags"][1]["value"] == "foo"
        assert result["_meta"]["tags"]["0"]["value"] == {"": {"err": ["bar error"]}}
        assert result["_meta"]["tags"]["1"]["value"] == {"": {"err": ["foo error"]}}
        assert result["_meta"]["tags"].get("2") is None

    def test_none_interfaces(self):
        event = self.store_event(
            data={
                "event_id": "a" * 32,
                "timestamp": iso_format(before_now(minutes=1)),
                "breadcrumbs": None,
                "exception": None,
                "logentry": None,
                "request": None,
                "user": None,
                "contexts": None,
                "sdk": None,
                "_meta": None,
            },
            project_id=self.project.id,
        )

        result = serialize(event)
        assert not any(e["type"] == "breadcrumbs" for e in result["entries"])
        assert not any(e["type"] == "exception" for e in result["entries"])
        assert not any(e["type"] == "message" for e in result["entries"])
        assert not any(e["type"] == "request" for e in result["entries"])
        assert result["user"] is None
        assert result["sdk"] is None
        assert result["contexts"] == {}
        assert "startTimestamp" not in result

    def test_transaction_event(self):
        event_data = load_data("transaction")
        event = self.store_event(data=event_data, project_id=self.project.id)
        result = serialize(event)
        assert isinstance(result["endTimestamp"], float)
        assert result["endTimestamp"] == event.data.get("timestamp")
        assert isinstance(result["startTimestamp"], float)
        assert result["startTimestamp"] == event.data.get("start_timestamp")
        assert "dateCreated" not in result
        assert "crashFile" not in result
        assert "fingerprints" not in result
        assert "measurements" in result
        assert result["measurements"] == event_data["measurements"]
        assert "breakdowns" in result
        assert result["breakdowns"] == event_data["breakdowns"]

    def test_transaction_event_empty_spans(self):
        event_data = load_data("transaction")
        event_data["spans"] = []
        event = self.store_event(data=event_data, project_id=self.project.id)
        result = serialize(event)
        assert result["entries"][0]["type"] == "spans"


@region_silo_test
class SharedEventSerializerTest(TestCase):
    def test_simple(self):
        event = self.store_event(
            data={"event_id": "a" * 32, "timestamp": iso_format(before_now(minutes=1))},
            project_id=self.project.id,
        )

        result = serialize(event, None, SharedEventSerializer())
        assert result["id"] == "a" * 32
        assert result["eventID"] == "a" * 32
        assert result.get("context") is None
        assert result.get("contexts") is None
        assert result.get("user") is None
        assert result.get("tags") is None
        assert "sdk" not in result
        assert "errors" not in result
        for entry in result["entries"]:
            assert entry["type"] != "breadcrumbs"


@region_silo_test
class SimpleEventSerializerTest(TestCase):
    def test_user(self):
        """
        Use the SimpleEventSerializer to serialize an event
        """
        event = self.store_event(
            data={
                "event_id": "a" * 32,
                "timestamp": iso_format(before_now(minutes=1)),
                "user": {"email": "test@test.com"},
            },
            project_id=self.project.id,
        )
        result = serialize(event, None, SimpleEventSerializer())

        assert result["eventID"] == event.event_id
        assert result["projectID"] == str(event.project_id)
        assert result["groupID"] == str(event.group.id)
        assert result["message"] == event.message
        assert result["title"] == event.title
        assert result["location"] == event.location
        assert result["culprit"] == event.culprit
        assert result["dateCreated"] == event.datetime
        assert result["user"]["id"] == event.get_minimal_user().id
        assert result["user"]["email"] == event.get_minimal_user().email
        assert result["user"]["username"] == event.get_minimal_user().username
        assert result["user"]["ip_address"] == event.get_minimal_user().ip_address
        assert result["tags"] == [
            {"key": "level", "value": "error"},
            {"key": "user", "value": "email:test@test.com", "query": 'user.email:"test@test.com"'},
        ]

    def test_no_group(self):
        """
        Use the SimpleEventSerializer to serialize an event without group
        """
        event = self.store_event(
            data={
                "event_id": "a" * 32,
                "start_timestamp": iso_format(before_now(minutes=1)),
                "timestamp": iso_format(before_now(minutes=1)),
                "user": {"email": "test@test.com"},
                "type": "transaction",
                "transaction": "api.issue.delete",
                "spans": [],
                "contexts": {"trace": {"op": "foobar", "trace_id": "a" * 32, "span_id": "a" * 16}},
            },
            project_id=self.project.id,
        )

        result = serialize(event, None, SimpleEventSerializer())
        assert result["groupID"] is None


@region_silo_test
class DetailedEventSerializerTest(TestCase):
    @mock.patch(
        "sentry.sdk_updates.SdkIndexState",
        return_value=SdkIndexState(sdk_versions={"example.sdk": "2.0.0"}),
    )
    def test_update_on_major(self, mock_index_state):
        min_ago = iso_format(before_now(minutes=1))
        event = self.store_event(
            data={
                "event_id": "a" * 32,
                "message": "oh no",
                "timestamp": min_ago,
                "fingerprint": ["group-1"],
                "sdk": {"name": "example.sdk", "version": "1.0.0"},
            },
            project_id=self.project.id,
            assert_no_errors=False,
        )

        result = serialize(event, None, DetailedEventSerializer())
        assert result["sdkUpdates"] == [
            {
                "enables": [],
                "newSdkVersion": "2.0.0",
                "sdkName": "example.sdk",
                "sdkUrl": None,
                "type": "updateSdk",
            }
        ]

    @mock.patch(
        "sentry.sdk_updates.SdkIndexState",
        return_value=SdkIndexState(sdk_versions={"example.sdk": "1.1.0"}),
    )
    def test_update_on_minor(self, mock_index_state):
        min_ago = iso_format(before_now(minutes=1))
        event = self.store_event(
            data={
                "event_id": "a" * 32,
                "message": "oh no",
                "timestamp": min_ago,
                "fingerprint": ["group-1"],
                "sdk": {"name": "example.sdk", "version": "1.0.0"},
            },
            project_id=self.project.id,
            assert_no_errors=False,
        )

        result = serialize(event, None, DetailedEventSerializer())
        assert result["sdkUpdates"] == [
            {
                "enables": [],
                "newSdkVersion": "1.1.0",
                "sdkName": "example.sdk",
                "sdkUrl": None,
                "type": "updateSdk",
            }
        ]

    @mock.patch(
        "sentry.sdk_updates.SdkIndexState",
        return_value=SdkIndexState(sdk_versions={"example.sdk": "1.0.1"}),
    )
    def test_ignores_patch(self, mock_index_state):
        min_ago = iso_format(before_now(minutes=1))
        event = self.store_event(
            data={
                "event_id": "a" * 32,
                "message": "oh no",
                "timestamp": min_ago,
                "fingerprint": ["group-1"],
                "sdk": {"name": "example.sdk", "version": "1.0.0"},
            },
            project_id=self.project.id,
            assert_no_errors=False,
        )

        result = serialize(event, None, DetailedEventSerializer())
        assert result["sdkUpdates"] == []

    @override_options({"performance.issues.all.problem-creation": 1.0})
    @override_options({"performance.issues.all.problem-detection": 1.0})
    @override_options({"performance.issues.n_plus_one_db.problem-creation": 1.0})
    def test_performance_problem(self):
        self.project.update_option("sentry:performance_issue_creation_rate", 1.0)
<<<<<<< HEAD
        with mock.patch("sentry_sdk.tracing.Span.containing_transaction"), self.feature({}):
=======
        with mock.patch("sentry_sdk.tracing.Span.containing_transaction"), self.feature(
            {
                "projects:performance-suspect-spans-ingestion": True,
                "organizations:performance-issues-ingest": True,
            }
        ):
>>>>>>> 34db2c7b
            manager = EventManager(make_event(**EVENTS["n-plus-one-in-django-index-view"]))
            manager.normalize()
            event = manager.save(self.project.id)
        group_event = event.for_group(event.groups[0])

        result = json.loads(json.dumps(serialize(group_event, None, DetailedEventSerializer())))
        assert result["perfProblem"] == {
            "causeSpanIds": ["9179e43ae844b174"],
            "desc": "SELECT `books_author`.`id`, `books_author`.`name` FROM "
            "`books_author` WHERE `books_author`.`id` = %s LIMIT 21",
            "fingerprint": "19e15e0444e0bc1d5159fb07cd4bd2eb",
            "offenderSpanIds": [
                "b8be6138369491dd",
                "b2d4826e7b618f1b",
                "b3fdeea42536dbf1",
                "b409e78a092e642f",
                "86d2ede57bbf48d4",
                "8e554c84cdc9731e",
                "94d6230f3f910e12",
                "a210b87a2191ceb6",
                "88a5ccaf25b9bd8f",
                "bb32cf50fc56b296",
            ],
            "op": "db",
            "parentSpanIds": ["8dd7a5869a4f4583"],
            "type": 1006,
        }

    @override_options({"performance.issues.all.problem-creation": 1.0})
    @override_options({"performance.issues.all.problem-detection": 1.0})
    @override_options({"performance.issues.n_plus_one_db.problem-creation": 1.0})
    def test_performance_problem_no_stored_data(self):
        self.project.update_option("sentry:performance_issue_creation_rate", 1.0)
        with mock.patch("sentry_sdk.tracing.Span.containing_transaction"), mock.patch(
            "sentry.event_manager.EventPerformanceProblem"
<<<<<<< HEAD
        ), self.feature({}):
=======
        ), self.feature(
            {
                "projects:performance-suspect-spans-ingestion": True,
                "organizations:performance-issues-ingest": True,
            }
        ):
>>>>>>> 34db2c7b
            manager = EventManager(make_event(**EVENTS["n-plus-one-in-django-index-view"]))
            manager.normalize()
            event = manager.save(self.project.id)
        group_event = event.for_group(event.groups[0])

        result = json.loads(json.dumps(serialize(group_event, None, DetailedEventSerializer())))
        assert result["perfProblem"] is None<|MERGE_RESOLUTION|>--- conflicted
+++ resolved
@@ -386,16 +386,11 @@
     @override_options({"performance.issues.n_plus_one_db.problem-creation": 1.0})
     def test_performance_problem(self):
         self.project.update_option("sentry:performance_issue_creation_rate", 1.0)
-<<<<<<< HEAD
-        with mock.patch("sentry_sdk.tracing.Span.containing_transaction"), self.feature({}):
-=======
         with mock.patch("sentry_sdk.tracing.Span.containing_transaction"), self.feature(
             {
-                "projects:performance-suspect-spans-ingestion": True,
                 "organizations:performance-issues-ingest": True,
             }
         ):
->>>>>>> 34db2c7b
             manager = EventManager(make_event(**EVENTS["n-plus-one-in-django-index-view"]))
             manager.normalize()
             event = manager.save(self.project.id)
@@ -431,16 +426,11 @@
         self.project.update_option("sentry:performance_issue_creation_rate", 1.0)
         with mock.patch("sentry_sdk.tracing.Span.containing_transaction"), mock.patch(
             "sentry.event_manager.EventPerformanceProblem"
-<<<<<<< HEAD
-        ), self.feature({}):
-=======
         ), self.feature(
             {
-                "projects:performance-suspect-spans-ingestion": True,
                 "organizations:performance-issues-ingest": True,
             }
         ):
->>>>>>> 34db2c7b
             manager = EventManager(make_event(**EVENTS["n-plus-one-in-django-index-view"]))
             manager.normalize()
             event = manager.save(self.project.id)
