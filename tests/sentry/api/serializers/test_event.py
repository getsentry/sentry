# -*- coding: utf-8 -*-

from __future__ import absolute_import

import six

from sentry.api.serializers import serialize
from sentry.api.serializers.models.event import SharedEventSerializer
from sentry.testutils import TestCase
from sentry.models import EventError


class EventSerializerTest(TestCase):
    def test_simple(self):
        event = self.create_event(event_id='a')

        result = serialize(event)
        assert result['id'] == six.text_type(event.id)
        assert result['eventID'] == 'a'

    def test_eventerror(self):
        event = self.create_event(
            data={
                'errors': [{
                    'type': EventError.INVALID_DATA,
                    'name': u'ü',
                }],
            }
        )

        result = serialize(event)
        assert len(result['errors']) == 1
        assert 'data' in result['errors'][0]
        assert result['errors'][0]['type'] == EventError.INVALID_DATA
        assert u'ü' in result['errors'][0]['message']
        assert result['errors'][0]['data'] == {'name': u'ü'}

    def test_renamed_attributes(self):
        # Only includes meta for simple top-level attributes
        event = self.create_event(
            data={
                'extra': {'extra': True},
                'modules': {'modules': True},
                '_meta': {
                    'extra': {'': {'err': ['extra error']}},
                    'modules': {'': {'err': ['modules error']}},
                }
            }
        )

        result = serialize(event)
        assert result['context'] == {'extra': True}
        assert result['_meta']['context'] == {'': {'err': ['extra error']}}
        assert result['packages'] == {'modules': True}
        assert result['_meta']['packages'] == {'': {'err': ['modules error']}}

    def test_message_interface(self):
        event = self.create_event(
            data={
                'logentry': {'message': 'bar'},
                '_meta': {
                    'logentry': {
                        'message': {'': {'err': ['some error']}},
                    },
                },
            }
        )

        result = serialize(event)
        assert result['message'] == 'bar'
        assert result['_meta']['message'] == {'': {'err': ['some error']}}

    def test_message_formatted(self):
        event = self.create_event(
            data={
                'logentry': {'message': 'bar', 'formatted': 'baz'},
                '_meta': {
                    'logentry': {
                        'formatted': {'': {'err': ['some error']}},
                    },
                },
            }
        )

        result = serialize(event)
        assert result['message'] == 'baz'
        assert result['_meta']['message'] == {'': {'err': ['some error']}}

<<<<<<< HEAD
=======
    def test_message_legacy(self):
        event = self.create_event(data={'logentry': None})
        event.message = 'search message'

        result = serialize(event)
        assert result['message'] == 'search message'

>>>>>>> 6486f6ca
    def test_tags_tuples(self):
        event = self.create_event(
            data={
                'tags': [
                    ['foo', 'foo'],
                    ['bar', 'bar'],
                ],
                '_meta': {
                    'tags': {
                        '0': {
                            '1': {'': {'err': ['foo error']}},
                        },
                        '1': {
                            '1': {'': {'err': ['bar error']}},
                        },
                    },
                },
            }
        )

        result = serialize(event)
        assert result['tags'][0]['value'] == 'bar'
        assert result['tags'][1]['value'] == 'foo'
        assert result['_meta']['tags']['0']['value'] == {'': {'err': ['bar error']}}
        assert result['_meta']['tags']['1']['value'] == {'': {'err': ['foo error']}}

    def test_tags_dict(self):
        event = self.create_event(
            data={
                # Sentry normalizes this internally, it is actually passed in as
                # object {"foo": "foo", "bar": "bar"}
                'tags': [
                    ['foo', 'foo'],
                    ['bar', 'bar'],
                ],
                '_meta': {
                    'tags': {
                        'foo': {'': {'err': ['foo error']}},
                        'bar': {'': {'err': ['bar error']}},
                    },
                },
            }
        )

        result = serialize(event)
        assert result['tags'][0]['value'] == 'bar'
        assert result['tags'][1]['value'] == 'foo'
        assert result['_meta']['tags']['0']['value'] == {'': {'err': ['bar error']}}
        assert result['_meta']['tags']['1']['value'] == {'': {'err': ['foo error']}}

    def test_none_interfaces(self):
        event = self.create_event(data={
            'breadcrumbs': None,
            'exception': None,
            'logentry': None,
            'request': None,
            'user': None,
            'contexts': None,
            'sdk': None,
            '_meta': None,
        })

        result = serialize(event)
        assert not any(e['type'] == 'breadcrumbs' for e in result['entries'])
        assert not any(e['type'] == 'exception' for e in result['entries'])
        assert not any(e['type'] == 'message' for e in result['entries'])
        assert not any(e['type'] == 'request' for e in result['entries'])
        assert result['user'] is None
        assert result['sdk'] is None
        assert result['contexts'] == {}


class SharedEventSerializerTest(TestCase):
    def test_simple(self):
        event = self.create_event(event_id='a')

        result = serialize(event, None, SharedEventSerializer())
        assert result['id'] == six.text_type(event.id)
        assert result['eventID'] == 'a'
        assert result.get('context') is None
        assert result.get('contexts') is None
        assert result.get('user') is None
        assert result.get('tags') is None
        assert 'sdk' not in result
        assert 'errors' not in result
        for entry in result['entries']:
            assert entry['type'] != 'breadcrumbs'<|MERGE_RESOLUTION|>--- conflicted
+++ resolved
@@ -86,16 +86,13 @@
         assert result['message'] == 'baz'
         assert result['_meta']['message'] == {'': {'err': ['some error']}}
 
-<<<<<<< HEAD
-=======
     def test_message_legacy(self):
         event = self.create_event(data={'logentry': None})
-        event.message = 'search message'
+        event.search_message = 'search message'
 
         result = serialize(event)
         assert result['message'] == 'search message'
 
->>>>>>> 6486f6ca
     def test_tags_tuples(self):
         event = self.create_event(
             data={
