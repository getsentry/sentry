from unittest import mock

from sentry.api.serializers import SimpleEventSerializer, serialize
from sentry.api.serializers.models.event import DetailedEventSerializer, SharedEventSerializer
from sentry.api.serializers.rest_framework import convert_dict_key_case, snake_to_camel_case
from sentry.event_manager import EventManager
from sentry.models import EventError
from sentry.sdk_updates import SdkIndexState
from sentry.testutils import TestCase
from sentry.testutils.helpers import override_options
from sentry.testutils.helpers.datetime import before_now, iso_format
from sentry.testutils.performance_issues.event_generators import get_event
from sentry.testutils.silo import region_silo_test
from sentry.utils import json
from sentry.utils.samples import load_data
from tests.sentry.event_manager.test_event_manager import make_event
from tests.sentry.issues.test_utils import OccurrenceTestMixin


@region_silo_test
class EventSerializerTest(TestCase, OccurrenceTestMixin):
    def test_simple(self):
        event_id = "a" * 32
        event = self.store_event(
            data={"event_id": event_id, "timestamp": iso_format(before_now(minutes=1))},
            project_id=self.project.id,
        )
        result = serialize(event)
        assert result["id"] == event_id
        assert result["eventID"] == event_id
        assert result["occurrence"] is None

    def test_eventerror(self):
        event = self.store_event(
            data={
                "event_id": "a" * 32,
                "timestamp": iso_format(before_now(minutes=1)),
                "stacktrace": ["ü"],
            },
            project_id=self.project.id,
            assert_no_errors=False,
        )

        result = serialize(event)
        assert len(result["errors"]) == 1
        assert "data" in result["errors"][0]
        assert result["errors"][0]["type"] == EventError.INVALID_DATA
        assert result["errors"][0]["data"] == {
            "name": "stacktrace",
            "reason": "expected rawstacktrace",
            "value": ["\xfc"],
        }
        assert "startTimestamp" not in result
        assert "timestamp" not in result

    def test_hidden_eventerror(self):
        event = self.store_event(
            data={
                "event_id": "a" * 32,
                "timestamp": iso_format(before_now(minutes=1)),
                "breadcrumbs": ["ü"],
            },
            project_id=self.project.id,
            assert_no_errors=False,
        )

        result = serialize(event)
        assert result["errors"] == []

    def test_renamed_attributes(self):
        # Only includes meta for simple top-level attributes
        event = self.store_event(
            data={
                "event_id": "a" * 32,
                "timestamp": iso_format(before_now(minutes=1)),
                "extra": {"extra": True},
                "modules": {"modules": "foobar"},
                "_meta": {
                    "extra": {"": {"err": ["extra error"]}},
                    "modules": {"": {"err": ["modules error"]}},
                },
            },
            project_id=self.project.id,
            assert_no_errors=False,
        )

        result = serialize(event)
        assert result["context"] == {"extra": True}
        assert result["_meta"]["context"] == {"": {"err": ["extra error"]}}
        assert result["packages"] == {"modules": "foobar"}
        assert result["_meta"]["packages"] == {"": {"err": ["modules error"]}}

    def test_message_interface(self):
        event = self.store_event(
            data={
                "event_id": "a" * 32,
                "timestamp": iso_format(before_now(minutes=1)),
                "logentry": {"formatted": "bar"},
                "_meta": {"logentry": {"formatted": {"": {"err": ["some error"]}}}},
            },
            project_id=self.project.id,
            assert_no_errors=False,
        )

        result = serialize(event)
        assert result["message"] == "bar"
        assert result["_meta"]["message"] == {"": {"err": ["some error"]}}

    def test_message_formatted(self):
        event = self.store_event(
            data={
                "event_id": "a" * 32,
                "timestamp": iso_format(before_now(minutes=1)),
                "logentry": {"formatted": "baz"},
                "_meta": {"logentry": {"formatted": {"": {"err": ["some error"]}}}},
            },
            project_id=self.project.id,
            assert_no_errors=False,
        )

        result = serialize(event)
        assert result["message"] == "baz"
        assert result["_meta"]["message"] == {"": {"err": ["some error"]}}

    def test_tags_tuples(self):
        event = self.store_event(
            data={
                "event_id": "a" * 32,
                "level": "error",  # creates a derived tag.
                "timestamp": iso_format(before_now(minutes=1)),
                "tags": [["foo", "foo"], ["bar", "bar"], ["last", "tag"], None],
                "_meta": {
                    "tags": {
                        "0": {"1": {"": {"err": ["foo error"]}}},
                        "1": {"0": {"": {"err": ["bar error"]}}},
                        "3": {"": {"err": ["full error"]}},
                    }
                },
            },
            project_id=self.project.id,
            assert_no_errors=False,
        )

        result = serialize(event)
        # Expect 3 custom tags + derived "level". The ``None``` entry is removed
        # by the serializer as it cannot be rendered. Such entries are generated
        # by Relay normalization.
        assert len(result["tags"]) == 4
        assert result["tags"][0]["value"] == "bar"
        assert result["tags"][1]["value"] == "foo"
        assert result["_meta"]["tags"]["0"]["key"] == {"": {"err": ["bar error"]}}
        assert result["_meta"]["tags"]["1"]["value"] == {"": {"err": ["foo error"]}}
        assert result["_meta"]["tags"].get("2") is None

    def test_tags_dict(self):
        event = self.store_event(
            data={
                "event_id": "a" * 32,
                "timestamp": iso_format(before_now(minutes=1)),
                "tags": {"foo": "foo", "bar": "bar", "last": "tag"},
                "_meta": {
                    "tags": {
                        "foo": {"": {"err": ["foo error"]}},
                        "bar": {"": {"err": ["bar error"]}},
                    }
                },
            },
            project_id=self.project.id,
            assert_no_errors=False,
        )

        result = serialize(event)
        assert result["tags"][0]["value"] == "bar"
        assert result["tags"][1]["value"] == "foo"
        assert result["_meta"]["tags"]["0"]["value"] == {"": {"err": ["bar error"]}}
        assert result["_meta"]["tags"]["1"]["value"] == {"": {"err": ["foo error"]}}
        assert result["_meta"]["tags"].get("2") is None

    def test_none_interfaces(self):
        event = self.store_event(
            data={
                "event_id": "a" * 32,
                "timestamp": iso_format(before_now(minutes=1)),
                "breadcrumbs": None,
                "exception": None,
                "logentry": None,
                "request": None,
                "user": None,
                "contexts": None,
                "sdk": None,
                "_meta": None,
            },
            project_id=self.project.id,
        )

        result = serialize(event)
        assert not any(e["type"] == "breadcrumbs" for e in result["entries"])
        assert not any(e["type"] == "exception" for e in result["entries"])
        assert not any(e["type"] == "message" for e in result["entries"])
        assert not any(e["type"] == "request" for e in result["entries"])
        assert result["user"] is None
        assert result["sdk"] is None
        assert result["contexts"] == {}
        assert "startTimestamp" not in result

    def test_transaction_event(self):
        event_data = load_data("transaction")
        event = self.store_event(data=event_data, project_id=self.project.id)
        result = serialize(event)
        assert isinstance(result["endTimestamp"], float)
        assert result["endTimestamp"] == event.data.get("timestamp")
        assert isinstance(result["startTimestamp"], float)
        assert result["startTimestamp"] == event.data.get("start_timestamp")
        assert "dateCreated" not in result
        assert "crashFile" not in result
        assert "fingerprints" not in result
        assert "measurements" in result
        assert result["measurements"] == event_data["measurements"]
        assert "breakdowns" in result
        assert result["breakdowns"] == event_data["breakdowns"]

    def test_transaction_event_empty_spans(self):
        event_data = load_data("transaction")
        event_data["spans"] = []
        event = self.store_event(data=event_data, project_id=self.project.id)
        result = serialize(event)
        assert result["entries"][0]["type"] == "spans"

    def test_event_with_occurrence(self):
        event = self.store_event(
            data={},
            project_id=self.project.id,
        )
        event_group = event.for_group(event.group)
        event_group.occurrence = occurrence = self.build_occurrence()
        result = serialize(event_group)
        assert result["occurrence"] == convert_dict_key_case(
            occurrence.to_dict(), snake_to_camel_case
        )


@region_silo_test
class SharedEventSerializerTest(TestCase):
    def test_simple(self):
        event = self.store_event(
            data={"event_id": "a" * 32, "timestamp": iso_format(before_now(minutes=1))},
            project_id=self.project.id,
        )

        result = serialize(event, None, SharedEventSerializer())
        assert result["id"] == "a" * 32
        assert result["eventID"] == "a" * 32
        assert result.get("context") is None
        assert result.get("contexts") is None
        assert result.get("user") is None
        assert result.get("tags") is None
        assert "sdk" not in result
        assert "errors" not in result
        for entry in result["entries"]:
            assert entry["type"] != "breadcrumbs"


@region_silo_test
class SimpleEventSerializerTest(TestCase):
    def test_user(self):
        """
        Use the SimpleEventSerializer to serialize an event
        """
        event = self.store_event(
            data={
                "event_id": "a" * 32,
                "timestamp": iso_format(before_now(minutes=1)),
                "user": {"email": "test@test.com"},
            },
            project_id=self.project.id,
        )
        result = serialize(event, None, SimpleEventSerializer())

        assert result["eventID"] == event.event_id
        assert result["projectID"] == str(event.project_id)
        assert result["groupID"] == str(event.group.id)
        assert result["message"] == event.message
        assert result["title"] == event.title
        assert result["location"] == event.location
        assert result["culprit"] == event.culprit
        assert result["dateCreated"] == event.datetime
        assert result["user"]["id"] == event.get_minimal_user().id
        assert result["user"]["email"] == event.get_minimal_user().email
        assert result["user"]["username"] == event.get_minimal_user().username
        assert result["user"]["ip_address"] == event.get_minimal_user().ip_address
        assert result["tags"] == [
            {"key": "level", "value": "error"},
            {"key": "user", "value": "email:test@test.com", "query": 'user.email:"test@test.com"'},
        ]

    def test_no_group(self):
        """
        Use the SimpleEventSerializer to serialize an event without group
        """
        event = self.store_event(
            data={
                "event_id": "a" * 32,
                "start_timestamp": iso_format(before_now(minutes=1, seconds=5)),
                "timestamp": iso_format(before_now(minutes=1)),
                "user": {"email": "test@test.com"},
                "type": "transaction",
                "transaction": "api.issue.delete",
                "spans": [],
                "contexts": {"trace": {"op": "foobar", "trace_id": "a" * 32, "span_id": "a" * 16}},
            },
            project_id=self.project.id,
        )

        result = serialize(event, None, SimpleEventSerializer())
        assert result["groupID"] is None


@region_silo_test
class DetailedEventSerializerTest(TestCase):
    @mock.patch(
        "sentry.sdk_updates.SdkIndexState",
        return_value=SdkIndexState(sdk_versions={"example.sdk": "2.0.0"}),
    )
    def test_update_on_major(self, mock_index_state):
        min_ago = iso_format(before_now(minutes=1))
        event = self.store_event(
            data={
                "event_id": "a" * 32,
                "message": "oh no",
                "timestamp": min_ago,
                "fingerprint": ["group-1"],
                "sdk": {"name": "example.sdk", "version": "1.0.0"},
            },
            project_id=self.project.id,
            assert_no_errors=False,
        )

        result = serialize(event, None, DetailedEventSerializer())
        assert result["sdkUpdates"] == [
            {
                "enables": [],
                "newSdkVersion": "2.0.0",
                "sdkName": "example.sdk",
                "sdkUrl": None,
                "type": "updateSdk",
            }
        ]

    @mock.patch(
        "sentry.sdk_updates.SdkIndexState",
        return_value=SdkIndexState(sdk_versions={"example.sdk": "1.1.0"}),
    )
    def test_update_on_minor(self, mock_index_state):
        min_ago = iso_format(before_now(minutes=1))
        event = self.store_event(
            data={
                "event_id": "a" * 32,
                "message": "oh no",
                "timestamp": min_ago,
                "fingerprint": ["group-1"],
                "sdk": {"name": "example.sdk", "version": "1.0.0"},
            },
            project_id=self.project.id,
            assert_no_errors=False,
        )

        result = serialize(event, None, DetailedEventSerializer())
        assert result["sdkUpdates"] == [
            {
                "enables": [],
                "newSdkVersion": "1.1.0",
                "sdkName": "example.sdk",
                "sdkUrl": None,
                "type": "updateSdk",
            }
        ]

    @mock.patch(
        "sentry.sdk_updates.SdkIndexState",
        return_value=SdkIndexState(sdk_versions={"example.sdk": "1.0.1"}),
    )
    def test_ignores_patch(self, mock_index_state):
        min_ago = iso_format(before_now(minutes=1))
        event = self.store_event(
            data={
                "event_id": "a" * 32,
                "message": "oh no",
                "timestamp": min_ago,
                "fingerprint": ["group-1"],
                "sdk": {"name": "example.sdk", "version": "1.0.0"},
            },
            project_id=self.project.id,
            assert_no_errors=False,
        )

        result = serialize(event, None, DetailedEventSerializer())
        assert result["sdkUpdates"] == []

    @override_options({"performance.issues.all.problem-detection": 1.0})
    @override_options({"performance.issues.n_plus_one_db.problem-creation": 1.0})
    def test_performance_problem(self):
        self.project.update_option("sentry:performance_issue_creation_rate", 1.0)
        with mock.patch("sentry_sdk.tracing.Span.containing_transaction"):
            manager = EventManager(make_event(**get_event("n-plus-one-in-django-index-view")))
            manager.normalize()
            event = manager.save(self.project.id)
        group_event = event.for_group(event.groups[0])

        result = json.loads(json.dumps(serialize(group_event, None, DetailedEventSerializer())))
        assert result["perfProblem"] == {
            "causeSpanIds": ["9179e43ae844b174"],
            "desc": "SELECT `books_author`.`id`, `books_author`.`name` FROM "
            "`books_author` WHERE `books_author`.`id` = %s LIMIT 21",
            "fingerprint": "e714d718cb4e7d3ce1ad800f7f33d223",
            "offenderSpanIds": [
                "b8be6138369491dd",
                "b2d4826e7b618f1b",
                "b3fdeea42536dbf1",
                "b409e78a092e642f",
                "86d2ede57bbf48d4",
                "8e554c84cdc9731e",
                "94d6230f3f910e12",
                "a210b87a2191ceb6",
                "88a5ccaf25b9bd8f",
                "bb32cf50fc56b296",
            ],
            "op": "db",
            "parentSpanIds": ["8dd7a5869a4f4583"],
            "issueType": "performance_n_plus_one_db_queries",
            "type": 1006,
            "evidenceData": {
                "op": "db",
                "causeSpanIds": ["9179e43ae844b174"],
                "offenderSpanIds": [
                    "b8be6138369491dd",
                    "b2d4826e7b618f1b",
                    "b3fdeea42536dbf1",
                    "b409e78a092e642f",
                    "86d2ede57bbf48d4",
                    "8e554c84cdc9731e",
                    "94d6230f3f910e12",
                    "a210b87a2191ceb6",
                    "88a5ccaf25b9bd8f",
                    "bb32cf50fc56b296",
                ],
                "parentSpanIds": ["8dd7a5869a4f4583"],
            },
            "evidenceDisplay": [],
        }

    @override_options({"performance.issues.all.problem-detection": 1.0})
    @override_options({"performance.issues.n_plus_one_db.problem-creation": 1.0})
    def test_performance_problem_no_stored_data(self):
        self.project.update_option("sentry:performance_issue_creation_rate", 1.0)
        with mock.patch("sentry_sdk.tracing.Span.containing_transaction"), mock.patch(
            "sentry.event_manager.EventPerformanceProblem"
        ):
            manager = EventManager(make_event(**get_event("n-plus-one-in-django-index-view")))
            manager.normalize()
            event = manager.save(self.project.id)
        group_event = event.for_group(event.groups[0])

        result = json.loads(json.dumps(serialize(group_event, None, DetailedEventSerializer())))
        assert result["perfProblem"] is None

    def test_event_breadcrumb_formatting(self):
        with self.feature("organizations:issue-breadcrumbs-sql-format"):
            event = self.store_event(
                data={
                    "breadcrumbs": [
                        {"category": "generic", "message": "should not format this"},
                        {
                            "category": "query",
                            "message": "select * from table where something = $1",
                        },
                    ]
                },
                project_id=self.project.id,
            )
            result = serialize(event, None, DetailedEventSerializer())

            breadcrumb_entry = result["entries"][0]
            breadcrumbs = breadcrumb_entry["data"]["values"]

            assert breadcrumb_entry["type"] == "breadcrumbs"
            # First breadcrumb should not have a message_formatted property
<<<<<<< HEAD
            assert result["entries"][0]["data"]["values"][0]["message"] == "should not format this"
            assert "messageRaw" not in result["entries"][0]["data"]["values"][0]
            # Second breadcrumb should have whitespace added in message_formatted
            assert (
                result["entries"][0]["data"]["values"][1]["message"]
                == "select *\nfrom table\nwhere something = $1"
            )
            assert (
                result["entries"][0]["data"]["values"][1]["messageRaw"]
                == "select * from table where something = $1"
            )

    def test_event_breadcrumb_formatting_remove_quotes(self):
        with self.feature("organizations:issue-breadcrumbs-sql-format"):
            event = self.store_event(
                data={
                    "breadcrumbs": [
                        {
                            "category": "query",
                            "message": """select "table"."column_name", "table"."column name" from "table" where "something" = $1""",
                        },
                    ]
                },
                project_id=self.project.id,
            )
            result = serialize(event, None, DetailedEventSerializer())

            # Should remove quotes from all terms except the one that contains a space ("column name")
            assert (
                result["entries"][0]["data"]["values"][0]["message"]
                == """select table.column_name, table."column name"\nfrom table\nwhere something = $1"""
            )
=======
            assert breadcrumbs[0]["message"] == "should not format this"
            assert "messageRaw" not in breadcrumbs[0]
            assert "messageFormat" not in breadcrumbs[0]
            # Second breadcrumb should have whitespace added
            assert breadcrumbs[1]["message"] == "select *\n  from table\n where something = $1"
            assert breadcrumbs[1]["messageRaw"] == "select * from table where something = $1"
            assert breadcrumbs[1]["messageFormat"] == "sql"
>>>>>>> 8da1cb27
<|MERGE_RESOLUTION|>--- conflicted
+++ resolved
@@ -484,18 +484,13 @@
 
             assert breadcrumb_entry["type"] == "breadcrumbs"
             # First breadcrumb should not have a message_formatted property
-<<<<<<< HEAD
-            assert result["entries"][0]["data"]["values"][0]["message"] == "should not format this"
-            assert "messageRaw" not in result["entries"][0]["data"]["values"][0]
-            # Second breadcrumb should have whitespace added in message_formatted
-            assert (
-                result["entries"][0]["data"]["values"][1]["message"]
-                == "select *\nfrom table\nwhere something = $1"
-            )
-            assert (
-                result["entries"][0]["data"]["values"][1]["messageRaw"]
-                == "select * from table where something = $1"
-            )
+            assert breadcrumbs[0]["message"] == "should not format this"
+            assert "messageRaw" not in breadcrumbs[0]
+            assert "messageFormat" not in breadcrumbs[0]
+            # Second breadcrumb should have whitespace added
+            assert breadcrumbs[1]["message"] == "select *\nfrom table\nwhere something = $1"
+            assert breadcrumbs[1]["messageRaw"] == "select * from table where something = $1"
+            assert breadcrumbs[1]["messageFormat"] == "sql"
 
     def test_event_breadcrumb_formatting_remove_quotes(self):
         with self.feature("organizations:issue-breadcrumbs-sql-format"):
@@ -516,13 +511,4 @@
             assert (
                 result["entries"][0]["data"]["values"][0]["message"]
                 == """select table.column_name, table."column name"\nfrom table\nwhere something = $1"""
-            )
-=======
-            assert breadcrumbs[0]["message"] == "should not format this"
-            assert "messageRaw" not in breadcrumbs[0]
-            assert "messageFormat" not in breadcrumbs[0]
-            # Second breadcrumb should have whitespace added
-            assert breadcrumbs[1]["message"] == "select *\n  from table\n where something = $1"
-            assert breadcrumbs[1]["messageRaw"] == "select * from table where something = $1"
-            assert breadcrumbs[1]["messageFormat"] == "sql"
->>>>>>> 8da1cb27
+            )