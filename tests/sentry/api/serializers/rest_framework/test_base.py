from __future__ import absolute_import

from django.contrib.contenttypes.models import ContentType
from django.test import TestCase
from rest_framework import serializers

from sentry.api.serializers.rest_framework.base import (
<<<<<<< HEAD
    CamelSnakeModelSerializer,
    convert_dict_key_case,
    camel_to_snake_case,
    snake_to_camel_case,
)
=======
    CamelSnakeSerializer,
    CamelSnakeModelSerializer,
)


class PersonSerializer(CamelSnakeSerializer):
    name = serializers.CharField()
    works_at = serializers.CharField()


class CamelSnakeSerializerTest(TestCase):
    def test_simple(self):
        serializer = PersonSerializer(data={"name": "Rick", "worksAt": "Sentry"})
        assert serializer.is_valid()
        assert serializer.data == {"name": u"Rick", "works_at": u"Sentry"}

    def test_error(self):
        serializer = PersonSerializer(data={"worksAt": None})
        assert not serializer.is_valid()
        assert serializer.errors == {
            "worksAt": [u"This field may not be null."],
            "name": [u"This field is required."],
        }
>>>>>>> 3613ecab


class ContentTypeSerializer(CamelSnakeModelSerializer):
    class Meta:
        model = ContentType
        fields = ["app_label", "model"]


class CamelSnakeModelSerializerTest(TestCase):
    def test_simple(self):
        serializer = ContentTypeSerializer(data={"appLabel": "hello", "model": "Something"})
        assert serializer.is_valid()
        assert serializer.data == {"model": u"Something", "app_label": u"hello"}

    def test_error(self):
        serializer = ContentTypeSerializer(data={"appLabel": None})
        assert not serializer.is_valid()
        assert serializer.errors == {
            "appLabel": [u"This field may not be null."],
            "model": [u"This field is required."],
        }


def test_convert_dict_key_case():
    camelData = {
        "appLabel": "hello",
        "model": "Something",
        "nestedList": [
            {"someObject": "someValue", "nestWithinNest": [{"anotherKey": "andAValue"}]}
        ],
    }
    snake_data = convert_dict_key_case(camelData, camel_to_snake_case)
    assert snake_data == {
        "app_label": "hello",
        "model": "Something",
        "nested_list": [
            {"some_object": "someValue", "nest_within_nest": [{"another_key": "andAValue"}]}
        ],
    }

    assert camelData == convert_dict_key_case(snake_data, snake_to_camel_case)<|MERGE_RESOLUTION|>--- conflicted
+++ resolved
@@ -5,15 +5,11 @@
 from rest_framework import serializers
 
 from sentry.api.serializers.rest_framework.base import (
-<<<<<<< HEAD
     CamelSnakeModelSerializer,
+    CamelSnakeSerializer,
     convert_dict_key_case,
     camel_to_snake_case,
     snake_to_camel_case,
-)
-=======
-    CamelSnakeSerializer,
-    CamelSnakeModelSerializer,
 )
 
 
@@ -35,8 +31,6 @@
             "worksAt": [u"This field may not be null."],
             "name": [u"This field is required."],
         }
->>>>>>> 3613ecab
-
 
 class ContentTypeSerializer(CamelSnakeModelSerializer):
     class Meta:
