--- conflicted
+++ resolved
@@ -1369,7 +1369,6 @@
         self.get_success_response(self.organization.slug, **data)
         assert self.organization.get_option("sentry:default_seer_scanner_automation") is True
 
-<<<<<<< HEAD
     def test_enabled_console_platforms_option(self):
         assert not self.organization.get_option("sentry:enabled_console_platforms")
 
@@ -1427,7 +1426,7 @@
         response = self.get_success_response(self.organization.slug)
         assert "enabledConsolePlatforms" in response.data
         assert response.data["enabledConsolePlatforms"] == []
-=======
+
     def test_enable_pr_review_test_generation_default_true(self):
         response = self.get_success_response(self.organization.slug)
         assert response.data["enablePrReviewTestGeneration"] is True
@@ -1446,7 +1445,6 @@
         self.get_success_response(self.organization.slug, **data)
 
         assert self.organization.get_option("sentry:enable_pr_review_test_generation") is True
->>>>>>> 53b7a756
 
 
 class OrganizationDeleteTest(OrganizationDetailsTestBase):
