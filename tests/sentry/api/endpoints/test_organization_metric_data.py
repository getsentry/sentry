import time
from datetime import timedelta
from typing import Optional
from unittest import mock
from unittest.mock import patch

from django.utils import timezone
from freezegun import freeze_time

from sentry.sentry_metrics import indexer
from sentry.snuba.metrics.naming_layer.mri import SessionMRI, TransactionMRI
from sentry.snuba.metrics.naming_layer.public import (
    SessionMetricKey,
    TransactionMetricKey,
    TransactionSatisfactionTagValue,
    TransactionStatusTagValue,
    TransactionTagsKey,
)
from sentry.testutils.cases import MetricsAPIBaseTestCase
from sentry.utils.cursors import Cursor
from tests.sentry.api.endpoints.test_organization_metrics import MOCKED_DERIVED_METRICS


class OrganizationMetricDataTest(MetricsAPIBaseTestCase):
    endpoint = "sentry-api-0-organization-metrics-data"

    def setUp(self):
        super().setUp()
        self.project2 = self.create_project()
        self.login_as(user=self.user)

        self.transaction_lcp_metric = indexer.record(
            self.project.organization.id, TransactionMRI.MEASUREMENTS_LCP.value
        )

    def test_missing_field(self):
        response = self.get_response(self.project.organization.slug)
        assert response.status_code == 400
        assert response.json()["detail"] == 'Request is missing a "field"'

    def test_invalid_field(self):
        for field in ["", "(*&%", "foo(session", "foo(session)"]:
            response = self.get_response(self.project.organization.slug, field=field)
            assert response.status_code == 400

    def test_groupby_single(self):
        indexer.record(self.project.organization_id, "environment")
        response = self.get_response(
            self.project.organization.slug,
            field="sum(sentry.sessions.session)",
            groupBy="environment",
        )

        assert response.status_code == 200

    def test_groupby_session_status(self):
        for status in ["ok", "crashed"]:
            for minute in range(4):
                self.store_session(
                    self.build_session(
                        project_id=self.project.id,
                        started=(time.time() // 60 - minute) * 60,
                        status=status,
                    )
                )
        response = self.get_response(
            self.project.organization.slug,
            field="sum(sentry.sessions.session)",
            groupBy="session.status",
            statsPeriod="1h",
            interval="1h",
        )
        assert response.data["detail"] == (
            "Tag name session.status cannot be used to groupBy query"
        )

    def test_filter_session_status(self):
        for status in ["ok", "crashed"]:
            for minute in range(4):
                self.store_session(
                    self.build_session(
                        project_id=self.project.id,
                        started=(time.time() // 60 - minute) * 60,
                        status=status,
                    )
                )
        response = self.get_response(
            self.project.organization.slug,
            field="sum(sentry.sessions.session)",
            query="session.status:crashed",
            statsPeriod="1h",
            interval="1h",
        )
        assert response.data["detail"] == ("Tag name session.status is not a valid query filter")

    def test_invalid_filter(self):
        query = "release:foo or "
        response = self.get_response(
            self.project.organization.slug,
            field="sum(sentry.sessions.session)",
            groupBy="environment",
            query=query,
        )
        assert response.status_code == 400, query

    def test_valid_filter(self):
        for tag in ("release", "environment"):
            indexer.record(self.project.organization_id, tag)
        query = "release:myapp@2.0.0"
        response = self.get_success_response(
            self.project.organization.slug,
            field="sum(sentry.sessions.session)",
            groupBy="environment",
            query=query,
        )
        assert response.data.keys() == {"start", "end", "query", "intervals", "groups"}

    def test_orderby_unknown(self):
        response = self.get_response(
            self.project.organization.slug,
            field="sum(sentry.sessions.session)",
            orderBy="foo",
        )
        assert response.status_code == 400

    def test_orderby_tag(self):
        """Order by tag is not supported (yet)"""
        response = self.get_response(
            self.project.organization.slug,
            field=["sum(sentry.sessions.session)", "environment"],
            groupBy="environment",
            orderBy="environment",
        )
        assert response.status_code == 400

    def test_pagination_limit_without_orderby(self):
        """
        Test that ensures an exception is raised when pagination `per_page` parameter is sent
        without order by being set
        """
        response = self.get_response(
            self.organization.slug,
            field=f"count({TransactionMetricKey.MEASUREMENTS_LCP.value})",
            groupBy="transaction",
            per_page=2,
        )
        assert response.status_code == 400
        assert response.json()["detail"] == (
            "'per_page' is only supported in combination with 'orderBy'"
        )

    def test_pagination_offset_without_orderby(self):
        """
        Test that ensures an exception is raised when pagination `per_page` parameter is sent
        without order by being set
        """
        response = self.get_response(
            self.organization.slug,
            field=f"count({TransactionMetricKey.MEASUREMENTS_LCP.value})",
            groupBy="transaction",
            cursor=Cursor(0, 1),
        )
        assert response.status_code == 400
        assert response.json()["detail"] == (
            "'cursor' is only supported in combination with 'orderBy'"
        )

    def test_statsperiod_invalid(self):
        response = self.get_response(
            self.project.organization.slug,
            field="sum(sentry.sessions.session)",
            statsPeriod="",
        )
        assert response.status_code == 400

    def test_separate_projects(self):
        # Insert session metrics:
        self.store_session(self.build_session(project_id=self.project.id))
        self.store_session(self.build_session(project_id=self.project2.id))

        def count_sessions(project_id: Optional[int]) -> int:
            kwargs = dict(
                field="sum(sentry.sessions.session)",
                statsPeriod="1h",
                interval="1h",
            )
            if project_id is not None:
                kwargs["project"] = project_id

            response = self.get_success_response(self.organization.slug, **kwargs)
            groups = response.data["groups"]
            assert len(groups) == 1

            return groups[0]["totals"]["sum(sentry.sessions.session)"]

        # Request for entire org gives a counter of two:
        assert count_sessions(project_id=None) == 2

        # Request for single project gives a counter of one:
        assert count_sessions(project_id=self.project2.id) == 1

    def test_orderby(self):
        # Record some strings
        org_id = self.organization.id
        k_transaction = indexer.record(org_id, "transaction")
        v_foo = indexer.record(org_id, "/foo")
        v_bar = indexer.record(org_id, "/bar")
        v_baz = indexer.record(org_id, "/baz")
        k_rating = indexer.record(org_id, "measurement_rating")
        v_good = indexer.record(org_id, "good")
        v_meh = indexer.record(org_id, "meh")
        v_poor = indexer.record(org_id, "poor")

        self._send_buckets(
            [
                {
                    "org_id": org_id,
                    "project_id": self.project.id,
                    "metric_id": self.transaction_lcp_metric,
                    "timestamp": int(time.time()),
                    "tags": {
                        k_transaction: v_transaction,
                        k_rating: v_rating,
                    },
                    "type": "d",
                    "value": count
                    * [123.4],  # count decides the cardinality of this distribution bucket
                    "retention_days": 90,
                }
                for v_transaction, count in ((v_foo, 1), (v_bar, 3), (v_baz, 2))
                for v_rating in (v_good, v_meh, v_poor)
            ],
            entity="metrics_distributions",
        )

        response = self.get_success_response(
            self.organization.slug,
            field=f"count({TransactionMetricKey.MEASUREMENTS_LCP.value})",
            query="measurement_rating:poor",
            statsPeriod="1h",
            interval="1h",
            groupBy="transaction",
            orderBy=f"-count({TransactionMetricKey.MEASUREMENTS_LCP.value})",
            per_page=2,
        )
        groups = response.data["groups"]
        assert len(groups) == 2

        expected = [
            ("/bar", 3),
            ("/baz", 2),
        ]
        for (expected_transaction, expected_count), group in zip(expected, groups):
            # With orderBy, you only get totals:
            assert group["by"] == {"transaction": expected_transaction}
            assert group["series"] == {
                f"count({TransactionMetricKey.MEASUREMENTS_LCP.value})": [expected_count]
            }
            assert group["totals"] == {
                f"count({TransactionMetricKey.MEASUREMENTS_LCP.value})": expected_count
            }

    def test_orderby_percentile(self):
        # Record some strings
        org_id = self.organization.id
        tag1 = indexer.record(org_id, "tag1")
        value1 = indexer.record(org_id, "value1")
        value2 = indexer.record(org_id, "value2")

        self._send_buckets(
            [
                {
                    "org_id": org_id,
                    "project_id": self.project.id,
                    "metric_id": self.transaction_lcp_metric,
                    "timestamp": int(time.time()),
                    "type": "d",
                    "value": numbers,
                    "tags": {tag: value},
                    "retention_days": 90,
                }
                for tag, value, numbers in (
                    (tag1, value1, [4, 5, 6]),
                    (tag1, value2, [1, 2, 3]),
                )
            ],
            entity="metrics_distributions",
        )

        response = self.get_success_response(
            self.organization.slug,
            field=f"p50({TransactionMetricKey.MEASUREMENTS_LCP.value})",
            statsPeriod="1h",
            interval="1h",
            groupBy="tag1",
            orderBy=f"p50({TransactionMetricKey.MEASUREMENTS_LCP.value})",
        )
        groups = response.data["groups"]
        assert len(groups) == 2

        expected = [
            ("value2", 2),  # value2 comes first because it has the smaller median
            ("value1", 5),
        ]
        for (expected_tag_value, expected_count), group in zip(expected, groups):
            # With orderBy, you only get totals:
            assert group["by"] == {"tag1": expected_tag_value}
            assert group["totals"] == {
                f"p50({TransactionMetricKey.MEASUREMENTS_LCP.value})": expected_count
            }
            assert group["series"] == {
                f"p50({TransactionMetricKey.MEASUREMENTS_LCP.value})": [expected_count]
            }

    def test_orderby_percentile_with_pagination(self):
        org_id = self.organization.id
        tag1 = indexer.record(org_id, "tag1")
        value1 = indexer.record(org_id, "value1")
        value2 = indexer.record(org_id, "value2")

        self._send_buckets(
            [
                {
                    "org_id": org_id,
                    "project_id": self.project.id,
                    "metric_id": self.transaction_lcp_metric,
                    "timestamp": int(time.time()),
                    "type": "d",
                    "value": numbers,
                    "tags": {tag: value},
                    "retention_days": 90,
                }
                for tag, value, numbers in (
                    (tag1, value1, [4, 5, 6]),
                    (tag1, value2, [1, 2, 3]),
                )
            ],
            entity="metrics_distributions",
        )

        response = self.get_success_response(
            self.organization.slug,
            field=f"p50({TransactionMetricKey.MEASUREMENTS_LCP.value})",
            statsPeriod="1h",
            interval="1h",
            groupBy="tag1",
            orderBy=f"p50({TransactionMetricKey.MEASUREMENTS_LCP.value})",
            per_page=1,
        )
        groups = response.data["groups"]
        assert len(groups) == 1
        assert groups[0]["by"] == {"tag1": "value2"}
        assert groups[0]["totals"] == {f"p50({TransactionMetricKey.MEASUREMENTS_LCP.value})": 2}

        response = self.get_success_response(
            self.organization.slug,
            field=f"p50({TransactionMetricKey.MEASUREMENTS_LCP.value})",
            statsPeriod="1h",
            interval="1h",
            groupBy="tag1",
            orderBy=f"p50({TransactionMetricKey.MEASUREMENTS_LCP.value})",
            per_page=1,
            cursor=Cursor(0, 1),
        )
        groups = response.data["groups"]
        assert len(groups) == 1
        assert groups[0]["by"] == {"tag1": "value1"}
        assert groups[0]["totals"] == {f"p50({TransactionMetricKey.MEASUREMENTS_LCP.value})": 5}

    def test_limit_with_orderby_is_overridden_by_paginator_limit(self):
        """
        Test that ensures when an `orderBy` clause is set, then the paginator limit overrides the
        `limit` parameter
        """
        org_id = self.organization.id
        tag1 = indexer.record(org_id, "tag1")
        value1 = indexer.record(org_id, "value1")
        value2 = indexer.record(org_id, "value2")

        self._send_buckets(
            [
                {
                    "org_id": org_id,
                    "project_id": self.project.id,
                    "metric_id": self.transaction_lcp_metric,
                    "timestamp": int(time.time()),
                    "type": "d",
                    "value": numbers,
                    "tags": {tag: value},
                    "retention_days": 90,
                }
                for tag, value, numbers in (
                    (tag1, value1, [4, 5, 6]),
                    (tag1, value2, [1, 2, 3]),
                )
            ],
            entity="metrics_distributions",
        )
        response = self.get_success_response(
            self.organization.slug,
            field=f"p50({TransactionMetricKey.MEASUREMENTS_LCP.value})",
            statsPeriod="1h",
            interval="1h",
            groupBy="tag1",
            orderBy=f"p50({TransactionMetricKey.MEASUREMENTS_LCP.value})",
            per_page=1,
            limit=2,
        )
        groups = response.data["groups"]
        assert len(groups) == 1

    def test_orderby_percentile_with_many_fields_one_entity_no_data(self):
        """
        Test that ensures that when metrics data is available then an empty response is returned
        gracefully
        """
        for metric in [
            TransactionMRI.MEASUREMENTS_FCP.value,
            "transaction",
        ]:
            indexer.record(self.organization.id, metric)

        response = self.get_success_response(
            self.organization.slug,
            field=[
                f"p50({TransactionMetricKey.MEASUREMENTS_LCP.value})",
                f"p50({TransactionMetricKey.MEASUREMENTS_FCP.value})",
            ],
            statsPeriod="1h",
            interval="1h",
            groupBy=["project_id", "transaction"],
            orderBy=f"p50({TransactionMetricKey.MEASUREMENTS_LCP.value})",
        )
        groups = response.data["groups"]
        assert len(groups) == 0

    def test_orderby_percentile_with_many_fields_one_entity(self):
        """
        Test that ensures when transactions are ordered correctly when all the fields requested
        are from the same entity
        """
        org_id = self.organization.id
        metric_id_fcp = indexer.record(org_id, TransactionMRI.MEASUREMENTS_FCP.value)
        transaction_id = indexer.record(org_id, "transaction")
        transaction_1 = indexer.record(org_id, "/foo/")
        transaction_2 = indexer.record(org_id, "/bar/")

        self._send_buckets(
            [
                {
                    "org_id": org_id,
                    "project_id": self.project.id,
                    "metric_id": self.transaction_lcp_metric,
                    "timestamp": int(time.time()),
                    "type": "d",
                    "value": numbers,
                    "tags": {tag: value},
                    "retention_days": 90,
                }
                for tag, value, numbers in (
                    (transaction_id, transaction_1, [10, 11, 12]),
                    (transaction_id, transaction_2, [4, 5, 6]),
                )
            ],
            entity="metrics_distributions",
        )
        self._send_buckets(
            [
                {
                    "org_id": org_id,
                    "project_id": self.project.id,
                    "metric_id": metric_id_fcp,
                    "timestamp": int(time.time()),
                    "type": "d",
                    "value": numbers,
                    "tags": {tag: value},
                    "retention_days": 90,
                }
                for tag, value, numbers in (
                    (transaction_id, transaction_1, [1, 2, 3]),
                    (transaction_id, transaction_2, [13, 14, 15]),
                )
            ],
            entity="metrics_distributions",
        )

        response = self.get_success_response(
            self.organization.slug,
            field=[
                f"p50({TransactionMetricKey.MEASUREMENTS_LCP.value})",
                f"p50({TransactionMetricKey.MEASUREMENTS_FCP.value})",
            ],
            statsPeriod="1h",
            interval="1h",
            groupBy=["project_id", "transaction"],
            orderBy=f"p50({TransactionMetricKey.MEASUREMENTS_LCP.value})",
        )
        groups = response.data["groups"]
        assert len(groups) == 2

        expected = [
            ("/bar/", 5.0, 14.0),
            ("/foo/", 11.0, 2.0),
        ]
        for (expected_tag_value, expected_lcp_count, expected_fcp_count), group in zip(
            expected, groups
        ):
            # With orderBy, you only get totals:
            assert group["by"] == {"transaction": expected_tag_value, "project_id": self.project.id}
            assert group["totals"] == {
                f"p50({TransactionMetricKey.MEASUREMENTS_LCP.value})": expected_lcp_count,
                f"p50({TransactionMetricKey.MEASUREMENTS_FCP.value})": expected_fcp_count,
            }
            assert group["series"] == {
                f"p50({TransactionMetricKey.MEASUREMENTS_LCP.value})": [expected_lcp_count],
                f"p50({TransactionMetricKey.MEASUREMENTS_FCP.value})": [expected_fcp_count],
            }

    def test_orderby_percentile_with_many_fields_multiple_entities(self):
        """
        Test that ensures when transactions are ordered correctly when all the fields requested
        are from multiple entities
        """
        org_id = self.organization.id
        transaction_id = indexer.record(org_id, "transaction")
        transaction_1 = indexer.record(org_id, "/foo/")
        transaction_2 = indexer.record(org_id, "/bar/")

        self._send_buckets(
            [
                {
                    "org_id": org_id,
                    "project_id": self.project.id,
                    "metric_id": self.transaction_lcp_metric,
                    "timestamp": int(time.time()),
                    "type": "d",
                    "value": numbers,
                    "tags": {tag: value},
                    "retention_days": 90,
                }
                for tag, value, numbers in (
                    (transaction_id, transaction_1, [10, 11, 12]),
                    (transaction_id, transaction_2, [4, 5, 6]),
                )
            ],
            entity="metrics_distributions",
        )
        self._send_buckets(
            [
                {
                    "org_id": org_id,
                    "project_id": self.project.id,
                    "metric_id": indexer.record(org_id, TransactionMRI.USER.value),
                    "timestamp": int(time.time()),
                    "tags": {tag: value},
                    "type": "s",
                    "value": numbers,
                    "retention_days": 90,
                }
                for tag, value, numbers in (
                    (transaction_id, transaction_1, list(range(1))),
                    (transaction_id, transaction_2, list(range(5))),
                )
            ],
            entity="metrics_sets",
        )

        response = self.get_success_response(
            self.organization.slug,
            field=[
                f"p50({TransactionMetricKey.MEASUREMENTS_LCP.value})",
                f"count_unique({TransactionMetricKey.USER.value})",
            ],
            statsPeriod="1h",
            interval="1h",
            groupBy=["project_id", "transaction"],
            orderBy=f"p50({TransactionMetricKey.MEASUREMENTS_LCP.value})",
        )
        groups = response.data["groups"]
        assert len(groups) == 2

        expected = [
            ("/bar/", 5.0, 5),
            ("/foo/", 11.0, 1),
        ]
        for (expected_tag_value, expected_lcp_count, users), group in zip(expected, groups):
            # With orderBy, you only get totals:
            assert group["by"] == {"transaction": expected_tag_value, "project_id": self.project.id}
            assert group["totals"] == {
                f"p50({TransactionMetricKey.MEASUREMENTS_LCP.value})": expected_lcp_count,
                f"count_unique({TransactionMetricKey.USER.value})": users,
            }
            assert group["series"] == {
                f"p50({TransactionMetricKey.MEASUREMENTS_LCP.value})": [expected_lcp_count],
                f"count_unique({TransactionMetricKey.USER.value})": [users],
            }

    @freeze_time((timezone.now() - timedelta(days=2)).replace(hour=3, minute=21, second=34))
    def test_orderby_percentile_with_many_fields_multiple_entities_with_paginator(self):
        """
        Test that ensures when transactions are ordered correctly when all the fields requested
        are from multiple entities
        """
        org_id = self.organization.id
        transaction_id = indexer.record(org_id, "transaction")
        transaction_1 = indexer.record(org_id, "/foo/")
        transaction_2 = indexer.record(org_id, "/bar/")

        self._send_buckets(
            [
                {
                    "org_id": org_id,
                    "project_id": self.project.id,
                    "metric_id": self.transaction_lcp_metric,
                    "timestamp": int(time.time()),
                    "type": "d",
                    "value": numbers,
                    "tags": {tag: value},
                    "retention_days": 90,
                }
                for tag, value, numbers in (
                    (transaction_id, transaction_1, [10, 11, 12]),
                    (transaction_id, transaction_2, [4, 5, 6]),
                )
            ],
            entity="metrics_distributions",
        )
        user_metric = indexer.record(org_id, TransactionMRI.USER.value)
        user_ts = time.time()
        for ts, ranges in [
            (int(user_ts), [range(4, 5), range(6, 11)]),
            (int(user_ts // 60 - 15) * 60, [range(3), range(6)]),
        ]:
            self._send_buckets(
                [
                    {
                        "org_id": org_id,
                        "project_id": self.project.id,
                        "metric_id": user_metric,
                        "timestamp": ts,
                        "tags": {tag: value},
                        "type": "s",
                        "value": numbers,
                        "retention_days": 90,
                    }
                    for tag, value, numbers in (
                        (transaction_id, transaction_1, list(ranges[0])),
                        (transaction_id, transaction_2, list(ranges[1])),
                    )
                ],
                entity="metrics_sets",
            )

        request_args = {
            "field": [
                f"p50({TransactionMetricKey.MEASUREMENTS_LCP.value})",
                f"count_unique({TransactionMetricKey.USER.value})",
            ],
            "statsPeriod": "1h",
            "interval": "10m",
            "datasource": "snuba",
            "groupBy": ["project_id", "transaction"],
            "orderBy": f"p50({TransactionMetricKey.MEASUREMENTS_LCP.value})",
            "per_page": 1,
        }

        response = self.get_success_response(self.organization.slug, **request_args)
        groups = response.data["groups"]
        assert len(groups) == 1
        assert groups[0]["by"]["transaction"] == "/bar/"
        assert groups[0]["totals"] == {
            f"count_unique({TransactionMetricKey.USER.value})": 11,
            f"p50({TransactionMetricKey.MEASUREMENTS_LCP.value})": 5.0,
        }
        assert groups[0]["series"] == {
            f"p50({TransactionMetricKey.MEASUREMENTS_LCP.value})": [
                None,
                None,
                None,
                None,
                None,
                5.0,
            ],
            f"count_unique({TransactionMetricKey.USER.value})": [0, 0, 0, 6, 0, 5],
        }

        request_args["cursor"] = Cursor(0, 1)

        response = self.get_success_response(self.organization.slug, **request_args)
        groups = response.data["groups"]
        assert len(groups) == 1
        assert groups[0]["by"]["transaction"] == "/foo/"
        assert groups[0]["totals"] == {
            f"count_unique({TransactionMetricKey.USER.value})": 4,
            f"p50({TransactionMetricKey.MEASUREMENTS_LCP.value})": 11.0,
        }
        assert groups[0]["series"] == {
            f"p50({TransactionMetricKey.MEASUREMENTS_LCP.value})": [
                None,
                None,
                None,
                None,
                None,
                11.0,
            ],
            f"count_unique({TransactionMetricKey.USER.value})": [0, 0, 0, 3, 0, 1],
        }

    def test_series_are_limited_to_total_order_in_case_with_one_field_orderby(self):
        # Create time series [1, 2, 3, 4] for every release:
        for minute in range(4):
            for _ in range(minute + 1):
                # One for each release
                for release in ("foo", "bar", "baz"):
                    self.store_session(
                        self.build_session(
                            project_id=self.project.id,
                            started=(time.time() // 60 - 3 + minute) * 60,
                            release=release,
                        )
                    )
        response = self.get_success_response(
            self.organization.slug,
            field="sum(sentry.sessions.session)",
            statsPeriod="4m",
            interval="1m",
            groupBy="release",
            orderBy="-sum(sentry.sessions.session)",
            per_page=1,  # limit to a single page
        )

        for group in response.data["groups"]:
            assert group["series"]["sum(sentry.sessions.session)"] == [1, 2, 3, 4]

        assert len(response.data["groups"]) == 1

    def test_one_field_orderby_with_no_groupby_returns_one_row(self):
        # Create time series [1, 2, 3, 4] for every release:
        for minute in range(4):
            for _ in range(minute + 1):
                # One for each release
                for release in ("foo", "bar", "baz"):
                    self.store_session(
                        self.build_session(
                            project_id=self.project.id,
                            started=(time.time() // 60 - 3 + minute) * 60,
                            release=release,
                        )
                    )
        response = self.get_success_response(
            self.organization.slug,
            field=[
                "sum(sentry.sessions.session)",
                "count_unique(sentry.sessions.user)",
            ],
            statsPeriod="4m",
            interval="1m",
            orderBy="-sum(sentry.sessions.session)",
            per_page=1,  # limit to a single page
        )

        for group in response.data["groups"]:
            assert group["series"]["sum(sentry.sessions.session)"] == [3, 6, 9, 12]

        assert len(response.data["groups"]) == 1

    def test_orderby_percentile_with_many_fields_multiple_entities_with_missing_data(self):
        """
        Test that ensures when transactions table has null values for some fields (i.e. fields
        with a different entity than the entity of the field in the order by), then the table gets
        populated accordingly
        """
        org_id = self.organization.id
        transaction_id = indexer.record(org_id, "transaction")
        transaction_1 = indexer.record(org_id, "/foo/")
        transaction_2 = indexer.record(org_id, "/bar/")

        self._send_buckets(
            [
                {
                    "org_id": org_id,
                    "project_id": self.project.id,
                    "metric_id": self.transaction_lcp_metric,
                    "timestamp": int(time.time()),
                    "type": "d",
                    "value": numbers,
                    "tags": {tag: value},
                    "retention_days": 90,
                }
                for tag, value, numbers in (
                    (transaction_id, transaction_1, [10, 11, 12]),
                    (transaction_id, transaction_2, [4, 5, 6]),
                )
            ],
            entity="metrics_distributions",
        )
        response = self.get_success_response(
            self.organization.slug,
            field=[
                f"p50({TransactionMetricKey.MEASUREMENTS_LCP.value})",
                f"count_unique({TransactionMetricKey.USER.value})",
            ],
            statsPeriod="1h",
            interval="1h",
            groupBy=["project_id", "transaction"],
            orderBy=f"p50({TransactionMetricKey.MEASUREMENTS_LCP.value})",
        )
        groups = response.data["groups"]
        assert len(groups) == 2

        expected = [
            ("/bar/", 5.0, 5),
            ("/foo/", 11.0, 1),
        ]
        for (expected_tag_value, expected_lcp_count, users), group in zip(expected, groups):
            # With orderBy, you only get totals:
            assert group["by"] == {"transaction": expected_tag_value, "project_id": self.project.id}
            assert group["totals"] == {
                f"count_unique({TransactionMetricKey.USER.value})": 0,
                f"p50({TransactionMetricKey.MEASUREMENTS_LCP.value})": expected_lcp_count,
            }
            assert group["series"] == {
                f"count_unique({TransactionMetricKey.USER.value})": [0],
                f"p50({TransactionMetricKey.MEASUREMENTS_LCP.value})": [expected_lcp_count],
            }

    def test_groupby_project(self):
        self.store_session(self.build_session(project_id=self.project2.id))
        for _ in range(2):
            self.store_session(self.build_session(project_id=self.project.id))

        response = self.get_response(
            self.organization.slug,
            statsPeriod="1h",
            interval="1h",
            field="sum(sentry.sessions.session)",
            groupBy=["project_id"],
        )

        assert response.status_code == 200

        groups = response.data["groups"]
        assert len(groups) >= 2 and all(group["by"].keys() == {"project_id"} for group in groups)

        expected = {
            self.project2.id: 1,
            self.project.id: 2,
        }
        for group in groups:
            expected_count = expected[group["by"]["project_id"]]
            totals = group["totals"]
            assert totals == {"sum(sentry.sessions.session)": expected_count}

    def test_unknown_groupby(self):
        """Use a tag name in groupby that does not exist in the indexer"""
        # Insert session metrics:
        self.store_session(self.build_session(project_id=self.project.id))

        # "foo" is known by indexer, "bar" is not
        indexer.record(self.organization.id, "foo")

        response = self.get_success_response(
            self.organization.slug,
            field="sum(sentry.sessions.session)",
            statsPeriod="1h",
            interval="1h",
            groupBy=["foo"],
        )

        groups = response.data["groups"]
        assert len(groups) == 1
        assert groups[0]["by"] == {"foo": None}

        response = self.get_response(
            self.organization.slug,
            field="sum(sentry.sessions.session)",
            statsPeriod="1h",
            interval="1h",
            groupBy=["bar"],
        )
        assert response.status_code == 400

    @mock.patch(
        "sentry.api.endpoints.organization_metrics.OrganizationMetricsDataEndpoint.default_per_page",
        1,
    )
    @freeze_time((timezone.now() - timedelta(days=2)).replace(hour=3, minute=21, second=30))
    def test_no_limit_with_series(self):
        """Pagination args do not apply to series"""
        indexer.record(self.organization.id, "session.status")
        for minute in range(4):
            self.store_session(
                self.build_session(
                    project_id=self.project.id, started=(time.time() // 60 - minute) * 60
                )
            )
        response = self.get_success_response(
            self.organization.slug,
            field="sum(sentry.sessions.session)",
            statsPeriod="4m",
            interval="1m",
        )
        group = response.data["groups"][0]
        assert group["totals"]["sum(sentry.sessions.session)"] == 4
        assert group["series"]["sum(sentry.sessions.session)"] == [1, 1, 1, 1]

    def test_unknown_filter(self):
        """Use a tag key/value in filter that does not exist in the indexer"""
        # Insert session metrics:
        self.store_session(self.build_session(project_id=self.project.id))

        response = self.get_response(
            self.organization.slug,
            field="sum(sentry.sessions.session)",
            statsPeriod="1h",
            interval="1h",
            query="foo:123",  # Unknown tag key
        )
        assert response.status_code == 400

        response = self.get_success_response(
            self.organization.slug,
            field="sum(sentry.sessions.session)",
            statsPeriod="1h",
            interval="1h",
            query="release:123",  # Unknown tag value is fine.
        )
        groups = response.data["groups"]
        assert len(groups) == 1
        assert groups[0]["totals"]["sum(sentry.sessions.session)"] == 0
        assert groups[0]["series"]["sum(sentry.sessions.session)"] == [0]

    def test_request_too_granular(self):
        response = self.get_response(
            self.organization.slug,
            field="sum(sentry.sessions.session)",
            statsPeriod="24h",
            interval="5m",
            orderBy="-sum(sentry.sessions.session)",
        )
        assert response.status_code == 400
        assert response.json()["detail"] == (
            "Requested interval of 5m with statsPeriod of 24h is too granular for a per_page of "
            "51 elements. Increase your interval, decrease your statsPeriod, or decrease your "
            "per_page parameter."
        )

    def test_include_series(self):
        indexer.record(self.organization.id, "session.status")
        self.store_session(self.build_session(project_id=self.project.id, started=time.time() - 60))
        response = self.get_success_response(
            self.organization.slug,
            field="sum(sentry.sessions.session)",
            statsPeriod="1h",
            interval="1h",
            includeTotals="0",
        )

        assert response.data["groups"] == [
            {"by": {}, "series": {"sum(sentry.sessions.session)": [1.0]}}
        ]

        response = self.get_response(
            self.organization.slug,
            field="sum(sentry.sessions.session)",
            statsPeriod="1h",
            interval="1h",
            includeSeries="0",
            includeTotals="0",
        )
<<<<<<< HEAD

=======
>>>>>>> 16d18eae
        assert response.status_code == 400


@freeze_time((timezone.now() - timedelta(days=2)).replace(hour=3, minute=26))
class DerivedMetricsDataTest(MetricsAPIBaseTestCase):
    endpoint = "sentry-api-0-organization-metrics-data"

    def setUp(self):
        super().setUp()
        self.login_as(user=self.user)
        org_id = self.organization.id
        self.session_duration_metric = indexer.record(org_id, SessionMRI.RAW_DURATION.value)
        self.session_metric = indexer.record(org_id, SessionMRI.SESSION.value)
        self.session_user_metric = indexer.record(org_id, SessionMRI.USER.value)
        self.session_error_metric = indexer.record(org_id, SessionMRI.ERROR.value)
        self.session_status_tag = indexer.record(org_id, "session.status")
        self.release_tag = indexer.record(self.organization.id, "release")
        self.tx_metric = indexer.record(org_id, TransactionMRI.DURATION.value)
        self.tx_status = indexer.record(org_id, TransactionTagsKey.TRANSACTION_STATUS.value)
        self.transaction_lcp_metric = indexer.record(
            self.organization.id, TransactionMRI.MEASUREMENTS_LCP.value
        )
        self.tx_satisfaction = indexer.record(
            self.organization.id, TransactionTagsKey.TRANSACTION_SATISFACTION.value
        )
        self.tx_user_metric = indexer.record(self.organization.id, TransactionMRI.USER.value)

    @patch("sentry.snuba.metrics.fields.base.DERIVED_METRICS", MOCKED_DERIVED_METRICS)
    @patch("sentry.snuba.metrics.fields.base.get_public_name_from_mri")
    @patch("sentry.snuba.metrics.query_builder.get_mri")
    @patch("sentry.snuba.metrics.query_builder.get_derived_metrics")
    def test_derived_metric_incorrectly_defined_as_singular_entity(
        self, mocked_derived_metrics, mocked_get_mri, mocked_reverse_mri
    ):
        mocked_derived_metrics.return_value = MOCKED_DERIVED_METRICS
        mocked_get_mri.return_value = "crash_free_fake"
        mocked_reverse_mri.return_value = "crash_free_fake"
        for status in ["ok", "crashed"]:
            for minute in range(4):
                self.store_session(
                    self.build_session(
                        project_id=self.project.id,
                        started=(time.time() // 60 - minute) * 60,
                        status=status,
                    )
                )
        response = self.get_response(
            self.organization.slug,
            field=["crash_free_fake"],
            statsPeriod="6m",
            interval="1m",
        )
        assert response.status_code == 400
        assert response.json()["detail"] == (
            "Derived Metric crash_free_fake cannot be calculated from a single entity"
        )

    def test_crash_free_percentage(self):
        for status in ["ok", "crashed"]:
            for minute in range(4):
                self.store_session(
                    self.build_session(
                        project_id=self.project.id,
                        started=(time.time() // 60 - minute) * 60,
                        status=status,
                    )
                )
        response = self.get_success_response(
            self.organization.slug,
            field=["session.crash_free_rate", "session.all", "session.crashed"],
            statsPeriod="6m",
            interval="1m",
        )
        group = response.data["groups"][0]
        assert group["totals"]["session.crash_free_rate"] == 0.5
        assert group["totals"]["session.all"] == 8
        assert group["totals"]["session.crashed"] == 4
        assert group["series"]["session.crash_free_rate"] == [None, None, 0.5, 0.5, 0.5, 0.5]

    def test_crash_free_percentage_with_orderby(self):
        for status in ["ok", "crashed"]:
            for minute in range(4):
                self.store_session(
                    self.build_session(
                        project_id=self.project.id,
                        started=(time.time() // 60 - minute) * 60,
                        status=status,
                        release="foobar@1.0",
                    )
                )
        for minute in range(4):
            self.store_session(
                self.build_session(
                    project_id=self.project.id,
                    started=(time.time() // 60 - minute) * 60,
                    status="ok",
                    release="foobar@2.0",
                )
            )
        response = self.get_success_response(
            self.organization.slug,
            field=["session.crash_free_rate"],
            statsPeriod="6m",
            interval="1m",
            groupBy="release",
            orderBy="-session.crash_free_rate",
        )
        group = response.data["groups"][0]
        assert group["by"]["release"] == "foobar@2.0"
        assert group["totals"]["session.crash_free_rate"] == 1
        assert group["series"]["session.crash_free_rate"] == [None, None, 1, 1, 1, 1]

        group = response.data["groups"][1]
        assert group["by"]["release"] == "foobar@1.0"
        assert group["totals"]["session.crash_free_rate"] == 0.5
        assert group["series"]["session.crash_free_rate"] == [None, None, 0.5, 0.5, 0.5, 0.5]

    def test_crash_free_rate_when_no_session_metrics_data_exist(self):
        response = self.get_success_response(
            self.organization.slug,
            project=[self.project.id],
            field=["session.crash_free_rate", "sum(sentry.sessions.session)"],
            statsPeriod="6m",
            interval="6m",
            orderBy="-session.crash_free_rate",
        )
        group = response.data["groups"][0]
        assert group["totals"]["session.crash_free_rate"] is None
        assert group["totals"]["sum(sentry.sessions.session)"] == 0
        assert group["series"]["sum(sentry.sessions.session)"] == [0]
        assert group["series"]["session.crash_free_rate"] == [None]

    def test_crash_free_rate_when_no_session_metrics_data_with_orderby_and_groupby(self):
        response = self.get_success_response(
            self.organization.slug,
            project=[self.project.id],
            field=[
                SessionMetricKey.CRASH_FREE_RATE.value,
                "sum(sentry.sessions.session)",
            ],
            statsPeriod="6m",
            interval="6m",
            groupBy=["release"],
            orderBy="-session.crash_free_rate",
        )
        assert response.data["groups"] == []

    def test_incorrect_crash_free_rate(self):
        response = self.get_response(
            self.organization.slug,
            field=[f"sum({SessionMetricKey.CRASH_FREE_RATE.value})"],
            statsPeriod="6m",
            interval="1m",
        )
        assert (response.json()["detail"]) == (
            "Failed to parse sum(session.crash_free_rate). No operations can be applied on this "
            "field as it is already a derived metric with an aggregation applied to it."
        )

    def test_errored_sessions(self):
        user_ts = time.time()
        org_id = self.organization.id
        self._send_buckets(
            [
                {
                    "org_id": org_id,
                    "project_id": self.project.id,
                    "metric_id": self.session_metric,
                    "timestamp": (user_ts // 60 - 4) * 60,
                    "tags": {
                        self.session_status_tag: indexer.record(org_id, "errored_preaggr"),
                    },
                    "type": "c",
                    "value": 10,
                    "retention_days": 90,
                },
                {
                    "org_id": org_id,
                    "project_id": self.project.id,
                    "metric_id": self.session_metric,
                    "timestamp": (user_ts // 60 - 4) * 60,
                    "tags": {
                        self.session_status_tag: indexer.record(org_id, "crashed"),
                    },
                    "type": "c",
                    "value": 2,
                    "retention_days": 90,
                },
                {
                    "org_id": org_id,
                    "project_id": self.project.id,
                    "metric_id": self.session_metric,
                    "timestamp": (user_ts // 60 - 4) * 60,
                    "tags": {
                        self.session_status_tag: indexer.record(org_id, "abnormal"),
                    },
                    "type": "c",
                    "value": 4,
                    "retention_days": 90,
                },
                {
                    "org_id": org_id,
                    "project_id": self.project.id,
                    "metric_id": self.session_metric,
                    "timestamp": user_ts,
                    "tags": {
                        self.session_status_tag: indexer.record(org_id, "init"),
                    },
                    "type": "c",
                    "value": 15,
                    "retention_days": 90,
                },
            ],
            entity="metrics_counters",
        )
        self._send_buckets(
            [
                {
                    "org_id": org_id,
                    "project_id": self.project.id,
                    "metric_id": self.session_error_metric,
                    "timestamp": user_ts,
                    "tags": {tag: value},
                    "type": "s",
                    "value": numbers,
                    "retention_days": 90,
                }
                for tag, value, numbers in (
                    (self.release_tag, indexer.record(org_id, "foo"), list(range(3))),
                )
            ],
            entity="metrics_sets",
        )
        response = self.get_success_response(
            self.organization.slug,
            field=[SessionMetricKey.ERRORED.value],
            statsPeriod="6m",
            interval="1m",
        )
        group = response.data["groups"][0]
        assert group["totals"]["session.errored"] == 7
        assert group["series"]["session.errored"] == [0, 4, 0, 0, 0, 3]

        response = self.get_success_response(
            self.organization.slug,
            field=["session.errored"],
            statsPeriod="6m",
            interval="1m",
        )
        group = response.data["groups"][0]
        assert group == {
            "by": {},
            "totals": {"session.errored": 7},
            "series": {"session.errored": [0, 4, 0, 0, 0, 3]},
        }

    def test_orderby_composite_entity_derived_metric(self):
        self.store_session(
            self.build_session(
                project_id=self.project.id,
                started=(time.time() // 60) * 60,
                status="ok",
                release="foobar@2.0",
                errors=2,
            )
        )
        response = self.get_response(
            self.organization.slug,
            field=["session.errored"],
            statsPeriod="6m",
            interval="1m",
            groupBy=["release"],
            orderBy=["session.errored"],
        )
        assert response.status_code == 400
        assert response.data["detail"] == (
            "It is not possible to orderBy field session.errored as it does not "
            "have a direct mapping to a query alias"
        )

    def test_abnormal_sessions(self):
        user_ts = time.time()
        self._send_buckets(
            [
                {
                    "org_id": self.organization.id,
                    "project_id": self.project.id,
                    "metric_id": self.session_metric,
                    "timestamp": (user_ts // 60 - 4) * 60,
                    "tags": {
                        self.session_status_tag: indexer.record(self.organization.id, "abnormal"),
                        self.release_tag: indexer.record(self.organization.id, "foo"),
                    },
                    "type": "c",
                    "value": 4,
                    "retention_days": 90,
                },
                {
                    "org_id": self.organization.id,
                    "project_id": self.project.id,
                    "metric_id": self.session_metric,
                    "timestamp": (user_ts // 60 - 2) * 60,
                    "tags": {
                        self.session_status_tag: indexer.record(self.organization.id, "abnormal"),
                        self.release_tag: indexer.record(self.organization.id, "bar"),
                    },
                    "type": "c",
                    "value": 3,
                    "retention_days": 90,
                },
            ],
            entity="metrics_counters",
        )
        response = self.get_success_response(
            self.organization.slug,
            field=["session.abnormal"],
            statsPeriod="6m",
            interval="1m",
            groupBy=["release"],
            orderBy=["-session.abnormal"],
        )
        foo_group, bar_group = response.data["groups"][0], response.data["groups"][1]
        assert foo_group["by"]["release"] == "foo"
        assert foo_group["totals"] == {"session.abnormal": 4}
        assert foo_group["series"] == {"session.abnormal": [0, 4, 0, 0, 0, 0]}
        assert bar_group["by"]["release"] == "bar"
        assert bar_group["totals"] == {"session.abnormal": 3}
        assert bar_group["series"] == {"session.abnormal": [0, 0, 0, 3, 0, 0]}

    def test_crashed_user_sessions(self):
        org_id = self.organization.id
        user_ts = time.time()
        self._send_buckets(
            [
                {
                    "org_id": org_id,
                    "project_id": self.project.id,
                    "metric_id": self.session_user_metric,
                    "timestamp": user_ts,
                    "tags": {
                        self.session_status_tag: indexer.record(org_id, "crashed"),
                        self.release_tag: indexer.record(org_id, "foo"),
                    },
                    "type": "s",
                    "value": [1, 2, 4],
                    "retention_days": 90,
                },
                {
                    "org_id": self.organization.id,
                    "project_id": self.project.id,
                    "metric_id": self.session_user_metric,
                    "timestamp": user_ts,
                    "tags": {
                        self.session_status_tag: indexer.record(org_id, "crashed"),
                        self.release_tag: indexer.record(org_id, "bar"),
                    },
                    "type": "s",
                    "value": [1, 2, 4, 8, 9, 5],
                    "retention_days": 90,
                },
            ],
            entity="metrics_sets",
        )
        response = self.get_success_response(
            self.organization.slug,
            field=["session.crashed_user"],
            statsPeriod="6m",
            interval="1m",
            groupBy=["release"],
            orderBy=["-session.crashed_user"],
        )
        foo_group, bar_group = response.data["groups"][1], response.data["groups"][0]
        assert foo_group["by"]["release"] == "foo"
        assert foo_group["totals"] == {"session.crashed_user": 3}
        assert foo_group["series"] == {"session.crashed_user": [0, 0, 0, 0, 0, 3]}
        assert bar_group["by"]["release"] == "bar"
        assert bar_group["totals"] == {"session.crashed_user": 6}
        assert bar_group["series"] == {"session.crashed_user": [0, 0, 0, 0, 0, 6]}

    def test_all_user_sessions(self):
        user_ts = time.time()
        self._send_buckets(
            [
                {
                    "org_id": self.organization.id,
                    "project_id": self.project.id,
                    "metric_id": self.session_user_metric,
                    "timestamp": user_ts,
                    "tags": {self.session_status_tag: indexer.record(self.organization.id, "init")},
                    "type": "s",
                    "value": [1, 2, 4],
                    "retention_days": 90,
                },
            ],
            entity="metrics_sets",
        )
        response = self.get_success_response(
            self.organization.slug,
            field=["session.all_user"],
            statsPeriod="6m",
            interval="1m",
        )
        group = response.data["groups"][0]
        assert group["totals"] == {"session.all_user": 3}
        assert group["series"] == {"session.all_user": [0, 0, 0, 0, 0, 3]}

    def test_abnormal_user_sessions(self):
        user_ts = time.time()
        self._send_buckets(
            [
                {
                    "org_id": self.organization.id,
                    "project_id": self.project.id,
                    "metric_id": self.session_user_metric,
                    "timestamp": user_ts,
                    "tags": {
                        self.session_status_tag: indexer.record(self.organization.id, "abnormal")
                    },
                    "type": "s",
                    "value": [1, 2, 4],
                    "retention_days": 90,
                },
                {
                    "org_id": self.organization.id,
                    "project_id": self.project.id,
                    "metric_id": self.session_user_metric,
                    "timestamp": user_ts,
                    "tags": {self.session_status_tag: indexer.record(self.organization.id, "init")},
                    "type": "s",
                    "value": [1, 2, 4, 7, 9],
                    "retention_days": 90,
                },
            ],
            entity="metrics_sets",
        )
        response = self.get_success_response(
            self.organization.slug,
            field=["session.abnormal_user"],
            statsPeriod="6m",
            interval="1m",
        )
        group = response.data["groups"][0]
        assert group["totals"] == {"session.abnormal_user": 3}
        assert group["series"] == {"session.abnormal_user": [0, 0, 0, 0, 0, 3]}

    def test_crash_free_user_percentage_with_orderby(self):
        user_ts = time.time()
        org_id = self.organization.id
        self._send_buckets(
            [
                {
                    "org_id": self.organization.id,
                    "project_id": self.project.id,
                    "metric_id": self.session_user_metric,
                    "timestamp": user_ts,
                    "tags": {
                        self.session_status_tag: indexer.record(self.organization.id, "init"),
                        self.release_tag: indexer.record(org_id, "foobar@1.0"),
                    },
                    "type": "s",
                    "value": [1, 2, 4, 8],
                    "retention_days": 90,
                },
                {
                    "org_id": self.organization.id,
                    "project_id": self.project.id,
                    "metric_id": self.session_user_metric,
                    "timestamp": user_ts,
                    "tags": {
                        self.session_status_tag: indexer.record(self.organization.id, "crashed"),
                        self.release_tag: indexer.record(org_id, "foobar@1.0"),
                    },
                    "type": "s",
                    "value": [1, 2],
                    "retention_days": 90,
                },
                {
                    "org_id": self.organization.id,
                    "project_id": self.project.id,
                    "metric_id": self.session_user_metric,
                    "timestamp": user_ts,
                    "tags": {
                        self.session_status_tag: indexer.record(self.organization.id, "init"),
                        self.release_tag: indexer.record(org_id, "foobar@2.0"),
                    },
                    "type": "s",
                    "value": [3, 5],
                    "retention_days": 90,
                },
            ],
            entity="metrics_sets",
        )
        response = self.get_success_response(
            self.organization.slug,
            field=["session.crash_free_user_rate"],
            statsPeriod="6m",
            interval="6m",
            groupBy="release",
            orderBy="-session.crash_free_user_rate",
        )
        group = response.data["groups"][0]
        assert group["by"]["release"] == "foobar@2.0"
        assert group["totals"]["session.crash_free_user_rate"] == 1
        assert group["series"]["session.crash_free_user_rate"] == [1]

        group = response.data["groups"][1]
        assert group["by"]["release"] == "foobar@1.0"
        assert group["totals"]["session.crash_free_user_rate"] == 0.5
        assert group["series"]["session.crash_free_user_rate"] == [0.5]

    def test_crash_free_user_rate_orderby_crash_free_rate(self):
        user_ts = time.time()
        org_id = self.organization.id
        # Users crash free rate
        # foobar@1.0 -> 0.5
        # foobar@2.0 -> 1
        self._send_buckets(
            [
                {
                    "org_id": self.organization.id,
                    "project_id": self.project.id,
                    "metric_id": self.session_user_metric,
                    "timestamp": user_ts,
                    "tags": {
                        self.session_status_tag: indexer.record(org_id, "init"),
                        self.release_tag: indexer.record(org_id, "foobar@1.0"),
                    },
                    "type": "s",
                    "value": [1, 2, 4, 8],
                    "retention_days": 90,
                },
                {
                    "org_id": self.organization.id,
                    "project_id": self.project.id,
                    "metric_id": self.session_user_metric,
                    "timestamp": user_ts,
                    "tags": {
                        self.session_status_tag: indexer.record(self.organization.id, "crashed"),
                        self.release_tag: indexer.record(org_id, "foobar@1.0"),
                    },
                    "type": "s",
                    "value": [1, 2],
                    "retention_days": 90,
                },
                {
                    "org_id": self.organization.id,
                    "project_id": self.project.id,
                    "metric_id": self.session_user_metric,
                    "timestamp": user_ts,
                    "tags": {
                        self.session_status_tag: indexer.record(self.organization.id, "init"),
                        self.release_tag: indexer.record(org_id, "foobar@2.0"),
                    },
                    "type": "s",
                    "value": [3, 5],
                    "retention_days": 90,
                },
            ],
            entity="metrics_sets",
        )
        # Crash free rate
        # foobar@1.0 -> 0.75
        # foobar@2.0 -> 0.25
        self._send_buckets(
            [
                {
                    "org_id": self.organization.id,
                    "project_id": self.project.id,
                    "metric_id": self.session_metric,
                    "timestamp": (user_ts // 60 - 4) * 60,
                    "tags": {
                        self.session_status_tag: indexer.record(self.organization.id, "init"),
                        self.release_tag: indexer.record(self.organization.id, "foobar@1.0"),
                    },
                    "type": "c",
                    "value": 4,
                    "retention_days": 90,
                },
                {
                    "org_id": self.organization.id,
                    "project_id": self.project.id,
                    "metric_id": self.session_metric,
                    "timestamp": (user_ts // 60 - 2) * 60,
                    "tags": {
                        self.session_status_tag: indexer.record(self.organization.id, "crashed"),
                        self.release_tag: indexer.record(self.organization.id, "foobar@1.0"),
                    },
                    "type": "c",
                    "value": 1,
                    "retention_days": 90,
                },
                {
                    "org_id": self.organization.id,
                    "project_id": self.project.id,
                    "metric_id": self.session_metric,
                    "timestamp": (user_ts // 60 - 4) * 60,
                    "tags": {
                        self.session_status_tag: indexer.record(self.organization.id, "init"),
                        self.release_tag: indexer.record(self.organization.id, "foobar@2.0"),
                    },
                    "type": "c",
                    "value": 4,
                    "retention_days": 90,
                },
                {
                    "org_id": self.organization.id,
                    "project_id": self.project.id,
                    "metric_id": self.session_metric,
                    "timestamp": (user_ts // 60 - 2) * 60,
                    "tags": {
                        self.session_status_tag: indexer.record(self.organization.id, "crashed"),
                        self.release_tag: indexer.record(self.organization.id, "foobar@2.0"),
                    },
                    "type": "c",
                    "value": 3,
                    "retention_days": 90,
                },
            ],
            entity="metrics_counters",
        )

        response = self.get_success_response(
            self.organization.slug,
            field=["session.crash_free_user_rate", "session.crash_free_rate"],
            statsPeriod="1h",
            interval="1h",
            groupBy="release",
            orderBy="-session.crash_free_rate",
        )
        group = response.data["groups"][0]
        assert group["by"]["release"] == "foobar@1.0"
        assert group["totals"]["session.crash_free_rate"] == 0.75
        assert group["totals"]["session.crash_free_user_rate"] == 0.5

        group = response.data["groups"][1]
        assert group["by"]["release"] == "foobar@2.0"
        assert group["totals"]["session.crash_free_rate"] == 0.25
        assert group["totals"]["session.crash_free_user_rate"] == 1.0

    def test_healthy_sessions(self):
        user_ts = time.time()
        org_id = self.organization.id
        self._send_buckets(
            [
                {
                    "org_id": org_id,
                    "project_id": self.project.id,
                    "metric_id": self.session_metric,
                    "timestamp": (user_ts // 60) * 60,
                    "tags": {
                        self.session_status_tag: indexer.record(org_id, "errored_preaggr"),
                        self.release_tag: indexer.record(org_id, "foo"),
                    },
                    "type": "c",
                    "value": 4,
                    "retention_days": 90,
                },
                {
                    "org_id": org_id,
                    "project_id": self.project.id,
                    "metric_id": self.session_metric,
                    "timestamp": user_ts,
                    "tags": {
                        self.session_status_tag: indexer.record(org_id, "init"),
                        self.release_tag: indexer.record(org_id, "foo"),
                    },
                    "type": "c",
                    "value": 10,
                    "retention_days": 90,
                },
            ],
            entity="metrics_counters",
        )
        self._send_buckets(
            [
                {
                    "org_id": org_id,
                    "project_id": self.project.id,
                    "metric_id": self.session_error_metric,
                    "timestamp": user_ts,
                    "tags": {tag: value},
                    "type": "s",
                    "value": numbers,
                    "retention_days": 90,
                }
                for tag, value, numbers in (
                    (self.release_tag, indexer.record(org_id, "foo"), list(range(3))),
                )
            ],
            entity="metrics_sets",
        )
        response = self.get_success_response(
            self.organization.slug,
            field=["session.healthy", "session.errored", "session.all"],
            statsPeriod="6m",
            interval="6m",
        )
        group = response.data["groups"][0]
        assert group["totals"]["session.healthy"] == 3
        assert group["series"]["session.healthy"] == [3]

    def test_errored_user_sessions(self):
        org_id = self.organization.id
        user_ts = time.time()
        # Crashed 3
        # Abnormal 6
        # Errored all 9
        # Errored = 3
        self._send_buckets(
            [
                {
                    "org_id": org_id,
                    "project_id": self.project.id,
                    "metric_id": self.session_user_metric,
                    "timestamp": user_ts,
                    "tags": {
                        self.session_status_tag: indexer.record(org_id, "crashed"),
                    },
                    "type": "s",
                    "value": [1, 2, 4],
                    "retention_days": 90,
                },
                {
                    "org_id": org_id,
                    "project_id": self.project.id,
                    "metric_id": self.session_user_metric,
                    "timestamp": user_ts,
                    "tags": {
                        self.session_status_tag: indexer.record(org_id, "errored"),
                    },
                    "type": "s",
                    "value": [1, 2, 4],
                    "retention_days": 90,
                },
                {
                    "org_id": self.organization.id,
                    "project_id": self.project.id,
                    "metric_id": self.session_user_metric,
                    "timestamp": user_ts,
                    "tags": {
                        self.session_status_tag: indexer.record(org_id, "abnormal"),
                    },
                    "type": "s",
                    "value": [99, 3, 6, 8, 9, 5],
                    "retention_days": 90,
                },
                {
                    "org_id": self.organization.id,
                    "project_id": self.project.id,
                    "metric_id": self.session_user_metric,
                    "timestamp": user_ts,
                    "tags": {
                        self.session_status_tag: indexer.record(org_id, "errored"),
                    },
                    "type": "s",
                    "value": [99, 3, 6, 8, 9, 5],
                    "retention_days": 90,
                },
                {
                    "org_id": self.organization.id,
                    "project_id": self.project.id,
                    "metric_id": self.session_user_metric,
                    "timestamp": user_ts,
                    "tags": {
                        self.session_status_tag: indexer.record(org_id, "errored"),
                    },
                    "type": "s",
                    "value": [22, 33, 44],
                    "retention_days": 90,
                },
            ],
            entity="metrics_sets",
        )
        response = self.get_success_response(
            self.organization.slug,
            field=["session.errored_user"],
            statsPeriod="6m",
            interval="6m",
        )
        group = response.data["groups"][0]
        assert group["totals"]["session.errored_user"] == 3
        assert group["series"]["session.errored_user"] == [3]

    def test_errored_user_sessions_clamped_to_zero(self):
        org_id = self.organization.id
        user_ts = time.time()
        # Crashed 3
        # Errored all 0
        # Errored = -3
        self._send_buckets(
            [
                {
                    "org_id": org_id,
                    "project_id": self.project.id,
                    "metric_id": self.session_user_metric,
                    "timestamp": user_ts,
                    "tags": {
                        self.session_status_tag: indexer.record(org_id, "crashed"),
                    },
                    "type": "s",
                    "value": [1, 2, 4],
                    "retention_days": 90,
                },
            ],
            entity="metrics_sets",
        )
        response = self.get_success_response(
            self.organization.slug,
            field=["session.errored_user"],
            statsPeriod="6m",
            interval="6m",
        )
        group = response.data["groups"][0]
        assert group["totals"]["session.errored_user"] == 0
        assert group["series"]["session.errored_user"] == [0]

    def test_healthy_user_sessions(self):
        org_id = self.organization.id
        user_ts = time.time()
        # init = 7
        # errored_all = 5
        self._send_buckets(
            [
                {
                    "org_id": org_id,
                    "project_id": self.project.id,
                    "metric_id": self.session_user_metric,
                    "timestamp": user_ts,
                    "tags": {
                        self.session_status_tag: indexer.record(org_id, "init"),
                    },
                    "type": "s",
                    "value": [1, 2, 4, 5, 7, 8, 9],
                    "retention_days": 90,
                },
                {
                    "org_id": self.organization.id,
                    "project_id": self.project.id,
                    "metric_id": self.session_user_metric,
                    "timestamp": user_ts,
                    "tags": {
                        self.session_status_tag: indexer.record(org_id, "errored"),
                    },
                    "type": "s",
                    "value": [22, 33, 44],
                    "retention_days": 90,
                },
            ],
            entity="metrics_sets",
        )
        response = self.get_success_response(
            self.organization.slug,
            field=["session.healthy_user"],
            statsPeriod="6m",
            interval="6m",
        )
        group = response.data["groups"][0]
        assert group["totals"]["session.healthy_user"] == 4
        assert group["series"]["session.healthy_user"] == [4]

    def test_healthy_user_sessions_clamped_to_zero(self):
        org_id = self.organization.id
        user_ts = time.time()
        # init = 0
        # errored_all = 1
        self._send_buckets(
            [
                {
                    "org_id": org_id,
                    "project_id": self.project.id,
                    "metric_id": self.session_user_metric,
                    "timestamp": user_ts,
                    "tags": {
                        self.session_status_tag: indexer.record(org_id, "errored"),
                    },
                    "type": "s",
                    "value": [1],
                    "retention_days": 90,
                },
            ],
            entity="metrics_sets",
        )
        response = self.get_success_response(
            self.organization.slug,
            field=["session.healthy_user"],
            statsPeriod="6m",
            interval="6m",
        )
        group = response.data["groups"][0]
        assert group["totals"]["session.healthy_user"] == 0
        assert group["series"]["session.healthy_user"] == [0]

    def test_private_transactions_derived_metric(self):
        for field in ["transaction.all", "transaction.failure_count"]:
            response = self.get_response(
                self.organization.slug,
                field=[field],
                statsPeriod="1m",
                interval="1m",
            )

            assert response.data["detail"] == (
                f"Failed to parse '{field}'. Must be something like 'sum(my_metric)', "
                "or a supported aggregate derived metric like `session.crash_free_rate"
            )

    def test_failure_rate_transaction(self):
        user_ts = time.time()
        self._send_buckets(
            [
                {
                    "org_id": self.organization.id,
                    "project_id": self.project.id,
                    "metric_id": self.tx_metric,
                    "timestamp": user_ts,
                    "tags": {
                        self.tx_status: indexer.record(
                            self.organization.id, TransactionStatusTagValue.OK.value
                        ),
                    },
                    "type": "d",
                    "value": [3.4],
                    "retention_days": 90,
                },
                {
                    "org_id": self.organization.id,
                    "project_id": self.project.id,
                    "metric_id": self.tx_metric,
                    "timestamp": user_ts,
                    "tags": {
                        self.tx_status: indexer.record(
                            self.organization.id, TransactionStatusTagValue.CANCELLED.value
                        ),
                    },
                    "type": "d",
                    "value": [0.3],
                    "retention_days": 90,
                },
                {
                    "org_id": self.organization.id,
                    "project_id": self.project.id,
                    "metric_id": self.tx_metric,
                    "timestamp": user_ts,
                    "tags": {
                        self.tx_status: indexer.record(
                            self.organization.id, TransactionStatusTagValue.UNKNOWN.value
                        ),
                    },
                    "type": "d",
                    "value": [2.3],
                    "retention_days": 90,
                },
                {
                    "org_id": self.organization.id,
                    "project_id": self.project.id,
                    "metric_id": self.tx_metric,
                    "timestamp": user_ts,
                    "tags": {
                        self.tx_status: indexer.record(
                            self.organization.id, TransactionStatusTagValue.ABORTED.value
                        ),
                    },
                    "type": "d",
                    "value": [0.5],
                    "retention_days": 90,
                },
            ],
            entity="metrics_distributions",
        )
        response = self.get_success_response(
            self.organization.slug,
            field=["transaction.failure_rate"],
            statsPeriod="1m",
            interval="1m",
        )

        assert len(response.data["groups"]) == 1
        group = response.data["groups"][0]
        assert group["by"] == {}
        assert group["totals"] == {"transaction.failure_rate": 0.25}
        assert group["series"] == {"transaction.failure_rate": [0.25]}

    def test_failure_rate_without_transactions(self):
        """
        Ensures the absence of transactions isn't an issue to calculate the rate.

        The `nan` a division by 0 may produce must not be in the response, yet
        they are an issue in javascript:
        ```
        $ node
        Welcome to Node.js v16.13.1.
        Type ".help" for more information.
        > JSON.parse('NaN')
        Uncaught SyntaxError: Unexpected token N in JSON at position 0
        > JSON.parse('nan')
        Uncaught SyntaxError: Unexpected token a in JSON at position 1
        ```
        """
        # Not sending buckets means no project is created automatically. We need
        # a project without transaction data, so create one:
        self.project

        response = self.get_success_response(
            self.organization.slug,
            field=["transaction.failure_rate"],
            statsPeriod="1m",
            interval="1m",
        )

        assert response.data["groups"] == []

    def test_request_private_derived_metric(self):
        for private_name in [
            "session.crashed_and_abnormal_user",
            "session.errored_preaggregated",
            "session.errored_set",
            "session.errored_user_all",
        ]:
            response = self.get_response(
                self.organization.slug,
                field=[private_name],
                statsPeriod="6m",
                interval="6m",
            )
            assert response.data["detail"] == (
                f"Failed to parse '{private_name}'. Must be something like 'sum(my_metric)', "
                "or a supported aggregate derived metric like `session.crash_free_rate"
            )

    def test_apdex_transactions(self):
        # See https://docs.sentry.io/product/performance/metrics/#apdex
        user_ts = time.time()
        self._send_buckets(
            [
                {
                    "org_id": self.organization.id,
                    "project_id": self.project.id,
                    "metric_id": self.tx_metric,
                    "timestamp": user_ts,
                    "tags": {
                        self.tx_satisfaction: indexer.record(
                            self.organization.id, TransactionSatisfactionTagValue.SATISFIED.value
                        ),
                    },
                    "type": "d",
                    "value": [3.4],
                    "retention_days": 90,
                },
                {
                    "org_id": self.organization.id,
                    "project_id": self.project.id,
                    "metric_id": self.tx_metric,
                    "timestamp": user_ts,
                    "tags": {
                        self.tx_satisfaction: indexer.record(
                            self.organization.id, TransactionSatisfactionTagValue.TOLERATED.value
                        ),
                    },
                    "type": "d",
                    "value": [0.3],
                    "retention_days": 90,
                },
                {
                    "org_id": self.organization.id,
                    "project_id": self.project.id,
                    "metric_id": self.tx_metric,
                    "timestamp": user_ts,
                    "tags": {
                        self.tx_satisfaction: indexer.record(
                            self.organization.id, TransactionSatisfactionTagValue.TOLERATED.value
                        ),
                    },
                    "type": "d",
                    "value": [2.3],
                    "retention_days": 90,
                },
            ],
            entity="metrics_distributions",
        )

        response = self.get_success_response(
            self.organization.slug,
            field=["transaction.apdex"],
            statsPeriod="1m",
            interval="1m",
        )

        assert len(response.data["groups"]) == 1
        assert response.data["groups"][0]["totals"] == {"transaction.apdex": 0.6666666666666666}

    def test_miserable_users(self):
        user_ts = time.time()
        self._send_buckets(
            [
                {
                    "org_id": self.organization.id,
                    "project_id": self.project.id,
                    "metric_id": self.tx_user_metric,
                    "timestamp": user_ts,
                    "tags": {
                        self.tx_satisfaction: indexer.record(
                            self.organization.id, TransactionSatisfactionTagValue.FRUSTRATED.value
                        ),
                    },
                    "type": "s",
                    "value": [1, 2],
                    "retention_days": 90,
                },
                {
                    "org_id": self.organization.id,
                    "project_id": self.project.id,
                    "metric_id": self.tx_user_metric,
                    "timestamp": user_ts,
                    "tags": {
                        self.tx_satisfaction: indexer.record(
                            self.organization.id, TransactionSatisfactionTagValue.SATISFIED.value
                        ),
                    },
                    "type": "s",
                    "value": [1, 3],  # user 1 had mixed transactions, user 3 only satisfied
                    "retention_days": 90,
                },
            ],
            entity="metrics_sets",
        )

        response = self.get_success_response(
            self.organization.slug,
            field=["transaction.miserable_user"],
            statsPeriod="1m",
            interval="1m",
        )

        assert len(response.data["groups"]) == 1
        assert response.data["groups"][0]["totals"] == {"transaction.miserable_user": 2}

    def test_user_misery(self):
        user_ts = time.time()
        self._send_buckets(
            [
                {
                    "org_id": self.organization.id,
                    "project_id": self.project.id,
                    "metric_id": self.tx_user_metric,
                    "timestamp": user_ts,
                    "tags": {
                        self.tx_satisfaction: indexer.record(
                            self.organization.id, TransactionSatisfactionTagValue.FRUSTRATED.value
                        ),
                    },
                    "type": "s",
                    "value": [3, 4],
                    "retention_days": 90,
                },
                {
                    "org_id": self.organization.id,
                    "project_id": self.project.id,
                    "metric_id": self.tx_user_metric,
                    "timestamp": user_ts,
                    "tags": {
                        self.tx_satisfaction: indexer.record(
                            self.organization.id, TransactionSatisfactionTagValue.SATISFIED.value
                        ),
                    },
                    "type": "s",
                    "value": [5, 6],
                    "retention_days": 90,
                },
            ],
            entity="metrics_sets",
        )

        response = self.get_success_response(
            self.organization.slug,
            field=["transaction.user_misery"],
            statsPeriod="1m",
            interval="1m",
        )
        assert len(response.data["groups"]) == 1
        assert response.data["groups"][0]["totals"] == {
            "transaction.user_misery": 0.06478439425051336
        }

    def test_session_duration_derived_alias(self):
        org_id = self.organization.id
        user_ts = time.time()

        self._send_buckets(
            [
                {
                    "org_id": org_id,
                    "project_id": self.project.id,
                    "metric_id": self.session_duration_metric,
                    "timestamp": user_ts,
                    "type": "d",
                    "value": [2, 6, 8],
                    "tags": {self.session_status_tag: indexer.record(org_id, "exited")},
                    "retention_days": 90,
                },
                {
                    "org_id": org_id,
                    "project_id": self.project.id,
                    "metric_id": self.session_duration_metric,
                    "timestamp": user_ts,
                    "type": "d",
                    "value": [11, 13, 15],
                    "tags": {self.session_status_tag: indexer.record(org_id, "crashed")},
                    "retention_days": 90,
                },
            ],
            entity="metrics_distributions",
        )
        response = self.get_success_response(
            self.organization.slug,
            field=["p50(session.duration)"],
            statsPeriod="6m",
            interval="6m",
        )
        group = response.data["groups"][0]
        assert group == {
            "by": {},
            "totals": {"p50(session.duration)": 6.0},
            "series": {"p50(session.duration)": [6.0]},
        }

    def test_histogram(self):
        # Record some strings
        org_id = self.organization.id
        tag1 = indexer.record(org_id, "tag1")
        value1 = indexer.record(org_id, "value1")
        value2 = indexer.record(org_id, "value2")

        self._send_buckets(
            [
                {
                    "org_id": org_id,
                    "project_id": self.project.id,
                    "metric_id": self.transaction_lcp_metric,
                    "timestamp": int(time.time()),
                    "type": "d",
                    "value": numbers,
                    "tags": {tag: value},
                    "retention_days": 90,
                }
                for tag, value, numbers in (
                    (tag1, value1, [4, 5, 6]),
                    (tag1, value2, [1, 2, 3]),
                )
            ],
            entity="metrics_distributions",
        )

        # Note: everything is a string here on purpose to ensure we parse ints properly
        response = self.get_success_response(
            self.organization.slug,
            field=f"histogram({TransactionMetricKey.MEASUREMENTS_LCP.value})",
            statsPeriod="1h",
            interval="1h",
            includeSeries="0",
            histogramBuckets="2",
            histogramFrom="2",
        )

        hist = [(2.0, 4.0, 2), (4.0, 6.0, 3)]

        assert response.data["groups"] == [
            {
                "by": {},
                "totals": {f"histogram({TransactionMetricKey.MEASUREMENTS_LCP.value})": hist},
            }
        ]

    def test_histogram_zooming(self):
        # Record some strings
        org_id = self.organization.id
        tag1 = indexer.record(org_id, "tag1")
        value1 = indexer.record(org_id, "value1")
        value2 = indexer.record(org_id, "value2")

        self._send_buckets(
            [
                {
                    "org_id": org_id,
                    "project_id": self.project.id,
                    "metric_id": self.transaction_lcp_metric,
                    "timestamp": int(time.time()),
                    "type": "d",
                    "value": numbers,
                    "tags": {tag: value},
                    "retention_days": 90,
                }
                for tag, value, numbers in (
                    (tag1, value1, [1, 2, 3]),
                    (tag1, value2, [10, 100, 1000]),
                )
            ],
            entity="metrics_distributions",
        )

        # Note: everything is a string here on purpose to ensure we parse ints properly
        response = self.get_success_response(
            self.organization.slug,
            field=f"histogram({TransactionMetricKey.MEASUREMENTS_LCP.value})",
            statsPeriod="1h",
            interval="1h",
            includeSeries="0",
            histogramBuckets="2",
            histogramTo="9",
        )

        # if zoom_histogram were not called, the variable-width
        # HdrHistogram buckets returned from clickhouse would be so
        # inaccurate that we would accidentally return something
        # else: (5.0, 9.0, 1)
        hist = [(1.0, 5.0, 3), (5.0, 9.0, 0)]

        assert response.data["groups"] == [
            {
                "by": {},
                "totals": {f"histogram({TransactionMetricKey.MEASUREMENTS_LCP.value})": hist},
            }
        ]

    def test_histogram_session_duration(self):
        # Record some strings
        org_id = self.organization.id

        self._send_buckets(
            [
                {
                    "org_id": org_id,
                    "project_id": self.project.id,
                    "metric_id": self.session_duration_metric,
                    "timestamp": int(time.time()),
                    "type": "d",
                    "value": [4, 5, 6],
                    "tags": {self.session_status_tag: indexer.record(org_id, "exited")},
                    "retention_days": 90,
                },
                {
                    "org_id": org_id,
                    "project_id": self.project.id,
                    "metric_id": self.session_duration_metric,
                    "timestamp": int(time.time()),
                    "type": "d",
                    "value": [1, 2, 3],
                    "tags": {self.session_status_tag: indexer.record(org_id, "exited")},
                    "retention_days": 90,
                },
                {
                    "org_id": org_id,
                    "project_id": self.project.id,
                    "metric_id": self.session_duration_metric,
                    "timestamp": int(time.time()),
                    "type": "d",
                    "value": [7, 8, 9],
                    "tags": {self.session_status_tag: indexer.record(org_id, "crashed")},
                    "retention_days": 90,
                },
            ],
            entity="metrics_distributions",
        )

        # Note: everything is a string here on purpose to ensure we parse ints properly
        response = self.get_success_response(
            self.organization.slug,
            field="histogram(sentry.sessions.session.duration)",
            statsPeriod="1h",
            interval="1h",
            includeSeries="0",
            histogramBuckets="2",
            histogramFrom="2",
        )
        hist = [(2.0, 5.5, 4), (5.5, 9.0, 4)]
        assert response.data["groups"] == [
            {
                "by": {},
                "totals": {"histogram(sentry.sessions.session.duration)": hist},
            }
        ]

        # Using derived alias `session.duration` which has a filter on `exited` session.status
        response = self.get_success_response(
            self.organization.slug,
            field=f"histogram({SessionMetricKey.DURATION.value})",
            statsPeriod="1h",
            interval="1h",
            includeSeries="0",
            histogramBuckets="2",
            histogramFrom="2",
        )
        hist = [(2.0, 4.0, 2), (4.0, 6.0, 3)]
        assert response.data["groups"] == [
            {
                "by": {},
                "totals": {f"histogram({SessionMetricKey.DURATION.value})": hist},
            }
        ]<|MERGE_RESOLUTION|>--- conflicted
+++ resolved
@@ -955,7 +955,6 @@
             interval="1h",
             includeTotals="0",
         )
-
         assert response.data["groups"] == [
             {"by": {}, "series": {"sum(sentry.sessions.session)": [1.0]}}
         ]
@@ -968,10 +967,6 @@
             includeSeries="0",
             includeTotals="0",
         )
-<<<<<<< HEAD
-
-=======
->>>>>>> 16d18eae
         assert response.status_code == 400
 
 
