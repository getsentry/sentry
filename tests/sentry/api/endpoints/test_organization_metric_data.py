import time
from datetime import timedelta
from typing import Optional
from unittest import mock
from unittest.mock import patch

from django.utils import timezone
from freezegun import freeze_time

from sentry.sentry_metrics import indexer
from sentry.sentry_metrics.sessions import SessionMetricKey
<<<<<<< HEAD
from sentry.sentry_metrics.transactions import (
    TransactionMetricsKey,
    TransactionStatusTagValue,
    TransactionTagsKey,
)
=======
from sentry.sentry_metrics.transactions import TransactionMetricKey
>>>>>>> d65d6f52
from sentry.testutils.cases import MetricsAPIBaseTestCase
from sentry.utils.cursors import Cursor
from tests.sentry.api.endpoints.test_organization_metrics import MOCKED_DERIVED_METRICS


class OrganizationMetricDataTest(MetricsAPIBaseTestCase):
    endpoint = "sentry-api-0-organization-metrics-data"

    def setUp(self):
        super().setUp()
        self.project2 = self.create_project()
        self.login_as(user=self.user)

        self.transaction_lcp_metric = indexer.record(
            self.project.organization.id, TransactionMetricKey.MEASUREMENTS_LCP.value
        )

    def test_missing_field(self):
        response = self.get_response(self.project.organization.slug)
        assert response.status_code == 400
        assert response.json()["detail"] == 'Request is missing a "field"'

    def test_invalid_field(self):
        for field in ["", "(*&%", "foo(session", "foo(session)"]:
            response = self.get_response(self.project.organization.slug, field=field)
            assert response.status_code == 400

    def test_groupby_single(self):
        indexer.record(self.project.organization_id, "environment")
        response = self.get_response(
            self.project.organization.slug,
            field=f"sum({SessionMetricKey.SESSION.value})",
            groupBy="environment",
        )

        assert response.status_code == 200

    def test_groupby_session_status(self):
        for status in ["ok", "crashed"]:
            for minute in range(4):
                self.store_session(
                    self.build_session(
                        project_id=self.project.id,
                        started=(time.time() // 60 - minute) * 60,
                        status=status,
                    )
                )
        response = self.get_response(
            self.project.organization.slug,
            field=f"sum({SessionMetricKey.SESSION.value})",
            groupBy="session.status",
            statsPeriod="1h",
            interval="1h",
        )
        assert response.data["detail"] == (
            "Tag name session.status cannot be used to groupBy query"
        )

    def test_filter_session_status(self):
        for status in ["ok", "crashed"]:
            for minute in range(4):
                self.store_session(
                    self.build_session(
                        project_id=self.project.id,
                        started=(time.time() // 60 - minute) * 60,
                        status=status,
                    )
                )
        response = self.get_response(
            self.project.organization.slug,
            field=f"sum({SessionMetricKey.SESSION.value})",
            query="session.status:crashed",
            statsPeriod="1h",
            interval="1h",
        )
        assert response.data["detail"] == ("Tag name session.status is not a valid query filter")

    def test_invalid_filter(self):
        query = "release:foo or "
        response = self.get_response(
            self.project.organization.slug,
            field=f"sum({SessionMetricKey.SESSION.value})",
            groupBy="environment",
            query=query,
        )
        assert response.status_code == 400, query

    def test_valid_filter(self):
        for tag in ("release", "environment"):
            indexer.record(self.project.organization_id, tag)
        query = "release:myapp@2.0.0"
        response = self.get_success_response(
            self.project.organization.slug,
            field=f"sum({SessionMetricKey.SESSION.value})",
            groupBy="environment",
            query=query,
        )
        assert response.data.keys() == {"start", "end", "query", "intervals", "groups"}

    def test_orderby_unknown(self):
        response = self.get_response(
            self.project.organization.slug,
            field=f"sum({SessionMetricKey.SESSION.value})",
            orderBy="foo",
        )
        assert response.status_code == 400

    def test_orderby_tag(self):
        """Order by tag is not supported (yet)"""
        response = self.get_response(
            self.project.organization.slug,
            field=[f"sum({SessionMetricKey.SESSION.value})", "environment"],
            groupBy="environment",
            orderBy="environment",
        )
        assert response.status_code == 400

    def test_pagination_limit_without_orderby(self):
        """
        Test that ensures an exception is raised when pagination `per_page` parameter is sent
        without order by being set
        """
        response = self.get_response(
            self.organization.slug,
            field=f"count({TransactionMetricKey.MEASUREMENTS_LCP.value})",
            groupBy="transaction",
            per_page=2,
        )
        assert response.status_code == 400
        assert response.json()["detail"] == (
            "'per_page' is only supported in combination with 'orderBy'"
        )

    def test_pagination_offset_without_orderby(self):
        """
        Test that ensures an exception is raised when pagination `per_page` parameter is sent
        without order by being set
        """
        response = self.get_response(
            self.organization.slug,
            field=f"count({TransactionMetricKey.MEASUREMENTS_LCP.value})",
            groupBy="transaction",
            cursor=Cursor(0, 1),
        )
        assert response.status_code == 400
        assert response.json()["detail"] == (
            "'cursor' is only supported in combination with 'orderBy'"
        )

    def test_statsperiod_invalid(self):
        response = self.get_response(
            self.project.organization.slug,
            field=f"sum({SessionMetricKey.SESSION.value})",
            statsPeriod="",
        )
        assert response.status_code == 400

    def test_separate_projects(self):
        # Insert session metrics:
        self.store_session(self.build_session(project_id=self.project.id))
        self.store_session(self.build_session(project_id=self.project2.id))

        def count_sessions(project_id: Optional[int]) -> int:
            kwargs = dict(
                field=f"sum({SessionMetricKey.SESSION.value})",
                statsPeriod="1h",
                interval="1h",
            )
            if project_id is not None:
                kwargs["project"] = project_id

            response = self.get_success_response(self.organization.slug, **kwargs)
            groups = response.data["groups"]
            assert len(groups) == 1

            return groups[0]["totals"][f"sum({SessionMetricKey.SESSION.value})"]

        # Request for entire org gives a counter of two:
        assert count_sessions(project_id=None) == 2

        # Request for single project gives a counter of one:
        assert count_sessions(project_id=self.project2.id) == 1

    def test_orderby(self):
        # Record some strings
        org_id = self.organization.id
        k_transaction = indexer.record(org_id, "transaction")
        v_foo = indexer.record(org_id, "/foo")
        v_bar = indexer.record(org_id, "/bar")
        v_baz = indexer.record(org_id, "/baz")
        k_rating = indexer.record(org_id, "measurement_rating")
        v_good = indexer.record(org_id, "good")
        v_meh = indexer.record(org_id, "meh")
        v_poor = indexer.record(org_id, "poor")

        self._send_buckets(
            [
                {
                    "org_id": org_id,
                    "project_id": self.project.id,
                    "metric_id": self.transaction_lcp_metric,
                    "timestamp": int(time.time()),
                    "tags": {
                        k_transaction: v_transaction,
                        k_rating: v_rating,
                    },
                    "type": "d",
                    "value": count
                    * [123.4],  # count decides the cardinality of this distribution bucket
                    "retention_days": 90,
                }
                for v_transaction, count in ((v_foo, 1), (v_bar, 3), (v_baz, 2))
                for v_rating in (v_good, v_meh, v_poor)
            ],
            entity="metrics_distributions",
        )

        response = self.get_success_response(
            self.organization.slug,
            field=f"count({TransactionMetricKey.MEASUREMENTS_LCP.value})",
            query="measurement_rating:poor",
            statsPeriod="1h",
            interval="1h",
            groupBy="transaction",
            orderBy=f"-count({TransactionMetricKey.MEASUREMENTS_LCP.value})",
            per_page=2,
        )
        groups = response.data["groups"]
        assert len(groups) == 2

        expected = [
            ("/bar", 3),
            ("/baz", 2),
        ]
        for (expected_transaction, expected_count), group in zip(expected, groups):
            # With orderBy, you only get totals:
            assert group["by"] == {"transaction": expected_transaction}
            assert group["series"] == {
                f"count({TransactionMetricKey.MEASUREMENTS_LCP.value})": [expected_count]
            }
            assert group["totals"] == {
                f"count({TransactionMetricKey.MEASUREMENTS_LCP.value})": expected_count
            }

    def test_orderby_percentile(self):
        # Record some strings
        org_id = self.organization.id
        tag1 = indexer.record(org_id, "tag1")
        value1 = indexer.record(org_id, "value1")
        value2 = indexer.record(org_id, "value2")

        self._send_buckets(
            [
                {
                    "org_id": org_id,
                    "project_id": self.project.id,
                    "metric_id": self.transaction_lcp_metric,
                    "timestamp": int(time.time()),
                    "type": "d",
                    "value": numbers,
                    "tags": {tag: value},
                    "retention_days": 90,
                }
                for tag, value, numbers in (
                    (tag1, value1, [4, 5, 6]),
                    (tag1, value2, [1, 2, 3]),
                )
            ],
            entity="metrics_distributions",
        )

        response = self.get_success_response(
            self.organization.slug,
            field=f"p50({TransactionMetricKey.MEASUREMENTS_LCP.value})",
            statsPeriod="1h",
            interval="1h",
            groupBy="tag1",
            orderBy=f"p50({TransactionMetricKey.MEASUREMENTS_LCP.value})",
        )
        groups = response.data["groups"]
        assert len(groups) == 2

        expected = [
            ("value2", 2),  # value2 comes first because it has the smaller median
            ("value1", 5),
        ]
        for (expected_tag_value, expected_count), group in zip(expected, groups):
            # With orderBy, you only get totals:
            assert group["by"] == {"tag1": expected_tag_value}
            assert group["totals"] == {
                f"p50({TransactionMetricKey.MEASUREMENTS_LCP.value})": expected_count
            }
            assert group["series"] == {
                f"p50({TransactionMetricKey.MEASUREMENTS_LCP.value})": [expected_count]
            }

    def test_orderby_percentile_with_pagination(self):
        org_id = self.organization.id
        tag1 = indexer.record(org_id, "tag1")
        value1 = indexer.record(org_id, "value1")
        value2 = indexer.record(org_id, "value2")

        self._send_buckets(
            [
                {
                    "org_id": org_id,
                    "project_id": self.project.id,
                    "metric_id": self.transaction_lcp_metric,
                    "timestamp": int(time.time()),
                    "type": "d",
                    "value": numbers,
                    "tags": {tag: value},
                    "retention_days": 90,
                }
                for tag, value, numbers in (
                    (tag1, value1, [4, 5, 6]),
                    (tag1, value2, [1, 2, 3]),
                )
            ],
            entity="metrics_distributions",
        )

        response = self.get_success_response(
            self.organization.slug,
            field=f"p50({TransactionMetricKey.MEASUREMENTS_LCP.value})",
            statsPeriod="1h",
            interval="1h",
            groupBy="tag1",
            orderBy=f"p50({TransactionMetricKey.MEASUREMENTS_LCP.value})",
            per_page=1,
        )
        groups = response.data["groups"]
        assert len(groups) == 1
        assert groups[0]["by"] == {"tag1": "value2"}
        assert groups[0]["totals"] == {f"p50({TransactionMetricKey.MEASUREMENTS_LCP.value})": 2}

        response = self.get_success_response(
            self.organization.slug,
            field=f"p50({TransactionMetricKey.MEASUREMENTS_LCP.value})",
            statsPeriod="1h",
            interval="1h",
            groupBy="tag1",
            orderBy=f"p50({TransactionMetricKey.MEASUREMENTS_LCP.value})",
            per_page=1,
            cursor=Cursor(0, 1),
        )
        groups = response.data["groups"]
        assert len(groups) == 1
        assert groups[0]["by"] == {"tag1": "value1"}
        assert groups[0]["totals"] == {f"p50({TransactionMetricKey.MEASUREMENTS_LCP.value})": 5}

    def test_limit_with_orderby_is_overridden_by_paginator_limit(self):
        """
        Test that ensures when an `orderBy` clause is set, then the paginator limit overrides the
        `limit` parameter
        """
        org_id = self.organization.id
        tag1 = indexer.record(org_id, "tag1")
        value1 = indexer.record(org_id, "value1")
        value2 = indexer.record(org_id, "value2")

        self._send_buckets(
            [
                {
                    "org_id": org_id,
                    "project_id": self.project.id,
                    "metric_id": self.transaction_lcp_metric,
                    "timestamp": int(time.time()),
                    "type": "d",
                    "value": numbers,
                    "tags": {tag: value},
                    "retention_days": 90,
                }
                for tag, value, numbers in (
                    (tag1, value1, [4, 5, 6]),
                    (tag1, value2, [1, 2, 3]),
                )
            ],
            entity="metrics_distributions",
        )
        response = self.get_success_response(
            self.organization.slug,
            field=f"p50({TransactionMetricKey.MEASUREMENTS_LCP.value})",
            statsPeriod="1h",
            interval="1h",
            groupBy="tag1",
            orderBy=f"p50({TransactionMetricKey.MEASUREMENTS_LCP.value})",
            per_page=1,
            limit=2,
        )
        groups = response.data["groups"]
        assert len(groups) == 1

    def test_orderby_percentile_with_many_fields_one_entity_no_data(self):
        """
        Test that ensures that when metrics data is available then an empty response is returned
        gracefully
        """
        for metric in [
            TransactionMetricKey.MEASUREMENTS_FCP.value,
            "transaction",
        ]:
            indexer.record(self.organization.id, metric)

        response = self.get_success_response(
            self.organization.slug,
            field=[
                f"p50({TransactionMetricKey.MEASUREMENTS_LCP.value})",
                f"p50({TransactionMetricKey.MEASUREMENTS_FCP.value})",
            ],
            statsPeriod="1h",
            interval="1h",
            groupBy=["project_id", "transaction"],
            orderBy=f"p50({TransactionMetricKey.MEASUREMENTS_LCP.value})",
        )
        groups = response.data["groups"]
        assert len(groups) == 0

    def test_orderby_percentile_with_many_fields_one_entity(self):
        """
        Test that ensures when transactions are ordered correctly when all the fields requested
        are from the same entity
        """
        org_id = self.organization.id
        metric_id_fcp = indexer.record(org_id, TransactionMetricKey.MEASUREMENTS_FCP.value)
        transaction_id = indexer.record(org_id, "transaction")
        transaction_1 = indexer.record(org_id, "/foo/")
        transaction_2 = indexer.record(org_id, "/bar/")

        self._send_buckets(
            [
                {
                    "org_id": org_id,
                    "project_id": self.project.id,
                    "metric_id": self.transaction_lcp_metric,
                    "timestamp": int(time.time()),
                    "type": "d",
                    "value": numbers,
                    "tags": {tag: value},
                    "retention_days": 90,
                }
                for tag, value, numbers in (
                    (transaction_id, transaction_1, [10, 11, 12]),
                    (transaction_id, transaction_2, [4, 5, 6]),
                )
            ],
            entity="metrics_distributions",
        )
        self._send_buckets(
            [
                {
                    "org_id": org_id,
                    "project_id": self.project.id,
                    "metric_id": metric_id_fcp,
                    "timestamp": int(time.time()),
                    "type": "d",
                    "value": numbers,
                    "tags": {tag: value},
                    "retention_days": 90,
                }
                for tag, value, numbers in (
                    (transaction_id, transaction_1, [1, 2, 3]),
                    (transaction_id, transaction_2, [13, 14, 15]),
                )
            ],
            entity="metrics_distributions",
        )

        response = self.get_success_response(
            self.organization.slug,
            field=[
                f"p50({TransactionMetricKey.MEASUREMENTS_LCP.value})",
                f"p50({TransactionMetricKey.MEASUREMENTS_FCP.value})",
            ],
            statsPeriod="1h",
            interval="1h",
            groupBy=["project_id", "transaction"],
            orderBy=f"p50({TransactionMetricKey.MEASUREMENTS_LCP.value})",
        )
        groups = response.data["groups"]
        assert len(groups) == 2

        expected = [
            ("/bar/", 5.0, 14.0),
            ("/foo/", 11.0, 2.0),
        ]
        for (expected_tag_value, expected_lcp_count, expected_fcp_count), group in zip(
            expected, groups
        ):
            # With orderBy, you only get totals:
            assert group["by"] == {"transaction": expected_tag_value, "project_id": self.project.id}
            assert group["totals"] == {
                f"p50({TransactionMetricKey.MEASUREMENTS_LCP.value})": expected_lcp_count,
                f"p50({TransactionMetricKey.MEASUREMENTS_FCP.value})": expected_fcp_count,
            }
            assert group["series"] == {
                f"p50({TransactionMetricKey.MEASUREMENTS_LCP.value})": [expected_lcp_count],
                f"p50({TransactionMetricKey.MEASUREMENTS_FCP.value})": [expected_fcp_count],
            }

    def test_orderby_percentile_with_many_fields_multiple_entities(self):
        """
        Test that ensures when transactions are ordered correctly when all the fields requested
        are from multiple entities
        """
        org_id = self.organization.id
        transaction_id = indexer.record(org_id, "transaction")
        transaction_1 = indexer.record(org_id, "/foo/")
        transaction_2 = indexer.record(org_id, "/bar/")

        self._send_buckets(
            [
                {
                    "org_id": org_id,
                    "project_id": self.project.id,
                    "metric_id": self.transaction_lcp_metric,
                    "timestamp": int(time.time()),
                    "type": "d",
                    "value": numbers,
                    "tags": {tag: value},
                    "retention_days": 90,
                }
                for tag, value, numbers in (
                    (transaction_id, transaction_1, [10, 11, 12]),
                    (transaction_id, transaction_2, [4, 5, 6]),
                )
            ],
            entity="metrics_distributions",
        )
        self._send_buckets(
            [
                {
                    "org_id": org_id,
                    "project_id": self.project.id,
                    "metric_id": indexer.record(org_id, "sentry.transactions.user"),
                    "timestamp": int(time.time()),
                    "tags": {tag: value},
                    "type": "s",
                    "value": numbers,
                    "retention_days": 90,
                }
                for tag, value, numbers in (
                    (transaction_id, transaction_1, list(range(1))),
                    (transaction_id, transaction_2, list(range(5))),
                )
            ],
            entity="metrics_sets",
        )

        response = self.get_success_response(
            self.organization.slug,
            field=[
                f"p50({TransactionMetricKey.MEASUREMENTS_LCP.value})",
                f"count_unique({TransactionMetricKey.USER.value})",
            ],
            statsPeriod="1h",
            interval="1h",
            groupBy=["project_id", "transaction"],
            orderBy=f"p50({TransactionMetricKey.MEASUREMENTS_LCP.value})",
        )
        groups = response.data["groups"]
        assert len(groups) == 2

        expected = [
            ("/bar/", 5.0, 5),
            ("/foo/", 11.0, 1),
        ]
        for (expected_tag_value, expected_lcp_count, users), group in zip(expected, groups):
            # With orderBy, you only get totals:
            assert group["by"] == {"transaction": expected_tag_value, "project_id": self.project.id}
            assert group["totals"] == {
                f"p50({TransactionMetricKey.MEASUREMENTS_LCP.value})": expected_lcp_count,
                f"count_unique({TransactionMetricKey.USER.value})": users,
            }
            assert group["series"] == {
                f"p50({TransactionMetricKey.MEASUREMENTS_LCP.value})": [expected_lcp_count],
                f"count_unique({TransactionMetricKey.USER.value})": [users],
            }

    @freeze_time((timezone.now() - timedelta(days=2)).replace(hour=3, minute=21, second=34))
    def test_orderby_percentile_with_many_fields_multiple_entities_with_paginator(self):
        """
        Test that ensures when transactions are ordered correctly when all the fields requested
        are from multiple entities
        """
        org_id = self.organization.id
        transaction_id = indexer.record(org_id, "transaction")
        transaction_1 = indexer.record(org_id, "/foo/")
        transaction_2 = indexer.record(org_id, "/bar/")

        self._send_buckets(
            [
                {
                    "org_id": org_id,
                    "project_id": self.project.id,
                    "metric_id": self.transaction_lcp_metric,
                    "timestamp": int(time.time()),
                    "type": "d",
                    "value": numbers,
                    "tags": {tag: value},
                    "retention_days": 90,
                }
                for tag, value, numbers in (
                    (transaction_id, transaction_1, [10, 11, 12]),
                    (transaction_id, transaction_2, [4, 5, 6]),
                )
            ],
            entity="metrics_distributions",
        )
        user_metric = indexer.record(org_id, "sentry.transactions.user")
        user_ts = time.time()
        for ts, ranges in [
            (int(user_ts), [range(4, 5), range(6, 11)]),
            (int(user_ts // 60 - 15) * 60, [range(3), range(6)]),
        ]:
            self._send_buckets(
                [
                    {
                        "org_id": org_id,
                        "project_id": self.project.id,
                        "metric_id": user_metric,
                        "timestamp": ts,
                        "tags": {tag: value},
                        "type": "s",
                        "value": numbers,
                        "retention_days": 90,
                    }
                    for tag, value, numbers in (
                        (transaction_id, transaction_1, list(ranges[0])),
                        (transaction_id, transaction_2, list(ranges[1])),
                    )
                ],
                entity="metrics_sets",
            )

        request_args = {
            "field": [
                f"p50({TransactionMetricKey.MEASUREMENTS_LCP.value})",
                f"count_unique({TransactionMetricKey.USER.value})",
            ],
            "statsPeriod": "1h",
            "interval": "10m",
            "datasource": "snuba",
            "groupBy": ["project_id", "transaction"],
            "orderBy": f"p50({TransactionMetricKey.MEASUREMENTS_LCP.value})",
            "per_page": 1,
        }

        response = self.get_success_response(self.organization.slug, **request_args)
        groups = response.data["groups"]
        assert len(groups) == 1
        assert groups[0]["by"]["transaction"] == "/bar/"
        assert groups[0]["totals"] == {
            f"count_unique({TransactionMetricKey.USER.value})": 11,
            f"p50({TransactionMetricKey.MEASUREMENTS_LCP.value})": 5.0,
        }
        assert groups[0]["series"] == {
            f"p50({TransactionMetricKey.MEASUREMENTS_LCP.value})": [
                None,
                None,
                None,
                None,
                None,
                5.0,
            ],
            f"count_unique({TransactionMetricKey.USER.value})": [0, 0, 0, 6, 0, 5],
        }

        request_args["cursor"] = Cursor(0, 1)

        response = self.get_success_response(self.organization.slug, **request_args)
        groups = response.data["groups"]
        assert len(groups) == 1
        assert groups[0]["by"]["transaction"] == "/foo/"
        assert groups[0]["totals"] == {
            f"count_unique({TransactionMetricKey.USER.value})": 4,
            f"p50({TransactionMetricKey.MEASUREMENTS_LCP.value})": 11.0,
        }
        assert groups[0]["series"] == {
            f"p50({TransactionMetricKey.MEASUREMENTS_LCP.value})": [
                None,
                None,
                None,
                None,
                None,
                11.0,
            ],
            f"count_unique({TransactionMetricKey.USER.value})": [0, 0, 0, 3, 0, 1],
        }

    def test_series_are_limited_to_total_order_in_case_with_one_field_orderby(self):
        # Create time series [1, 2, 3, 4] for every release:
        for minute in range(4):
            for _ in range(minute + 1):
                # One for each release
                for release in ("foo", "bar", "baz"):
                    self.store_session(
                        self.build_session(
                            project_id=self.project.id,
                            started=(time.time() // 60 - 3 + minute) * 60,
                            release=release,
                        )
                    )
        response = self.get_success_response(
            self.organization.slug,
            field=f"sum({SessionMetricKey.SESSION.value})",
            statsPeriod="4m",
            interval="1m",
            groupBy="release",
            orderBy=f"-sum({SessionMetricKey.SESSION.value})",
            per_page=1,  # limit to a single page
        )

        for group in response.data["groups"]:
            assert group["series"][f"sum({SessionMetricKey.SESSION.value})"] == [1, 2, 3, 4]

        assert len(response.data["groups"]) == 1

    def test_one_field_orderby_with_no_groupby_returns_one_row(self):
        # Create time series [1, 2, 3, 4] for every release:
        for minute in range(4):
            for _ in range(minute + 1):
                # One for each release
                for release in ("foo", "bar", "baz"):
                    self.store_session(
                        self.build_session(
                            project_id=self.project.id,
                            started=(time.time() // 60 - 3 + minute) * 60,
                            release=release,
                        )
                    )
        response = self.get_success_response(
            self.organization.slug,
            field=[
                f"sum({SessionMetricKey.SESSION.value})",
                f"count_unique({SessionMetricKey.USER.value})",
            ],
            statsPeriod="4m",
            interval="1m",
            orderBy=f"-sum({SessionMetricKey.SESSION.value})",
            per_page=1,  # limit to a single page
        )

        for group in response.data["groups"]:
            assert group["series"][f"sum({SessionMetricKey.SESSION.value})"] == [3, 6, 9, 12]

        assert len(response.data["groups"]) == 1

    def test_orderby_percentile_with_many_fields_multiple_entities_with_missing_data(self):
        """
        Test that ensures when transactions table has null values for some fields (i.e. fields
        with a different entity than the entity of the field in the order by), then the table gets
        populated accordingly
        """
        org_id = self.organization.id
        transaction_id = indexer.record(org_id, "transaction")
        transaction_1 = indexer.record(org_id, "/foo/")
        transaction_2 = indexer.record(org_id, "/bar/")

        self._send_buckets(
            [
                {
                    "org_id": org_id,
                    "project_id": self.project.id,
                    "metric_id": self.transaction_lcp_metric,
                    "timestamp": int(time.time()),
                    "type": "d",
                    "value": numbers,
                    "tags": {tag: value},
                    "retention_days": 90,
                }
                for tag, value, numbers in (
                    (transaction_id, transaction_1, [10, 11, 12]),
                    (transaction_id, transaction_2, [4, 5, 6]),
                )
            ],
            entity="metrics_distributions",
        )
        response = self.get_success_response(
            self.organization.slug,
            field=[
                f"p50({TransactionMetricKey.MEASUREMENTS_LCP.value})",
                f"count_unique({TransactionMetricKey.USER.value})",
            ],
            statsPeriod="1h",
            interval="1h",
            groupBy=["project_id", "transaction"],
            orderBy=f"p50({TransactionMetricKey.MEASUREMENTS_LCP.value})",
        )
        groups = response.data["groups"]
        assert len(groups) == 2

        expected = [
            ("/bar/", 5.0, 5),
            ("/foo/", 11.0, 1),
        ]
        for (expected_tag_value, expected_lcp_count, users), group in zip(expected, groups):
            # With orderBy, you only get totals:
            assert group["by"] == {"transaction": expected_tag_value, "project_id": self.project.id}
            assert group["totals"] == {
                f"count_unique({TransactionMetricKey.USER.value})": 0,
                f"p50({TransactionMetricKey.MEASUREMENTS_LCP.value})": expected_lcp_count,
            }
            assert group["series"] == {
                f"count_unique({TransactionMetricKey.USER.value})": [0],
                f"p50({TransactionMetricKey.MEASUREMENTS_LCP.value})": [expected_lcp_count],
            }

    def test_groupby_project(self):
        self.store_session(self.build_session(project_id=self.project2.id))
        for _ in range(2):
            self.store_session(self.build_session(project_id=self.project.id))

        response = self.get_response(
            self.organization.slug,
            statsPeriod="1h",
            interval="1h",
            field=f"sum({SessionMetricKey.SESSION.value})",
            groupBy=["project_id"],
        )

        assert response.status_code == 200

        groups = response.data["groups"]
        assert len(groups) >= 2 and all(group["by"].keys() == {"project_id"} for group in groups)

        expected = {
            self.project2.id: 1,
            self.project.id: 2,
        }
        for group in groups:
            expected_count = expected[group["by"]["project_id"]]
            totals = group["totals"]
            assert totals == {f"sum({SessionMetricKey.SESSION.value})": expected_count}

    def test_unknown_groupby(self):
        """Use a tag name in groupby that does not exist in the indexer"""
        # Insert session metrics:
        self.store_session(self.build_session(project_id=self.project.id))

        # "foo" is known by indexer, "bar" is not
        indexer.record(self.organization.id, "foo")

        response = self.get_success_response(
            self.organization.slug,
            field=f"sum({SessionMetricKey.SESSION.value})",
            statsPeriod="1h",
            interval="1h",
            groupBy=["foo"],
        )

        groups = response.data["groups"]
        assert len(groups) == 1
        assert groups[0]["by"] == {"foo": None}

        response = self.get_response(
            self.organization.slug,
            field=f"sum({SessionMetricKey.SESSION.value})",
            statsPeriod="1h",
            interval="1h",
            groupBy=["bar"],
        )
        assert response.status_code == 400

    @mock.patch(
        "sentry.api.endpoints.organization_metrics.OrganizationMetricsDataEndpoint.default_per_page",
        1,
    )
    @freeze_time((timezone.now() - timedelta(days=2)).replace(hour=3, minute=21, second=30))
    def test_no_limit_with_series(self):
        """Pagination args do not apply to series"""
        indexer.record(self.organization.id, "session.status")
        for minute in range(4):
            self.store_session(
                self.build_session(
                    project_id=self.project.id, started=(time.time() // 60 - minute) * 60
                )
            )
        response = self.get_success_response(
            self.organization.slug,
            field=f"sum({SessionMetricKey.SESSION.value})",
            statsPeriod="4m",
            interval="1m",
        )
        group = response.data["groups"][0]
        assert group["totals"][f"sum({SessionMetricKey.SESSION.value})"] == 4
        assert group["series"][f"sum({SessionMetricKey.SESSION.value})"] == [1, 1, 1, 1]

    def test_unknown_filter(self):
        """Use a tag key/value in filter that does not exist in the indexer"""
        # Insert session metrics:
        self.store_session(self.build_session(project_id=self.project.id))

        response = self.get_response(
            self.organization.slug,
            field=f"sum({SessionMetricKey.SESSION.value})",
            statsPeriod="1h",
            interval="1h",
            query="foo:123",  # Unknown tag key
        )
        assert response.status_code == 400

        response = self.get_success_response(
            self.organization.slug,
            field=f"sum({SessionMetricKey.SESSION.value})",
            statsPeriod="1h",
            interval="1h",
            query="release:123",  # Unknown tag value is fine.
        )
        groups = response.data["groups"]
        assert len(groups) == 1
        assert groups[0]["totals"][f"sum({SessionMetricKey.SESSION.value})"] == 0
        assert groups[0]["series"][f"sum({SessionMetricKey.SESSION.value})"] == [0]

    def test_request_too_granular(self):
        response = self.get_response(
            self.organization.slug,
            field=f"sum({SessionMetricKey.SESSION.value})",
            statsPeriod="24h",
            interval="5m",
            orderBy=f"-sum({SessionMetricKey.SESSION.value})",
        )
        assert response.status_code == 400
        assert response.json()["detail"] == (
            "Requested interval of 5m with statsPeriod of 24h is too granular for a per_page of "
            "51 elements. Increase your interval, decrease your statsPeriod, or decrease your "
            "per_page parameter."
        )

    def test_include_series(self):
        indexer.record(self.organization.id, "session.status")
        self.store_session(self.build_session(project_id=self.project.id, started=time.time() - 60))
        response = self.get_success_response(
            self.organization.slug,
            field=f"sum({SessionMetricKey.SESSION.value})",
            statsPeriod="1h",
            interval="1h",
            includeTotals="0",
        )

        assert response.data["groups"] == [
            {"by": {}, "series": {f"sum({SessionMetricKey.SESSION.value})": [1.0]}}
        ]

        response = self.get_success_response(
            self.organization.slug,
            field=f"sum({SessionMetricKey.SESSION.value})",
            statsPeriod="1h",
            interval="1h",
            includeSeries="0",
            includeTotals="0",
        )

        assert response.data["groups"] == []


@freeze_time((timezone.now() - timedelta(days=2)).replace(hour=3, minute=26))
class DerivedMetricsDataTest(MetricsAPIBaseTestCase):
    endpoint = "sentry-api-0-organization-metrics-data"

    def setUp(self):
        super().setUp()
        self.login_as(user=self.user)
        org_id = self.organization.id
        self.session_duration_metric = indexer.record(
            org_id, SessionMetricKey.SESSION_DURATION.value
        )
        self.session_metric = indexer.record(org_id, SessionMetricKey.SESSION.value)
        self.session_user_metric = indexer.record(org_id, SessionMetricKey.USER.value)
        self.session_error_metric = indexer.record(org_id, SessionMetricKey.SESSION_ERROR.value)
        self.session_status_tag = indexer.record(org_id, "session.status")
        self.release_tag = indexer.record(self.organization.id, "release")
<<<<<<< HEAD
        self.tx_metric = indexer.record(org_id, TransactionMetricsKey.TRANSACTION_DURATION.value)
        self.tx_status = indexer.record(org_id, TransactionTagsKey.TRANSACTION_STATUS.value)
=======
        self.transaction_lcp_metric = indexer.record(
            self.organization.id, TransactionMetricKey.MEASUREMENTS_LCP.value
        )
>>>>>>> d65d6f52

    @patch("sentry.snuba.metrics.fields.base.DERIVED_METRICS", MOCKED_DERIVED_METRICS)
    @patch("sentry.snuba.metrics.query_builder.get_derived_metrics")
    def test_derived_metric_incorrectly_defined_as_singular_entity(self, mocked_derived_metrics):
        mocked_derived_metrics.return_value = MOCKED_DERIVED_METRICS
        for status in ["ok", "crashed"]:
            for minute in range(4):
                self.store_session(
                    self.build_session(
                        project_id=self.project.id,
                        started=(time.time() // 60 - minute) * 60,
                        status=status,
                    )
                )
        response = self.get_response(
            self.organization.slug,
            field=["crash_free_fake"],
            statsPeriod="6m",
            interval="1m",
        )
        assert response.status_code == 400
        assert response.json()["detail"] == (
            "Derived Metric crash_free_fake cannot be calculated from a single entity"
        )

    def test_crash_free_percentage(self):
        for status in ["ok", "crashed"]:
            for minute in range(4):
                self.store_session(
                    self.build_session(
                        project_id=self.project.id,
                        started=(time.time() // 60 - minute) * 60,
                        status=status,
                    )
                )
        response = self.get_success_response(
            self.organization.slug,
            field=["session.crash_free_rate", "session.all", "session.crashed"],
            statsPeriod="6m",
            interval="1m",
        )
        group = response.data["groups"][0]
        assert group["totals"]["session.crash_free_rate"] == 0.5
        assert group["totals"]["session.all"] == 8
        assert group["totals"]["session.crashed"] == 4
        assert group["series"]["session.crash_free_rate"] == [None, None, 0.5, 0.5, 0.5, 0.5]

    def test_crash_free_percentage_with_orderby(self):
        for status in ["ok", "crashed"]:
            for minute in range(4):
                self.store_session(
                    self.build_session(
                        project_id=self.project.id,
                        started=(time.time() // 60 - minute) * 60,
                        status=status,
                        release="foobar@1.0",
                    )
                )
        for minute in range(4):
            self.store_session(
                self.build_session(
                    project_id=self.project.id,
                    started=(time.time() // 60 - minute) * 60,
                    status="ok",
                    release="foobar@2.0",
                )
            )
        response = self.get_success_response(
            self.organization.slug,
            field=["session.crash_free_rate"],
            statsPeriod="6m",
            interval="1m",
            groupBy="release",
            orderBy="-session.crash_free_rate",
        )
        group = response.data["groups"][0]
        assert group["by"]["release"] == "foobar@2.0"
        assert group["totals"]["session.crash_free_rate"] == 1
        assert group["series"]["session.crash_free_rate"] == [None, None, 1, 1, 1, 1]

        group = response.data["groups"][1]
        assert group["by"]["release"] == "foobar@1.0"
        assert group["totals"]["session.crash_free_rate"] == 0.5
        assert group["series"]["session.crash_free_rate"] == [None, None, 0.5, 0.5, 0.5, 0.5]

    def test_crash_free_rate_when_no_session_metrics_data_exist(self):
        response = self.get_success_response(
            self.organization.slug,
            project=[self.project.id],
            field=["session.crash_free_rate", f"sum({SessionMetricKey.SESSION.value})"],
            statsPeriod="6m",
            interval="6m",
            orderBy="-session.crash_free_rate",
        )
        group = response.data["groups"][0]
        assert group["totals"]["session.crash_free_rate"] is None
        assert group["totals"][f"sum({SessionMetricKey.SESSION.value})"] == 0
        assert group["series"][f"sum({SessionMetricKey.SESSION.value})"] == [0]
        assert group["series"]["session.crash_free_rate"] == [None]

    def test_crash_free_rate_when_no_session_metrics_data_with_orderby_and_groupby(self):
        response = self.get_success_response(
            self.organization.slug,
            project=[self.project.id],
            field=["session.crash_free_rate", f"sum({SessionMetricKey.SESSION.value})"],
            statsPeriod="6m",
            interval="6m",
            groupBy=["release"],
            orderBy="-session.crash_free_rate",
        )
        assert response.data["groups"] == []

    def test_incorrect_crash_free_rate(self):
        response = self.get_response(
            self.organization.slug,
            field=["sum(session.crash_free_rate)"],
            statsPeriod="6m",
            interval="1m",
        )
        assert (response.json()["detail"]) == (
            "Failed to parse sum(session.crash_free_rate). No operations can be applied on this "
            "field as it is already a derived metric with an aggregation applied to it."
        )

    def test_errored_sessions(self):
        user_ts = time.time()
        org_id = self.organization.id
        self._send_buckets(
            [
                {
                    "org_id": org_id,
                    "project_id": self.project.id,
                    "metric_id": self.session_metric,
                    "timestamp": (user_ts // 60 - 4) * 60,
                    "tags": {
                        self.session_status_tag: indexer.record(org_id, "errored_preaggr"),
                        self.release_tag: indexer.record(org_id, "foo"),
                    },
                    "type": "c",
                    "value": 4,
                    "retention_days": 90,
                },
                {
                    "org_id": org_id,
                    "project_id": self.project.id,
                    "metric_id": self.session_metric,
                    "timestamp": user_ts,
                    "tags": {
                        self.session_status_tag: indexer.record(org_id, "init"),
                        self.release_tag: indexer.record(org_id, "foo"),
                    },
                    "type": "c",
                    "value": 10,
                    "retention_days": 90,
                },
            ],
            entity="metrics_counters",
        )
        self._send_buckets(
            [
                {
                    "org_id": org_id,
                    "project_id": self.project.id,
                    "metric_id": self.session_error_metric,
                    "timestamp": user_ts,
                    "tags": {tag: value},
                    "type": "s",
                    "value": numbers,
                    "retention_days": 90,
                }
                for tag, value, numbers in (
                    (self.release_tag, indexer.record(org_id, "foo"), list(range(3))),
                )
            ],
            entity="metrics_sets",
        )
        response = self.get_success_response(
            self.organization.slug,
            field=["session.errored"],
            statsPeriod="6m",
            interval="1m",
        )
        group = response.data["groups"][0]
        assert group["totals"]["session.errored"] == 7
        assert group["series"]["session.errored"] == [0, 4, 0, 0, 0, 3]

        response = self.get_success_response(
            self.organization.slug,
            field=["session.errored"],
            statsPeriod="6m",
            interval="1m",
        )
        group = response.data["groups"][0]
        assert group == {
            "by": {},
            "totals": {"session.errored": 7},
            "series": {"session.errored": [0, 4, 0, 0, 0, 3]},
        }

    def test_orderby_composite_entity_derived_metric(self):
        self.store_session(
            self.build_session(
                project_id=self.project.id,
                started=(time.time() // 60) * 60,
                status="ok",
                release="foobar@2.0",
                errors=2,
            )
        )
        response = self.get_response(
            self.organization.slug,
            field=["session.errored"],
            statsPeriod="6m",
            interval="1m",
            groupBy=["release"],
            orderBy=["session.errored"],
        )
        assert response.status_code == 400
        assert response.data["detail"] == (
            "It is not possible to orderBy field session.errored as it does not "
            "have a direct mapping to a query alias"
        )

    def test_abnormal_sessions(self):
        user_ts = time.time()
        self._send_buckets(
            [
                {
                    "org_id": self.organization.id,
                    "project_id": self.project.id,
                    "metric_id": self.session_metric,
                    "timestamp": (user_ts // 60 - 4) * 60,
                    "tags": {
                        self.session_status_tag: indexer.record(self.organization.id, "abnormal"),
                        self.release_tag: indexer.record(self.organization.id, "foo"),
                    },
                    "type": "c",
                    "value": 4,
                    "retention_days": 90,
                },
                {
                    "org_id": self.organization.id,
                    "project_id": self.project.id,
                    "metric_id": self.session_metric,
                    "timestamp": (user_ts // 60 - 2) * 60,
                    "tags": {
                        self.session_status_tag: indexer.record(self.organization.id, "abnormal"),
                        self.release_tag: indexer.record(self.organization.id, "bar"),
                    },
                    "type": "c",
                    "value": 3,
                    "retention_days": 90,
                },
            ],
            entity="metrics_counters",
        )
        response = self.get_success_response(
            self.organization.slug,
            field=["session.abnormal"],
            statsPeriod="6m",
            interval="1m",
            groupBy=["release"],
            orderBy=["-session.abnormal"],
        )
        foo_group, bar_group = response.data["groups"][0], response.data["groups"][1]
        assert foo_group["by"]["release"] == "foo"
        assert foo_group["totals"] == {"session.abnormal": 4}
        assert foo_group["series"] == {"session.abnormal": [0, 4, 0, 0, 0, 0]}
        assert bar_group["by"]["release"] == "bar"
        assert bar_group["totals"] == {"session.abnormal": 3}
        assert bar_group["series"] == {"session.abnormal": [0, 0, 0, 3, 0, 0]}

    def test_crashed_user_sessions(self):
        org_id = self.organization.id
        user_ts = time.time()
        self._send_buckets(
            [
                {
                    "org_id": org_id,
                    "project_id": self.project.id,
                    "metric_id": self.session_user_metric,
                    "timestamp": user_ts,
                    "tags": {
                        self.session_status_tag: indexer.record(org_id, "crashed"),
                        self.release_tag: indexer.record(org_id, "foo"),
                    },
                    "type": "s",
                    "value": [1, 2, 4],
                    "retention_days": 90,
                },
                {
                    "org_id": self.organization.id,
                    "project_id": self.project.id,
                    "metric_id": self.session_user_metric,
                    "timestamp": user_ts,
                    "tags": {
                        self.session_status_tag: indexer.record(org_id, "crashed"),
                        self.release_tag: indexer.record(org_id, "bar"),
                    },
                    "type": "s",
                    "value": [1, 2, 4, 8, 9, 5],
                    "retention_days": 90,
                },
            ],
            entity="metrics_sets",
        )
        response = self.get_success_response(
            self.organization.slug,
            field=["session.crashed_user"],
            statsPeriod="6m",
            interval="1m",
            groupBy=["release"],
            orderBy=["-session.crashed_user"],
        )
        foo_group, bar_group = response.data["groups"][1], response.data["groups"][0]
        assert foo_group["by"]["release"] == "foo"
        assert foo_group["totals"] == {"session.crashed_user": 3}
        assert foo_group["series"] == {"session.crashed_user": [0, 0, 0, 0, 0, 3]}
        assert bar_group["by"]["release"] == "bar"
        assert bar_group["totals"] == {"session.crashed_user": 6}
        assert bar_group["series"] == {"session.crashed_user": [0, 0, 0, 0, 0, 6]}

    def test_all_user_sessions(self):
        user_ts = time.time()
        self._send_buckets(
            [
                {
                    "org_id": self.organization.id,
                    "project_id": self.project.id,
                    "metric_id": self.session_user_metric,
                    "timestamp": user_ts,
                    "tags": {self.session_status_tag: indexer.record(self.organization.id, "init")},
                    "type": "s",
                    "value": [1, 2, 4],
                    "retention_days": 90,
                },
            ],
            entity="metrics_sets",
        )
        response = self.get_success_response(
            self.organization.slug,
            field=["session.all_user"],
            statsPeriod="6m",
            interval="1m",
        )
        group = response.data["groups"][0]
        assert group["totals"] == {"session.all_user": 3}
        assert group["series"] == {"session.all_user": [0, 0, 0, 0, 0, 3]}

    def test_abnormal_user_sessions(self):
        user_ts = time.time()
        self._send_buckets(
            [
                {
                    "org_id": self.organization.id,
                    "project_id": self.project.id,
                    "metric_id": self.session_user_metric,
                    "timestamp": user_ts,
                    "tags": {
                        self.session_status_tag: indexer.record(self.organization.id, "abnormal")
                    },
                    "type": "s",
                    "value": [1, 2, 4],
                    "retention_days": 90,
                },
                {
                    "org_id": self.organization.id,
                    "project_id": self.project.id,
                    "metric_id": self.session_user_metric,
                    "timestamp": user_ts,
                    "tags": {self.session_status_tag: indexer.record(self.organization.id, "init")},
                    "type": "s",
                    "value": [1, 2, 4, 7, 9],
                    "retention_days": 90,
                },
            ],
            entity="metrics_sets",
        )
        response = self.get_success_response(
            self.organization.slug,
            field=["session.abnormal_user"],
            statsPeriod="6m",
            interval="1m",
        )
        group = response.data["groups"][0]
        assert group["totals"] == {"session.abnormal_user": 3}
        assert group["series"] == {"session.abnormal_user": [0, 0, 0, 0, 0, 3]}

    def test_crash_free_user_percentage_with_orderby(self):
        user_ts = time.time()
        org_id = self.organization.id
        self._send_buckets(
            [
                {
                    "org_id": self.organization.id,
                    "project_id": self.project.id,
                    "metric_id": self.session_user_metric,
                    "timestamp": user_ts,
                    "tags": {
                        self.session_status_tag: indexer.record(self.organization.id, "init"),
                        self.release_tag: indexer.record(org_id, "foobar@1.0"),
                    },
                    "type": "s",
                    "value": [1, 2, 4, 8],
                    "retention_days": 90,
                },
                {
                    "org_id": self.organization.id,
                    "project_id": self.project.id,
                    "metric_id": self.session_user_metric,
                    "timestamp": user_ts,
                    "tags": {
                        self.session_status_tag: indexer.record(self.organization.id, "crashed"),
                        self.release_tag: indexer.record(org_id, "foobar@1.0"),
                    },
                    "type": "s",
                    "value": [1, 2],
                    "retention_days": 90,
                },
                {
                    "org_id": self.organization.id,
                    "project_id": self.project.id,
                    "metric_id": self.session_user_metric,
                    "timestamp": user_ts,
                    "tags": {
                        self.session_status_tag: indexer.record(self.organization.id, "init"),
                        self.release_tag: indexer.record(org_id, "foobar@2.0"),
                    },
                    "type": "s",
                    "value": [3, 5],
                    "retention_days": 90,
                },
            ],
            entity="metrics_sets",
        )
        response = self.get_success_response(
            self.organization.slug,
            field=["session.crash_free_user_rate"],
            statsPeriod="6m",
            interval="6m",
            groupBy="release",
            orderBy="-session.crash_free_user_rate",
        )
        group = response.data["groups"][0]
        assert group["by"]["release"] == "foobar@2.0"
        assert group["totals"]["session.crash_free_user_rate"] == 1
        assert group["series"]["session.crash_free_user_rate"] == [1]

        group = response.data["groups"][1]
        assert group["by"]["release"] == "foobar@1.0"
        assert group["totals"]["session.crash_free_user_rate"] == 0.5
        assert group["series"]["session.crash_free_user_rate"] == [0.5]

    def test_crash_free_user_rate_orderby_crash_free_rate(self):
        user_ts = time.time()
        org_id = self.organization.id
        # Users crash free rate
        # foobar@1.0 -> 0.5
        # foobar@2.0 -> 1
        self._send_buckets(
            [
                {
                    "org_id": self.organization.id,
                    "project_id": self.project.id,
                    "metric_id": self.session_user_metric,
                    "timestamp": user_ts,
                    "tags": {
                        self.session_status_tag: indexer.record(org_id, "init"),
                        self.release_tag: indexer.record(org_id, "foobar@1.0"),
                    },
                    "type": "s",
                    "value": [1, 2, 4, 8],
                    "retention_days": 90,
                },
                {
                    "org_id": self.organization.id,
                    "project_id": self.project.id,
                    "metric_id": self.session_user_metric,
                    "timestamp": user_ts,
                    "tags": {
                        self.session_status_tag: indexer.record(self.organization.id, "crashed"),
                        self.release_tag: indexer.record(org_id, "foobar@1.0"),
                    },
                    "type": "s",
                    "value": [1, 2],
                    "retention_days": 90,
                },
                {
                    "org_id": self.organization.id,
                    "project_id": self.project.id,
                    "metric_id": self.session_user_metric,
                    "timestamp": user_ts,
                    "tags": {
                        self.session_status_tag: indexer.record(self.organization.id, "init"),
                        self.release_tag: indexer.record(org_id, "foobar@2.0"),
                    },
                    "type": "s",
                    "value": [3, 5],
                    "retention_days": 90,
                },
            ],
            entity="metrics_sets",
        )
        # Crash free rate
        # foobar@1.0 -> 0.75
        # foobar@2.0 -> 0.25
        self._send_buckets(
            [
                {
                    "org_id": self.organization.id,
                    "project_id": self.project.id,
                    "metric_id": self.session_metric,
                    "timestamp": (user_ts // 60 - 4) * 60,
                    "tags": {
                        self.session_status_tag: indexer.record(self.organization.id, "init"),
                        self.release_tag: indexer.record(self.organization.id, "foobar@1.0"),
                    },
                    "type": "c",
                    "value": 4,
                    "retention_days": 90,
                },
                {
                    "org_id": self.organization.id,
                    "project_id": self.project.id,
                    "metric_id": self.session_metric,
                    "timestamp": (user_ts // 60 - 2) * 60,
                    "tags": {
                        self.session_status_tag: indexer.record(self.organization.id, "crashed"),
                        self.release_tag: indexer.record(self.organization.id, "foobar@1.0"),
                    },
                    "type": "c",
                    "value": 1,
                    "retention_days": 90,
                },
                {
                    "org_id": self.organization.id,
                    "project_id": self.project.id,
                    "metric_id": self.session_metric,
                    "timestamp": (user_ts // 60 - 4) * 60,
                    "tags": {
                        self.session_status_tag: indexer.record(self.organization.id, "init"),
                        self.release_tag: indexer.record(self.organization.id, "foobar@2.0"),
                    },
                    "type": "c",
                    "value": 4,
                    "retention_days": 90,
                },
                {
                    "org_id": self.organization.id,
                    "project_id": self.project.id,
                    "metric_id": self.session_metric,
                    "timestamp": (user_ts // 60 - 2) * 60,
                    "tags": {
                        self.session_status_tag: indexer.record(self.organization.id, "crashed"),
                        self.release_tag: indexer.record(self.organization.id, "foobar@2.0"),
                    },
                    "type": "c",
                    "value": 3,
                    "retention_days": 90,
                },
            ],
            entity="metrics_counters",
        )

        response = self.get_success_response(
            self.organization.slug,
            field=["session.crash_free_user_rate", "session.crash_free_rate"],
            statsPeriod="1h",
            interval="1h",
            groupBy="release",
            orderBy="-session.crash_free_rate",
        )
        group = response.data["groups"][0]
        assert group["by"]["release"] == "foobar@1.0"
        assert group["totals"]["session.crash_free_rate"] == 0.75
        assert group["totals"]["session.crash_free_user_rate"] == 0.5

        group = response.data["groups"][1]
        assert group["by"]["release"] == "foobar@2.0"
        assert group["totals"]["session.crash_free_rate"] == 0.25
        assert group["totals"]["session.crash_free_user_rate"] == 1.0

    def test_healthy_sessions(self):
        user_ts = time.time()
        org_id = self.organization.id
        self._send_buckets(
            [
                {
                    "org_id": org_id,
                    "project_id": self.project.id,
                    "metric_id": self.session_metric,
                    "timestamp": (user_ts // 60) * 60,
                    "tags": {
                        self.session_status_tag: indexer.record(org_id, "errored_preaggr"),
                        self.release_tag: indexer.record(org_id, "foo"),
                    },
                    "type": "c",
                    "value": 4,
                    "retention_days": 90,
                },
                {
                    "org_id": org_id,
                    "project_id": self.project.id,
                    "metric_id": self.session_metric,
                    "timestamp": user_ts,
                    "tags": {
                        self.session_status_tag: indexer.record(org_id, "init"),
                        self.release_tag: indexer.record(org_id, "foo"),
                    },
                    "type": "c",
                    "value": 10,
                    "retention_days": 90,
                },
            ],
            entity="metrics_counters",
        )
        self._send_buckets(
            [
                {
                    "org_id": org_id,
                    "project_id": self.project.id,
                    "metric_id": self.session_error_metric,
                    "timestamp": user_ts,
                    "tags": {tag: value},
                    "type": "s",
                    "value": numbers,
                    "retention_days": 90,
                }
                for tag, value, numbers in (
                    (self.release_tag, indexer.record(org_id, "foo"), list(range(3))),
                )
            ],
            entity="metrics_sets",
        )
        response = self.get_success_response(
            self.organization.slug,
            field=["session.healthy", "session.errored", "session.all"],
            statsPeriod="6m",
            interval="6m",
        )
        group = response.data["groups"][0]
        assert group["totals"]["session.healthy"] == 3
        assert group["series"]["session.healthy"] == [3]

    def test_errored_user_sessions(self):
        org_id = self.organization.id
        user_ts = time.time()
        # Crashed 3
        # Abnormal 6
        # Errored all 9
        # Errored = 3
        self._send_buckets(
            [
                {
                    "org_id": org_id,
                    "project_id": self.project.id,
                    "metric_id": self.session_user_metric,
                    "timestamp": user_ts,
                    "tags": {
                        self.session_status_tag: indexer.record(org_id, "crashed"),
                    },
                    "type": "s",
                    "value": [1, 2, 4],
                    "retention_days": 90,
                },
                {
                    "org_id": org_id,
                    "project_id": self.project.id,
                    "metric_id": self.session_user_metric,
                    "timestamp": user_ts,
                    "tags": {
                        self.session_status_tag: indexer.record(org_id, "errored"),
                    },
                    "type": "s",
                    "value": [1, 2, 4],
                    "retention_days": 90,
                },
                {
                    "org_id": self.organization.id,
                    "project_id": self.project.id,
                    "metric_id": self.session_user_metric,
                    "timestamp": user_ts,
                    "tags": {
                        self.session_status_tag: indexer.record(org_id, "abnormal"),
                    },
                    "type": "s",
                    "value": [99, 3, 6, 8, 9, 5],
                    "retention_days": 90,
                },
                {
                    "org_id": self.organization.id,
                    "project_id": self.project.id,
                    "metric_id": self.session_user_metric,
                    "timestamp": user_ts,
                    "tags": {
                        self.session_status_tag: indexer.record(org_id, "errored"),
                    },
                    "type": "s",
                    "value": [99, 3, 6, 8, 9, 5],
                    "retention_days": 90,
                },
                {
                    "org_id": self.organization.id,
                    "project_id": self.project.id,
                    "metric_id": self.session_user_metric,
                    "timestamp": user_ts,
                    "tags": {
                        self.session_status_tag: indexer.record(org_id, "errored"),
                    },
                    "type": "s",
                    "value": [22, 33, 44],
                    "retention_days": 90,
                },
            ],
            entity="metrics_sets",
        )
        response = self.get_success_response(
            self.organization.slug,
            field=["session.errored_user"],
            statsPeriod="6m",
            interval="6m",
        )
        group = response.data["groups"][0]
        assert group["totals"]["session.errored_user"] == 3
        assert group["series"]["session.errored_user"] == [3]

    def test_errored_user_sessions_clamped_to_zero(self):
        org_id = self.organization.id
        user_ts = time.time()
        # Crashed 3
        # Errored all 0
        # Errored = -3
        self._send_buckets(
            [
                {
                    "org_id": org_id,
                    "project_id": self.project.id,
                    "metric_id": self.session_user_metric,
                    "timestamp": user_ts,
                    "tags": {
                        self.session_status_tag: indexer.record(org_id, "crashed"),
                    },
                    "type": "s",
                    "value": [1, 2, 4],
                    "retention_days": 90,
                },
            ],
            entity="metrics_sets",
        )
        response = self.get_success_response(
            self.organization.slug,
            field=["session.errored_user"],
            statsPeriod="6m",
            interval="6m",
        )
        group = response.data["groups"][0]
        assert group["totals"]["session.errored_user"] == 0
        assert group["series"]["session.errored_user"] == [0]

    def test_healthy_user_sessions(self):
        org_id = self.organization.id
        user_ts = time.time()
        # init = 7
        # errored_all = 5
        self._send_buckets(
            [
                {
                    "org_id": org_id,
                    "project_id": self.project.id,
                    "metric_id": self.session_user_metric,
                    "timestamp": user_ts,
                    "tags": {
                        self.session_status_tag: indexer.record(org_id, "init"),
                    },
                    "type": "s",
                    "value": [1, 2, 4, 5, 7, 8, 9],
                    "retention_days": 90,
                },
                {
                    "org_id": self.organization.id,
                    "project_id": self.project.id,
                    "metric_id": self.session_user_metric,
                    "timestamp": user_ts,
                    "tags": {
                        self.session_status_tag: indexer.record(org_id, "errored"),
                    },
                    "type": "s",
                    "value": [22, 33, 44],
                    "retention_days": 90,
                },
            ],
            entity="metrics_sets",
        )
        response = self.get_success_response(
            self.organization.slug,
            field=["session.healthy_user"],
            statsPeriod="6m",
            interval="6m",
        )
        group = response.data["groups"][0]
        assert group["totals"]["session.healthy_user"] == 4
        assert group["series"]["session.healthy_user"] == [4]

    def test_healthy_user_sessions_clamped_to_zero(self):
        org_id = self.organization.id
        user_ts = time.time()
        # init = 0
        # errored_all = 1
        self._send_buckets(
            [
                {
                    "org_id": org_id,
                    "project_id": self.project.id,
                    "metric_id": self.session_user_metric,
                    "timestamp": user_ts,
                    "tags": {
                        self.session_status_tag: indexer.record(org_id, "errored"),
                    },
                    "type": "s",
                    "value": [1],
                    "retention_days": 90,
                },
            ],
            entity="metrics_sets",
        )
        response = self.get_success_response(
            self.organization.slug,
            field=["session.healthy_user"],
            statsPeriod="6m",
            interval="6m",
        )
        group = response.data["groups"][0]
        assert group["totals"]["session.healthy_user"] == 0
        assert group["series"]["session.healthy_user"] == [0]

    def test_all_transactions(self):
        user_ts = time.time()
        self._send_buckets(
            [
                {
                    "org_id": self.organization.id,
                    "project_id": self.project.id,
                    "metric_id": self.tx_metric,
                    "timestamp": user_ts,
                    "tags": {
                        self.release_tag: indexer.record(self.organization.id, "foo"),
                        self.tx_status: indexer.record(
                            self.organization.id, TransactionStatusTagValue.OK.value
                        ),
                    },
                    "type": "d",
                    "value": [3.4],
                    "retention_days": 90,
                },
                {
                    "org_id": self.organization.id,
                    "project_id": self.project.id,
                    "metric_id": self.tx_metric,
                    "timestamp": user_ts,
                    "tags": {
                        self.release_tag: indexer.record(self.organization.id, "foo"),
                        self.tx_status: indexer.record(
                            self.organization.id, TransactionStatusTagValue.CANCELLED.value
                        ),
                    },
                    "type": "d",
                    "value": [0.3],
                    "retention_days": 90,
                },
                {
                    "org_id": self.organization.id,
                    "project_id": self.project.id,
                    "metric_id": self.tx_metric,
                    "timestamp": user_ts,
                    "tags": {
                        self.release_tag: indexer.record(self.organization.id, "foo"),
                        self.tx_status: indexer.record(
                            self.organization.id, TransactionStatusTagValue.UNKNOWN.value
                        ),
                    },
                    "type": "d",
                    "value": [2.3],
                    "retention_days": 90,
                },
                {
                    "org_id": self.organization.id,
                    "project_id": self.project.id,
                    "metric_id": self.tx_metric,
                    "timestamp": user_ts,
                    "tags": {
                        self.release_tag: indexer.record(self.organization.id, "foo"),
                        self.tx_status: indexer.record(
                            self.organization.id, TransactionStatusTagValue.ABORTED.value
                        ),
                    },
                    "type": "d",
                    "value": [0.5],
                    "retention_days": 90,
                },
            ],
            entity="metrics_distributions",
        )
        response = self.get_success_response(
            self.organization.slug,
            field=["transaction.all"],
            statsPeriod="1m",
            interval="1m",
        )

        assert len(response.data["groups"]) == 1
        group = response.data["groups"][0]
        assert group["by"] == {}
        assert group["totals"] == {"transaction.all": 4}
        assert group["series"] == {"transaction.all": [4]}

    def test_request_private_derived_metric(self):
        for private_name in [
            "session.crashed_and_abnormal_user",
            "session.errored_preaggregated",
            "session.errored_set",
            "session.errored_user_all",
        ]:
            response = self.get_response(
                self.organization.slug,
                field=[private_name],
                statsPeriod="6m",
                interval="6m",
            )
            assert response.data["detail"] == (
                f"Failed to parse '{private_name}'. Must be something like 'sum(my_metric)', "
                "or a supported aggregate derived metric like `session.crash_free_rate"
            )

    def test_session_duration_derived_alias(self):
        org_id = self.organization.id
        user_ts = time.time()

        self._send_buckets(
            [
                {
                    "org_id": org_id,
                    "project_id": self.project.id,
                    "metric_id": self.session_duration_metric,
                    "timestamp": user_ts,
                    "type": "d",
                    "value": [2, 6, 8],
                    "tags": {self.session_status_tag: indexer.record(org_id, "exited")},
                    "retention_days": 90,
                },
                {
                    "org_id": org_id,
                    "project_id": self.project.id,
                    "metric_id": self.session_duration_metric,
                    "timestamp": user_ts,
                    "type": "d",
                    "value": [11, 13, 15],
                    "tags": {self.session_status_tag: indexer.record(org_id, "crashed")},
                    "retention_days": 90,
                },
            ],
            entity="metrics_distributions",
        )
        response = self.get_success_response(
            self.organization.slug,
            field=["p50(session.duration)"],
            statsPeriod="6m",
            interval="6m",
        )
        group = response.data["groups"][0]
        assert group == {
            "by": {},
            "totals": {"p50(session.duration)": 6.0},
            "series": {"p50(session.duration)": [6.0]},
        }

    def test_histogram(self):
        # Record some strings
        org_id = self.organization.id
        tag1 = indexer.record(org_id, "tag1")
        value1 = indexer.record(org_id, "value1")
        value2 = indexer.record(org_id, "value2")

        self._send_buckets(
            [
                {
                    "org_id": org_id,
                    "project_id": self.project.id,
                    "metric_id": self.transaction_lcp_metric,
                    "timestamp": int(time.time()),
                    "type": "d",
                    "value": numbers,
                    "tags": {tag: value},
                    "retention_days": 90,
                }
                for tag, value, numbers in (
                    (tag1, value1, [4, 5, 6]),
                    (tag1, value2, [1, 2, 3]),
                )
            ],
            entity="metrics_distributions",
        )

        # Note: everything is a string here on purpose to ensure we parse ints properly
        response = self.get_success_response(
            self.organization.slug,
            field=f"histogram({TransactionMetricKey.MEASUREMENTS_LCP.value})",
            statsPeriod="1h",
            interval="1h",
            includeSeries="0",
            histogramBuckets="2",
            histogramFrom="2",
        )

        hist = [(2.0, 4.0, 2.0), (4.0, 6.0, 2.5)]

        assert response.data["groups"] == [
            {
                "by": {},
                "totals": {f"histogram({TransactionMetricKey.MEASUREMENTS_LCP.value})": hist},
            }
        ]

    def test_histogram_session_duration(self):
        # Record some strings
        org_id = self.organization.id

        self._send_buckets(
            [
                {
                    "org_id": org_id,
                    "project_id": self.project.id,
                    "metric_id": self.session_duration_metric,
                    "timestamp": int(time.time()),
                    "type": "d",
                    "value": [4, 5, 6],
                    "tags": {self.session_status_tag: indexer.record(org_id, "exited")},
                    "retention_days": 90,
                },
                {
                    "org_id": org_id,
                    "project_id": self.project.id,
                    "metric_id": self.session_duration_metric,
                    "timestamp": int(time.time()),
                    "type": "d",
                    "value": [1, 2, 3],
                    "tags": {self.session_status_tag: indexer.record(org_id, "exited")},
                    "retention_days": 90,
                },
                {
                    "org_id": org_id,
                    "project_id": self.project.id,
                    "metric_id": self.session_duration_metric,
                    "timestamp": int(time.time()),
                    "type": "d",
                    "value": [7, 8, 9],
                    "tags": {self.session_status_tag: indexer.record(org_id, "crashed")},
                    "retention_days": 90,
                },
            ],
            entity="metrics_distributions",
        )

        # Note: everything is a string here on purpose to ensure we parse ints properly
        response = self.get_success_response(
            self.organization.slug,
            field=f"histogram({SessionMetricKey.SESSION_DURATION.value})",
            statsPeriod="1h",
            interval="1h",
            includeSeries="0",
            histogramBuckets="2",
            histogramFrom="2",
        )
        hist = [(2.0, 5.5, 3.5), (5.5, 9.0, 4.0)]
        assert response.data["groups"] == [
            {
                "by": {},
                "totals": {f"histogram({SessionMetricKey.SESSION_DURATION.value})": hist},
            }
        ]

        # Using derived alias `session.duration` which has a filter on `exited` session.status
        response = self.get_success_response(
            self.organization.slug,
            field="histogram(session.duration)",
            statsPeriod="1h",
            interval="1h",
            includeSeries="0",
            histogramBuckets="2",
            histogramFrom="2",
        )
        hist = [(2.0, 4.0, 2.0), (4.0, 6.0, 2.5)]
        assert response.data["groups"] == [
            {
                "by": {},
                "totals": {"histogram(session.duration)": hist},
            }
        ]<|MERGE_RESOLUTION|>--- conflicted
+++ resolved
@@ -9,15 +9,11 @@
 
 from sentry.sentry_metrics import indexer
 from sentry.sentry_metrics.sessions import SessionMetricKey
-<<<<<<< HEAD
 from sentry.sentry_metrics.transactions import (
-    TransactionMetricsKey,
+    TransactionMetricKey,
     TransactionStatusTagValue,
     TransactionTagsKey,
 )
-=======
-from sentry.sentry_metrics.transactions import TransactionMetricKey
->>>>>>> d65d6f52
 from sentry.testutils.cases import MetricsAPIBaseTestCase
 from sentry.utils.cursors import Cursor
 from tests.sentry.api.endpoints.test_organization_metrics import MOCKED_DERIVED_METRICS
@@ -990,14 +986,11 @@
         self.session_error_metric = indexer.record(org_id, SessionMetricKey.SESSION_ERROR.value)
         self.session_status_tag = indexer.record(org_id, "session.status")
         self.release_tag = indexer.record(self.organization.id, "release")
-<<<<<<< HEAD
-        self.tx_metric = indexer.record(org_id, TransactionMetricsKey.TRANSACTION_DURATION.value)
+        self.tx_metric = indexer.record(org_id, TransactionMetricKey.DURATION.value)
         self.tx_status = indexer.record(org_id, TransactionTagsKey.TRANSACTION_STATUS.value)
-=======
         self.transaction_lcp_metric = indexer.record(
             self.organization.id, TransactionMetricKey.MEASUREMENTS_LCP.value
         )
->>>>>>> d65d6f52
 
     @patch("sentry.snuba.metrics.fields.base.DERIVED_METRICS", MOCKED_DERIVED_METRICS)
     @patch("sentry.snuba.metrics.query_builder.get_derived_metrics")
