--- conflicted
+++ resolved
@@ -581,22 +581,6 @@
     def test_manager_can_remove_members_using_user_token(self):
         self.login_as(self.manager)
 
-<<<<<<< HEAD
-        token = self.create_user_auth_token(
-            user=self.manager_user, scope_list=["org:write", "team:write"]
-        )
-        self.get_success_response(
-            self.org.slug,
-            self.member_on_team.id,
-            self.team.slug,
-            extra_headers={"HTTP_AUTHORIZATION": f"Bearer {token.token}"},
-            status_code=200,
-        )
-
-        assert not OrganizationMemberTeam.objects.filter(
-            team=self.team, organizationmember=self.member_on_team
-        ).exists()
-=======
         scopes = ["org:write", "team:write"]
         members = [self.member_on_team, self.manager_on_team, self.owner_on_team]
         for scope in scopes:
@@ -613,7 +597,6 @@
                 assert not OrganizationMemberTeam.objects.filter(
                     team=self.team, organizationmember=member
                 ).exists()
->>>>>>> e7fac6c0
 
     def test_owner_can_remove_members(self):
         self.login_as(self.owner)
@@ -648,20 +631,6 @@
     def test_owner_can_remove_members_using_user_token(self):
         self.login_as(self.owner)
 
-<<<<<<< HEAD
-        token = self.create_user_auth_token(user=self.user, scope_list=["org:write", "team:write"])
-        self.get_success_response(
-            self.org.slug,
-            self.member_on_team.id,
-            self.team.slug,
-            extra_headers={"HTTP_AUTHORIZATION": f"Bearer {token.token}"},
-            status_code=200,
-        )
-
-        assert not OrganizationMemberTeam.objects.filter(
-            team=self.team, organizationmember=self.member_on_team
-        ).exists()
-=======
         scopes = ["org:write", "org:admin", "team:write"]
         members = [self.member_on_team, self.manager_on_team, self.owner_on_team]
         for scope in scopes:
@@ -676,9 +645,8 @@
                 )
 
                 assert not OrganizationMemberTeam.objects.filter(
-                    team=self.team, organizationmember=self.member
+                    team=self.team, organizationmember=member
                 ).exists()
->>>>>>> e7fac6c0
 
     def test_access_revoked_after_leaving_team(self):
         user = self.create_user()
