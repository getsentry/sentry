import copy
from collections.abc import Mapping, Sequence
from typing import Any
from unittest import mock

from urllib3.response import HTTPResponse

from sentry.api.endpoints.group_similar_issues_embeddings import (
    GroupSimilarIssuesEmbeddingsEndpoint,
    get_stacktrace_string,
)
from sentry.api.serializers.base import serialize
from sentry.models.group import Group
from sentry.seer.utils import SimilarIssuesEmbeddingsData, SimilarIssuesEmbeddingsResponse
from sentry.testutils.cases import APITestCase
from sentry.testutils.helpers.features import with_feature
from sentry.testutils.silo import region_silo_test
from sentry.utils import json

EXPECTED_STACKTRACE_STRING = 'ZeroDivisionError: division by zero\n  File "python_onboarding.py", line divide_by_zero\n    divide = 1/0'
BASE_APP_DATA: dict[str, Any] = {
    "app": {
        "type": "component",
        "description": "in-app",
        "hash": "hash",
        "component": {
            "id": "app",
            "name": "in-app",
            "contributes": True,
            "hint": None,
            "values": [
                {
                    "id": "exception",
                    "name": "exception",
                    "contributes": True,
                    "hint": None,
                    "values": [
                        {
                            "id": "stacktrace",
                            "name": "stack-trace",
                            "contributes": True,
                            "hint": None,
                            "values": [
                                {
                                    "id": "frame",
                                    "name": None,
                                    "contributes": True,
                                    "hint": None,
                                    "values": [
                                        {
                                            "id": "module",
                                            "name": None,
                                            "contributes": True,
                                            "hint": None,
                                            "values": ["__main__"],
                                        },
                                        {
                                            "id": "filename",
                                            "name": None,
                                            "contributes": False,
                                            "hint": None,
                                            "values": ["python_onboarding.py"],
                                        },
                                        {
                                            "id": "function",
                                            "name": None,
                                            "contributes": True,
                                            "hint": None,
                                            "values": ["divide_by_zero"],
                                        },
                                        {
                                            "id": "context-line",
                                            "name": None,
                                            "contributes": True,
                                            "hint": None,
                                            "values": ["divide = 1/0"],
                                        },
                                    ],
                                }
                            ],
                        },
                        {
                            "id": "type",
                            "name": None,
                            "contributes": True,
                            "hint": None,
                            "values": ["ZeroDivisionError"],
                        },
                        {
                            "id": "value",
                            "name": None,
                            "contributes": False,
                            "hint": None,
                            "values": ["division by zero"],
                        },
                    ],
                }
            ],
        },
    }
}
CHAINED_APP_DATA: dict[str, Any] = {
    "app": {
        "type": "component",
        "description": "in-app",
        "hash": "hash",
        "component": {
            "id": "app",
            "name": "in-app",
            "contributes": True,
            "hint": None,
            "values": [
                {
                    "id": "chained-exception",
                    "name": None,
                    "contributes": True,
                    "hint": None,
                    "values": [
                        {
                            "id": "exception",
                            "name": "exception",
                            "contributes": True,
                            "hint": None,
                            "values": [
                                {
                                    "id": "stacktrace",
                                    "name": "stack-trace",
                                    "contributes": True,
                                    "hint": None,
                                    "values": [
                                        {
                                            "id": "frame",
                                            "name": None,
                                            "contributes": True,
                                            "hint": None,
                                            "values": [
                                                {
                                                    "id": "module",
                                                    "name": None,
                                                    "contributes": True,
                                                    "hint": None,
                                                    "values": ["__main__"],
                                                },
                                                {
                                                    "id": "filename",
                                                    "name": None,
                                                    "contributes": False,
                                                    "hint": None,
                                                    "values": ["python_onboarding.py"],
                                                },
                                                {
                                                    "id": "function",
                                                    "name": None,
                                                    "contributes": True,
                                                    "hint": None,
                                                    "values": ["divide_by_zero"],
                                                },
                                                {
                                                    "id": "context-line",
                                                    "name": None,
                                                    "contributes": True,
                                                    "hint": None,
                                                    "values": ["divide = 1/0"],
                                                },
                                            ],
                                        }
                                    ],
                                },
                                {
                                    "id": "type",
                                    "name": None,
                                    "contributes": True,
                                    "hint": None,
                                    "values": ["ZeroDivisionError"],
                                },
                                {
                                    "id": "value",
                                    "name": None,
                                    "contributes": False,
                                    "hint": None,
                                    "values": ["division by zero"],
                                },
                            ],
                        },
                        {
                            "id": "exception",
                            "name": "exception",
                            "contributes": True,
                            "hint": None,
                            "values": [
                                {
                                    "id": "stacktrace",
                                    "name": "stack-trace",
                                    "contributes": True,
                                    "hint": None,
                                    "values": [
                                        {
                                            "id": "frame",
                                            "name": None,
                                            "contributes": True,
                                            "hint": None,
                                            "values": [
                                                {
                                                    "id": "module",
                                                    "name": None,
                                                    "contributes": True,
                                                    "hint": None,
                                                    "values": ["__main__"],
                                                },
                                                {
                                                    "id": "filename",
                                                    "name": None,
                                                    "contributes": False,
                                                    "hint": None,
                                                    "values": ["python_onboarding.py"],
                                                },
                                                {
                                                    "id": "function",
                                                    "name": None,
                                                    "contributes": True,
                                                    "hint": None,
                                                    "values": ["<module>"],
                                                },
                                                {
                                                    "id": "context-line",
                                                    "name": None,
                                                    "contributes": True,
                                                    "hint": None,
                                                    "values": ["divide_by_zero()"],
                                                },
                                            ],
                                        },
                                        {
                                            "id": "frame",
                                            "name": None,
                                            "contributes": True,
                                            "hint": None,
                                            "values": [
                                                {
                                                    "id": "module",
                                                    "name": None,
                                                    "contributes": True,
                                                    "hint": None,
                                                    "values": ["__main__"],
                                                },
                                                {
                                                    "id": "filename",
                                                    "name": None,
                                                    "contributes": False,
                                                    "hint": None,
                                                    "values": ["python_onboarding.py"],
                                                },
                                                {
                                                    "id": "function",
                                                    "name": None,
                                                    "contributes": True,
                                                    "hint": None,
                                                    "values": ["divide_by_zero"],
                                                },
                                                {
                                                    "id": "context-line",
                                                    "name": None,
                                                    "contributes": True,
                                                    "hint": None,
                                                    "values": [
                                                        'raise Exception("Catch divide by zero error")'
                                                    ],
                                                },
                                            ],
                                        },
                                    ],
                                },
                                {
                                    "id": "type",
                                    "name": None,
                                    "contributes": True,
                                    "hint": None,
                                    "values": ["Exception"],
                                },
                                {
                                    "id": "value",
                                    "name": None,
                                    "contributes": False,
                                    "hint": None,
                                    "values": ["Catch divide by zero error"],
                                },
                            ],
                        },
                    ],
                }
            ],
        },
    }
}
<<<<<<< HEAD

MOBILE_THREAD_DATA = {
    "app": {
        "type": "component",
        "description": "in-app thread stack-trace",
        "hash": "hash",
        "component": {
            "id": "app",
            "name": "in-app",
            "contributes": True,
            "hint": None,
            "values": [
                {
                    "id": "threads",
                    "name": "thread",
                    "contributes": True,
                    "hint": None,
                    "values": [
                        {
                            "id": "stacktrace",
                            "name": "stack-trace",
                            "contributes": True,
                            "hint": None,
                            "values": [
                                {
                                    "id": "frame",
                                    "name": None,
                                    "contributes": True,
                                    "hint": "marked out of app by stack trace rule (function:dbx v-group -group v-app -app)",
                                    "values": [
                                        {
                                            "id": "module",
                                            "name": None,
                                            "contributes": True,
                                            "hint": None,
                                            "values": [],
                                        },
                                        {
                                            "id": "filename",
                                            "name": None,
                                            "contributes": True,
                                            "hint": None,
                                            "values": [],
                                        },
                                        {
                                            "id": "function",
                                            "name": None,
                                            "contributes": True,
                                            "hint": "ignored unknown function",
                                            "values": ["TestHandler"],
                                        },
                                    ],
                                }
                            ],
                        }
                    ],
                }
            ],
        },
    }
}
=======
>>>>>>> e048f9e1


@region_silo_test
class GroupSimilarIssuesEmbeddingsTest(APITestCase):
    def setUp(self):
        super().setUp()
        self.login_as(self.user)
        self.org = self.create_organization(owner=self.user)
        self.project = self.create_project(organization=self.org)
        self.base_error_trace = {
            "fingerprint": ["my-route", "{{ default }}"],
            "exception": {
                "values": [
                    {
                        "stacktrace": {
                            "frames": [
                                {
                                    "function": "divide_by_zero",
                                    "module": "__main__",
                                    "filename": "python_onboarding.py",
                                    "abs_path": "/Users/jodi/python_onboarding/python_onboarding.py",
                                    "lineno": 20,
                                    "context_line": " divide = 1/0",
                                    "in_app": True,
                                },
                            ]
                        },
                        "type": "ZeroDivisionError",
                        "value": "division by zero",
                    }
                ]
            },
            "platform": "python",
        }
        self.event = self.store_event(data=self.base_error_trace, project_id=self.project)
        self.group = self.event.group
        assert self.group
        self.path = f"/api/0/issues/{self.group.id}/similar-issues-embeddings/"
        self.similar_group = self.create_group(project=self.project)

    def create_frames(self, num_frames, contributes=True, start_index=1):
        frames = []
        for i in range(start_index, start_index + num_frames):
            frames.append(
                {
                    "id": "frame",
                    "name": None,
                    "contributes": contributes,
                    "hint": None,
                    "values": [
                        {
                            "id": "filename",
                            "name": None,
                            "contributes": contributes,
                            "hint": None,
                            "values": ["hello.py"],
                        },
                        {
                            "id": "function",
                            "name": None,
                            "contributes": contributes,
                            "hint": None,
                            "values": ["hello_there"],
                        },
                        {
                            "id": "context-line",
                            "name": None,
                            "contributes": contributes,
                            "hint": None,
                            "values": ["test = " + str(i) + "!"],
                        },
                    ],
                }
            )
        return frames

    def get_expected_response(
        self,
        group_ids: Sequence[int],
        message_distances: Sequence[float],
        exception_distances: Sequence[float],
        should_be_grouped: Sequence[str],
    ) -> Sequence[tuple[Any, Mapping[str, Any]]]:
        serialized_groups = serialize(
            list(Group.objects.get_many_from_cache(group_ids)), user=self.user
        )
        response = []
        for i, group in enumerate(serialized_groups):
            response.append(
                (
                    group,
                    {
                        "message": message_distances[i],
                        "exception": exception_distances[i],
                        "shouldBeGrouped": should_be_grouped[i],
                    },
                )
            )
        return response

    def test_get_stacktrace_string_simple(self):
        stacktrace_str = get_stacktrace_string(BASE_APP_DATA)
        expected_stacktrace_str = 'ZeroDivisionError: division by zero\n  File "python_onboarding.py", line divide_by_zero\n    divide = 1/0'
        assert stacktrace_str == expected_stacktrace_str

    def test_get_stacktrace_string_no_values(self):
        stacktrace_string = get_stacktrace_string({})
        assert stacktrace_string == ""

    def test_get_stacktrace_string_contributing_exception_no_frames(self):
        data_non_contributing_frame = copy.deepcopy(BASE_APP_DATA)
        data_non_contributing_frame["app"]["component"]["values"][0]["values"][0]["values"] = []
        stacktrace_str = get_stacktrace_string(data_non_contributing_frame)
        assert stacktrace_str == "ZeroDivisionError: division by zero"

    def test_get_stacktrace_string_contributing_exception_no_contributing_frames(self):
        data_no_contributing_frame = copy.deepcopy(BASE_APP_DATA)
        data_no_contributing_frame["app"]["component"]["values"][0]["values"][0][
            "values"
        ] = self.create_frames(1, False)
        stacktrace_str = get_stacktrace_string(data_no_contributing_frame)
        assert stacktrace_str == "ZeroDivisionError: division by zero"

    def test_get_stacktrace_string_no_contributing_exception(self):
        data_no_contributing_frame = copy.deepcopy(BASE_APP_DATA)
        data_no_contributing_frame["app"]["component"]["values"][0]["contributes"] = False
        stacktrace_str = get_stacktrace_string(data_no_contributing_frame)
        assert stacktrace_str == ""

    def test_get_stacktrace_string_non_contributing_frame(self):
        data_non_contributing_frame = copy.deepcopy(BASE_APP_DATA)
        data_non_contributing_frame["app"]["component"]["values"][0]["values"][0][
            "values"
        ] += self.create_frames(1, False)
        stacktrace_str = get_stacktrace_string(data_non_contributing_frame)
        expected_stacktrace_str = 'ZeroDivisionError: division by zero\n  File "python_onboarding.py", line divide_by_zero\n    divide = 1/0'
        assert stacktrace_str == expected_stacktrace_str

    def test_get_stacktrace_string_no_stacktrace(self):
        data_no_stacktrace = copy.deepcopy(BASE_APP_DATA)
        data_no_stacktrace["app"]["component"]["values"].pop(0)
        stacktrace_str = get_stacktrace_string(data_no_stacktrace)
        assert stacktrace_str == ""

    def test_get_stacktrace_string_chained(self):
        stacktrace_str = get_stacktrace_string(CHAINED_APP_DATA)
        expected_stacktrace_str = 'ZeroDivisionError: division by zero\n  File "python_onboarding.py", line divide_by_zero\n    divide = 1/0\nException: Catch divide by zero error\n  File "python_onboarding.py", line <module>\n    divide_by_zero()\n  File "python_onboarding.py", line divide_by_zero\n    raise Exception("Catch divide by zero error")'
        assert stacktrace_str == expected_stacktrace_str

<<<<<<< HEAD
    def test_get_stacktrace_string_thread(self):
        stacktrace_str = get_stacktrace_string(MOBILE_THREAD_DATA)
        assert stacktrace_str == 'File "", line TestHandler'

=======
>>>>>>> e048f9e1
    def test_get_stacktrace_string_system(self):
        data_system = copy.deepcopy(BASE_APP_DATA)
        data_system["system"] = data_system.pop("app")
        stacktrace_str = get_stacktrace_string(data_system)
        expected_stacktrace_str = 'ZeroDivisionError: division by zero\n  File "python_onboarding.py", line divide_by_zero\n    divide = 1/0'
        assert stacktrace_str == expected_stacktrace_str

    def test_get_stacktrace_string_app_and_system(self):
        data = copy.deepcopy(BASE_APP_DATA)
        data_system = copy.deepcopy(BASE_APP_DATA)
        data_system = data_system.pop("app")
        data_system["component"]["values"][0]["values"][0]["values"] = self.create_frames(1, True)
        data.update({"system": data_system})

        stacktrace_str = get_stacktrace_string(data)
        expected_stacktrace_str = 'ZeroDivisionError: division by zero\n  File "python_onboarding.py", line divide_by_zero\n    divide = 1/0'
        assert stacktrace_str == expected_stacktrace_str

    def test_get_stacktrace_string_no_app_no_system(self):
        data = {"default": "something"}
        stacktrace_str = get_stacktrace_string(data)
        assert stacktrace_str == ""

    def test_get_stacktrace_string_over_50_contributing_frames(self):
        """Check that when there are over 50 contributing frames, the last 50 are included."""

        data_frames = copy.deepcopy(BASE_APP_DATA)
        # Create 30 contributing frames, 1-30 -> last 20 should be included
        data_frames["app"]["component"]["values"][0]["values"][0]["values"] = self.create_frames(
            30, True
<<<<<<< HEAD
        )
        # Create 20 non-contributing frames, 31-50 -> none should be included
        data_frames["app"]["component"]["values"][0]["values"][0]["values"] += self.create_frames(
            20, False, 31
        )
        # Create 30 contributing frames, 51-80 -> all should be included
        data_frames["app"]["component"]["values"][0]["values"][0]["values"] += self.create_frames(
            30, True, 51
        )
=======
        )
        # Create 20 non-contributing frames, 31-50 -> none should be included
        data_frames["app"]["component"]["values"][0]["values"][0]["values"] += self.create_frames(
            20, False, 31
        )
        # Create 30 contributing frames, 51-80 -> all should be included
        data_frames["app"]["component"]["values"][0]["values"][0]["values"] += self.create_frames(
            30, True, 51
        )
>>>>>>> e048f9e1
        stacktrace_str = get_stacktrace_string(data_frames)

        num_frames = 0
        for i in range(1, 11):
            assert ("test = " + str(i) + "!") not in stacktrace_str
        for i in range(11, 31):
            num_frames += 1
            assert ("test = " + str(i) + "!") in stacktrace_str
        for i in range(31, 51):
            assert ("test = " + str(i) + "!") not in stacktrace_str
        for i in range(51, 81):
            num_frames += 1
            assert ("test = " + str(i) + "!") in stacktrace_str
        assert num_frames == 50

    def test_get_stacktrace_string_no_exception(self):
        data_no_exception = copy.deepcopy(BASE_APP_DATA)
        data_no_exception["app"]["component"]["values"][0]["id"] = "not-exception"
        stacktrace_str = get_stacktrace_string(data_no_exception)
        assert stacktrace_str == ""

    def test_get_formatted_results(self):
        new_group = self.create_group(project=self.project)
        response_1: SimilarIssuesEmbeddingsData = {
            "message_distance": 0.05,
            "parent_group_id": self.similar_group.id,
            "should_group": True,
            "stacktrace_distance": 0.01,
        }
        response_2: SimilarIssuesEmbeddingsData = {
            "message_distance": 0.49,
            "parent_group_id": new_group.id,
            "should_group": False,
            "stacktrace_distance": 0.23,
        }
        group_similar_endpoint = GroupSimilarIssuesEmbeddingsEndpoint()
        formatted_results = group_similar_endpoint.get_formatted_results(
            responses=[response_1, response_2], user=self.user
        )
        assert formatted_results == self.get_expected_response(
            [self.similar_group.id, new_group.id], [0.95, 0.51], [0.99, 0.77], ["Yes", "No"]
        )

    def test_no_feature_flag(self):
        response = self.client.get(self.path)

        assert response.status_code == 404, response.content

    @with_feature("projects:similarity-embeddings")
    @mock.patch("sentry.seer.utils.seer_staging_connection_pool.urlopen")
    @mock.patch("sentry.api.endpoints.group_similar_issues_embeddings.logger")
    def test_simple(self, mock_logger, mock_seer_request):
        seer_return_value: SimilarIssuesEmbeddingsResponse = {
            "responses": [
                {
                    "message_distance": 0.05,
                    "parent_group_id": self.similar_group.id,
                    "should_group": True,
                    "stacktrace_distance": 0.01,
                }
            ]
        }
        mock_seer_request.return_value = HTTPResponse(json.dumps(seer_return_value).encode("utf-8"))

        response = self.client.get(
            self.path,
            data={"k": "1", "threshold": "0.98"},
        )

        assert response.data == self.get_expected_response(
            [self.similar_group.id], [0.95], [0.99], ["Yes"]
        )

        expected_seer_request_params = {
            "group_id": self.group.id,
            "project_id": self.project.id,
            "stacktrace": EXPECTED_STACKTRACE_STRING,
            "message": self.group.message,
            "k": 1,
            "threshold": 0.98,
        }

        mock_seer_request.assert_called_with(
            "POST",
            "/v0/issues/similar-issues",
            body=json.dumps(expected_seer_request_params),
            headers={"Content-Type": "application/json;charset=utf-8"},
        )

        expected_seer_request_params["group_message"] = expected_seer_request_params.pop("message")
        mock_logger.info.assert_called_with(
            "Similar issues embeddings parameters", extra=expected_seer_request_params
        )

    @with_feature("projects:similarity-embeddings")
    @mock.patch("sentry.analytics.record")
    @mock.patch("sentry.seer.utils.seer_staging_connection_pool.urlopen")
    def test_multiple(self, mock_seer_request, mock_record):
        similar_group_over_threshold = self.create_group(project=self.project)
        similar_group_under_threshold = self.create_group(project=self.project)
        seer_return_value: SimilarIssuesEmbeddingsResponse = {
            "responses": [
                {
                    "message_distance": 0.05,
                    "parent_group_id": self.similar_group.id,
                    "should_group": True,
                    "stacktrace_distance": 0.002,  # Over threshold
                },
                {
                    "message_distance": 0.05,
                    "parent_group_id": similar_group_over_threshold.id,
                    "should_group": True,
                    "stacktrace_distance": 0.002,  # Over threshold
                },
                {
                    "message_distance": 0.05,
                    "parent_group_id": similar_group_under_threshold.id,
                    "should_group": False,
                    "stacktrace_distance": 0.05,  # Under threshold
                },
            ]
        }
        mock_seer_request.return_value = HTTPResponse(json.dumps(seer_return_value).encode("utf-8"))

        response = self.client.get(
            self.path,
            data={"k": "1", "threshold": "0.01"},
        )

        assert response.data == self.get_expected_response(
            [
                self.similar_group.id,
                similar_group_over_threshold.id,
                similar_group_under_threshold.id,
            ],
            [0.95, 0.95, 0.95],
            [0.998, 0.998, 0.95],
            ["Yes", "Yes", "No"],
        )

        mock_record.assert_called_with(
            "group_similar_issues_embeddings.count",
            organization_id=self.org.id,
            project_id=self.project.id,
            group_id=self.group.id,
            count_over_threshold=2,
            user_id=self.user.id,
        )

    @with_feature("projects:similarity-embeddings")
    @mock.patch("sentry.seer.utils.seer_staging_connection_pool.urlopen")
    def test_invalid_return(self, mock_seer_request):
        """
        The seer API can return groups that do not exist if they have been deleted/merged.
        Test that these groups are not returned.
        """
        seer_return_value: SimilarIssuesEmbeddingsResponse = {
            "responses": [
                {
                    "message_distance": 0.05,
                    "parent_group_id": self.similar_group.id,
                    "should_group": True,
                    "stacktrace_distance": 0.01,
                },
                {
                    "message_distance": 0.05,
                    "parent_group_id": 10000000,  # An arbitrarily large group ID that will not exist
                    "should_group": True,
                    "stacktrace_distance": 0.01,
                },
            ]
        }
        mock_seer_request.return_value = HTTPResponse(json.dumps(seer_return_value).encode("utf-8"))
        response = self.client.get(self.path)
        assert response.data == self.get_expected_response(
            [self.similar_group.id], [0.95], [0.99], ["Yes"]
        )

    @with_feature("projects:similarity-embeddings")
    @mock.patch("sentry.analytics.record")
    @mock.patch("sentry.seer.utils.seer_staging_connection_pool.urlopen")
    def test_empty_seer_return(self, mock_seer_request, mock_record):
        mock_seer_request.return_value = HTTPResponse([])
        response = self.client.get(self.path)
        assert response.data == []

        mock_record.assert_called_with(
            "group_similar_issues_embeddings.count",
            organization_id=self.org.id,
            project_id=self.project.id,
            group_id=self.group.id,
            count_over_threshold=0,
            user_id=self.user.id,
        )

    @with_feature("projects:similarity-embeddings")
    def test_no_contributing_exception(self):
        data_no_contributing_exception = {
            "fingerprint": ["message"],
            "message": "Message",
            "exception": {
                "values": [
                    {
                        "stacktrace": {
                            "frames": [
                                {
                                    "function": "divide_by_zero",
                                    "module": "__main__",
                                    "filename": "python_onboarding.py",
                                    "abs_path": "/Users/jodi/python_onboarding/python_onboarding.py",
                                    "lineno": 20,
                                    "context_line": " divide = 1/0",
                                    "in_app": False,
                                },
                            ]
                        },
                        "type": "ZeroDivisionError",
                        "value": "division by zero",
                    }
                ]
            },
            "platform": "python",
        }
        event_no_contributing_exception = self.store_event(
            data=data_no_contributing_exception, project_id=self.project
        )
        group_no_contributing_exception = event_no_contributing_exception.group
        assert group_no_contributing_exception

        response = self.client.get(
            f"/api/0/issues/{group_no_contributing_exception.id}/similar-issues-embeddings/",
            data={"k": "1", "threshold": "0.98"},
        )

        assert response.data == []

    @with_feature("projects:similarity-embeddings")
    def test_no_exception(self):
        event_no_exception = self.store_event(data={}, project_id=self.project)
        group_no_exception = event_no_exception.group
        assert group_no_exception
        response = self.client.get(
            f"/api/0/issues/{group_no_exception.id}/similar-issues-embeddings/",
            data={"k": "1", "threshold": "0.98"},
        )

        assert response.data == []

    @with_feature("projects:similarity-embeddings")
    @mock.patch("sentry.seer.utils.seer_staging_connection_pool.urlopen")
    def test_no_optional_params(self, mock_seer_request):
        """
        Test that optional parameters, k and threshold, can not be included.
        """
        seer_return_value: SimilarIssuesEmbeddingsResponse = {
            "responses": [
                {
                    "message_distance": 0.05,
                    "parent_group_id": self.similar_group.id,
                    "should_group": True,
                    "stacktrace_distance": 0.01,
                }
            ]
        }

        mock_seer_request.return_value = HTTPResponse(json.dumps(seer_return_value).encode("utf-8"))

        # Include no optional parameters
        response = self.client.get(self.path)
        assert response.data == self.get_expected_response(
            [self.similar_group.id], [0.95], [0.99], ["Yes"]
        )

        mock_seer_request.assert_called_with(
            "POST",
            "/v0/issues/similar-issues",
            body=json.dumps(
                {
                    "group_id": self.group.id,
                    "project_id": self.project.id,
                    "stacktrace": EXPECTED_STACKTRACE_STRING,
                    "message": self.group.message,
                },
            ),
            headers={"Content-Type": "application/json;charset=utf-8"},
        )

        # Include k
        response = self.client.get(
            self.path,
            data={"k": 1},
        )
        assert response.data == self.get_expected_response(
            [self.similar_group.id], [0.95], [0.99], ["Yes"]
        )

        mock_seer_request.assert_called_with(
            "POST",
            "/v0/issues/similar-issues",
            body=json.dumps(
                {
                    "group_id": self.group.id,
                    "project_id": self.project.id,
                    "stacktrace": EXPECTED_STACKTRACE_STRING,
                    "message": self.group.message,
                    "k": 1,
                },
            ),
            headers={"Content-Type": "application/json;charset=utf-8"},
        )

        # Include threshold
        response = self.client.get(
            self.path,
            data={"threshold": "0.98"},
        )
        assert response.data == self.get_expected_response(
            [self.similar_group.id], [0.95], [0.99], ["Yes"]
        )

        mock_seer_request.assert_called_with(
            "POST",
            "/v0/issues/similar-issues",
            body=json.dumps(
                {
                    "group_id": self.group.id,
                    "project_id": self.project.id,
                    "stacktrace": EXPECTED_STACKTRACE_STRING,
                    "message": self.group.message,
                    "threshold": 0.98,
                },
            ),
            headers={"Content-Type": "application/json;charset=utf-8"},
        )<|MERGE_RESOLUTION|>--- conflicted
+++ resolved
@@ -292,7 +292,6 @@
         },
     }
 }
-<<<<<<< HEAD
 
 MOBILE_THREAD_DATA = {
     "app": {
@@ -354,8 +353,6 @@
         },
     }
 }
-=======
->>>>>>> e048f9e1
 
 
 @region_silo_test
@@ -505,13 +502,10 @@
         expected_stacktrace_str = 'ZeroDivisionError: division by zero\n  File "python_onboarding.py", line divide_by_zero\n    divide = 1/0\nException: Catch divide by zero error\n  File "python_onboarding.py", line <module>\n    divide_by_zero()\n  File "python_onboarding.py", line divide_by_zero\n    raise Exception("Catch divide by zero error")'
         assert stacktrace_str == expected_stacktrace_str
 
-<<<<<<< HEAD
     def test_get_stacktrace_string_thread(self):
         stacktrace_str = get_stacktrace_string(MOBILE_THREAD_DATA)
         assert stacktrace_str == 'File "", line TestHandler'
 
-=======
->>>>>>> e048f9e1
     def test_get_stacktrace_string_system(self):
         data_system = copy.deepcopy(BASE_APP_DATA)
         data_system["system"] = data_system.pop("app")
@@ -542,8 +536,6 @@
         # Create 30 contributing frames, 1-30 -> last 20 should be included
         data_frames["app"]["component"]["values"][0]["values"][0]["values"] = self.create_frames(
             30, True
-<<<<<<< HEAD
-        )
         # Create 20 non-contributing frames, 31-50 -> none should be included
         data_frames["app"]["component"]["values"][0]["values"][0]["values"] += self.create_frames(
             20, False, 31
@@ -552,17 +544,6 @@
         data_frames["app"]["component"]["values"][0]["values"][0]["values"] += self.create_frames(
             30, True, 51
         )
-=======
-        )
-        # Create 20 non-contributing frames, 31-50 -> none should be included
-        data_frames["app"]["component"]["values"][0]["values"][0]["values"] += self.create_frames(
-            20, False, 31
-        )
-        # Create 30 contributing frames, 51-80 -> all should be included
-        data_frames["app"]["component"]["values"][0]["values"][0]["values"] += self.create_frames(
-            30, True, 51
-        )
->>>>>>> e048f9e1
         stacktrace_str = get_stacktrace_string(data_frames)
 
         num_frames = 0
