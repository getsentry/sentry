import time

import pytest

from sentry.models import Group, GroupHash
from sentry.testutils.helpers import Feature


@pytest.fixture(autouse=True)
def hierarchical_grouping_features():
    with Feature({"organizations:grouping-tree-ui": True}):
        yield


@pytest.fixture(autouse=True)
def auto_login(settings, client, default_user):
    assert client.login(username=default_user.username, password="admin")


@pytest.fixture
def store_stacktrace(default_project, factories):
    default_project.update_option("sentry:grouping_config", "mobile:2021-02-12")

    timestamp = time.time() - 3600

    def inner(functions, interface="exception", type="error", extra_event_data=None):
        nonlocal timestamp

        timestamp += 1

        event = {
            "timestamp": timestamp,
            interface: {
                "values": [
                    {
                        "type": "ZeroDivisionError",
                        "stacktrace": {"frames": [{"function": f} for f in functions]},
                    }
                ]
            },
            "type": type,
            **(extra_event_data or {}),
        }

        return factories.store_event(data=event, project_id=default_project.id)

    return inner


@pytest.fixture
def _render_all_previews(client):
    def inner(group: Group):
        rv = [f"group: {group.title}"]
        assert "finest_tree_label" not in group.data["metadata"]

        response = client.get(f"/api/0/issues/{group.id}/grouping/levels/", format="json")
        assert response.status_code == 200

        for level in response.data["levels"]:
            rv.append(f"level {level['id']}{level.get('isCurrent') and '*' or ''}")

            response = client.get(
                f"/api/0/issues/{group.id}/grouping/levels/{level['id']}/new-issues/", format="json"
            )

            assert response.status_code == 200

            rv.extend(
                f"{preview['hash']}: {preview['title']} ({preview['eventCount']})"
                for preview in response.data
            )

        return "\n".join(rv)

    return inner


@pytest.mark.django_db
def test_error_missing_feature(client, default_project):
    group = Group.objects.create(project=default_project)

    with Feature({"organizations:grouping-tree-ui": False}):
        response = client.get(f"/api/0/issues/{group.id}/grouping/levels/", format="json")
        assert response.status_code == 403
        assert response.data["detail"]["code"] == "missing_feature"


@pytest.mark.django_db
def test_error_no_events(client, default_project):
    group = Group.objects.create(project=default_project)

    response = client.get(f"/api/0/issues/{group.id}/grouping/levels/", format="json")
    assert response.status_code == 403
    assert response.data["detail"]["code"] == "no_events"


@pytest.mark.django_db
@pytest.mark.snuba
def test_error_not_hierarchical(client, default_project, reset_snuba, factories):
    group = Group.objects.create(project=default_project)
    grouphash = GroupHash.objects.create(
        project=default_project, group=group, hash="d41d8cd98f00b204e9800998ecf8427e"
    )

    # we cannot run one of the other test_error testcases here because it would
    # populate Snuba caches. Then we would not be able to observe our write, at
    # least not within the same second we wrote.

    factories.store_event(
        data={"message": "hello world", "checksum": grouphash.hash}, project_id=default_project.id
    )

    response = client.get(f"/api/0/issues/{group.id}/grouping/levels/", format="json")
    assert response.status_code == 403
    assert response.data["detail"]["code"] == "not_hierarchical"


@pytest.mark.django_db
@pytest.mark.snuba
def test_downwards(default_project, store_stacktrace, reset_snuba, _render_all_previews):
    events = [
        # store events with a common crashing frame `foo` and diverging threadbases
        store_stacktrace(["bam", "baz2", "bar2", "foo"]),
        store_stacktrace(["baz", "bar", "foo"]),
        store_stacktrace(["baz2", "bar2", "foo"]),
        store_stacktrace(["bar3", "foo"]),
    ]

<<<<<<< HEAD
    assert [e.title for e in events] == [
        "ZeroDivisionError | foo | bar2 | baz2 | bam",
        "ZeroDivisionError | foo | bar | baz",
        "ZeroDivisionError | foo | bar2 | baz2",
        "ZeroDivisionError | foo | bar3",
    ]
=======
    assert (
        [e.title for e in events]
        == [e.data["title"] for e in events]
        == [
            "foo | bar2 | baz2 | bam",
            "foo | bar | baz",
            "foo | bar2 | baz2",
            "foo | bar3",
        ]
    )
>>>>>>> 32c7213c

    assert len({e.group_id for e in events}) == 1
    group = events[0].group

    assert (
        _render_all_previews(group)
        == """\
group: ZeroDivisionError | foo
level 0*
bab925683e73afdb4dc4047397a7b36b: ZeroDivisionError | foo (4)
level 1
64686dcd59e0cf97f34113e9d360541a: ZeroDivisionError | foo | bar3 (1)
c8ef2dd3dedeed29b4b74b9c579eea1a: ZeroDivisionError | foo | bar2 (2)
aa1c4037371150958f9ea22adb110bbc: ZeroDivisionError | foo | bar (1)
level 2
64686dcd59e0cf97f34113e9d360541a: ZeroDivisionError | foo | bar3 (1)
8c0bbfebc194c7aa3e77e95436fd61e5: ZeroDivisionError | foo | bar2 | baz2 (2)
b8d08a573c62ca8c84de14c12c0e19fe: ZeroDivisionError | foo | bar | baz (1)
level 3
64686dcd59e0cf97f34113e9d360541a: ZeroDivisionError | foo | bar3 (1)
8c0bbfebc194c7aa3e77e95436fd61e5: ZeroDivisionError | foo | bar2 | baz2 (1)
b8d08a573c62ca8c84de14c12c0e19fe: ZeroDivisionError | foo | bar | baz (1)
b0505d7461a2e36c4a8235bb6c310a3b: ZeroDivisionError | foo | bar2 | baz2 | bam (1)\
"""
    )


@pytest.mark.django_db
@pytest.mark.snuba
def test_upwards(default_project, store_stacktrace, reset_snuba, _render_all_previews):
    GroupHash.objects.create(
        project_id=default_project.id,
        hash="c8ef2dd3dedeed29b4b74b9c579eea1a",
        state=GroupHash.State.SPLIT,
        group_id=None,
    )

    GroupHash.objects.create(
        project_id=default_project.id,
        hash="aa1c4037371150958f9ea22adb110bbc",
        state=GroupHash.State.SPLIT,
        group_id=None,
    )

    events = [
        store_stacktrace(["baz", "bar2", "foo"]),
        store_stacktrace(["baz", "bar", "foo"]),
        store_stacktrace(["bam", "bar", "foo"]),
    ]

    assert len({e.group_id for e in events}) == 3

    assert (
        _render_all_previews(events[0].group)
        == """\
group: ZeroDivisionError | foo | bar2 | baz
level 0
bab925683e73afdb4dc4047397a7b36b: ZeroDivisionError | foo (3)
level 1
c8ef2dd3dedeed29b4b74b9c579eea1a: ZeroDivisionError | foo | bar2 (1)
level 2*
7411b56aa6591edbdba71898d3a9f01c: ZeroDivisionError | foo | bar2 | baz (1)\
"""
    )
    assert (
        _render_all_previews(events[1].group)
        == """\
group: ZeroDivisionError | foo | bar | baz
level 0
bab925683e73afdb4dc4047397a7b36b: ZeroDivisionError | foo (3)
level 1
aa1c4037371150958f9ea22adb110bbc: ZeroDivisionError | foo | bar (2)
level 2*
b8d08a573c62ca8c84de14c12c0e19fe: ZeroDivisionError | foo | bar | baz (1)\
"""
    )

    assert (
        _render_all_previews(events[2].group)
        == """\
group: ZeroDivisionError | foo | bar | bam
level 0
bab925683e73afdb4dc4047397a7b36b: ZeroDivisionError | foo (3)
level 1
aa1c4037371150958f9ea22adb110bbc: ZeroDivisionError | foo | bar (2)
level 2*
97df6b60ec530c65ab227585143a087a: ZeroDivisionError | foo | bar | bam (1)\
"""
    )


@pytest.mark.django_db
@pytest.mark.snuba
def test_default_events(default_project, store_stacktrace, reset_snuba, _render_all_previews):
    # Would like to add tree labels to default event titles as well,
    # But leave as is for now.
    event = store_stacktrace(["bar", "foo"], interface="threads", type="default")
    assert event.title == "<unlabeled event>"

    event = store_stacktrace(
        ["bar", "foo"], interface="threads", type="default", extra_event_data={"message": "hello"}
    )
    assert event.title == "hello"<|MERGE_RESOLUTION|>--- conflicted
+++ resolved
@@ -126,25 +126,12 @@
         store_stacktrace(["bar3", "foo"]),
     ]
 
-<<<<<<< HEAD
     assert [e.title for e in events] == [
         "ZeroDivisionError | foo | bar2 | baz2 | bam",
         "ZeroDivisionError | foo | bar | baz",
         "ZeroDivisionError | foo | bar2 | baz2",
         "ZeroDivisionError | foo | bar3",
     ]
-=======
-    assert (
-        [e.title for e in events]
-        == [e.data["title"] for e in events]
-        == [
-            "foo | bar2 | baz2 | bam",
-            "foo | bar | baz",
-            "foo | bar2 | baz2",
-            "foo | bar3",
-        ]
-    )
->>>>>>> 32c7213c
 
     assert len({e.group_id for e in events}) == 1
     group = events[0].group
