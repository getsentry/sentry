from __future__ import absolute_import

import six
import re

from mock import patch
from django.core.urlresolvers import reverse

from sentry.constants import SentryAppStatus
from sentry.utils import json
from sentry.testutils import APITestCase
from sentry.testutils.helpers import with_feature
from sentry.models import SentryApp, SentryAppInstallationToken, SentryAppInstallation


class SentryAppsTest(APITestCase):
    def setUp(self):
        self.superuser = self.create_user(email="a@example.com", is_superuser=True)
        self.user = self.create_user(email="boop@example.com")
        self.org = self.create_organization(owner=self.user)
        self.super_org = self.create_organization(owner=self.superuser)
        self.internal_org = self.create_organization(owner=self.user)

        self.published_app = self.create_sentry_app(
            name="Test", organization=self.org, published=True
        )

        self.unpublished_app = self.create_sentry_app(name="Testin", organization=self.org)

        self.unowned_unpublished_app = self.create_sentry_app(
            name="Nosee",
            organization=self.create_organization(),
            scopes=(),
            webhook_url="https://example.com",
        )

        self.create_project(organization=self.internal_org)
        self.internal_app = self.create_internal_integration(
            name="Internal", organization=self.internal_org
        )
        self.install = self.internal_app.installations.first()

        self.url = reverse("sentry-api-0-sentry-apps")


class GetSentryAppsTest(SentryAppsTest):
    def test_superuser_sees_all_apps(self):
        self.login_as(user=self.superuser, superuser=True)

        response = self.client.get(self.url, format="json")
        response_uuids = set(o["uuid"] for o in response.data)

        assert response.status_code == 200
        assert self.published_app.uuid in response_uuids
        assert self.unpublished_app.uuid in response_uuids
        assert self.unowned_unpublished_app.uuid in response_uuids

    def test_users_see_published_apps(self):
        self.login_as(user=self.user)
        response = self.client.get(self.url, format="json")

        assert response.status_code == 200
        assert {
            "name": self.published_app.name,
            "author": self.published_app.author,
            "slug": self.published_app.slug,
            "scopes": [],
            "events": [],
            "status": self.published_app.get_status_display(),
            "uuid": self.published_app.uuid,
            "webhookUrl": self.published_app.webhook_url,
            "redirectUrl": self.published_app.redirect_url,
            "isAlertable": self.published_app.is_alertable,
            "verifyInstall": self.published_app.verify_install,
            "clientId": self.published_app.application.client_id,
            "clientSecret": self.published_app.application.client_secret,
            "overview": self.published_app.overview,
            "schema": {},
            "owner": {"id": self.org.id, "slug": self.org.slug},
        } in json.loads(response.content)

    def test_users_filter_on_internal_apps(self):
        self.login_as(user=self.user)
        url = u"{}?status=internal".format(self.url)
        response = self.client.get(url, format="json")

        assert response.status_code == 200
        assert {
            "name": self.internal_app.name,
            "author": self.internal_app.author,
            "slug": self.internal_app.slug,
            "scopes": [],
            "events": [],
            "status": self.internal_app.get_status_display(),
            "uuid": self.internal_app.uuid,
            "webhookUrl": self.internal_app.webhook_url,
            "redirectUrl": self.internal_app.redirect_url,
            "isAlertable": self.internal_app.is_alertable,
            "verifyInstall": self.internal_app.verify_install,
            "overview": self.internal_app.overview,
            "schema": {},
            "clientId": self.internal_app.application.client_id,
            "clientSecret": self.internal_app.application.client_secret,
            "owner": {"id": self.internal_org.id, "slug": self.internal_org.slug},
        } in json.loads(response.content)

        response_uuids = set(o["uuid"] for o in response.data)
        assert self.published_app.uuid not in response_uuids
        assert self.unpublished_app.uuid not in response_uuids
        assert self.unowned_unpublished_app.uuid not in response_uuids

    def test_superusers_filter_on_internal_apps(self):
        new_org = self.create_organization()
        self.create_project(organization=new_org)

        internal_app = self.create_internal_integration(name="Internal Nosee", organization=new_org)

        self.login_as(user=self.superuser, superuser=True)
        url = u"{}?status=internal".format(self.url)
        response = self.client.get(url, format="json")

        assert response.status_code == 200
        assert {
            "name": self.internal_app.name,
            "author": self.internal_app.author,
            "slug": self.internal_app.slug,
            "scopes": [],
            "events": [],
            "status": self.internal_app.get_status_display(),
            "uuid": self.internal_app.uuid,
            "webhookUrl": self.internal_app.webhook_url,
            "redirectUrl": self.internal_app.redirect_url,
            "isAlertable": self.internal_app.is_alertable,
            "verifyInstall": self.internal_app.verify_install,
            "overview": self.internal_app.overview,
            "schema": {},
            "clientId": self.internal_app.application.client_id,
            "clientSecret": self.internal_app.application.client_secret,
            "owner": {"id": self.internal_org.id, "slug": self.internal_org.slug},
        } in json.loads(response.content)

        response_uuids = set(o["uuid"] for o in response.data)
        assert internal_app.uuid in response_uuids
        assert self.published_app.uuid not in response_uuids
        assert self.unpublished_app.uuid not in response_uuids
        assert self.unowned_unpublished_app.uuid not in response_uuids

    def test_superuser_filter_on_published(self):
        self.login_as(user=self.superuser, superuser=True)
        url = u"{}?status=published".format(self.url)
        response = self.client.get(url, format="json")

        assert response.status_code == 200
        assert {
            "name": self.published_app.name,
            "author": self.published_app.author,
            "slug": self.published_app.slug,
            "scopes": [],
            "events": [],
            "status": self.published_app.get_status_display(),
            "uuid": self.published_app.uuid,
            "webhookUrl": self.published_app.webhook_url,
            "redirectUrl": self.published_app.redirect_url,
            "isAlertable": self.published_app.is_alertable,
            "verifyInstall": self.published_app.verify_install,
            "clientId": self.published_app.application.client_id,
            "clientSecret": self.published_app.application.client_secret,
            "overview": self.published_app.overview,
            "schema": {},
            "owner": {"id": self.org.id, "slug": self.org.slug},
        } in json.loads(response.content)

        response_uuids = set(o["uuid"] for o in response.data)
        assert self.unpublished_app.uuid not in response_uuids
        assert self.unowned_unpublished_app.uuid not in response_uuids

    def test_superuser_filter_on_unpublished(self):
        self.login_as(user=self.superuser, superuser=True)
        url = u"{}?status=unpublished".format(self.url)
        response = self.client.get(url, format="json")

        assert response.status_code == 200
        response_uuids = set(o["uuid"] for o in response.data)
        assert self.unpublished_app.uuid in response_uuids
        assert self.unowned_unpublished_app.uuid in response_uuids
        assert self.published_app.uuid not in response_uuids

    def test_user_filter_on_unpublished(self):
        self.login_as(user=self.user)
        url = u"{}?status=unpublished".format(self.url)
        response = self.client.get(url, format="json")

        assert response.status_code == 200
        assert {
            "name": self.unpublished_app.name,
            "author": self.unpublished_app.author,
            "slug": self.unpublished_app.slug,
            "scopes": [],
            "events": [],
            "status": self.unpublished_app.get_status_display(),
            "uuid": self.unpublished_app.uuid,
            "webhookUrl": self.unpublished_app.webhook_url,
            "redirectUrl": self.unpublished_app.redirect_url,
            "isAlertable": self.unpublished_app.is_alertable,
            "verifyInstall": self.unpublished_app.verify_install,
            "clientId": self.unpublished_app.application.client_id,
            "clientSecret": self.unpublished_app.application.client_secret,
            "overview": self.unpublished_app.overview,
            "schema": {},
            "owner": {"id": self.org.id, "slug": self.org.slug},
        } in json.loads(response.content)

        response_uuids = set(o["uuid"] for o in response.data)
        assert self.published_app.uuid not in response_uuids
        assert self.unowned_unpublished_app.uuid not in response_uuids

    def test_user_filter_on_published(self):
        self.login_as(user=self.user)
        url = u"{}?status=published".format(self.url)
        response = self.client.get(url, format="json")

        assert response.status_code == 200
        response_uuids = set(o["uuid"] for o in response.data)
        assert self.published_app.uuid in response_uuids
        assert self.unpublished_app not in response_uuids
        assert self.unowned_unpublished_app.uuid not in response_uuids

    def test_users_dont_see_unpublished_apps_their_org_owns(self):
        self.login_as(user=self.user)

        response = self.client.get(self.url, format="json")

        assert response.status_code == 200
        assert self.unpublished_app.uuid not in [a["uuid"] for a in response.data]

    def test_users_dont_see_unpublished_apps_outside_their_orgs(self):
        self.login_as(user=self.user)

        response = self.client.get(self.url, format="json")

        assert response.status_code == 200
        assert self.unowned_unpublished_app.uuid not in [a["uuid"] for a in response.data]

    def test_users_dont_see_internal_apps_outside_their_orgs(self):
        new_org = self.create_organization()
        self.create_project(organization=new_org)

        internal_app = self.create_internal_integration(name="Internal Nosee", organization=new_org)
        self.login_as(user=self.user)

        response = self.client.get(self.url, format="json")
        assert internal_app.uuid not in [a["uuid"] for a in response.data]


class PostSentryAppsTest(SentryAppsTest):

    def test_creates_sentry_app(self):
        self.login_as(user=self.user)

        response = self._post()
        expected = {
            "name": "MyApp",
            "scopes": ["project:read", "event:read"],
            "events": ["issue"],
            "webhookUrl": "https://example.com",
        }

        assert response.status_code == 201, response.content
        assert six.viewitems(expected) <= six.viewitems(json.loads(response.content))

    def test_non_unique_app_slug(self):
        from sentry.mediators import sentry_apps

        self.login_as(user=self.user)
        sentry_app = self.create_sentry_app(name="Foo Bar", organization=self.org)
        sentry_apps.Destroyer.run(sentry_app=sentry_app, user=self.user)
        response = self._post(**{"name": sentry_app.name})
        assert response.status_code == 400
        assert response.data == {"name": ["Name Foo Bar is already taken, please use another."]}

    def test_invalid_with_missing_webhool_url_scheme(self):
        self.login_as(user=self.user)
        kwargs = {"webhookUrl": "example.com"}
        response = self._post(**kwargs)

        assert response.status_code == 400
        assert response.data == {"webhookUrl": ["URL must start with http[s]://"]}

    def test_cannot_create_app_without_correct_permissions(self):
        self.login_as(user=self.user)
        kwargs = {"scopes": ("project:read",)}
        response = self._post(**kwargs)

        assert response.status_code == 400
        assert response.data == {"events": ["issue webhooks require the event:read permission."]}

<<<<<<< HEAD
    def test_wrong_schema_format(self):
=======
    @patch("sentry.analytics.record")
    @with_feature("organizations:sentry-apps")
    def test_wrong_schema_format(self, record):
>>>>>>> 5a7ceb6e
        self.login_as(user=self.user)
        kwargs = {
            "schema": {
                "elements": [
                    {
                        "type": "alert-rule-action",
                        "required_fields": [
                            {
                                "type": "select",
                                "label": "Channel",
                                "name": "channel",
                                "options": [
                                    # option items should have 2 elements
                                    # i.e. ['channel_id', '#general']
                                    ["#general"]
                                ],
                            }
                        ],
                    }
                ]
            }
        }
        response = self._post(**kwargs)
        assert response.status_code == 400
        assert response.data == {"schema": ["['#general'] is too short"]}

<<<<<<< HEAD
    @with_feature('organizations:integrations-event-hooks')
=======
        record.assert_called_with(
            "sentry_app.schema_validation_error",
            user_id=self.user.id,
            organization_id=self.org.id,
            sentry_app_name="MyApp",
            error_message="['#general'] is too short",
            schema='{"elements":[{"required_fields":[{"label":"Channel","type":"select","options":[["#general"]],"name":"channel"}],"type":"alert-rule-action"}]}',
        )

    @with_feature(["organizations:sentry-apps", "organizations:integrations-event-hooks"])
>>>>>>> 5a7ceb6e
    def test_can_create_with_error_created_hook_with_flag(self):
        self.login_as(user=self.user)

        kwargs = {"events": ("error",)}
        response = self._post(**kwargs)
        expected = {
            "name": "MyApp",
            "scopes": ["project:read", "event:read"],
            "events": ["error"],
            "webhookUrl": "https://example.com",
        }

        assert response.status_code == 201, response.content
        assert six.viewitems(expected) <= six.viewitems(json.loads(response.content))

    def test_cannot_create_with_error_created_hook_without_flag(self):
        self.login_as(user=self.user)

        kwargs = {"events": ("error",)}
        response = self._post(**kwargs)

        assert response.status_code == 403, response.content
        assert (
            response.content
            == '{"non_field_errors":["Your organization does not have access to the \'error\' resource subscription."]}'
        )

    def test_allows_empty_schema(self):
        self.login_as(self.user)
        response = self._post(schema={})

        assert response.status_code == 201, response.content

    def test_missing_name(self):
        self.login_as(self.user)
        response = self._post(name=None)

        assert response.status_code == 400, response.content
        assert "name" in response.data

    def test_invalid_events(self):
        self.login_as(self.user)
        response = self._post(events=["project"])

        assert response.status_code == 400, response.content
        assert "events" in response.data

    def test_invalid_scope(self):
        self.login_as(self.user)
        response = self._post(scopes=("not:ascope",))

        assert response.status_code == 400, response.content
        assert "scopes" in response.data

    def test_missing_webhook_url(self):
        self.login_as(self.user)
        response = self._post(webhookUrl=None)

        assert response.status_code == 400, response.content
        assert "webhookUrl" in response.data

    def test_allows_empty_permissions(self):
        self.login_as(self.user)
        response = self._post(scopes=None)

        assert response.status_code == 201, response.content
        assert response.data["scopes"] == []

    def test_creates_internal_integration(self):
        self.create_project(organization=self.org)
        self.login_as(self.user)

        response = self._post(isInternal=True)

        assert re.match(r"myapp\-[0-9a-zA-Z]+", response.data["slug"])
        assert response.data["status"] == SentryAppStatus.as_str(SentryAppStatus.INTERNAL)
        assert not response.data["verifyInstall"]

        # verify tokens are created properly
        sentry_app = SentryApp.objects.get(slug=response.data["slug"])
        sentry_app_installation = SentryAppInstallation.objects.get(sentry_app=sentry_app)

        sentry_app_installation_token = SentryAppInstallationToken.objects.get(
            sentry_app_installation=sentry_app_installation
        )

        # Below line will fail once we stop assigning api_token on the sentry_app_installation
        assert sentry_app_installation_token.api_token == sentry_app_installation.api_token

    def _post(self, **kwargs):
        body = {
            "name": "MyApp",
            "organization": self.org.slug,
            "author": "Sentry",
            "schema": None,
            "scopes": ("project:read", "event:read"),
            "events": ("issue",),
            "webhookUrl": "https://example.com",
            "redirectUrl": "",
            "isAlertable": False,
            "verifyInstall": True,
        }

        body.update(**kwargs)

        return self.client.post(self.url, body, headers={"Content-Type": "application/json"})<|MERGE_RESOLUTION|>--- conflicted
+++ resolved
@@ -253,7 +253,6 @@
 
 
 class PostSentryAppsTest(SentryAppsTest):
-
     def test_creates_sentry_app(self):
         self.login_as(user=self.user)
 
@@ -294,13 +293,8 @@
         assert response.status_code == 400
         assert response.data == {"events": ["issue webhooks require the event:read permission."]}
 
-<<<<<<< HEAD
-    def test_wrong_schema_format(self):
-=======
     @patch("sentry.analytics.record")
-    @with_feature("organizations:sentry-apps")
     def test_wrong_schema_format(self, record):
->>>>>>> 5a7ceb6e
         self.login_as(user=self.user)
         kwargs = {
             "schema": {
@@ -327,9 +321,6 @@
         assert response.status_code == 400
         assert response.data == {"schema": ["['#general'] is too short"]}
 
-<<<<<<< HEAD
-    @with_feature('organizations:integrations-event-hooks')
-=======
         record.assert_called_with(
             "sentry_app.schema_validation_error",
             user_id=self.user.id,
@@ -339,8 +330,7 @@
             schema='{"elements":[{"required_fields":[{"label":"Channel","type":"select","options":[["#general"]],"name":"channel"}],"type":"alert-rule-action"}]}',
         )
 
-    @with_feature(["organizations:sentry-apps", "organizations:integrations-event-hooks"])
->>>>>>> 5a7ceb6e
+    @with_feature("organizations:integrations-event-hooks")
     def test_can_create_with_error_created_hook_with_flag(self):
         self.login_as(user=self.user)
 
