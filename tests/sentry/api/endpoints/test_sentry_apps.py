--- conflicted
+++ resolved
@@ -297,14 +297,9 @@
         assert response.status_code == 400
         assert response.data == {"events": ["issue webhooks require the event:read permission."]}
 
-<<<<<<< HEAD
-    @patch('sentry.analytics.record')
-    @with_feature('organizations:sentry-apps')
+    @patch("sentry.analytics.record")
+    @with_feature("organizations:sentry-apps")
     def test_wrong_schema_format(self, record):
-=======
-    @with_feature("organizations:sentry-apps")
-    def test_wrong_schema_format(self):
->>>>>>> 86bbf45d
         self.login_as(user=self.user)
         kwargs = {
             "schema": {
@@ -331,17 +326,16 @@
         assert response.status_code == 400
         assert response.data == {"schema": ["['#general'] is too short"]}
 
-<<<<<<< HEAD
-        record.assert_called_with('sentry_app.schema_validation_error',
-                                  user_id=self.user.id, organization_id=self.org.id, sentry_app_name='MyApp',
-                                  error_message="['#general'] is too short",
-                                  schema='{"elements": [{"required_fields": [{"label": "Channel", "type": "select", "options": [["#general"]], "name": "channel"}], "type": "alert-rule-action"}]}'
-                                  )
-
-    @with_feature(['organizations:sentry-apps', 'organizations:integrations-event-hooks'])
-=======
+        record.assert_called_with(
+            "sentry_app.schema_validation_error",
+            user_id=self.user.id,
+            organization_id=self.org.id,
+            sentry_app_name="MyApp",
+            error_message="['#general'] is too short",
+            schema='{"elements": [{"required_fields": [{"label": "Channel", "type": "select", "options": [["#general"]], "name": "channel"}], "type": "alert-rule-action"}]}',
+        )
+
     @with_feature(["organizations:sentry-apps", "organizations:integrations-event-hooks"])
->>>>>>> 86bbf45d
     def test_can_create_with_error_created_hook_with_flag(self):
         self.login_as(user=self.user)
 
