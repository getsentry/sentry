--- conflicted
+++ resolved
@@ -21,11 +21,8 @@
         response = self.client.get(url, format="json")
         assert response.status_code == 200, response.content
         assert len(response.data) == 1
-<<<<<<< HEAD
         assert response.data[0]["id"] == str(activity.id)
-=======
-        assert response.data[0]["id"] == six.text_type(activity.id)
-
+  
     def test_inbox(self):
         group = self.group
         org = group.organization
@@ -42,5 +39,4 @@
 
         with self.feature("organizations:inbox"):
             response = self.client.get(url, format="json")
-            assert len(response.data) == 1
->>>>>>> 62348091
+            assert len(response.data) == 1