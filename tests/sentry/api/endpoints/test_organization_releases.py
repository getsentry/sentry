from base64 import b64encode
from datetime import datetime, timedelta

import pytz
from django.urls import reverse
from django.utils import timezone
from exam import fixture

from sentry.api.endpoints.organization_releases import (
    ReleaseHeadCommitSerializer,
    ReleaseSerializerWithProjects,
)
from sentry.app import locks
from sentry.constants import BAD_RELEASE_CHARS, MAX_COMMIT_LENGTH, MAX_VERSION_LENGTH
from sentry.models import (
    Activity,
    ApiKey,
    ApiToken,
    Commit,
    CommitAuthor,
    CommitFileChange,
    Environment,
    Release,
    ReleaseCommit,
    ReleaseHeadCommit,
    ReleaseProject,
    ReleaseProjectEnvironment,
    Repository,
)
from sentry.plugins.providers.dummy.repository import DummyRepositoryProvider
<<<<<<< HEAD
from sentry.search.events.constants import RELEASE_STAGE_ALIAS, SEMVER_ALIAS
=======
from sentry.search.events.constants import SEMVER_ALIAS, SEMVER_PACKAGE_ALIAS
>>>>>>> 5a5b737c
from sentry.testutils import APITestCase, ReleaseCommitPatchTest, SetRefsTestCase, TestCase
from sentry.utils.compat.mock import patch


class OrganizationReleaseListTest(APITestCase):
    endpoint = "sentry-api-0-organization-releases"

    def test_simple(self):
        user = self.create_user(is_staff=False, is_superuser=False)
        org = self.organization
        org2 = self.create_organization()
        org.flags.allow_joinleave = False
        org.save()

        team1 = self.create_team(organization=org)
        team2 = self.create_team(organization=org)

        project1 = self.create_project(teams=[team1], organization=org)
        project2 = self.create_project(teams=[team2], organization=org2)
        project3 = self.create_project(teams=[team1], organization=org)

        self.create_member(teams=[team1], user=user, organization=org)

        self.login_as(user=user)

        release1 = Release.objects.create(
            organization_id=org.id, version="1", date_added=datetime(2013, 8, 13, 3, 8, 24, 880386)
        )
        release1.add_project(project1)

        release2 = Release.objects.create(
            organization_id=org2.id, version="2", date_added=datetime(2013, 8, 14, 3, 8, 24, 880386)
        )
        release2.add_project(project2)

        release3 = Release.objects.create(
            organization_id=org.id,
            version="3",
            date_added=datetime(2013, 8, 12, 3, 8, 24, 880386),
            date_released=datetime(2013, 8, 15, 3, 8, 24, 880386),
        )
        release3.add_project(project3)

        release4 = Release.objects.create(
            organization_id=org.id, version="4", date_added=datetime(2013, 8, 14, 3, 8, 24, 880386)
        )
        release4.add_project(project3)

        url = reverse("sentry-api-0-organization-releases", kwargs={"organization_slug": org.slug})
        response = self.client.get(url, format="json")

        assert response.status_code == 200, response.content
        assert len(response.data) == 3
        assert response.data[0]["version"] == release4.version
        assert response.data[1]["version"] == release1.version
        assert response.data[2]["version"] == release3.version

    def test_release_list_order_by_date_added(self):
        """
        Test that ensures that by relying on the default date sorting, releases
        will only be sorted according to `Release.date_added`, and
        `Release.date_released` should have no effect whatsoever on that order
        """
        user = self.create_user(is_staff=False, is_superuser=False)
        org = self.organization
        org.flags.allow_joinleave = False
        org.save()

        team = self.create_team(organization=org)

        project = self.create_project(teams=[team], organization=org)

        self.create_member(teams=[team], user=user, organization=org)

        self.login_as(user=user)

        release6 = Release.objects.create(
            organization_id=org.id,
            version="6",
            date_added=datetime(2013, 8, 10, 3, 8, 24, 880386),
            date_released=datetime(2013, 8, 20, 3, 8, 24, 880386),
        )
        release6.add_project(project)

        release7 = Release.objects.create(
            organization_id=org.id,
            version="7",
            date_added=datetime(2013, 8, 12, 3, 8, 24, 880386),
            date_released=datetime(2013, 8, 18, 3, 8, 24, 880386),
        )
        release7.add_project(project)

        release8 = Release.objects.create(
            organization_id=org.id,
            version="8",
            date_added=datetime(2013, 8, 14, 3, 8, 24, 880386),
            date_released=datetime(2013, 8, 16, 3, 8, 24, 880386),
        )
        release8.add_project(project)

        url = reverse("sentry-api-0-organization-releases", kwargs={"organization_slug": org.slug})
        response = self.client.get(url, format="json")

        assert response.status_code == 200, response.content
        assert len(response.data) == 3
        assert response.data[0]["version"] == release8.version
        assert response.data[1]["version"] == release7.version
        assert response.data[2]["version"] == release6.version

    def test_release_list_order_by_build_number(self):
        self.login_as(user=self.user)
        release_1 = self.create_release(version="test@1.2+1000")
        release_2 = self.create_release(version="test@1.2+1")
        release_3 = self.create_release(version="test@1.2+200")
        self.create_release(version="test@1.2")
        self.create_release(version="test@1.2+500alpha")

        response = self.get_valid_response(self.organization.slug, sort="build")
        assert [r["version"] for r in response.data] == [
            release_1.version,
            release_3.version,
            release_2.version,
        ]

    def test_release_list_order_by_semver(self):
        self.login_as(user=self.user)
        release_1 = self.create_release(version="test@2.2")
        release_2 = self.create_release(version="test@10.0")
        release_3 = self.create_release(version="test@2.2-alpha")
        release_4 = self.create_release(version="test@2.2.3")
        release_5 = self.create_release(version="test@2.20.3")
        release_6 = self.create_release(version="test@2.20.3.3")
        self.create_release(version="test@some_thing")
        self.create_release(version="random_junk")

        response = self.get_valid_response(self.organization.slug, sort="semver")
        assert [r["version"] for r in response.data] == [
            release_2.version,
            release_6.version,
            release_5.version,
            release_4.version,
            release_1.version,
            release_3.version,
        ]

    def test_query_filter(self):
        user = self.create_user(is_staff=False, is_superuser=False)
        org = self.organization
        org.flags.allow_joinleave = False
        org.save()

        team = self.create_team(organization=org)

        project = self.create_project(teams=[team], organization=org)

        self.create_member(teams=[team], user=user, organization=org)

        self.login_as(user=user)

        release = Release.objects.create(
            organization_id=org.id,
            version="foobar",
            date_added=datetime(2013, 8, 13, 3, 8, 24, 880386),
        )
        release.add_project(project)

        release2 = Release.objects.create(
            organization_id=org.id,
            version="sdfsdfsdf",
            date_added=datetime(2013, 8, 13, 3, 8, 24, 880386),
        )
        release2.add_project(project)

        url = reverse("sentry-api-0-organization-releases", kwargs={"organization_slug": org.slug})
        response = self.client.get(url + "?query=oob", format="json")

        assert response.status_code == 200, response.content
        assert len(response.data) == 1
        assert response.data[0]["version"] == release.version

        response = self.client.get(url + "?query=baz", format="json")

        assert response.status_code == 200, response.content
        assert len(response.data) == 0

    def test_query_filter_suffix(self):
        user = self.create_user(is_staff=False, is_superuser=False)
        org = self.organization
        org.flags.allow_joinleave = False
        org.save()

        team = self.create_team(organization=org)

        project = self.create_project(teams=[team], organization=org)

        self.create_member(teams=[team], user=user, organization=org)

        self.login_as(user=user)

        release = Release.objects.create(
            organization_id=org.id,
            version="com.foo.BarApp@1.0+1234",
            date_added=datetime(2013, 8, 13, 3, 8, 24, 880386),
        )
        release.add_project(project)

        url = reverse("sentry-api-0-organization-releases", kwargs={"organization_slug": org.slug})
        response = self.client.get(url + "?query=1.0+(1234)", format="json")

        assert response.status_code == 200, response.content
        assert len(response.data) == 1
        assert response.data[0]["version"] == release.version

        url = reverse("sentry-api-0-organization-releases", kwargs={"organization_slug": org.slug})
        response = self.client.get(url + "?query=1.0%2B1234", format="json")

        assert response.status_code == 200, response.content
        assert len(response.data) == 1
        assert response.data[0]["version"] == release.version

    def test_semver_filter(self):
        self.login_as(user=self.user)

        release_1 = self.create_release(version="test@1.2.4")
        release_2 = self.create_release(version="test@1.2.3")
        release_3 = self.create_release(version="test2@1.2.5")
        self.create_release(version="some.release")

        response = self.get_valid_response(self.organization.slug, query=f"{SEMVER_ALIAS}:>1.2.3")
        assert [r["version"] for r in response.data] == [release_3.version, release_1.version]

        response = self.get_valid_response(self.organization.slug, query=f"{SEMVER_ALIAS}:>=1.2.3")
        assert [r["version"] for r in response.data] == [
            release_3.version,
            release_2.version,
            release_1.version,
        ]

        response = self.get_valid_response(self.organization.slug, query=f"{SEMVER_ALIAS}:1.2.*")
        assert [r["version"] for r in response.data] == [
            release_3.version,
            release_2.version,
            release_1.version,
        ]

        response = self.get_valid_response(
            self.organization.slug, query=f"{SEMVER_PACKAGE_ALIAS}:test2"
        )
        assert [r["version"] for r in response.data] == [release_3.version]

        response = self.get_valid_response(
            self.organization.slug, query=f"{SEMVER_PACKAGE_ALIAS}:test"
        )
        assert [r["version"] for r in response.data] == [release_2.version, release_1.version]

        response = self.get_valid_response(
            self.organization.slug, query=f"{SEMVER_ALIAS}:>=1.2.3", sort="semver"
        )
        assert [r["version"] for r in response.data] == [
            release_3.version,
            release_1.version,
            release_2.version,
        ]

        response = self.get_valid_response(self.organization.slug, query=f"{SEMVER_ALIAS}:2.2.1")
        assert [r["version"] for r in response.data] == []

    def test_release_stage_filter(self):
        self.login_as(user=self.user)

        response = self.get_valid_response(
            self.organization.slug, query=f"{RELEASE_STAGE_ALIAS}:adopted"
        )
        assert [r["version"] for r in response.data] == []

        replaced_release = self.create_release(version="replaced_release")
        adopted_release = self.create_release(version="adopted_release")
        not_adopted_release = self.create_release(version="not_adopted_release")
        ReleaseProjectEnvironment.objects.create(
            project_id=self.project.id,
            release_id=adopted_release.id,
            environment_id=self.environment.id,
            adopted=timezone.now(),
        )
        ReleaseProjectEnvironment.objects.create(
            project_id=self.project.id,
            release_id=replaced_release.id,
            environment_id=self.environment.id,
            adopted=timezone.now(),
            unadopted=timezone.now(),
        )
        ReleaseProjectEnvironment.objects.create(
            project_id=self.project.id,
            release_id=not_adopted_release.id,
            environment_id=self.environment.id,
        )

        response = self.get_valid_response(
            self.organization.slug, query=f"{RELEASE_STAGE_ALIAS}:adopted"
        )
        assert [r["version"] for r in response.data] == [adopted_release.version]

        response = self.get_valid_response(
            self.organization.slug, query=f"{RELEASE_STAGE_ALIAS}:not_adopted"
        )
        assert [r["version"] for r in response.data] == [not_adopted_release.version]

        response = self.get_valid_response(
            self.organization.slug, query=f"{RELEASE_STAGE_ALIAS}:replaced"
        )
        assert [r["version"] for r in response.data] == [replaced_release.version]

        response = self.get_valid_response(
            self.organization.slug, query=f"{RELEASE_STAGE_ALIAS}:[adopted,replaced]"
        )
        assert [r["version"] for r in response.data] == [
            adopted_release.version,
            replaced_release.version,
        ]

        response = self.get_valid_response(
            self.organization.slug, query=f"{RELEASE_STAGE_ALIAS}:[not_adopted]"
        )
        assert [r["version"] for r in response.data] == [not_adopted_release.version]

        # TODO: Test release stage sort here. Not currently supported
        # response = self.get_valid_response(
        #     self.organization.slug, query=f"{RELEASE_STAGE_ALIAS}:[adopted,not_adopted,replaced]", sort="adopted"
        # )
        # assert [r["version"] for r in response.data] == [adopted_release.version, replaced_release.version, not_adopted_release.version]

        response = self.get_response(
            self.organization.slug, query=f"{RELEASE_STAGE_ALIAS}:invalid_stage"
        )
        assert response.status_code == 400

    def test_project_permissions(self):
        user = self.create_user(is_staff=False, is_superuser=False)
        org = self.create_organization()
        org.flags.allow_joinleave = False
        org.save()

        team1 = self.create_team(organization=org)
        team2 = self.create_team(organization=org)

        project1 = self.create_project(teams=[team1], organization=org)
        project2 = self.create_project(teams=[team2], organization=org)

        self.create_member(teams=[team1], user=user, organization=org)
        self.login_as(user=user)

        release1 = Release.objects.create(
            organization_id=org.id, version="1", date_added=datetime(2013, 8, 13, 3, 8, 24, 880386)
        )
        release1.add_project(project1)

        release2 = Release.objects.create(
            organization_id=org.id, version="2", date_added=datetime(2013, 8, 14, 3, 8, 24, 880386)
        )
        release2.add_project(project2)

        release3 = Release.objects.create(
            organization_id=org.id,
            version="3",
            date_added=datetime(2013, 8, 12, 3, 8, 24, 880386),
            date_released=datetime(2013, 8, 15, 3, 8, 24, 880386),
        )
        release3.add_project(project1)

        url = reverse("sentry-api-0-organization-releases", kwargs={"organization_slug": org.slug})
        response = self.client.get(url, format="json")

        assert response.status_code == 200, response.content
        assert len(response.data) == 2
        assert response.data[0]["version"] == release1.version
        assert response.data[1]["version"] == release3.version

    def test_all_projects_parameter(self):
        user = self.create_user(is_staff=False, is_superuser=False)
        org = self.create_organization()
        org.flags.allow_joinleave = True
        org.save()

        team1 = self.create_team(organization=org)
        team2 = self.create_team(organization=org)

        project1 = self.create_project(teams=[team1], organization=org)
        project2 = self.create_project(teams=[team2], organization=org)

        self.create_member(teams=[team1], user=user, organization=org)
        self.login_as(user=user)

        release1 = Release.objects.create(
            organization_id=org.id, version="1", date_added=datetime(2013, 8, 13, 3, 8, 24, 880386)
        )
        release1.add_project(project1)

        release2 = Release.objects.create(
            organization_id=org.id, version="2", date_added=datetime(2013, 8, 14, 3, 8, 24, 880386)
        )
        release2.add_project(project2)

        url = reverse("sentry-api-0-organization-releases", kwargs={"organization_slug": org.slug})
        response = self.client.get(url, data={"project": [-1]}, format="json")

        assert response.status_code == 200, response.content
        assert len(response.data) == 2
        assert response.data[0]["version"] == release2.version
        assert response.data[1]["version"] == release1.version

    def test_new_org(self):
        user = self.create_user(is_staff=False, is_superuser=False)
        org = self.organization
        team = self.create_team(organization=org)
        self.create_member(teams=[team], user=user, organization=org)
        self.login_as(user=user)
        url = reverse("sentry-api-0-organization-releases", kwargs={"organization_slug": org.slug})
        response = self.client.get(url, format="json")

        assert response.status_code == 200, response.content
        assert len(response.data) == 0

    def test_archive_release(self):
        self.login_as(user=self.user)
        url = reverse(
            "sentry-api-0-organization-releases",
            kwargs={"organization_slug": self.organization.slug},
        )

        # test legacy status value of None (=open)
        self.release.status = None
        self.release.save()

        response = self.client.get(url, format="json")
        assert response.status_code == 200, response.content
        assert len(response.data) == 1
        (release_data,) = response.data

        response = self.client.post(
            url,
            format="json",
            data={
                "version": release_data["version"],
                "projects": [x["slug"] for x in release_data["projects"]],
                "status": "archived",
            },
        )
        assert response.status_code == 208, response.content

        response = self.client.get(url, format="json")
        assert response.status_code == 200, response.content
        assert len(response.data) == 0

        response = self.client.get(url + "?status=archived", format="json")
        assert response.status_code == 200, response.content
        assert len(response.data) == 1

        response = self.client.get(url + "?status=", format="json")
        assert response.status_code == 200, response.content
        assert len(response.data) == 1


class OrganizationReleasesStatsTest(APITestCase):
    endpoint = "sentry-api-0-organization-releases-stats"

    def setUp(self):
        self.project1 = self.create_project(teams=[self.team], organization=self.organization)
        self.project2 = self.create_project(teams=[self.team], organization=self.organization)
        self.project3 = self.create_project(teams=[self.team], organization=self.organization)

        self.login_as(user=self.user)

    def test_simple(self):
        release1 = Release.objects.create(
            organization_id=self.organization.id,
            version="1",
            date_added=datetime(2013, 8, 13, 3, 8, 24, 880386, tzinfo=pytz.UTC),
        )
        release1.add_project(self.project1)

        release2 = Release.objects.create(
            organization_id=self.organization.id,
            version="2",
            date_added=datetime(2013, 8, 12, 3, 8, 24, 880386, tzinfo=pytz.UTC),
            date_released=datetime(2013, 8, 15, 3, 8, 24, 880386, tzinfo=pytz.UTC),
        )
        release2.add_project(self.project2)

        release3 = Release.objects.create(
            organization_id=self.organization.id,
            version="3",
            date_added=datetime(2013, 8, 14, 3, 8, 24, 880386, tzinfo=pytz.UTC),
        )
        release3.add_project(self.project3)

        url = reverse(
            "sentry-api-0-organization-releases-stats",
            kwargs={"organization_slug": self.organization.slug},
        )
        response = self.client.get(url, format="json")

        assert response.status_code == 200, response.content
        assert len(response.data) == 3

        assert response.data[0]["version"] == release3.version
        assert response.data[0]["date"] == release3.date_added
        assert response.data[1]["version"] == release1.version
        assert response.data[1]["date"] == release1.date_added
        assert response.data[2]["version"] == release2.version
        assert response.data[2]["date"] == release2.date_added

    def test_release_list_order_by_date_added(self):
        """
        Test that ensures that by relying on the default date sorting, releases
        will only be sorted according to `Release.date_added`, and
        `Release.date_released` should have no effect whatsoever on that order
        """
        user = self.create_user(is_staff=False, is_superuser=False)
        org = self.organization
        org.flags.allow_joinleave = False
        org.save()

        team = self.create_team(organization=org)

        project = self.create_project(teams=[team], organization=org)

        self.create_member(teams=[team], user=user, organization=org)

        self.login_as(user=user)

        release6 = Release.objects.create(
            organization_id=org.id,
            version="6",
            date_added=datetime(2013, 8, 10, 3, 8, 24, 880386),
            date_released=datetime(2013, 8, 20, 3, 8, 24, 880386),
        )
        release6.add_project(project)

        release7 = Release.objects.create(
            organization_id=org.id,
            version="7",
            date_added=datetime(2013, 8, 12, 3, 8, 24, 880386),
            date_released=datetime(2013, 8, 18, 3, 8, 24, 880386),
        )
        release7.add_project(project)

        release8 = Release.objects.create(
            organization_id=org.id,
            version="8",
            date_added=datetime(2013, 8, 14, 3, 8, 24, 880386),
            date_released=datetime(2013, 8, 16, 3, 8, 24, 880386),
        )
        release8.add_project(project)

        url = reverse(
            "sentry-api-0-organization-releases-stats",
            kwargs={"organization_slug": self.organization.slug},
        )
        response = self.client.get(url, format="json")

        assert response.status_code == 200, response.content
        assert len(response.data) == 3
        assert response.data[0]["version"] == release8.version
        assert response.data[1]["version"] == release7.version
        assert response.data[2]["version"] == release6.version

    def test_with_adoption_stages(self):
        user = self.create_user(is_staff=False, is_superuser=False)
        org = self.organization
        org.save()
        team1 = self.create_team(organization=org)
        project1 = self.create_project(teams=[team1], organization=org)
        self.create_member(teams=[team1], user=user, organization=org)
        self.login_as(user=user)
        release1 = Release.objects.create(
            organization_id=org.id, version="1", date_added=datetime(2013, 8, 13, 3, 8, 24, 880386)
        )
        release1.add_project(project1)
        url = reverse("sentry-api-0-organization-releases", kwargs={"organization_slug": org.slug})
        response = self.client.get(f"{url}?adoptionStages=1", format="json")

        assert response.status_code == 200, response.content
        assert len(response.data) == 1
        # Not returned because we don't have the feature.
        assert "adoptionStages" not in response.data[0]

        with self.feature("organizations:release-adoption-stage"):
            response = self.client.get(url, format="json")

            assert response.status_code == 200, response.content
            assert len(response.data) == 1
            # Not returned because we don't have `adoptionStages=1`.
            assert "adoptionStages" not in response.data[0]
            response = self.client.get(f"{url}?adoptionStages=1", format="json")

            assert response.status_code == 200, response.content
            assert len(response.data) == 1
            assert "adoptionStages" in response.data[0]

    def test_semver_filter(self):
        self.login_as(user=self.user)

        release_1 = self.create_release(version="test@1.2.4")
        release_2 = self.create_release(version="test@1.2.3")
        release_3 = self.create_release(version="test2@1.2.5")
        self.create_release(version="some.release")

        response = self.get_valid_response(self.organization.slug, query=f"{SEMVER_ALIAS}:>1.2.3")
        assert [r["version"] for r in response.data] == [release_3.version, release_1.version]

        response = self.get_valid_response(self.organization.slug, query=f"{SEMVER_ALIAS}:>=1.2.3")
        assert [r["version"] for r in response.data] == [
            release_3.version,
            release_2.version,
            release_1.version,
        ]

        response = self.get_valid_response(self.organization.slug, query=f"{SEMVER_ALIAS}:1.2.*")
        assert [r["version"] for r in response.data] == [
            release_3.version,
            release_2.version,
            release_1.version,
        ]

        response = self.get_valid_response(self.organization.slug, query=f"{SEMVER_ALIAS}:2.2.1")
        assert [r["version"] for r in response.data] == []

<<<<<<< HEAD
    def test_release_stage_filter(self):
        self.login_as(user=self.user)

        response = self.get_valid_response(
            self.organization.slug, query=f"{RELEASE_STAGE_ALIAS}:adopted"
        )
        assert [r["version"] for r in response.data] == []

        replaced_release = self.create_release(version="replaced_release")
        adopted_release = self.create_release(version="adopted_release")
        not_adopted_release = self.create_release(version="not_adopted_release")
        ReleaseProjectEnvironment.objects.create(
            project_id=self.project.id,
            release_id=adopted_release.id,
            environment_id=self.environment.id,
            adopted=timezone.now(),
        )
        ReleaseProjectEnvironment.objects.create(
            project_id=self.project.id,
            release_id=replaced_release.id,
            environment_id=self.environment.id,
            adopted=timezone.now(),
            unadopted=timezone.now(),
        )
        ReleaseProjectEnvironment.objects.create(
            project_id=self.project.id,
            release_id=not_adopted_release.id,
            environment_id=self.environment.id,
        )

        response = self.get_valid_response(
            self.organization.slug, query=f"{RELEASE_STAGE_ALIAS}:adopted"
        )
        assert [r["version"] for r in response.data] == [adopted_release.version]

        response = self.get_valid_response(
            self.organization.slug, query=f"{RELEASE_STAGE_ALIAS}:not_adopted"
        )
        assert [r["version"] for r in response.data] == [not_adopted_release.version]

        response = self.get_valid_response(
            self.organization.slug, query=f"{RELEASE_STAGE_ALIAS}:replaced"
        )
        assert [r["version"] for r in response.data] == [replaced_release.version]

        response = self.get_valid_response(
            self.organization.slug, query=f"{RELEASE_STAGE_ALIAS}:[adopted,replaced]"
        )
        assert [r["version"] for r in response.data] == [
            adopted_release.version,
            replaced_release.version,
        ]

        response = self.get_valid_response(
            self.organization.slug, query=f"{RELEASE_STAGE_ALIAS}:[not_adopted]"
        )
        assert [r["version"] for r in response.data] == [not_adopted_release.version]

        # TODO: Test release stage sort here. Not currently supported
        # response = self.get_valid_response(
        #     self.organization.slug, query=f"{RELEASE_STAGE_ALIAS}:[adopted,not_adopted,replaced]", sort="adopted"
        # )
        # assert [r["version"] for r in response.data] == [adopted_release.version, replaced_release.version, not_adopted_release.version]

        response = self.get_response(
            self.organization.slug, query=f"{RELEASE_STAGE_ALIAS}:invalid_stage"
        )
        assert response.status_code == 400
=======
        response = self.get_valid_response(
            self.organization.slug, query=f"{SEMVER_PACKAGE_ALIAS}:test2"
        )
        assert [r["version"] for r in response.data] == [release_3.version]

        response = self.get_valid_response(
            self.organization.slug, query=f"{SEMVER_PACKAGE_ALIAS}:test"
        )
        assert [r["version"] for r in response.data] == [release_2.version, release_1.version]
>>>>>>> 5a5b737c

    def test_query_filter(self):
        self.login_as(user=self.user)

        release = self.create_release(
            self.project, version="foobar", date_added=datetime(2013, 8, 13, 3, 8, 24, 880386)
        )
        self.create_release(
            self.project, version="sdfsdfsdf", date_added=datetime(2013, 8, 13, 3, 8, 24, 880386)
        )

        response = self.get_valid_response(self.organization.slug, query="oob")
        assert [r["version"] for r in response.data] == [release.version]

        response = self.get_valid_response(self.organization.slug, query="baz")
        assert [r["version"] for r in response.data] == []


class OrganizationReleaseCreateTest(APITestCase):
    def test_minimal(self):
        user = self.create_user(is_staff=False, is_superuser=False)
        org = self.create_organization()
        org.flags.allow_joinleave = False
        org.save()

        team = self.create_team(organization=org)
        project = self.create_project(name="foo", organization=org, teams=[team])
        project2 = self.create_project(name="bar", organization=org, teams=[team])

        self.create_member(teams=[team], user=user, organization=org)
        self.login_as(user=user)

        url = reverse("sentry-api-0-organization-releases", kwargs={"organization_slug": org.slug})
        response = self.client.post(
            url, data={"version": "1.2.1", "projects": [project.slug, project2.slug]}
        )

        assert response.status_code == 201, response.content
        assert response.data["version"]

        release = Release.objects.get(version=response.data["version"])
        assert not release.owner
        assert release.organization == org
        assert ReleaseProject.objects.filter(release=release, project=project).exists()
        assert ReleaseProject.objects.filter(release=release, project=project2).exists()

    def test_duplicate(self):
        user = self.create_user(is_staff=False, is_superuser=False)
        org = self.create_organization()
        org.flags.allow_joinleave = False
        org.save()
        repo = Repository.objects.create(
            provider="dummy", name="my-org/my-repository", organization_id=org.id
        )

        team = self.create_team(organization=org)
        project = self.create_project(name="foo", organization=org, teams=[team])

        self.create_member(teams=[team], user=user, organization=org)
        self.login_as(user=user)

        release = Release.objects.create(version="1.2.1", organization=org)

        url = reverse("sentry-api-0-organization-releases", kwargs={"organization_slug": org.slug})

        with self.tasks():
            response = self.client.post(
                url,
                data={
                    "version": "1.2.1",
                    "projects": [project.slug],
                    "refs": [
                        {
                            "repository": "my-org/my-repository",
                            "commit": "a" * 40,
                            "previousCommit": "c" * 40,
                        }
                    ],
                },
            )

        release_commits1 = list(
            ReleaseCommit.objects.filter(release=release)
            .order_by("order")
            .values_list("commit__key", flat=True)
        )

        # check that commits are overwritten
        assert release_commits1 == [
            "62de626b7c7cfb8e77efb4273b1a3df4123e6216",
            "58de626b7c7cfb8e77efb4273b1a3df4123e6345",
            "aaaaaaaaaaaaaaaaaaaaaaaaaaaaaaaaaaaaaaaa",
        ]

        # should be 201 because project was added
        assert response.status_code == 201, response.content

        with self.tasks():
            with patch.object(DummyRepositoryProvider, "compare_commits") as mock_compare_commits:
                mock_compare_commits.return_value = [
                    {"id": "c" * 40, "repository": repo.name},
                    {"id": "d" * 40, "repository": repo.name},
                    {"id": "a" * 40, "repository": repo.name},
                ]
                response2 = self.client.post(
                    url,
                    data={
                        "version": "1.2.1",
                        "projects": [project.slug],
                        "refs": [
                            {
                                "repository": "my-org/my-repository",
                                "commit": "a" * 40,
                                "previousCommit": "b" * 40,
                            }
                        ],
                    },
                )

        release_commits2 = list(
            ReleaseCommit.objects.filter(release=release)
            .order_by("order")
            .values_list("commit__key", flat=True)
        )

        # check that commits are overwritten
        assert release_commits2 == [
            "cccccccccccccccccccccccccccccccccccccccc",
            "dddddddddddddddddddddddddddddddddddddddd",
            "aaaaaaaaaaaaaaaaaaaaaaaaaaaaaaaaaaaaaaaa",
        ]

        assert response2.status_code == 208, response.content
        assert Release.objects.filter(version="1.2.1", organization=org).count() == 1
        # make sure project was added
        assert ReleaseProject.objects.filter(release=release, project=project).exists()

    def test_activity(self):
        user = self.create_user(is_staff=False, is_superuser=False)
        org = self.create_organization()
        org.flags.allow_joinleave = False
        org.save()

        team = self.create_team(organization=org)
        project = self.create_project(name="foo", organization=org, teams=[team])
        project2 = self.create_project(name="bar", organization=org, teams=[team])

        self.create_member(teams=[team], user=user, organization=org)
        self.login_as(user=user)

        release = Release.objects.create(
            version="1.2.1", date_released=datetime.utcnow(), organization=org
        )
        release.add_project(project)

        url = reverse("sentry-api-0-organization-releases", kwargs={"organization_slug": org.slug})

        response = self.client.post(url, data={"version": "1.2.1", "projects": [project.slug]})
        assert response.status_code == 208, response.content

        response = self.client.post(
            url, data={"version": "1.2.1", "projects": [project.slug, project2.slug]}
        )

        # should be 201 because 1 project was added
        assert response.status_code == 201, response.content
        assert not Activity.objects.filter(
            type=Activity.RELEASE, project=project, ident=release.version
        ).exists()
        assert Activity.objects.filter(
            type=Activity.RELEASE, project=project2, ident=release.version
        ).exists()

    def test_activity_with_long_release(self):
        user = self.create_user(is_staff=False, is_superuser=False)
        org = self.create_organization()
        org.flags.allow_joinleave = False
        org.save()

        team = self.create_team(organization=org)
        project = self.create_project(name="foo", organization=org, teams=[team])
        project2 = self.create_project(name="bar", organization=org, teams=[team])

        self.create_member(teams=[team], user=user, organization=org)
        self.login_as(user=user)

        release = Release.objects.create(
            version="x" * 65, date_released=datetime.utcnow(), organization=org
        )
        release.add_project(project)

        url = reverse("sentry-api-0-organization-releases", kwargs={"organization_slug": org.slug})

        response = self.client.post(url, data={"version": "x" * 65, "projects": [project.slug]})
        assert response.status_code == 208, response.content

        response = self.client.post(
            url, data={"version": "x" * 65, "projects": [project.slug, project2.slug]}
        )

        # should be 201 because 1 project was added
        assert response.status_code == 201, response.content
        assert not Activity.objects.filter(
            type=Activity.RELEASE, project=project, ident=release.version[:64]
        ).exists()
        assert Activity.objects.filter(
            type=Activity.RELEASE, project=project2, ident=release.version[:64]
        ).exists()

    def test_version_whitespace(self):
        user = self.create_user(is_staff=False, is_superuser=False)
        org = self.create_organization()
        org.flags.allow_joinleave = False
        org.save()

        team = self.create_team(organization=org)
        project = self.create_project(name="foo", organization=org, teams=[team])

        self.create_member(teams=[team], user=user, organization=org)
        self.login_as(user=user)

        url = reverse("sentry-api-0-organization-releases", kwargs={"organization_slug": org.slug})

        response = self.client.post(url, data={"version": "1.2.3\n", "projects": [project.slug]})
        assert response.status_code == 400, response.content

        response = self.client.post(url, data={"version": "\n1.2.3", "projects": [project.slug]})
        assert response.status_code == 400, response.content

        response = self.client.post(url, data={"version": "1.\n2.3", "projects": [project.slug]})
        assert response.status_code == 400, response.content

        response = self.client.post(url, data={"version": "1.2.3\f", "projects": [project.slug]})
        assert response.status_code == 400, response.content

        response = self.client.post(url, data={"version": "1.2.3\t", "projects": [project.slug]})
        assert response.status_code == 400, response.content

        response = self.client.post(url, data={"version": "1.2.3+dev", "projects": [project.slug]})
        assert response.status_code == 201, response.content
        assert response.data["version"] == "1.2.3+dev"

        release = Release.objects.get(organization_id=org.id, version=response.data["version"])
        assert not release.owner

    def test_features(self):
        user = self.create_user(is_staff=False, is_superuser=False)
        org = self.create_organization()
        org.flags.allow_joinleave = False
        org.save()

        team = self.create_team(organization=org)
        project = self.create_project(name="foo", organization=org, teams=[team])

        self.create_member(teams=[team], user=user, organization=org)
        self.login_as(user=user)

        url = reverse("sentry-api-0-organization-releases", kwargs={"organization_slug": org.slug})
        response = self.client.post(
            url, data={"version": "1.2.1", "owner": self.user.email, "projects": [project.slug]}
        )

        assert response.status_code == 201, response.content
        assert response.data["version"]

        release = Release.objects.get(organization_id=org.id, version=response.data["version"])
        assert release.owner == self.user

    def test_commits(self):
        user = self.create_user(is_staff=False, is_superuser=False)
        org = self.create_organization()
        org.flags.allow_joinleave = False
        org.save()

        team = self.create_team(organization=org)
        project = self.create_project(name="foo", organization=org, teams=[team])

        self.create_member(teams=[team], user=user, organization=org)
        self.login_as(user=user)

        url = reverse("sentry-api-0-organization-releases", kwargs={"organization_slug": org.slug})
        response = self.client.post(
            url,
            data={
                "version": "1.2.1",
                "commits": [{"id": "a" * 40}, {"id": "b" * 40}],
                "projects": [project.slug],
            },
        )

        assert response.status_code == 201, (response.status_code, response.content)
        assert response.data["version"]

        release = Release.objects.get(organization_id=org.id, version=response.data["version"])

        rc_list = list(
            ReleaseCommit.objects.filter(release=release)
            .select_related("commit", "commit__author")
            .order_by("order")
        )
        assert len(rc_list) == 2
        for rc in rc_list:
            assert rc.organization_id

    @patch("sentry.tasks.commits.fetch_commits")
    def test_commits_from_provider(self, mock_fetch_commits):
        user = self.create_user(is_staff=False, is_superuser=False)
        org = self.create_organization()
        org.flags.allow_joinleave = False
        org.save()

        repo = Repository.objects.create(
            organization_id=org.id, name="example/example", provider="dummy"
        )
        repo2 = Repository.objects.create(
            organization_id=org.id, name="example/example2", provider="dummy"
        )

        team = self.create_team(organization=org)
        project = self.create_project(name="foo", organization=org, teams=[team])

        self.create_member(teams=[team], user=user, organization=org)
        self.login_as(user=user)

        url = reverse("sentry-api-0-organization-releases", kwargs={"organization_slug": org.slug})
        self.client.post(
            url,
            data={
                "version": "1",
                "refs": [
                    {"commit": "0" * 40, "repository": repo.name},
                    {"commit": "0" * 40, "repository": repo2.name},
                ],
                "projects": [project.slug],
            },
        )
        response = self.client.post(
            url,
            data={
                "version": "1.2.1",
                "refs": [
                    {"commit": "a" * 40, "repository": repo.name},
                    {"commit": "b" * 40, "repository": repo2.name},
                ],
                "projects": [project.slug],
            },
        )
        assert response.status_code == 201

        mock_fetch_commits.apply_async.assert_called_with(
            kwargs={
                "release_id": Release.objects.get(version="1.2.1", organization=org).id,
                "user_id": user.id,
                "refs": [
                    {"commit": "a" * 40, "repository": repo.name},
                    {"commit": "b" * 40, "repository": repo2.name},
                ],
                "prev_release_id": Release.objects.get(version="1", organization=org).id,
            }
        )

    @patch("sentry.tasks.commits.fetch_commits")
    def test_commits_from_provider_deprecated_head_commits(self, mock_fetch_commits):
        user = self.create_user(is_staff=False, is_superuser=False)
        org = self.create_organization()
        org.flags.allow_joinleave = False
        org.save()

        repo = Repository.objects.create(
            organization_id=org.id, name="example/example", provider="dummy"
        )
        repo2 = Repository.objects.create(
            organization_id=org.id, name="example/example2", provider="dummy"
        )

        team = self.create_team(organization=org)
        project = self.create_project(name="foo", organization=org, teams=[team])

        self.create_member(teams=[team], user=user, organization=org)
        self.login_as(user=user)

        url = reverse("sentry-api-0-organization-releases", kwargs={"organization_slug": org.slug})
        self.client.post(
            url,
            data={
                "version": "1",
                "headCommits": [
                    {"currentId": "0" * 40, "repository": repo.name},
                    {"currentId": "0" * 40, "repository": repo2.name},
                ],
                "projects": [project.slug],
            },
        )
        response = self.client.post(
            url,
            data={
                "version": "1.2.1",
                "headCommits": [
                    {"currentId": "a" * 40, "repository": repo.name},
                    {"currentId": "b" * 40, "repository": repo2.name},
                ],
                "projects": [project.slug],
            },
            format="json",
        )

        mock_fetch_commits.apply_async.assert_called_with(
            kwargs={
                "release_id": Release.objects.get(version="1.2.1", organization=org).id,
                "user_id": user.id,
                "refs": [
                    {"commit": "a" * 40, "repository": repo.name, "previousCommit": None},
                    {"commit": "b" * 40, "repository": repo2.name, "previousCommit": None},
                ],
                "prev_release_id": Release.objects.get(version="1", organization=org).id,
            }
        )
        assert response.status_code == 201

    def test_commits_lock_conflict(self):
        user = self.create_user(is_staff=False, is_superuser=False)
        org = self.create_organization()
        org.flags.allow_joinleave = False
        org.save()

        team = self.create_team(organization=org)
        project = self.create_project(name="foo", organization=org, teams=[team])

        self.create_member(teams=[team], user=user, organization=org)
        self.login_as(user=user)

        # Simulate a concurrent request by using an existing release
        # that has its commit lock taken out.
        release = self.create_release(project, self.user, version="1.2.1")
        lock = locks.get(Release.get_lock_key(org.id, release.id), duration=10)
        lock.acquire()

        url = reverse("sentry-api-0-organization-releases", kwargs={"organization_slug": org.slug})
        response = self.client.post(
            url,
            data={
                "version": release.version,
                "commits": [{"id": "a" * 40}, {"id": "b" * 40}],
                "projects": [project.slug],
            },
        )
        assert response.status_code == 409, (response.status_code, response.content)
        assert "Release commits" in response.data["detail"]

    def test_bad_project_slug(self):
        user = self.create_user(is_staff=False, is_superuser=False)
        org = self.create_organization()
        org.flags.allow_joinleave = False
        org.save()

        team = self.create_team(organization=org)
        project = self.create_project(name="foo", organization=org, teams=[team])

        self.create_member(teams=[team], user=user, organization=org)
        self.login_as(user=user)

        url = reverse("sentry-api-0-organization-releases", kwargs={"organization_slug": org.slug})
        response = self.client.post(
            url, data={"version": "1.2.1", "projects": [project.slug, "banana"]}
        )
        assert response.status_code == 400
        assert b"Invalid project slugs" in response.content

    def test_project_permissions(self):
        user = self.create_user(is_staff=False, is_superuser=False)
        org = self.create_organization()
        org.flags.allow_joinleave = False
        org.save()

        team1 = self.create_team(organization=org)
        team2 = self.create_team(organization=org)

        project1 = self.create_project(teams=[team1], organization=org)
        project2 = self.create_project(teams=[team2], organization=org)

        self.create_member(teams=[team1], user=user, organization=org)
        self.login_as(user=user)

        release1 = Release.objects.create(
            organization_id=org.id, version="1", date_added=datetime(2013, 8, 13, 3, 8, 24, 880386)
        )
        release1.add_project(project1)

        release2 = Release.objects.create(
            organization_id=org.id, version="2", date_added=datetime(2013, 8, 14, 3, 8, 24, 880386)
        )
        release2.add_project(project2)

        release3 = Release.objects.create(
            organization_id=org.id,
            version="3",
            date_added=datetime(2013, 8, 12, 3, 8, 24, 880386),
            date_released=datetime(2013, 8, 15, 3, 8, 24, 880386),
        )
        release3.add_project(project1)

        url = reverse("sentry-api-0-organization-releases", kwargs={"organization_slug": org.slug})
        response = self.client.post(
            url, data={"version": "1.2.1", "projects": [project1.slug, project2.slug]}
        )

        assert response.status_code == 400
        assert b"Invalid project slugs" in response.content

        response = self.client.post(url, data={"version": "1.2.1", "projects": [project1.slug]})

        assert response.status_code == 201, response.content

    def test_api_key(self):
        org = self.create_organization()
        org.flags.allow_joinleave = False
        org.save()

        org2 = self.create_organization()

        team1 = self.create_team(organization=org)
        project1 = self.create_project(teams=[team1], organization=org)
        release1 = Release.objects.create(
            organization_id=org.id, version="1", date_added=datetime(2013, 8, 13, 3, 8, 24, 880386)
        )
        release1.add_project(project1)

        url = reverse("sentry-api-0-organization-releases", kwargs={"organization_slug": org.slug})

        # test right org, wrong permissions level
        bad_api_key = ApiKey.objects.create(organization=org, scope_list=["project:read"])
        response = self.client.post(
            url,
            data={"version": "1.2.1", "projects": [project1.slug]},
            HTTP_AUTHORIZATION=b"Basic " + b64encode(f"{bad_api_key.key}:".encode("utf-8")),
        )
        assert response.status_code == 403

        # test wrong org, right permissions level
        wrong_org_api_key = ApiKey.objects.create(organization=org2, scope_list=["project:write"])
        response = self.client.post(
            url,
            data={"version": "1.2.1", "projects": [project1.slug]},
            HTTP_AUTHORIZATION=b"Basic " + b64encode(f"{wrong_org_api_key.key}:".encode("utf-8")),
        )
        assert response.status_code == 403

        # test right org, right permissions level
        good_api_key = ApiKey.objects.create(organization=org, scope_list=["project:write"])
        response = self.client.post(
            url,
            data={"version": "1.2.1", "projects": [project1.slug]},
            HTTP_AUTHORIZATION=b"Basic " + b64encode(f"{good_api_key.key}:".encode("utf-8")),
        )
        assert response.status_code == 201, response.content

    @patch("sentry.tasks.commits.fetch_commits")
    def test_api_token(self, mock_fetch_commits):
        user = self.create_user(is_staff=False, is_superuser=False)
        org = self.create_organization()
        org.flags.allow_joinleave = False
        org.save()

        repo = Repository.objects.create(
            organization_id=org.id, name="getsentry/sentry", provider="dummy"
        )
        repo2 = Repository.objects.create(
            organization_id=org.id, name="getsentry/sentry-plugins", provider="dummy"
        )

        api_token = ApiToken.objects.create(user=user, scope_list=["project:releases"])

        team1 = self.create_team(organization=org)
        self.create_member(teams=[team1], user=user, organization=org)
        project1 = self.create_project(teams=[team1], organization=org)
        release1 = Release.objects.create(
            organization_id=org.id, version="1", date_added=datetime(2013, 8, 13, 3, 8, 24, 880386)
        )
        release1.add_project(project1)

        url = reverse("sentry-api-0-organization-releases", kwargs={"organization_slug": org.slug})

        response = self.client.post(
            url,
            data={
                "version": "1.2.1",
                "refs": [
                    {"commit": "a" * 40, "repository": repo.name, "previousCommit": "c" * 40},
                    {"commit": "b" * 40, "repository": repo2.name},
                ],
                "projects": [project1.slug],
            },
            HTTP_AUTHORIZATION=f"Bearer {api_token.token}",
        )

        mock_fetch_commits.apply_async.assert_called_with(
            kwargs={
                "release_id": Release.objects.get(version="1.2.1", organization=org).id,
                "user_id": user.id,
                "refs": [
                    {"commit": "a" * 40, "repository": repo.name, "previousCommit": "c" * 40},
                    {"commit": "b" * 40, "repository": repo2.name},
                ],
                "prev_release_id": release1.id,
            }
        )

        assert response.status_code == 201

    def test_bad_repo_name(self):
        user = self.create_user(is_staff=False, is_superuser=False)
        org = self.create_organization()
        org.flags.allow_joinleave = False
        org.save()

        team = self.create_team(organization=org)
        project = self.create_project(name="foo", organization=org, teams=[team])

        self.create_member(teams=[team], user=user, organization=org)
        self.login_as(user=user)

        url = reverse("sentry-api-0-organization-releases", kwargs={"organization_slug": org.slug})
        response = self.client.post(
            url,
            data={
                "version": "1.2.1",
                "projects": [project.slug],
                "refs": [{"repository": "not_a_repo", "commit": "a" * 40}],
            },
        )
        assert response.status_code == 400
        assert response.data == {"refs": ["Invalid repository names: not_a_repo"]}


class OrganizationReleaseCommitRangesTest(SetRefsTestCase):
    def setUp(self):
        super().setUp()
        self.url = reverse(
            "sentry-api-0-organization-releases", kwargs={"organization_slug": self.org.slug}
        )

    @patch("sentry.tasks.commits.fetch_commits")
    def test_simple(self, mock_fetch_commits):
        refs = [
            {
                "repository": "test/repo",
                "previousCommit": None,
                "commit": "previous-commit-id..current-commit-id",
            },
            {
                "repository": "test/repo",
                "previousCommit": "previous-commit-will-be-ignored",
                "commit": "previous-commit-id-2..current-commit-id-2",
            },
            {"repository": "test/repo", "commit": "previous-commit-id-3..current-commit-id-3"},
        ]

        response = self.client.post(
            self.url, data={"version": "1", "refs": refs, "projects": [self.project.slug]}
        )

        assert response.status_code == 201

        release = Release.objects.get(version="1", organization=self.org)

        commits = Commit.objects.all().order_by("id")
        self.assert_commit(commits[0], "current-commit-id")
        self.assert_commit(commits[1], "current-commit-id-2")
        self.assert_commit(commits[2], "current-commit-id-3")

        head_commits = ReleaseHeadCommit.objects.all()
        self.assert_head_commit(head_commits[0], "current-commit-id-3", release_id=release.id)

        refs_expected = [
            {
                "repository": "test/repo",
                "previousCommit": "previous-commit-id",
                "commit": "current-commit-id",
            },
            {
                "repository": "test/repo",
                "previousCommit": "previous-commit-id-2",
                "commit": "current-commit-id-2",
            },
            {
                "repository": "test/repo",
                "previousCommit": "previous-commit-id-3",
                "commit": "current-commit-id-3",
            },
        ]
        self.assert_fetch_commits(mock_fetch_commits, None, release.id, refs_expected)

    @patch("sentry.tasks.commits.fetch_commits")
    def test_head_commit(self, mock_fetch_commits):
        headCommits = [
            {
                "currentId": "current-commit-id",
                "previousId": "previous-commit-id",
                "repository": self.repo.name,
            },
            {
                "currentId": "current-commit-id-2",
                "previousId": "previous-commit-id-2",
                "repository": self.repo.name,
            },
            {
                "currentId": "current-commit-id-3",
                "previousId": "previous-commit-id-3",
                "repository": self.repo.name,
            },
        ]

        response = self.client.post(
            self.url,
            data={"version": "1", "headCommits": headCommits, "projects": [self.project.slug]},
        )

        assert response.status_code == 201

        release = Release.objects.get(version="1", organization=self.org)

        commits = Commit.objects.all().order_by("id")
        self.assert_commit(commits[0], "current-commit-id")
        self.assert_commit(commits[1], "current-commit-id-2")
        self.assert_commit(commits[2], "current-commit-id-3")

        head_commits = ReleaseHeadCommit.objects.all()
        self.assert_head_commit(head_commits[0], "current-commit-id-3", release_id=release.id)

        refs_expected = [
            {
                "repository": "test/repo",
                "previousCommit": "previous-commit-id",
                "commit": "current-commit-id",
            },
            {
                "repository": "test/repo",
                "previousCommit": "previous-commit-id-2",
                "commit": "current-commit-id-2",
            },
            {
                "repository": "test/repo",
                "previousCommit": "previous-commit-id-3",
                "commit": "current-commit-id-3",
            },
        ]
        self.assert_fetch_commits(mock_fetch_commits, None, release.id, refs_expected)


class OrganizationReleaseListEnvironmentsTest(APITestCase):
    def setUp(self):
        self.login_as(user=self.user)
        org = self.create_organization(owner=self.user)
        team = self.create_team(organization=org)
        project1 = self.create_project(organization=org, teams=[team], name="foo")
        project2 = self.create_project(organization=org, teams=[team], name="bar")

        env1 = self.make_environment("prod", project1)
        env2 = self.make_environment("staging", project2)

        release1 = Release.objects.create(
            organization_id=org.id, version="1", date_added=datetime(2013, 8, 13, 3, 8, 24, 880386)
        )
        release1.add_project(project1)
        ReleaseProjectEnvironment.objects.create(
            project_id=project1.id, release_id=release1.id, environment_id=env1.id
        )

        release2 = Release.objects.create(
            organization_id=org.id, version="2", date_added=datetime(2013, 8, 14, 3, 8, 24, 880386)
        )
        release2.add_project(project2)
        ReleaseProjectEnvironment.objects.create(
            project_id=project2.id, release_id=release2.id, environment_id=env2.id
        )

        release3 = Release.objects.create(
            organization_id=org.id,
            version="3",
            date_added=datetime(2013, 8, 12, 3, 8, 24, 880386),
            date_released=datetime(2013, 8, 15, 3, 8, 24, 880386),
        )
        release3.add_project(project1)
        ReleaseProjectEnvironment.objects.create(
            project_id=project1.id, release_id=release3.id, environment_id=env2.id
        )

        release4 = Release.objects.create(organization_id=org.id, version="4")
        release4.add_project(project2)

        release5 = Release.objects.create(organization_id=org.id, version="5")
        release5.add_project(project1)
        release5.add_project(project2)
        ReleaseProjectEnvironment.objects.create(
            project_id=project1.id, release_id=release5.id, environment_id=env1.id
        )
        ReleaseProjectEnvironment.objects.create(
            project_id=project2.id, release_id=release5.id, environment_id=env2.id
        )

        self.project1 = project1
        self.project2 = project2

        self.release1 = release1
        self.release2 = release2
        self.release3 = release3
        self.release4 = release4
        self.release5 = release5

        self.env1 = env1
        self.env2 = env2
        self.org = org

    def make_environment(self, name, project):
        env = Environment.objects.create(
            project_id=project.id, organization_id=project.organization_id, name=name
        )
        env.add_project(project)
        return env

    def assert_releases(self, response, releases):
        assert response.status_code == 200, response.content
        assert len(response.data) == len(releases)

        response_versions = sorted(r["version"] for r in response.data)
        releases_versions = sorted(r.version for r in releases)
        assert response_versions == releases_versions

    def test_environments_filter(self):
        url = reverse(
            "sentry-api-0-organization-releases", kwargs={"organization_slug": self.org.slug}
        )
        response = self.client.get(url + "?environment=" + self.env1.name, format="json")
        self.assert_releases(response, [self.release1, self.release5])

        response = self.client.get(url + "?environment=" + self.env2.name, format="json")
        self.assert_releases(response, [self.release2, self.release3, self.release5])

    def test_empty_environment(self):
        url = reverse(
            "sentry-api-0-organization-releases", kwargs={"organization_slug": self.org.slug}
        )
        env = self.make_environment("", self.project2)
        ReleaseProjectEnvironment.objects.create(
            project_id=self.project2.id, release_id=self.release4.id, environment_id=env.id
        )
        response = self.client.get(url + "?environment=", format="json")
        self.assert_releases(response, [self.release4])

    def test_all_environments(self):
        url = reverse(
            "sentry-api-0-organization-releases", kwargs={"organization_slug": self.org.slug}
        )
        response = self.client.get(url, format="json")
        self.assert_releases(
            response, [self.release1, self.release2, self.release3, self.release4, self.release5]
        )

    def test_invalid_environment(self):
        url = reverse(
            "sentry-api-0-organization-releases", kwargs={"organization_slug": self.org.slug}
        )
        response = self.client.get(url + "?environment=" + "invalid_environment", format="json")
        assert response.status_code == 404

    def test_specify_project_ids(self):
        url = reverse(
            "sentry-api-0-organization-releases", kwargs={"organization_slug": self.org.slug}
        )
        response = self.client.get(url, format="json", data={"project": self.project1.id})
        self.assert_releases(response, [self.release1, self.release3, self.release5])
        response = self.client.get(url, format="json", data={"project": self.project2.id})
        self.assert_releases(response, [self.release2, self.release4, self.release5])
        response = self.client.get(
            url, format="json", data={"project": [self.project1.id, self.project2.id]}
        )
        self.assert_releases(
            response, [self.release1, self.release2, self.release3, self.release4, self.release5]
        )

    def test_date_range(self):
        url = reverse(
            "sentry-api-0-organization-releases", kwargs={"organization_slug": self.org.slug}
        )
        response = self.client.get(
            url,
            format="json",
            data={
                "start": (datetime.now() - timedelta(days=1)).isoformat() + "Z",
                "end": datetime.now().isoformat() + "Z",
            },
        )
        self.assert_releases(response, [self.release4, self.release5])

    def test_invalid_date_range(self):
        url = reverse(
            "sentry-api-0-organization-releases", kwargs={"organization_slug": self.org.slug}
        )
        response = self.client.get(url, format="json", data={"start": "null", "end": "null"})
        assert response.status_code == 400


class OrganizationReleaseCreateCommitPatch(ReleaseCommitPatchTest):
    @fixture
    def url(self):
        return reverse(
            "sentry-api-0-organization-releases", kwargs={"organization_slug": self.org.slug}
        )

    def test_commits_with_patch_set(self):
        response = self.client.post(
            self.url,
            data={
                "version": "2d1ab93fe4bb42db80890f01f8358fc9f8fbff3b",
                "projects": [self.project.slug],
                "commits": [
                    {
                        "patch_set": [
                            {"path": "hello.py", "type": "M"},
                            {"path": "templates/hola.html", "type": "D"},
                        ],
                        "repository": "laurynsentry/helloworld",
                        "author_email": "lauryndbrown@gmail.com",
                        "timestamp": "2018-11-29T18:50:28+03:00",
                        "author_name": "Lauryn Brown",
                        "message": "made changes to hello.",
                        "id": "2d1ab93fe4bb42db80890f01f8358fc9f8fbff3b",
                    },
                    {
                        "patch_set": [
                            {"path": "templates/hello.html", "type": "M"},
                            {"path": "templates/goodbye.html", "type": "A"},
                        ],
                        "repository": "laurynsentry/helloworld",
                        "author_email": "lauryndbrown@gmail.com",
                        "timestamp": "2018-11-30T22:51:14+03:00",
                        "author_name": "Lauryn Brown",
                        "message": "Changed release",
                        "id": "be2fe070f6d1b8a572b67defc87af2582f9b0d78",
                    },
                ],
            },
        )

        assert response.status_code == 201, (response.status_code, response.content)
        assert response.data["version"]

        release = Release.objects.get(organization_id=self.org.id, version=response.data["version"])

        repo = Repository.objects.get(organization_id=self.org.id, name="laurynsentry/helloworld")
        assert repo.provider is None

        rc_list = list(
            ReleaseCommit.objects.filter(release=release)
            .select_related("commit", "commit__author")
            .order_by("order")
        )
        assert len(rc_list) == 2
        for rc in rc_list:
            assert rc.organization_id

        author = CommitAuthor.objects.get(
            organization_id=self.org.id, email="lauryndbrown@gmail.com"
        )
        assert author.name == "Lauryn Brown"

        commits = [rc.commit for rc in rc_list]
        commits.sort(key=lambda c: c.date_added)

        self.assert_commit(
            commit=commits[0],
            repo_id=repo.id,
            key="2d1ab93fe4bb42db80890f01f8358fc9f8fbff3b",
            author_id=author.id,
            message="made changes to hello.",
        )

        self.assert_commit(
            commit=commits[1],
            repo_id=repo.id,
            key="be2fe070f6d1b8a572b67defc87af2582f9b0d78",
            author_id=author.id,
            message="Changed release",
        )

        file_changes = CommitFileChange.objects.filter(organization_id=self.org.id).order_by(
            "filename"
        )

        self.assert_file_change(file_changes[0], "M", "hello.py", commits[0].id)
        self.assert_file_change(file_changes[1], "A", "templates/goodbye.html", commits[1].id)
        self.assert_file_change(file_changes[2], "M", "templates/hello.html", commits[1].id)
        self.assert_file_change(file_changes[3], "D", "templates/hola.html", commits[0].id)


class ReleaseSerializerWithProjectsTest(TestCase):
    def setUp(self):
        super().setUp()
        self.version = "1234567890"
        self.repo_name = "repo/name"
        self.repo2_name = "repo2/name"
        self.commits = [{"id": "a" * 40}, {"id": "b" * 40}]
        self.ref = "master"
        self.url = "https://example.com"
        self.dateReleased = "1000-10-10T06:06"
        self.headCommits = [
            {"currentId": "0" * 40, "repository": self.repo_name},
            {"currentId": "0" * 40, "repository": self.repo2_name},
        ]
        self.refs = [
            {"commit": "a" * 40, "previousCommit": "", "repository": self.repo_name},
            {"commit": "b" * 40, "previousCommit": "", "repository": self.repo2_name},
        ]
        self.projects = ["project_slug", "project2_slug"]

    def test_simple(self):
        serializer = ReleaseSerializerWithProjects(
            data={
                "version": self.version,
                "owner": self.user.username,
                "ref": self.ref,
                "url": self.url,
                "dateReleased": self.dateReleased,
                "commits": self.commits,
                "headCommits": self.headCommits,
                "refs": self.refs,
                "projects": self.projects,
            }
        )

        assert serializer.is_valid(), serializer.errors
        assert sorted(serializer.fields.keys()) == sorted(
            [
                "version",
                "owner",
                "ref",
                "url",
                "dateReleased",
                "commits",
                "headCommits",
                "refs",
                "projects",
                "status",
            ]
        )
        result = serializer.validated_data
        assert result["version"] == self.version
        assert result["owner"] == self.user
        assert result["ref"] == self.ref
        assert result["url"] == self.url
        assert result["dateReleased"] == datetime(1000, 10, 10, 6, 6, tzinfo=pytz.UTC)
        assert result["commits"] == self.commits
        assert result["headCommits"] == self.headCommits
        assert result["refs"] == self.refs
        assert result["projects"] == self.projects

    def test_fields_not_required(self):
        serializer = ReleaseSerializerWithProjects(
            data={"version": self.version, "projects": self.projects}
        )
        assert serializer.is_valid()
        result = serializer.validated_data
        assert result["version"] == self.version
        assert result["projects"] == self.projects

    def test_do_not_allow_null_commits(self):
        serializer = ReleaseSerializerWithProjects(
            data={"version": self.version, "projects": self.projects, "commits": None}
        )
        assert not serializer.is_valid()

    def test_do_not_allow_null_head_commits(self):
        serializer = ReleaseSerializerWithProjects(
            data={"version": self.version, "projects": self.projects, "headCommits": None}
        )
        assert not serializer.is_valid()

    def test_do_not_allow_null_refs(self):
        serializer = ReleaseSerializerWithProjects(
            data={"version": self.version, "projects": self.projects, "refs": None}
        )
        assert not serializer.is_valid()

    def test_ref_limited_by_max_version_length(self):
        serializer = ReleaseSerializerWithProjects(
            data={
                "version": self.version,
                "projects": self.projects,
                "ref": "a" * MAX_VERSION_LENGTH,
            }
        )
        assert serializer.is_valid()
        serializer = ReleaseSerializerWithProjects(
            data={
                "version": self.version,
                "projects": self.projects,
                "ref": "a" * (MAX_VERSION_LENGTH + 1),
            }
        )
        assert not serializer.is_valid()

    def test_version_limited_by_max_version_length(self):
        serializer = ReleaseSerializerWithProjects(
            data={"version": "a" * MAX_VERSION_LENGTH, "projects": self.projects}
        )
        assert serializer.is_valid()
        serializer = ReleaseSerializerWithProjects(
            data={"version": "a" * (MAX_VERSION_LENGTH + 1), "projects": self.projects}
        )
        assert not serializer.is_valid()

    def test_version_does_not_allow_whitespace(self):
        for char in BAD_RELEASE_CHARS:
            serializer = ReleaseSerializerWithProjects(
                data={"version": char, "projects": self.projects}
            )
            assert not serializer.is_valid()

    def test_version_does_not_allow_current_dir_path(self):
        serializer = ReleaseSerializerWithProjects(data={"version": ".", "projects": self.projects})
        assert not serializer.is_valid()
        serializer = ReleaseSerializerWithProjects(
            data={"version": "..", "projects": self.projects}
        )
        assert not serializer.is_valid()

    def test_version_does_not_allow_null_or_empty_value(self):
        serializer = ReleaseSerializerWithProjects(
            data={"version": None, "projects": self.projects}
        )
        assert not serializer.is_valid()
        serializer = ReleaseSerializerWithProjects(data={"version": "", "projects": self.projects})
        assert not serializer.is_valid()

    def test_version_cannot_be_latest(self):
        serializer = ReleaseSerializerWithProjects(
            data={"version": "Latest", "projects": self.projects}
        )
        assert not serializer.is_valid()


class ReleaseHeadCommitSerializerTest(TestCase):
    def setUp(self):
        super().setUp()
        self.repo_name = "repo/name"
        self.commit = "b" * 40
        self.commit_range = "{}..{}".format("a" * 40, "b" * 40)
        self.prev_commit = "a" * 40

    def test_simple(self):
        serializer = ReleaseHeadCommitSerializer(
            data={
                "commit": self.commit,
                "previousCommit": self.prev_commit,
                "repository": self.repo_name,
            }
        )

        assert serializer.is_valid()
        assert sorted(serializer.fields.keys()) == sorted(
            ["commit", "previousCommit", "repository"]
        )
        result = serializer.validated_data
        assert result["commit"] == self.commit
        assert result["previousCommit"] == self.prev_commit
        assert result["repository"] == self.repo_name

    def test_prev_commit_not_required(self):
        serializer = ReleaseHeadCommitSerializer(
            data={"commit": self.commit, "previousCommit": None, "repository": self.repo_name}
        )
        assert serializer.is_valid()

    def test_do_not_allow_null_or_empty_commit_or_repo(self):
        serializer = ReleaseHeadCommitSerializer(
            data={"commit": None, "previousCommit": self.prev_commit, "repository": self.repo_name}
        )
        assert not serializer.is_valid()
        serializer = ReleaseHeadCommitSerializer(
            data={"commit": "", "previousCommit": self.prev_commit, "repository": self.repo_name}
        )
        assert not serializer.is_valid()
        serializer = ReleaseHeadCommitSerializer(
            data={"commit": self.commit, "previousCommit": self.prev_commit, "repository": None}
        )
        assert not serializer.is_valid()
        serializer = ReleaseHeadCommitSerializer(
            data={"commit": self.commit, "previousCommit": self.prev_commit, "repository": ""}
        )
        assert not serializer.is_valid()

    def test_single_commit_limited_by_max_commit_length(self):
        serializer = ReleaseHeadCommitSerializer(
            data={"commit": "b" * MAX_COMMIT_LENGTH, "repository": self.repo_name}
        )
        assert serializer.is_valid()
        serializer = ReleaseHeadCommitSerializer(
            data={
                "commit": self.commit,
                "previousCommit": "a" * MAX_COMMIT_LENGTH,
                "repository": self.repo_name,
            }
        )
        assert serializer.is_valid()
        serializer = ReleaseHeadCommitSerializer(
            data={"commit": "b" * (MAX_COMMIT_LENGTH + 1), "repository": self.repo_name}
        )
        assert not serializer.is_valid()
        serializer = ReleaseHeadCommitSerializer(
            data={
                "commit": self.commit,
                "previousCommit": "a" * (MAX_COMMIT_LENGTH + 1),
                "repository": self.repo_name,
            }
        )
        assert not serializer.is_valid()

    def test_commit_range_does_not_allow_empty_commits(self):
        serializer = ReleaseHeadCommitSerializer(
            data={
                "commit": "{}..{}".format("", "b" * MAX_COMMIT_LENGTH),
                "repository": self.repo_name,
            }
        )
        assert not serializer.is_valid()
        serializer = ReleaseHeadCommitSerializer(
            data={
                "commit": "{}..{}".format("a" * MAX_COMMIT_LENGTH, ""),
                "repository": self.repo_name,
            }
        )
        assert not serializer.is_valid()

    def test_commit_range_limited_by_max_commit_length(self):
        serializer = ReleaseHeadCommitSerializer(
            data={
                "commit": "{}..{}".format("a" * MAX_COMMIT_LENGTH, "b" * MAX_COMMIT_LENGTH),
                "repository": self.repo_name,
            }
        )
        assert serializer.is_valid()
        serializer = ReleaseHeadCommitSerializer(
            data={
                "commit": "{}..{}".format("a" * (MAX_COMMIT_LENGTH + 1), "b" * MAX_COMMIT_LENGTH),
                "repository": self.repo_name,
            }
        )
        assert not serializer.is_valid()
        serializer = ReleaseHeadCommitSerializer(
            data={
                "commit": "{}..{}".format("a" * MAX_COMMIT_LENGTH, "b" * (MAX_COMMIT_LENGTH + 1)),
                "repository": self.repo_name,
            }
        )
        assert not serializer.is_valid()<|MERGE_RESOLUTION|>--- conflicted
+++ resolved
@@ -28,11 +28,7 @@
     Repository,
 )
 from sentry.plugins.providers.dummy.repository import DummyRepositoryProvider
-<<<<<<< HEAD
-from sentry.search.events.constants import RELEASE_STAGE_ALIAS, SEMVER_ALIAS
-=======
-from sentry.search.events.constants import SEMVER_ALIAS, SEMVER_PACKAGE_ALIAS
->>>>>>> 5a5b737c
+from sentry.search.events.constants import RELEASE_STAGE_ALIAS, SEMVER_ALIAS, SEMVER_PACKAGE_ALIAS
 from sentry.testutils import APITestCase, ReleaseCommitPatchTest, SetRefsTestCase, TestCase
 from sentry.utils.compat.mock import patch
 
@@ -660,7 +656,16 @@
         response = self.get_valid_response(self.organization.slug, query=f"{SEMVER_ALIAS}:2.2.1")
         assert [r["version"] for r in response.data] == []
 
-<<<<<<< HEAD
+        response = self.get_valid_response(
+            self.organization.slug, query=f"{SEMVER_PACKAGE_ALIAS}:test2"
+        )
+        assert [r["version"] for r in response.data] == [release_3.version]
+
+        response = self.get_valid_response(
+            self.organization.slug, query=f"{SEMVER_PACKAGE_ALIAS}:test"
+        )
+        assert [r["version"] for r in response.data] == [release_2.version, release_1.version]
+
     def test_release_stage_filter(self):
         self.login_as(user=self.user)
 
@@ -729,17 +734,6 @@
             self.organization.slug, query=f"{RELEASE_STAGE_ALIAS}:invalid_stage"
         )
         assert response.status_code == 400
-=======
-        response = self.get_valid_response(
-            self.organization.slug, query=f"{SEMVER_PACKAGE_ALIAS}:test2"
-        )
-        assert [r["version"] for r in response.data] == [release_3.version]
-
-        response = self.get_valid_response(
-            self.organization.slug, query=f"{SEMVER_PACKAGE_ALIAS}:test"
-        )
-        assert [r["version"] for r in response.data] == [release_2.version, release_1.version]
->>>>>>> 5a5b737c
 
     def test_query_filter(self):
         self.login_as(user=self.user)
