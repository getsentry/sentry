from __future__ import absolute_import

import mock
import six

from django.core.urlresolvers import reverse

from sentry.constants import RESERVED_PROJECT_SLUGS
from sentry.models import Project, ProjectBookmark, ProjectStatus, UserOption, DeletedProject, ProjectRedirect, AuditLogEntry, AuditLogEntryEvent
from sentry.testutils import APITestCase


class ProjectDetailsTest(APITestCase):
    def test_simple(self):
        project = self.project  # force creation
        self.login_as(user=self.user)
        url = reverse(
            'sentry-api-0-project-details',
            kwargs={
                'organization_slug': project.organization.slug,
                'project_slug': project.slug,
            }
        )
        response = self.client.get(url)
        assert response.status_code == 200
        assert response.data['id'] == six.text_type(project.id)

    def test_numeric_org_slug(self):
        # Regression test for https://github.com/getsentry/sentry/issues/2236
        self.login_as(user=self.user)
        org = self.create_organization(
            name='baz',
            slug='1',
            owner=self.user,
        )
        team = self.create_team(
            organization=org,
            name='foo',
            slug='foo',
        )
        project = self.create_project(
            name='Bar',
            slug='bar',
            teams=[team],
        )
        # We want to make sure we don't hit the LegacyProjectRedirect view at all.
        url = '/api/0/projects/%s/%s/' % (org.slug, project.slug)
        response = self.client.get(url)
        assert response.status_code == 200
        assert response.data['id'] == six.text_type(project.id)

    def test_with_stats(self):
        project = self.create_project()
        self.create_group(project=project)
        self.login_as(user=self.user)
        url = reverse(
            'sentry-api-0-project-details',
            kwargs={
                'organization_slug': project.organization.slug,
                'project_slug': project.slug,
            }
        )
        response = self.client.get(url + '?include=stats')
        assert response.status_code == 200
        assert response.data['stats']['unresolved'] == 1

    def test_project_renamed_302(self):
        project = self.create_project()
        self.login_as(user=self.user)

        url = reverse('sentry-api-0-project-details', kwargs={
            'organization_slug': project.organization.slug,
            'project_slug': project.slug,
        })

        # Rename the project
        self.client.put(url, data={'slug': 'foobar'})

        response = self.client.get(url)
        assert response.status_code == 302
        assert response.data['detail']['slug'] == 'foobar'


class ProjectUpdateTest(APITestCase):
    def setUp(self):
        super(ProjectUpdateTest, self).setUp()
        self.path = reverse('sentry-api-0-project-details', kwargs={
            'organization_slug': self.project.organization.slug,
            'project_slug': self.project.slug,
        })
        self.login_as(user=self.user)

    def test_team_changes(self):
        project = self.create_project()
        team = self.create_team(members=[self.user])
        self.login_as(user=self.user)
        url = reverse(
            'sentry-api-0-project-details',
            kwargs={
                'organization_slug': project.organization.slug,
                'project_slug': project.slug,
            }
        )
        resp = self.client.put(
            url, data={
                'team': team.slug,
            }
        )
        assert resp.status_code == 200, resp.content
        project = Project.objects.get(id=project.id)
        assert project.teams.first() == team

    def test_team_changes_not_found(self):
        project = self.create_project()
        self.login_as(user=self.user)
        url = reverse(
            'sentry-api-0-project-details',
            kwargs={
                'organization_slug': project.organization.slug,
                'project_slug': project.slug,
            }
        )
        resp = self.client.put(
            url, data={
                'team': 'the-team-that-does-not-exist',
            }
        )
        assert resp.status_code == 400, resp.content
        assert resp.data['detail'][0] == 'The new team is not found.'
        project = Project.objects.get(id=project.id)

        assert project.teams.first() == self.team

    def test_simple_member_restriction(self):
        project = self.create_project()
        user = self.create_user('bar@example.com')
        self.create_member(
            user=user,
            organization=project.organization,
            teams=[project.teams.first()],
            role='member',
        )
        self.login_as(user)
        resp = self.client.put(self.path, data={
            'slug': 'zzz',
            'isBookmarked': 'true',
        })
        assert resp.status_code == 403
        assert not ProjectBookmark.objects.filter(
            user=user,
            project_id=self.project.id,
        ).exists()

    def test_member_changes_permission_denied(self):
        project = self.create_project()
        user = self.create_user('bar@example.com')
        self.create_member(
            user=user,
            organization=project.organization,
            teams=[project.teams.first()],
            role='member',
        )
        self.login_as(user=user)
        url = reverse(
            'sentry-api-0-project-details',
            kwargs={
                'organization_slug': project.organization.slug,
                'project_slug': project.slug,
            }
        )
        response = self.client.put(
            url, data={
                'slug': 'zzz',
                'isBookmarked': 'true',
            }
        )
        assert response.status_code == 403

        assert Project.objects.get(id=project.id).slug != 'zzz'

        assert not ProjectBookmark.objects.filter(
            user=user,
            project_id=project.id,
        ).exists()

    def test_name(self):
        resp = self.client.put(self.path, data={
            'name': 'hello world',
        })
        assert resp.status_code == 200, resp.content
        project = Project.objects.get(id=self.project.id)
        assert project.name == 'hello world'

    def test_slug(self):
        resp = self.client.put(self.path, data={
            'slug': 'foobar',
        })
        assert resp.status_code == 200, resp.content
        project = Project.objects.get(id=self.project.id)
        assert project.slug == 'foobar'
        assert ProjectRedirect.objects.filter(
            project=self.project,
            redirect_slug=self.project.slug,
        )
        assert AuditLogEntry.objects.filter(
            organization=project.organization,
            event=AuditLogEntryEvent.PROJECT_EDIT,
        ).exists()

    def test_invalid_slug(self):
        new_project = self.create_project()
        resp = self.client.put(self.path, data={
            'slug': new_project.slug,
        })

        assert resp.status_code == 400
        project = Project.objects.get(id=self.project.id)
        assert project.slug != new_project.slug

    def test_reserved_slug(self):
        resp = self.client.put(self.path, data={
            'slug': list(RESERVED_PROJECT_SLUGS)[0],
        })
        assert resp.status_code == 400, resp.content

    def test_platform(self):
        resp = self.client.put(self.path, data={
            'platform': 'cocoa',
        })
        assert resp.status_code == 200, resp.content
        project = Project.objects.get(id=self.project.id)
        assert project.platform == 'cocoa'

    def test_options(self):
        options = {
            'sentry:origins': 'foo\nbar',
            'sentry:resolve_age': 1,
            'sentry:scrub_data': False,
            'sentry:scrub_defaults': False,
            'sentry:sensitive_fields': ['foo', 'bar'],
            'sentry:safe_fields': ['token'],
            'sentry:csp_ignored_sources_defaults': False,
            'sentry:csp_ignored_sources': 'foo\nbar',
            'filters:blacklisted_ips': '127.0.0.1\n198.51.100.0',
            'filters:releases': '1.*\n2.1.*',
            'filters:error_messages': 'TypeError*\n*: integer division by modulo or zero',
            'mail:subject_prefix': '[Sentry]',
<<<<<<< HEAD
            'sentry:scrub_ip_address': False
=======
            'sentry:resolve_age': 1
>>>>>>> 9cab4e68
        }
        with self.feature('projects:custom-inbound-filters'):
            resp = self.client.put(self.path, data={'options': options})
        assert resp.status_code == 200, resp.content
        project = Project.objects.get(id=self.project.id)
        assert project.get_option('sentry:origins', []) == options['sentry:origins'].split('\n')
        assert project.get_option('sentry:resolve_age', 0) == options['sentry:resolve_age']
        assert project.get_option('sentry:scrub_data', True) == options['sentry:scrub_data']
        assert AuditLogEntry.objects.filter(
            organization=project.organization,
            event=AuditLogEntryEvent.PROJECT_EDIT,
        ).exists()
        assert project.get_option('sentry:scrub_defaults', True) == options['sentry:scrub_defaults']
        assert AuditLogEntry.objects.filter(
            organization=project.organization,
            event=AuditLogEntryEvent.PROJECT_EDIT,
        ).exists()
        assert project.get_option('sentry:sensitive_fields',
                                  []) == options['sentry:sensitive_fields']
        assert AuditLogEntry.objects.filter(
            organization=project.organization,
            event=AuditLogEntryEvent.PROJECT_EDIT,
        ).exists()
        assert project.get_option('sentry:safe_fields', []) == options['sentry:safe_fields']
        assert AuditLogEntry.objects.filter(
            organization=project.organization,
            event=AuditLogEntryEvent.PROJECT_EDIT,
        ).exists()
        assert project.get_option('sentry:csp_ignored_sources_defaults',
                                  True) == options['sentry:csp_ignored_sources_defaults']
        assert project.get_option('sentry:csp_ignored_sources',
                                  []) == options['sentry:csp_ignored_sources'].split('\n')
        assert project.get_option('sentry:blacklisted_ips') == ['127.0.0.1', '198.51.100.0']
        assert project.get_option('sentry:releases') == ['1.*', '2.1.*']
        assert project.get_option('sentry:error_messages') == [
            'TypeError*', '*: integer division by modulo or zero'
        ]
        assert project.get_option('mail:subject_prefix', '[Sentry]')
        assert AuditLogEntry.objects.filter(
            organization=project.organization,
            event=AuditLogEntryEvent.PROJECT_EDIT,
        ).exists()
        assert project.get_option('sentry:resolve_age', 1)
        assert AuditLogEntry.objects.filter(
            organization=project.organization,
            event=AuditLogEntryEvent.PROJECT_EDIT,
        ).exists()
<<<<<<< HEAD
        assert project.get_option(
            'sentry:scrub_ip_address',
            True) == options['sentry:scrub_ip_address']
        assert AuditLogEntry.objects.filter(
            organization=project.organization,
            event=AuditLogEntryEvent.PROJECT_EDIT,
        ).exists()
=======
>>>>>>> 9cab4e68

    def test_bookmarks(self):
        resp = self.client.put(self.path, data={
            'isBookmarked': 'false',
        })
        assert resp.status_code == 200, resp.content
        assert not ProjectBookmark.objects.filter(
            project_id=self.project.id,
            user=self.user,
        ).exists()

    def test_subscription(self):
        resp = self.client.put(self.path, data={
            'isSubscribed': 'true',
        })
        assert resp.status_code == 200, resp.content
        assert UserOption.objects.get(
            user=self.user,
            project=self.project,
        ).value == 1

        resp = self.client.put(self.path, data={
            'isSubscribed': 'false',
        })
        assert resp.status_code == 200, resp.content
        assert UserOption.objects.get(
            user=self.user,
            project=self.project,
        ).value == 0

    def test_security_token(self):
        resp = self.client.put(self.path, data={
            'securityToken': 'fizzbuzz',
        })
        assert resp.status_code == 200, resp.content
        assert self.project.get_security_token() == 'fizzbuzz'
        assert resp.data['securityToken'] == 'fizzbuzz'

        # can delete
        resp = self.client.put(self.path, data={
            'securityToken': '',
        })
        assert resp.status_code == 200, resp.content
        assert self.project.get_security_token() == ''
        assert resp.data['securityToken'] == ''

    def test_security_token_header(self):
        resp = self.client.put(self.path, data={
            'securityTokenHeader': 'X-Hello-World',
        })
        assert resp.status_code == 200, resp.content
        assert self.project.get_option('sentry:token_header') == 'X-Hello-World'
        assert resp.data['securityTokenHeader'] == 'X-Hello-World'

        # can delete
        resp = self.client.put(self.path, data={
            'securityTokenHeader': '',
        })
        assert resp.status_code == 200, resp.content
        assert self.project.get_option('sentry:token_header') == ''
        assert resp.data['securityTokenHeader'] == ''

    def test_verify_ssl(self):
        resp = self.client.put(self.path, data={
            'verifySSL': False,
        })
        assert resp.status_code == 200, resp.content
        assert self.project.get_option('sentry:verify_ssl') is False
        assert resp.data['verifySSL'] is False

    def test_scrub_ip_address(self):
        resp = self.client.put(self.path, data={
            'scrubIPAddresses': True,
        })
        assert resp.status_code == 200, resp.content
        assert self.project.get_option('sentry:scrub_ip_address') is True
        assert resp.data['scrubIPAddresses'] is True

        resp = self.client.put(self.path, data={
            'scrubIPAddresses': False,
        })
        assert resp.status_code == 200, resp.content
        assert self.project.get_option('sentry:scrub_ip_address') is False
        assert resp.data['scrubIPAddresses'] is False

    def test_scrape_javascript(self):
        resp = self.client.put(self.path, data={
            'scrapeJavaScript': False,
        })
        assert resp.status_code == 200, resp.content
        assert self.project.get_option('sentry:scrape_javascript') is False
        assert resp.data['scrapeJavaScript'] is False

    def test_default_environment(self):
        resp = self.client.put(self.path, data={
            'defaultEnvironment': 'dev',
        })
        assert resp.status_code == 200, resp.content
        assert self.project.get_option('sentry:default_environment') == 'dev'
        assert resp.data['defaultEnvironment'] == 'dev'

        resp = self.client.put(self.path, data={
            'defaultEnvironment': '',
        })
        assert resp.status_code == 200, resp.content
        assert self.project.get_option('sentry:default_environment') == ''
        assert resp.data['defaultEnvironment'] == ''

    def test_resolve_age(self):
        resp = self.client.put(self.path, data={
            'resolveAge': 5,
        })
        assert resp.status_code == 200, resp.content
        assert self.project.get_option('sentry:resolve_age') == 5
        assert resp.data['resolveAge'] == 5

        # can set to 0 or delete
        resp = self.client.put(self.path, data={
            'resolveAge': '',
        })
        assert resp.status_code == 200, resp.content
        assert self.project.get_option('sentry:resolve_age') == 0
        assert resp.data['resolveAge'] == 0

    def test_allowed_domains(self):
        resp = self.client.put(self.path, data={
            'allowedDomains': ['foobar.com', 'https://example.com'],
        })
        assert resp.status_code == 200, resp.content
        assert self.project.get_option('sentry:origins') == ['foobar.com', 'https://example.com']
        assert resp.data['allowedDomains'] == ['foobar.com', 'https://example.com']

        # cannot be empty
        resp = self.client.put(self.path, data={
            'allowedDomains': '',
        })
        assert resp.status_code == 400, resp.content
        assert self.project.get_option('sentry:origins') == ['foobar.com', 'https://example.com']
        assert resp.data['allowedDomains'] == [
            'Empty value will block all requests, use * to accept from all domains']

        resp = self.client.put(self.path, data={
            'allowedDomains': ['*', ''],
        })
        assert resp.status_code == 200, resp.content
        assert self.project.get_option('sentry:origins') == ['*']
        assert resp.data['allowedDomains'] == ['*']

    def test_safe_fields(self):
        resp = self.client.put(self.path, data={
            'safeFields': ['foobar.com', 'https://example.com'],
        })
        assert resp.status_code == 200, resp.content
        assert self.project.get_option('sentry:safe_fields') == [
            'foobar.com', 'https://example.com']
        assert resp.data['safeFields'] == ['foobar.com', 'https://example.com']

    def test_sensitive_fields(self):
        resp = self.client.put(self.path, data={
            'sensitiveFields': ['foobar.com', 'https://example.com'],
        })
        assert resp.status_code == 200, resp.content
        assert self.project.get_option('sentry:sensitive_fields') == [
            'foobar.com', 'https://example.com']
        assert resp.data['sensitiveFields'] == ['foobar.com', 'https://example.com']

    def test_data_scrubber(self):
        resp = self.client.put(self.path, data={
            'dataScrubber': False,
        })
        assert resp.status_code == 200, resp.content
        assert self.project.get_option('sentry:scrub_data') is False
        assert resp.data['dataScrubber'] is False

    def test_data_scrubber_defaults(self):
        resp = self.client.put(self.path, data={
            'dataScrubberDefaults': False,
        })
        assert resp.status_code == 200, resp.content
        assert self.project.get_option('sentry:scrub_defaults') is False
        assert resp.data['dataScrubberDefaults'] is False

    def test_digests_delay(self):
        resp = self.client.put(self.path, data={
            'digestsMinDelay': 1000
        })
        assert resp.status_code == 200, resp.content
        assert self.project.get_option('digests:mail:minimum_delay') == 1000

        resp = self.client.put(self.path, data={
            'digestsMaxDelay': 1200
        })
        assert resp.status_code == 200, resp.content
        assert self.project.get_option('digests:mail:maximum_delay') == 1200

        resp = self.client.put(self.path, data={
            'digestsMinDelay': 300,
            'digestsMaxDelay': 600,
        })
        assert resp.status_code == 200, resp.content
        assert self.project.get_option('digests:mail:minimum_delay') == 300
        assert self.project.get_option('digests:mail:maximum_delay') == 600

    def test_digests_min_without_max(self):
        resp = self.client.put(self.path, data={
            'digestsMinDelay': 1200
        })
        assert resp.status_code == 200, resp.content
        assert self.project.get_option('digests:mail:minimum_delay') == 1200

    def test_digests_max_without_min(self):
        resp = self.client.put(self.path, data={
            'digestsMaxDelay': 1200
        })
        assert resp.status_code == 200, resp.content
        assert self.project.get_option('digests:mail:maximum_delay') == 1200

    def test_invalid_digests_min_delay(self):
        min_delay = 120

        self.project.update_option('digests:mail:minimum_delay', min_delay)

        resp = self.client.put(self.path, data={
            'digestsMinDelay': 59
        })
        assert resp.status_code == 400

        resp = self.client.put(self.path, data={
            'digestsMinDelay': 3601
        })
        assert resp.status_code == 400
        assert self.project.get_option('digests:mail:minimum_delay') == min_delay

    def test_invalid_digests_max_delay(self):
        min_delay = 120
        max_delay = 360

        self.project.update_option('digests:mail:minimum_delay', min_delay)
        self.project.update_option('digests:mail:maximum_delay', max_delay)

        resp = self.client.put(self.path, data={
            'digestsMaxDelay': 59
        })
        assert resp.status_code == 400

        resp = self.client.put(self.path, data={
            'digestsMaxDelay': 3601
        })
        assert resp.status_code == 400
        assert self.project.get_option('digests:mail:maximum_delay') == max_delay

        # test sending only max
        resp = self.client.put(self.path, data={
            'digestsMaxDelay': 100
        })
        assert resp.status_code == 400
        assert self.project.get_option('digests:mail:maximum_delay') == max_delay

        # test sending min + invalid max
        resp = self.client.put(self.path, data={
            'digestsMinDelay': 120,
            'digestsMaxDelay': 100,
        })
        assert resp.status_code == 400
        assert self.project.get_option('digests:mail:minimum_delay') == min_delay
        assert self.project.get_option('digests:mail:maximum_delay') == max_delay


class ProjectDeleteTest(APITestCase):
    @mock.patch('sentry.api.endpoints.project_details.uuid4')
    @mock.patch('sentry.api.endpoints.project_details.delete_project')
    def test_simple(self, mock_delete_project, mock_uuid4):
        class uuid(object):
            hex = 'abc123'

        mock_uuid4.return_value = uuid
        project = self.create_project()

        self.login_as(user=self.user)

        url = reverse(
            'sentry-api-0-project-details',
            kwargs={
                'organization_slug': project.organization.slug,
                'project_slug': project.slug,
            }
        )

        with self.settings(SENTRY_PROJECT=0):
            response = self.client.delete(url)

        assert response.status_code == 204

        mock_delete_project.apply_async.assert_called_once_with(
            kwargs={
                'object_id': project.id,
                'transaction_id': 'abc123',
            },
            countdown=3600,
        )

        assert Project.objects.get(id=project.id).status == ProjectStatus.PENDING_DELETION
        deleted_project = DeletedProject.objects.get(slug=project.slug)
        self.assert_valid_deleted_log(deleted_project, project)

    @mock.patch('sentry.api.endpoints.project_details.delete_project')
    def test_internal_project(self, mock_delete_project):
        project = self.create_project()

        self.login_as(user=self.user)

        url = reverse(
            'sentry-api-0-project-details',
            kwargs={
                'organization_slug': project.organization.slug,
                'project_slug': project.slug,
            }
        )

        with self.settings(SENTRY_PROJECT=project.id):
            response = self.client.delete(url)

        assert not mock_delete_project.delay.mock_calls

        assert response.status_code == 403<|MERGE_RESOLUTION|>--- conflicted
+++ resolved
@@ -245,11 +245,7 @@
             'filters:releases': '1.*\n2.1.*',
             'filters:error_messages': 'TypeError*\n*: integer division by modulo or zero',
             'mail:subject_prefix': '[Sentry]',
-<<<<<<< HEAD
             'sentry:scrub_ip_address': False
-=======
-            'sentry:resolve_age': 1
->>>>>>> 9cab4e68
         }
         with self.feature('projects:custom-inbound-filters'):
             resp = self.client.put(self.path, data={'options': options})
@@ -297,16 +293,11 @@
             organization=project.organization,
             event=AuditLogEntryEvent.PROJECT_EDIT,
         ).exists()
-<<<<<<< HEAD
-        assert project.get_option(
-            'sentry:scrub_ip_address',
-            True) == options['sentry:scrub_ip_address']
-        assert AuditLogEntry.objects.filter(
-            organization=project.organization,
-            event=AuditLogEntryEvent.PROJECT_EDIT,
-        ).exists()
-=======
->>>>>>> 9cab4e68
+        assert project.get_option('sentry:scrub_ip_address',True) == options['sentry:scrub_ip_address']
+        assert AuditLogEntry.objects.filter(
+            organization=project.organization,
+            event=AuditLogEntryEvent.PROJECT_EDIT,
+        ).exists()
 
     def test_bookmarks(self):
         resp = self.client.put(self.path, data={
