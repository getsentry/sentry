--- conflicted
+++ resolved
@@ -1299,27 +1299,15 @@
             # check that audit entry was created with redacted password
             assert create_audit_entry.called
             call = faux.faux(create_audit_entry)
-<<<<<<< HEAD
-=======
-
->>>>>>> 414347e9
             assert call.kwarg_equals(
                 "data",
                 {
                     "sentry:symbol_sources": [redacted_source],
-<<<<<<< HEAD
-                    "id": 41,
-                    "slug": "bar",
-                    "name": "Bar",
-                    "status": 0,
-                    "public": False,
-=======
                     "id": self.project.id,
                     "slug": self.project.slug,
                     "name": self.project.name,
                     "status": self.project.status,
                     "public": self.project.public,
->>>>>>> 414347e9
                 },
             )
 
