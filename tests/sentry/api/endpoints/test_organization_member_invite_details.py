from dataclasses import replace
from unittest.mock import MagicMock, patch

from django.test import override_settings

from sentry import audit_log
from sentry.models.organizationmember import OrganizationMember
from sentry.models.organizationmemberinvite import InviteStatus, OrganizationMemberInvite
from sentry.roles import organization_roles
from sentry.testutils.asserts import assert_org_audit_log_exists
from sentry.testutils.cases import APITestCase
from sentry.testutils.helpers import with_feature
<<<<<<< HEAD
from sentry.testutils.helpers.features import apply_feature_flag_on_cls
from sentry.testutils.helpers.options import override_options
from sentry.testutils.outbox import outbox_runner
=======
>>>>>>> 9c981915


def mock_organization_roles_get_factory(original_organization_roles_get):
    def wrapped_method(role):
        # emulate the 'member' role not having team-level permissions
        role_obj = original_organization_roles_get(role)
        if role == "member":
            return replace(role_obj, is_team_roles_allowed=False)
        return role_obj

    return wrapped_method


@with_feature("organizations:new-organization-member-invite")
class OrganizationMemberInviteTestBase(APITestCase):
    endpoint = "sentry-api-0-organization-member-invite-details"

    def setUp(self) -> None:
        super().setUp()
        self.login_as(self.user)


@with_feature("organizations:new-organization-member-invite")
class GetOrganizationMemberInviteTest(OrganizationMemberInviteTestBase):
    def test_simple(self) -> None:
        invited_member = self.create_member_invite(
            organization=self.organization, email="matcha@latte.com"
        )
        response = self.get_success_response(self.organization.slug, invited_member.id)
        assert response.data["id"] == str(invited_member.id)
        assert response.data["email"] == "matcha@latte.com"

    def test_invite_request(self) -> None:
        # users can also hit this endpoint to view pending invite requests
        invited_member = self.create_member_invite(
            organization=self.organization,
            email="matcha@latte.com",
            invite_status=InviteStatus.REQUESTED_TO_BE_INVITED.value,
        )
        response = self.get_success_response(self.organization.slug, invited_member.id)
        assert response.data["id"] == str(invited_member.id)
        assert response.data["email"] == "matcha@latte.com"
        assert response.data["inviteStatus"] == "requested_to_be_invited"

    def test_get_by_garbage(self) -> None:
        self.get_error_response(self.organization.slug, "-1", status_code=404)


@with_feature("organizations:new-organization-member-invite")
class UpdateOrganizationMemberInviteTest(OrganizationMemberInviteTestBase):
    method = "put"

    def setUp(self) -> None:
        super().setUp()
        self.regular_user = self.create_user("member@email.com")
        self.curr_member = self.create_member(
            organization=self.organization, role="member", user=self.regular_user
        )

        self.approved_invite = self.create_member_invite(
            organization=self.organization,
            email="matcha@tea.com",
            role="member",
            inviter_id=self.regular_user.id,
        )
        self.invite_request = self.create_member_invite(
            organization=self.organization,
            email="hojicha@tea.com",
            role="member",
            invite_status=InviteStatus.REQUESTED_TO_BE_INVITED.value,
            inviter_id=self.regular_user.id,
        )
        self.join_request = self.create_member_invite(
            organization=self.organization,
            email="oolong@tea.com",
            role="member",
            invite_status=InviteStatus.REQUESTED_TO_JOIN.value,
            inviter_id=self.regular_user.id,
        )

    def test_update_org_role(self) -> None:
        self.get_success_response(
            self.organization.slug, self.approved_invite.id, orgRole="manager"
        )
        self.approved_invite.refresh_from_db()
        assert self.approved_invite.role == "manager"

    def test_cannot_update_with_invalid_role(self) -> None:
        invalid_invite = self.create_member_invite(
            organization=self.organization, email="chocolate@croissant.com"
        )
        self.get_error_response(
            self.organization.slug, invalid_invite.id, orgRole="invalid", status_code=400
        )

    @with_feature("organizations:team-roles")
    def test_can_update_from_retired_role_with_flag(self) -> None:
        invite = self.create_member_invite(
            organization=self.organization,
            email="pistachio@croissant.com",
            role="admin",
        )

        self.get_success_response(self.organization.slug, invite.id, orgRole="member")
        invite.refresh_from_db()
        assert invite.role == "member"

    @with_feature({"organizations:team-roles": False})
    def test_can_update_from_retired_role_without_flag(self) -> None:
        invite = self.create_member_invite(
            organization=self.organization,
            email="pistachio@croissant.com",
            role="admin",
        )

        self.get_success_response(self.organization.slug, invite.id, orgRole="member")
        invite.refresh_from_db()
        assert invite.role == "member"

    @with_feature({"organizations:team-roles": False})
    def test_can_update_to_retired_role_without_flag(self) -> None:
        invite = self.create_member_invite(
            organization=self.organization,
            email="pistachio@croissant.com",
            role="member",
        )

        self.get_success_response(self.organization.slug, invite.id, orgRole="admin")
        invite.refresh_from_db()
        assert invite.role == "admin"

    @with_feature("organizations:team-roles")
    def test_cannot_update_to_retired_role_with_flag(self) -> None:
        invite = self.create_member_invite(
            organization=self.organization,
            email="pistachio@croissant.com",
            role="member",
        )

        self.get_error_response(self.organization.slug, invite.id, orgRole="admin", status_code=400)

    def test_update_teams(self) -> None:
        team = self.create_team(organization=self.organization, name="cool-team")
        self.get_success_response(
            self.organization.slug, self.approved_invite.id, teams=[team.slug]
        )
        self.approved_invite.refresh_from_db()
        assert self.approved_invite.organization_member_team_data == [
            {"id": team.id, "slug": team.slug, "role": None}
        ]

    @patch(
        "sentry.roles.organization_roles.get",
        wraps=mock_organization_roles_get_factory(organization_roles.get),
    )
    def test_update_teams_invalid_new_teams(self, mock_get: MagicMock) -> None:
        """
        If adding team assignments to an existing invite with orgRole that can't have team-level
        permissions, then we should raise an error.
        """
        team = self.create_team(organization=self.organization, name="cool-team")
        invite = self.create_member_invite(
            organization=self.organization,
            email="mango-yuzu@almonds.com",
            role="member",
        )
        response = self.get_error_response(self.organization.slug, invite.id, teams=[team.slug])
        assert (
            response.data["teams"][0]
            == "The user with a 'member' role cannot have team-level permissions."
        )

    @patch(
        "sentry.roles.organization_roles.get",
        wraps=mock_organization_roles_get_factory(organization_roles.get),
    )
    def test_update_teams_invalid_new_role(self, mock_get: MagicMock) -> None:
        """
        If updating an orgRole to one that can't have team-level assignments when the existing
        invite has team assignments, then we should raise an error.
        """
        team = self.create_team(organization=self.organization, name="cool-team")
        invite = self.create_member_invite(
            organization=self.organization,
            email="mango-yuzu@almonds.com",
            role="manager",
            organization_member_team_data=[{"id": team.id, "slug": team.slug, "role": None}],
        )
        response = self.get_error_response(self.organization.slug, invite.id, orgRole="member")
        assert (
            response.data["orgRole"][0]
            == "The 'member' role cannot be set on an invited user with team assignments."
        )

    def test_approve_invite(self) -> None:
        self.get_success_response(self.organization.slug, self.invite_request.id, approve=True)
        self.invite_request.refresh_from_db()
        assert self.invite_request.invite_approved

    def test_cannot_approve_invite_above_self(self) -> None:
        user = self.create_user("manager-mifu@email.com")
        self.create_member(organization=self.organization, role="manager", user=user)
        self.login_as(user)

        invite = self.create_member_invite(
            organization=self.organization,
            email="powerful-mifu@email.com",
            role="owner",
            invite_status=InviteStatus.REQUESTED_TO_BE_INVITED.value,
        )
        response = self.get_error_response(self.organization.slug, invite.id, approve=1)
        assert (
            response.data["approve"][0]
            == "You do not have permission to approve a member invitation with the role owner."
        )

    @with_feature({"organizations:invite-members": False})
    def test_cannot_approve_if_invite_requests_disabled(self) -> None:
        response = self.get_error_response(
            self.organization.slug, self.invite_request.id, approve=1
        )
        assert response.data["approve"][0] == "Your organization is not allowed to invite members."

<<<<<<< HEAD

@apply_feature_flag_on_cls("organizations:new-organization-member-invite")
class DeleteOrganizationMemberInviteTest(OrganizationMemberInviteTestBase):
    method = "delete"

    def setUp(self):
        super().setUp()
        self.regular_user = self.create_user("member@email.com")
        self.curr_member = self.create_member(
            organization=self.organization, role="member", user=self.regular_user
        )

        self.approved_invite = self.create_member_invite(
            organization=self.organization,
            email="matcha@tea.com",
            role="member",
            inviter_id=self.regular_user.id,
        )
        self.placeholder_om = self.approved_invite.organization_member

    def test_simple(self):
        with outbox_runner():
            self.get_success_response(self.organization.slug, self.approved_invite.id)
        assert not OrganizationMember.objects.filter(id=self.placeholder_om.id).exists()
        assert not OrganizationMemberInvite.objects.filter(id=self.approved_invite.id).exists()
        assert_org_audit_log_exists(
            organization=self.organization,
            event=audit_log.get_event_id("INVITE_REMOVE"),
        )

    def test_reject_invite_request(self):
        invite_request = self.create_member_invite(
            organization=self.organization,
            email="oolong@tea.com",
            inviter_id=self.regular_user.id,
            invite_status=InviteStatus.REQUESTED_TO_BE_INVITED.value,
        )
        placeholder_om = invite_request.organization_member
        with outbox_runner():
            self.get_success_response(self.organization.slug, invite_request.id)
        assert not OrganizationMember.objects.filter(id=placeholder_om.id).exists()
        assert not OrganizationMemberInvite.objects.filter(id=invite_request.id).exists()
        assert_org_audit_log_exists(
            organization=self.organization,
            event=audit_log.get_event_id("INVITE_REQUEST_REMOVE"),
        )

    def test_member_can_remove_invite(self):
        """
        Members can remove invites that they sent
        """
        self.login_as(self.regular_user)
        with outbox_runner():
            self.get_success_response(self.organization.slug, self.approved_invite.id)
        assert not OrganizationMember.objects.filter(id=self.placeholder_om.id).exists()
        assert not OrganizationMemberInvite.objects.filter(id=self.approved_invite.id).exists()
        assert_org_audit_log_exists(
            organization=self.organization,
            event=audit_log.get_event_id("INVITE_REMOVE"),
        )

    def test_member_can_remove_invite_request(self):
        """
        Members can remove invite requests that they sent
        """
        self.login_as(self.regular_user)
        invite_request = self.create_member_invite(
            organization=self.organization,
            email="oolong@tea.com",
            inviter_id=self.regular_user.id,
            invite_status=InviteStatus.REQUESTED_TO_BE_INVITED.value,
        )
        placeholder_om = invite_request.organization_member
        with outbox_runner():
            self.get_success_response(self.organization.slug, invite_request.id)
        assert not OrganizationMember.objects.filter(id=placeholder_om.id).exists()
        assert not OrganizationMemberInvite.objects.filter(id=invite_request.id).exists()
        assert_org_audit_log_exists(
            organization=self.organization,
            event=audit_log.get_event_id("INVITE_REQUEST_REMOVE"),
        )

    def test_member_cannot_remove_other_invite(self):
        """
        Members cannot remove invitations that they didn't send
        """
        self.login_as(self.regular_user)
        invite = self.create_member_invite(
            organization=self.organization,
            email="oolong@tea.com",
            inviter_id=self.user.id,
        )
        response = self.get_error_response(self.organization.slug, invite.id)
        assert response.data["detail"] == "You cannot modify invitations sent by someone else."
        assert OrganizationMemberInvite.objects.filter(id=invite.id).exists()

    def test_cannot_remove_idp_provisioned_invite(self):
        invite = self.create_member_invite(
            organization=self.organization,
            email="oolong@tea.com",
            inviter_id=self.user.id,
            idp_provisioned=True,
        )
        response = self.get_error_response(self.organization.slug, invite.id)
        assert (
            response.data["detail"]
            == "This invite is managed through your organization's identity provider."
        )
        assert OrganizationMemberInvite.objects.filter(id=invite.id).exists()

    def test_cannot_remove_partnership_restricted_invite(self):
        invite = self.create_member_invite(
            organization=self.organization,
            email="oolong@tea.com",
            inviter_id=self.user.id,
            partnership_restricted=True,
        )
        response = self.get_error_response(self.organization.slug, invite.id)
        assert (
            response.data["detail"]
            == "This invite is managed by an active partnership and cannot be modified until the end of the partnership."
        )
        assert OrganizationMemberInvite.objects.filter(id=invite.id).exists()

    @override_settings(SENTRY_SELF_HOSTED=False)
    @override_options({"superuser.read-write.ga-rollout": True})
    def test_cannot_delete_as_superuser_read(self):
        superuser = self.create_user(is_superuser=True)
        self.login_as(superuser, superuser=True)

        self.get_error_response(self.organization.slug, self.approved_invite.id, status_code=400)
        assert OrganizationMemberInvite.objects.filter(id=self.approved_invite.id).exists()

    @override_settings(SENTRY_SELF_HOSTED=False)
    @override_options({"superuser.read-write.ga-rollout": True})
    def test_can_delete_as_superuser_write(self):
        superuser = self.create_user(is_superuser=True)
        self.add_user_permission(superuser, "superuser.write")
        self.login_as(superuser, superuser=True)

        self.get_success_response(self.organization.slug, self.approved_invite.id)
=======
    def test_cannot_modify_partnership_managed_invite(self) -> None:
        invite = self.create_member_invite(
            organization=self.organization,
            email="partnership-mifu@email.com",
            partnership_restricted=True,
        )
        response = self.get_error_response(
            self.organization.slug, invite.id, orgRole="member", status_code=403
        )
        assert (
            response.data["detail"]
            == "This member is managed by an active partnership and cannot be modified until the end of the partnership."
        )
>>>>>>> 9c981915
<|MERGE_RESOLUTION|>--- conflicted
+++ resolved
@@ -10,12 +10,8 @@
 from sentry.testutils.asserts import assert_org_audit_log_exists
 from sentry.testutils.cases import APITestCase
 from sentry.testutils.helpers import with_feature
-<<<<<<< HEAD
-from sentry.testutils.helpers.features import apply_feature_flag_on_cls
 from sentry.testutils.helpers.options import override_options
 from sentry.testutils.outbox import outbox_runner
-=======
->>>>>>> 9c981915
 
 
 def mock_organization_roles_get_factory(original_organization_roles_get):
@@ -239,9 +235,21 @@
         )
         assert response.data["approve"][0] == "Your organization is not allowed to invite members."
 
-<<<<<<< HEAD
-
-@apply_feature_flag_on_cls("organizations:new-organization-member-invite")
+    def test_cannot_modify_partnership_managed_invite(self) -> None:
+        invite = self.create_member_invite(
+            organization=self.organization,
+            email="partnership-mifu@email.com",
+            partnership_restricted=True,
+        )
+        response = self.get_error_response(
+            self.organization.slug, invite.id, orgRole="member", status_code=403
+        )
+        assert (
+            response.data["detail"]
+            == "This member is managed by an active partnership and cannot be modified until the end of the partnership."
+        )
+        
+@with_feature("organizations:new-organization-member-invite")
 class DeleteOrganizationMemberInviteTest(OrganizationMemberInviteTestBase):
     method = "delete"
 
@@ -381,18 +389,4 @@
         self.login_as(superuser, superuser=True)
 
         self.get_success_response(self.organization.slug, self.approved_invite.id)
-=======
-    def test_cannot_modify_partnership_managed_invite(self) -> None:
-        invite = self.create_member_invite(
-            organization=self.organization,
-            email="partnership-mifu@email.com",
-            partnership_restricted=True,
-        )
-        response = self.get_error_response(
-            self.organization.slug, invite.id, orgRole="member", status_code=403
-        )
-        assert (
-            response.data["detail"]
-            == "This member is managed by an active partnership and cannot be modified until the end of the partnership."
-        )
->>>>>>> 9c981915
+        