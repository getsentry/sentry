from rest_framework import status

from sentry.models import NotificationSetting
from sentry.notifications.types import NotificationSettingOptionValues, NotificationSettingTypes
from sentry.services.hybrid_cloud.actor import RpcActor
from sentry.testutils import APITestCase
from sentry.testutils.silo import control_silo_test
from sentry.types.integrations import ExternalProviders


class UserNotificationSettingsTestBase(APITestCase):
    endpoint = "sentry-api-0-user-notification-settings"

    def setUp(self):
        super().setUp()
        self.login_as(self.user)


@control_silo_test(stable=True)
class UserNotificationSettingsGetTest(UserNotificationSettingsTestBase):
    def test_simple(self):
        NotificationSetting.objects.update_settings(
            ExternalProviders.EMAIL,
            NotificationSettingTypes.ISSUE_ALERTS,
            NotificationSettingOptionValues.NEVER,
            user=self.user,
        )
        NotificationSetting.objects.update_settings(
            ExternalProviders.EMAIL,
            NotificationSettingTypes.DEPLOY,
            NotificationSettingOptionValues.NEVER,
            user=self.user,
            organization=self.organization,
        )
        NotificationSetting.objects.update_settings(
            ExternalProviders.SLACK,
            NotificationSettingTypes.DEPLOY,
            NotificationSettingOptionValues.ALWAYS,
            user=self.user,
            organization=self.organization,
        )
        NotificationSetting.objects.update_settings(
            ExternalProviders.SLACK,
            NotificationSettingTypes.WORKFLOW,
            NotificationSettingOptionValues.SUBSCRIBE_ONLY,
            user=self.user,
        )

        response = self.get_success_response("me")

        # Spot check.
        assert response.data["alerts"]["user"][self.user.id]["email"] == "never"
        assert response.data["deploy"]["organization"][self.organization.id]["email"] == "never"
        assert response.data["deploy"]["organization"][self.organization.id]["slack"] == "always"
        assert response.data["workflow"]["user"][self.user.id]["slack"] == "subscribe_only"

    def test_notification_settings_empty(self):
        _ = self.organization  # HACK to force creation.

        response = self.get_success_response("me")

        # Spot check.
        assert response.data["alerts"]["user"][self.user.id]["email"] == "always"
        assert response.data["deploy"]["organization"][self.organization.id]["email"] == "default"
        assert response.data["deploy"]["organization"][self.organization.id]["slack"] == "default"
        assert response.data["workflow"]["user"][self.user.id]["slack"] == "subscribe_only"

    def test_type_querystring(self):
        response = self.get_success_response("me", qs_params={"type": "workflow"})

        assert "alerts" not in response.data
        assert "workflow" in response.data

    def test_invalid_querystring(self):
        self.get_error_response(
            "me", qs_params={"type": "invalid"}, status_code=status.HTTP_400_BAD_REQUEST
        )

    def test_invalid_user_id(self):
        self.get_error_response("invalid", status_code=status.HTTP_404_NOT_FOUND)

    def test_wrong_user_id(self):
        other_user = self.create_user("bizbaz@example.com")

        self.get_error_response(other_user.id, status_code=status.HTTP_403_FORBIDDEN)

    def test_invalid_notification_setting(self):
        other_organization = self.create_organization(name="Rowdy Tiger", owner=None)
        other_project = self.create_project(
            organization=other_organization, teams=[], name="Bengal"
        )

        NotificationSetting.objects.update_settings(
            ExternalProviders.SLACK,
            NotificationSettingTypes.WORKFLOW,
            NotificationSettingOptionValues.SUBSCRIBE_ONLY,
            user=self.user,
            project=other_project,
        )

        response = self.get_success_response("me")

        assert other_project.id not in response.data["workflow"]["project"]


<<<<<<< HEAD
class UserNotificationSettingsTestBase(APITestCase):
    endpoint = "sentry-api-0-user-notification-settings"

    def setUp(self):
        super().setUp()
        self.login_as(self.user)


@control_silo_test(stable=True)
=======
@control_silo_test
>>>>>>> 5707ce99
class UserNotificationSettingsGetTestV2(UserNotificationSettingsTestBase):
    def get_v2_response(self, qs_params=None, **kwargs):
        qs_params = qs_params or {}
        qs_params["v2"] = "1"
        return self.get_success_response("me", qs_params=qs_params, **kwargs)

    def test_simple(self):
        NotificationSetting.objects.update_settings(
            ExternalProviders.EMAIL,
            NotificationSettingTypes.ISSUE_ALERTS,
            NotificationSettingOptionValues.NEVER,
            user=self.user,
        )
        NotificationSetting.objects.update_settings(
            ExternalProviders.EMAIL,
            NotificationSettingTypes.DEPLOY,
            NotificationSettingOptionValues.NEVER,
            user=self.user,
            organization=self.organization,
        )
        NotificationSetting.objects.update_settings(
            ExternalProviders.SLACK,
            NotificationSettingTypes.DEPLOY,
            NotificationSettingOptionValues.ALWAYS,
            user=self.user,
            organization=self.organization,
        )
        NotificationSetting.objects.update_settings(
            ExternalProviders.SLACK,
            NotificationSettingTypes.WORKFLOW,
            NotificationSettingOptionValues.SUBSCRIBE_ONLY,
            user=self.user,
        )

        response = self.get_v2_response()

        # Spot check.
        preferences = response.data["preferences"]
        assert preferences["alerts"]["user"][self.user.id]["email"] == "never"
        assert preferences["deploy"]["organization"][self.organization.id]["email"] == "never"
        assert preferences["deploy"]["organization"][self.organization.id]["slack"] == "always"
        assert preferences["workflow"]["user"][self.user.id]["slack"] == "subscribe_only"

        providers = response.data["providers"]
        assert providers == ["email"]

    def test_slack_enabled(self):
        self.integration = self.create_slack_integration(self.organization, user=self.user)
        response = self.get_v2_response()
        providers = response.data["providers"]
        assert sorted(providers) == ["email", "slack"]

    def test_notification_settings_empty(self):
        _ = self.organization  # HACK to force creation.

        response = self.get_v2_response()

        # Spot check.
        preferences = response.data["preferences"]
        assert preferences["alerts"]["user"][self.user.id]["email"] == "always"
        assert preferences["deploy"]["organization"][self.organization.id]["email"] == "default"
        assert preferences["deploy"]["organization"][self.organization.id]["slack"] == "default"
        assert preferences["workflow"]["user"][self.user.id]["slack"] == "subscribe_only"

    def test_type_querystring(self):
        response = self.get_v2_response(qs_params={"type": "workflow"})

        assert "alerts" not in response.data["preferences"]
        assert "workflow" in response.data["preferences"]

    def test_invalid_querystring(self):
        self.get_error_response(
            "me", qs_params={"type": "invalid"}, status_code=status.HTTP_400_BAD_REQUEST
        )

    def test_invalid_user_id(self):
        self.get_error_response("invalid", status_code=status.HTTP_404_NOT_FOUND)

    def test_wrong_user_id(self):
        other_user = self.create_user("bizbaz@example.com")

        self.get_error_response(other_user.id, status_code=status.HTTP_403_FORBIDDEN)

    def test_invalid_notification_setting(self):
        other_organization = self.create_organization(name="Rowdy Tiger", owner=None)
        other_project = self.create_project(
            organization=other_organization, teams=[], name="Bengal"
        )

        NotificationSetting.objects.update_settings(
            ExternalProviders.SLACK,
            NotificationSettingTypes.WORKFLOW,
            NotificationSettingOptionValues.SUBSCRIBE_ONLY,
            user=self.user,
            project=other_project,
        )

        response = self.get_v2_response()

        assert other_project.id not in response.data["preferences"]["workflow"]["project"]


@control_silo_test(stable=True)
class UserNotificationSettingsUpdateTest(UserNotificationSettingsTestBase):
    method = "put"

    def test_simple(self):
        _ = self.project  # HACK to force creation.

        assert (
            NotificationSetting.objects.get_settings(
                provider=ExternalProviders.SLACK,
                type=NotificationSettingTypes.DEPLOY,
                actor=RpcActor.from_orm_user(self.user, fetch_actor=False),
            )
            == NotificationSettingOptionValues.DEFAULT
        )

        self.get_success_response(
            "me",
            deploy={"user": {"me": {"email": "always", "slack": "always"}}},
            status_code=status.HTTP_204_NO_CONTENT,
        )

        assert (
            NotificationSetting.objects.get_settings(
                provider=ExternalProviders.SLACK,
                type=NotificationSettingTypes.DEPLOY,
                actor=RpcActor.from_orm_user(self.user, fetch_actor=False),
            )
            == NotificationSettingOptionValues.ALWAYS
        )

    def test_empty_payload(self):
        self.get_error_response("me", status_code=status.HTTP_400_BAD_REQUEST)

    def test_invalid_payload(self):
        self.get_error_response("me", invalid=1, status_code=status.HTTP_400_BAD_REQUEST)

    def test_malformed_payload(self):
        self.get_error_response("me", alerts=[1, 2], status_code=status.HTTP_400_BAD_REQUEST)

    def test_wrong_user_id(self):
        user2 = self.create_user()
        self.get_error_response(
            "me",
            deploy={"user": {user2.id: {"email": "always", "slack": "always"}}},
            status_code=status.HTTP_400_BAD_REQUEST,
        )<|MERGE_RESOLUTION|>--- conflicted
+++ resolved
@@ -103,19 +103,7 @@
         assert other_project.id not in response.data["workflow"]["project"]
 
 
-<<<<<<< HEAD
-class UserNotificationSettingsTestBase(APITestCase):
-    endpoint = "sentry-api-0-user-notification-settings"
-
-    def setUp(self):
-        super().setUp()
-        self.login_as(self.user)
-
-
-@control_silo_test(stable=True)
-=======
 @control_silo_test
->>>>>>> 5707ce99
 class UserNotificationSettingsGetTestV2(UserNotificationSettingsTestBase):
     def get_v2_response(self, qs_params=None, **kwargs):
         qs_params = qs_params or {}
