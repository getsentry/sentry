--- conflicted
+++ resolved
@@ -22,10 +22,7 @@
 from sentry.testutils.factories import get_fixture_path
 from sentry.testutils.helpers.backups import generate_rsa_key_pair
 from sentry.testutils.helpers.datetime import freeze_time
-<<<<<<< HEAD
 from sentry.testutils.helpers.features import with_feature
-=======
->>>>>>> e728bc2f
 from sentry.testutils.helpers.options import override_options
 from sentry.testutils.silo import region_silo_test
 from sentry.utils import json
@@ -47,10 +44,7 @@
             email="owner", is_superuser=False, is_staff=False, is_active=True
         )
         self.superuser = self.create_user(is_superuser=True)
-<<<<<<< HEAD
         self.staff_user = self.create_user(is_staff=True)
-=======
->>>>>>> e728bc2f
 
         # Add 1 relocation of each status.
         common = {
@@ -112,7 +106,6 @@
 
         self.success_uuid = Relocation.objects.get(status=Relocation.Status.SUCCESS.value)
 
-<<<<<<< HEAD
     @with_feature("auth:enterprise-staff-cookie")
     def test_good_staff_simple(self):
         self.login_as(user=self.staff_user, staff=True)
@@ -120,8 +113,6 @@
 
         assert len(response.data) == 4
 
-=======
->>>>>>> e728bc2f
     def test_good_superuser_simple(self):
         self.login_as(user=self.superuser, superuser=True)
         response = self.get_success_response(status_code=200)
@@ -145,48 +136,26 @@
 
     def test_good_status_pause(self):
         self.login_as(user=self.superuser, superuser=True)
-<<<<<<< HEAD
-        response = response = self.get_success_response(
-            status=Relocation.Status.PAUSE.name, status_code=200
-        )
-=======
         response = self.get_success_response(status=Relocation.Status.PAUSE.name, status_code=200)
->>>>>>> e728bc2f
 
         assert len(response.data) == 1
         assert response.data[0]["status"] == Relocation.Status.PAUSE.name
 
     def test_good_status_success(self):
         self.login_as(user=self.superuser, superuser=True)
-<<<<<<< HEAD
-        response = response = self.get_success_response(
-            status=Relocation.Status.SUCCESS.name, status_code=200
-        )
-=======
         response = self.get_success_response(status=Relocation.Status.SUCCESS.name, status_code=200)
->>>>>>> e728bc2f
 
         assert len(response.data) == 1
         assert response.data[0]["status"] == Relocation.Status.SUCCESS.name
 
     def test_good_status_failure(self):
         self.login_as(user=self.superuser, superuser=True)
-<<<<<<< HEAD
-        response = response = self.get_success_response(
-            status=Relocation.Status.FAILURE.name, status_code=200
-        )
-=======
         response = self.get_success_response(status=Relocation.Status.FAILURE.name, status_code=200)
->>>>>>> e728bc2f
         assert response.data[0]["status"] == Relocation.Status.FAILURE.name
 
     def test_good_single_query_partial_uuid(self):
         self.login_as(user=self.superuser, superuser=True)
-<<<<<<< HEAD
-        response = response = self.get_success_response(
-=======
         response = self.get_success_response(
->>>>>>> e728bc2f
             qs_params={
                 "query": "ccef828a",
             },
@@ -197,11 +166,7 @@
 
     def test_good_single_query_full_uuid(self):
         self.login_as(user=self.superuser, superuser=True)
-<<<<<<< HEAD
-        response = response = self.get_success_response(
-=======
         response = self.get_success_response(
->>>>>>> e728bc2f
             qs_params={
                 "query": "af3d45ee-ce76-4de0-90c1-fc739da29523",
             },
@@ -213,11 +178,7 @@
 
     def test_good_single_query_org_slug(self):
         self.login_as(user=self.superuser, superuser=True)
-<<<<<<< HEAD
-        response = response = self.get_success_response(
-=======
         response = self.get_success_response(
->>>>>>> e728bc2f
             qs_params={
                 "query": "foo",
             },
@@ -230,11 +191,7 @@
 
     def test_good_single_query_username(self):
         self.login_as(user=self.superuser, superuser=True)
-<<<<<<< HEAD
-        response = response = self.get_success_response(
-=======
         response = self.get_success_response(
->>>>>>> e728bc2f
             qs_params={
                 "query": "alice",
             },
@@ -247,11 +204,7 @@
 
     def test_good_single_query_letter(self):
         self.login_as(user=self.superuser, superuser=True)
-<<<<<<< HEAD
-        response = response = self.get_success_response(
-=======
         response = self.get_success_response(
->>>>>>> e728bc2f
             qs_params={
                 "query": "b",
             },
@@ -264,11 +217,7 @@
 
     def test_good_multiple_queries(self):
         self.login_as(user=self.superuser, superuser=True)
-<<<<<<< HEAD
-        response = response = self.get_success_response(
-=======
         response = self.get_success_response(
->>>>>>> e728bc2f
             qs_params={
                 "query": "foo alice",
             },
@@ -300,11 +249,7 @@
 
     def test_good_no_regular_user_with_query(self):
         self.login_as(user=self.owner, superuser=False)
-<<<<<<< HEAD
-        response = response = self.get_success_response(
-=======
         response = self.get_success_response(
->>>>>>> e728bc2f
             qs_params={
                 "query": "alice",
             },
@@ -317,11 +262,7 @@
 
     def test_bad_unknown_status(self):
         self.login_as(user=self.superuser, superuser=True)
-<<<<<<< HEAD
-        response = response = self.get_error_response(status="nonexistent", status_code=400)
-=======
         response = self.get_error_response(status="nonexistent", status_code=400)
->>>>>>> e728bc2f
 
         assert response.data.get("detail") is not None
         assert response.data.get("detail") == ERR_UNKNOWN_RELOCATION_STATUS.substitute(
@@ -345,10 +286,7 @@
             email="owner", is_superuser=False, is_staff=False, is_active=True
         )
         self.superuser = self.create_user(is_superuser=True)
-<<<<<<< HEAD
         self.staff_user = self.create_user(is_staff=True)
-=======
->>>>>>> e728bc2f
 
     def tmp_keys(self, tmp_dir: str) -> tuple[Path, Path]:
         (priv_key_pem, pub_key_pem) = generate_rsa_key_pair()
@@ -594,9 +532,8 @@
             sender=RelocationIndexEndpoint,
         )
 
-<<<<<<< HEAD
+    @override_options({"relocation.enabled": False, "relocation.daily-limit.small": 1})
     @with_feature("auth:enterprise-staff-cookie")
-    @override_options({"relocation.enabled": False, "relocation.daily-limit.small": 1})
     @patch("sentry.tasks.relocation.uploading_complete.delay")
     def test_good_staff_when_feature_disabled(
         self,
@@ -659,10 +596,6 @@
 
     @override_options({"relocation.enabled": False, "relocation.daily-limit.small": 1})
     @patch("sentry.tasks.relocation.uploading_complete.delay")
-=======
-    @override_options({"relocation.enabled": False, "relocation.daily-limit.small": 1})
-    @patch("sentry.tasks.relocation.uploading_complete.delay")
->>>>>>> e728bc2f
     def test_good_superuser_when_feature_disabled(
         self,
         uploading_complete_mock: Mock,
@@ -1018,9 +951,8 @@
 
         assert relocation_link_promo_code_signal_mock.call_count == 0
 
-<<<<<<< HEAD
+    @override_options({"relocation.enabled": True, "relocation.daily-limit.small": 1})
     @with_feature("auth:enterprise-staff-cookie")
-    @override_options({"relocation.enabled": True, "relocation.daily-limit.small": 1})
     def test_bad_staff_nonexistent_owner(
         self, relocation_link_promo_code_signal_mock: Mock, analytics_record_mock: Mock
     ):
@@ -1051,8 +983,6 @@
 
         assert relocation_link_promo_code_signal_mock.call_count == 0
 
-=======
->>>>>>> e728bc2f
     @override_options({"relocation.enabled": True, "relocation.daily-limit.small": 1})
     def test_bad_superuser_nonexistent_owner(
         self, relocation_link_promo_code_signal_mock: Mock, analytics_record_mock: Mock
@@ -1223,9 +1153,8 @@
             sender=RelocationIndexEndpoint,
         )
 
-<<<<<<< HEAD
+    @override_options({"relocation.enabled": True, "relocation.daily-limit.small": 1})
     @with_feature("auth:enterprise-staff-cookie")
-    @override_options({"relocation.enabled": True, "relocation.daily-limit.small": 1})
     def test_good_no_throttle_for_staff(
         self, relocation_link_promo_code_signal_mock: Mock, analytics_record_mock: Mock
     ):
@@ -1308,8 +1237,6 @@
             ]
         )
 
-=======
->>>>>>> e728bc2f
     @override_options({"relocation.enabled": True, "relocation.daily-limit.small": 1})
     def test_good_no_throttle_for_superuser(
         self, relocation_link_promo_code_signal_mock: Mock, analytics_record_mock: Mock
