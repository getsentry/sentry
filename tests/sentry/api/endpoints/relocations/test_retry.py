from datetime import datetime, timezone
from functools import lru_cache
from io import BytesIO
from unittest.mock import Mock, patch
from uuid import uuid4

from sentry.api.endpoints.relocations import ERR_FEATURE_DISABLED
from sentry.api.endpoints.relocations.index import (
    ERR_DUPLICATE_RELOCATION,
    ERR_THROTTLED_RELOCATION,
)
from sentry.api.endpoints.relocations.retry import (
    ERR_FILE_NO_LONGER_EXISTS,
    ERR_NOT_RETRYABLE_STATUS,
    ERR_OWNER_NO_LONGER_EXISTS,
)
from sentry.backup.crypto import LocalFileEncryptor, create_encrypted_export_tarball
from sentry.models.files.file import File
from sentry.models.relocation import Relocation, RelocationFile
from sentry.models.user import User
from sentry.silo.base import SiloMode
from sentry.testutils.cases import APITestCase
from sentry.testutils.factories import get_fixture_path
from sentry.testutils.helpers.backups import generate_rsa_key_pair
<<<<<<< HEAD
from sentry.testutils.helpers.features import with_feature
=======
>>>>>>> e728bc2f
from sentry.testutils.helpers.options import override_options
from sentry.testutils.silo import assume_test_silo_mode, region_silo_test
from sentry.utils import json
from sentry.utils.relocation import RELOCATION_FILE_TYPE, OrderedTask

FRESH_INSTALL_PATH = get_fixture_path("backup", "fresh-install.json")
TEST_DATE_ADDED = datetime(2023, 1, 23, 1, 23, 45, tzinfo=timezone.utc)


# No arguments, so we lazily cache the result after the first calculation.
@lru_cache(maxsize=1)
def get_test_tarball() -> BytesIO:
    (_, pub_key_pem) = generate_rsa_key_pair()
    with open(FRESH_INSTALL_PATH) as f:
        data = json.load(f)
        return create_encrypted_export_tarball(data, LocalFileEncryptor(BytesIO(pub_key_pem)))


@region_silo_test
@patch("sentry.analytics.record")
class RetryRelocationTest(APITestCase):
    endpoint = "sentry-api-0-relocations-retry"
    method = "POST"

    def setUp(self):
        super().setUp()
        self.owner = self.create_user(
            email="owner", is_superuser=False, is_staff=True, is_active=True
        )
        self.superuser = self.create_user(is_superuser=True)
<<<<<<< HEAD
        self.staff_user = self.create_user(is_staff=True)
=======
>>>>>>> e728bc2f
        self.relocation: Relocation = Relocation.objects.create(
            date_added=TEST_DATE_ADDED,
            creator_id=self.superuser.id,
            owner_id=self.owner.id,
            status=Relocation.Status.FAILURE.value,
            step=Relocation.Step.PREPROCESSING.value,
            want_org_slugs=["foo", "bar"],
            want_usernames=["alice", "bob"],
            scheduled_pause_at_step=Relocation.Step.IMPORTING.value,
            scheduled_cancel_at_step=Relocation.Step.NOTIFYING.value,
            latest_notified=Relocation.EmailKind.FAILED.value,
            latest_task=OrderedTask.PREPROCESSING_SCAN.name,
            latest_task_attempts=1,
        )

        # Make two files - one to be referenced by our existing `Relocation`, the other not.
        self.file: File = File.objects.create(
            name="raw-relocation-data.tar", type=RELOCATION_FILE_TYPE
        )
        self.file.putfile(get_test_tarball())
        other_file: File = File.objects.create(
            name="raw-relocation-data.tar", type=RELOCATION_FILE_TYPE
        )
        other_file.putfile(get_test_tarball())

        self.relocation_file = RelocationFile.objects.create(
            relocation=self.relocation,
            file=self.file,
            kind=RelocationFile.Kind.RAW_USER_DATA.value,
        )

    @override_options({"relocation.enabled": True, "relocation.daily-limit.small": 2})
    @patch("sentry.tasks.relocation.uploading_complete.delay")
    def test_good_simple(self, uploading_complete_mock: Mock, analytics_record_mock: Mock):
        self.login_as(user=self.owner, superuser=False)
        relocation_count = Relocation.objects.count()
        relocation_file_count = RelocationFile.objects.count()
        file_count = File.objects.count()

        response = self.get_success_response(self.relocation.uuid, status_code=201)

        assert response.data["uuid"] != self.relocation.uuid
        assert self.relocation.date_added is not None
        assert response.data["dateAdded"] > self.relocation.date_added
        assert response.data["dateUpdated"] > self.relocation.date_updated
        assert response.data["status"] == Relocation.Status.IN_PROGRESS.name
        assert response.data["step"] == Relocation.Step.UPLOADING.name
        assert response.data["wantOrgSlugs"] == self.relocation.want_org_slugs
        assert response.data["creatorId"] == str(self.owner.id)
        assert response.data["creatorEmail"] == str(self.owner.email)
        assert response.data["creatorUsername"] == str(self.owner.username)
        assert response.data["ownerId"] == str(self.owner.id)
        assert response.data["ownerEmail"] == str(self.owner.email)
        assert response.data["ownerUsername"] == str(self.owner.username)
        assert response.data["latestNotified"] is None
        assert response.data["latestUnclaimedEmailsSentAt"] is None
        assert response.data["scheduledPauseAtStep"] is None
        assert response.data["wantUsernames"] is None

        assert (
            Relocation.objects.filter(owner_id=self.owner.id)
            .exclude(uuid=self.relocation.uuid)
            .exists()
        )
        assert Relocation.objects.count() == relocation_count + 1
        assert RelocationFile.objects.count() == relocation_file_count + 1
        assert File.objects.count() == file_count

        assert uploading_complete_mock.call_count == 1

        analytics_record_mock.assert_called_with(
            "relocation.created",
            creator_id=int(response.data["creatorId"]),
            owner_id=int(response.data["ownerId"]),
            uuid=response.data["uuid"],
        )

<<<<<<< HEAD
    @with_feature("auth:enterprise-staff-cookie")
    @override_options({"relocation.enabled": False, "relocation.daily-limit.small": 2})
    @patch("sentry.tasks.relocation.uploading_complete.delay")
    def test_good_staff_when_feature_disabled(
        self, uploading_complete_mock: Mock, analytics_record_mock: Mock
    ):
        self.login_as(user=self.staff_user, staff=True)
        relocation_count = Relocation.objects.count()
        relocation_file_count = RelocationFile.objects.count()
        file_count = File.objects.count()

        response = self.get_success_response(self.relocation.uuid, status_code=201)

        assert response.data["uuid"] != self.relocation.uuid
        assert response.data["creatorId"] == str(self.staff_user.id)
        assert response.data["creatorEmail"] == str(self.staff_user.email)
        assert response.data["creatorUsername"] == str(self.staff_user.username)
        assert response.data["ownerId"] == str(self.owner.id)
        assert response.data["ownerEmail"] == str(self.owner.email)
        assert response.data["ownerUsername"] == str(self.owner.username)

        assert (
            Relocation.objects.filter(owner_id=self.owner.id)
            .exclude(uuid=self.relocation.uuid)
            .exists()
        )
        assert Relocation.objects.count() == relocation_count + 1
        assert RelocationFile.objects.count() == relocation_file_count + 1
        assert File.objects.count() == file_count

        assert uploading_complete_mock.call_count == 1

        analytics_record_mock.assert_called_with(
            "relocation.created",
            creator_id=int(response.data["creatorId"]),
            owner_id=int(response.data["ownerId"]),
            uuid=response.data["uuid"],
        )

    @override_options({"relocation.enabled": False, "relocation.daily-limit.small": 2})
    @patch("sentry.tasks.relocation.uploading_complete.delay")
=======
    @override_options({"relocation.enabled": False, "relocation.daily-limit.small": 2})
    @patch("sentry.tasks.relocation.uploading_complete.delay")
>>>>>>> e728bc2f
    def test_good_superuser_when_feature_disabled(
        self, uploading_complete_mock: Mock, analytics_record_mock: Mock
    ):
        self.login_as(user=self.superuser, superuser=True)
        relocation_count = Relocation.objects.count()
        relocation_file_count = RelocationFile.objects.count()
        file_count = File.objects.count()

        response = self.get_success_response(self.relocation.uuid, status_code=201)

        assert response.data["uuid"] != self.relocation.uuid
        assert response.data["creatorId"] == str(self.superuser.id)
        assert response.data["creatorEmail"] == str(self.superuser.email)
        assert response.data["creatorUsername"] == str(self.superuser.username)
        assert response.data["ownerId"] == str(self.owner.id)
        assert response.data["ownerEmail"] == str(self.owner.email)
        assert response.data["ownerUsername"] == str(self.owner.username)

        assert (
            Relocation.objects.filter(owner_id=self.owner.id)
            .exclude(uuid=self.relocation.uuid)
            .exists()
        )
        assert Relocation.objects.count() == relocation_count + 1
        assert RelocationFile.objects.count() == relocation_file_count + 1
        assert File.objects.count() == file_count

        assert uploading_complete_mock.call_count == 1

        analytics_record_mock.assert_called_with(
            "relocation.created",
            creator_id=int(response.data["creatorId"]),
            owner_id=int(response.data["ownerId"]),
            uuid=response.data["uuid"],
        )

    @override_options({"relocation.enabled": False, "relocation.daily-limit.small": 2})
    @patch("sentry.tasks.relocation.uploading_complete.delay")
    @override_options({"relocation.enabled": False, "relocation.daily-limit.small": 2})
    def test_bad_without_superuser_when_feature_disabled(
        self, uploading_complete_mock: Mock, analytics_record_mock: Mock
    ):
        self.login_as(user=self.owner, superuser=False)
        relocation_count = Relocation.objects.count()
        relocation_file_count = RelocationFile.objects.count()
        file_count = File.objects.count()

        response = self.get_error_response(self.relocation.uuid, status_code=403)

        assert response.data.get("detail") == ERR_FEATURE_DISABLED

        assert not (
            Relocation.objects.filter(owner_id=self.owner.id)
            .exclude(uuid=self.relocation.uuid)
            .exists()
        )
        assert Relocation.objects.count() == relocation_count
        assert RelocationFile.objects.count() == relocation_file_count
        assert File.objects.count() == file_count

        assert uploading_complete_mock.call_count == 0

    @override_options({"relocation.enabled": False, "relocation.daily-limit.small": 2})
    @patch("sentry.tasks.relocation.uploading_complete.delay")
    @override_options({"relocation.enabled": False, "relocation.daily-limit.small": 2})
    def test_bad_expired_superuser_when_feature_disabled(
        self, uploading_complete_mock: Mock, analytics_record_mock: Mock
    ):
        self.login_as(user=self.owner, superuser=True)
        relocation_count = Relocation.objects.count()
        relocation_file_count = RelocationFile.objects.count()
        file_count = File.objects.count()

        response = self.get_error_response(self.relocation.uuid, status_code=403)

        assert response.data.get("detail") == ERR_FEATURE_DISABLED

        assert not (
            Relocation.objects.filter(owner_id=self.owner.id)
            .exclude(uuid=self.relocation.uuid)
            .exists()
        )
        assert Relocation.objects.count() == relocation_count
        assert RelocationFile.objects.count() == relocation_file_count
        assert File.objects.count() == file_count

        assert uploading_complete_mock.call_count == 0
        analytics_record_mock.assert_not_called()

    @override_options({"relocation.enabled": True, "relocation.daily-limit.small": 2})
    @patch("sentry.tasks.relocation.uploading_complete.delay")
    def test_bad_relocation_not_found(
        self, uploading_complete_mock: Mock, analytics_record_mock: Mock
    ):
        self.login_as(user=self.owner, superuser=False)

        self.get_error_response(str(uuid4().hex), status_code=404)

        assert uploading_complete_mock.call_count == 0
        analytics_record_mock.assert_not_called()

    @override_options({"relocation.enabled": True, "relocation.daily-limit.small": 2})
    @patch("sentry.tasks.relocation.uploading_complete.delay")
    def test_bad_relocation_file_not_found(
        self, uploading_complete_mock: Mock, analytics_record_mock: Mock
    ):
        self.login_as(user=self.owner, superuser=False)
        RelocationFile.objects.all().delete()

        response = self.get_error_response(self.relocation.uuid, status_code=400)

        assert response.data.get("detail") == ERR_FILE_NO_LONGER_EXISTS
        assert uploading_complete_mock.call_count == 0
        analytics_record_mock.assert_not_called()

    @override_options({"relocation.enabled": True, "relocation.daily-limit.small": 2})
    @patch("sentry.tasks.relocation.uploading_complete.delay")
    def test_bad_file_not_found(self, uploading_complete_mock: Mock, analytics_record_mock: Mock):
        self.login_as(user=self.owner, superuser=False)
        File.objects.all().delete()

        response = self.get_error_response(self.relocation.uuid, status_code=400)

        assert response.data.get("detail") == ERR_FILE_NO_LONGER_EXISTS
<<<<<<< HEAD
        assert uploading_complete_mock.call_count == 0

    @with_feature("auth:enterprise-staff-cookie")
    @override_options({"relocation.enabled": True, "relocation.daily-limit.small": 2})
    @patch("sentry.tasks.relocation.uploading_complete.delay")
    def test_bad_staff_owner_not_found(
        self, uploading_complete_mock: Mock, analytics_record_mock: Mock
    ):
        self.login_as(user=self.staff_user, staff=True)
        with assume_test_silo_mode(SiloMode.CONTROL):
            User.objects.filter(id=self.owner.id).delete()

        response = self.get_error_response(self.relocation.uuid, status_code=400)

        assert response.data.get("detail") == ERR_OWNER_NO_LONGER_EXISTS
=======
>>>>>>> e728bc2f
        assert uploading_complete_mock.call_count == 0
        analytics_record_mock.assert_not_called()

    @override_options({"relocation.enabled": True, "relocation.daily-limit.small": 2})
    @patch("sentry.tasks.relocation.uploading_complete.delay")
    def test_bad_superuser_owner_not_found(
        self, uploading_complete_mock: Mock, analytics_record_mock: Mock
    ):
        self.login_as(user=self.superuser, superuser=True)
        with assume_test_silo_mode(SiloMode.CONTROL):
            User.objects.filter(id=self.owner.id).delete()

        response = self.get_error_response(self.relocation.uuid, status_code=400)

        assert response.data.get("detail") == ERR_OWNER_NO_LONGER_EXISTS
        assert uploading_complete_mock.call_count == 0
        analytics_record_mock.assert_not_called()

    @override_options({"relocation.enabled": True, "relocation.daily-limit.small": 1})
    @patch("sentry.tasks.relocation.uploading_complete.delay")
    def test_bad_throttled(self, uploading_complete_mock: Mock, analytics_record_mock: Mock):
        self.login_as(user=self.owner, superuser=False)

        response = self.get_error_response(self.relocation.uuid, status_code=429)

        assert response.data.get("detail") == ERR_THROTTLED_RELOCATION
        assert uploading_complete_mock.call_count == 0
        analytics_record_mock.assert_not_called()

    for stat in [
        Relocation.Status.IN_PROGRESS,
        Relocation.Status.PAUSE,
    ]:

        @override_options({"relocation.enabled": True, "relocation.daily-limit.small": 2})
        @patch("sentry.tasks.relocation.uploading_complete.delay")
        def test_bad_relocation_still_ongoing(
            self, uploading_complete_mock: Mock, analytics_record_mock: Mock, stat=stat
        ):
            self.login_as(user=self.owner, superuser=False)
            self.relocation.status = stat.value
            self.relocation.latest_notified = Relocation.EmailKind.STARTED.value
            self.relocation.save()

            response = self.get_error_response(self.relocation.uuid, status_code=400)

            assert response.data.get("detail") == ERR_NOT_RETRYABLE_STATUS.substitute(
                status=stat.name
            )
            assert uploading_complete_mock.call_count == 0
            analytics_record_mock.assert_not_called()

    for stat in [
        Relocation.Status.IN_PROGRESS,
        Relocation.Status.PAUSE,
    ]:

        @override_options({"relocation.enabled": True, "relocation.daily-limit.small": 3})
        @patch("sentry.tasks.relocation.uploading_complete.delay")
        def test_bad_owner_has_another_active_relocation(
            self, uploading_complete_mock: Mock, analytics_record_mock: Mock, stat=stat
        ):
            self.login_as(user=self.owner, superuser=False)
            Relocation.objects.create(
                date_added=TEST_DATE_ADDED,
                creator_id=self.superuser.id,
                owner_id=self.owner.id,
                status=stat.value,
                step=Relocation.Step.PREPROCESSING.value,
                want_org_slugs=["foo", "bar"],
                want_usernames=["alice", "bob"],
                scheduled_pause_at_step=Relocation.Step.IMPORTING.value,
                scheduled_cancel_at_step=Relocation.Step.NOTIFYING.value,
                latest_notified=Relocation.EmailKind.STARTED.value,
                latest_task=OrderedTask.PREPROCESSING_SCAN.name,
                latest_task_attempts=1,
            )

            response = self.get_error_response(self.relocation.uuid, status_code=409)

            assert response.data.get("detail") == ERR_DUPLICATE_RELOCATION
            assert uploading_complete_mock.call_count == 0
            analytics_record_mock.assert_not_called()<|MERGE_RESOLUTION|>--- conflicted
+++ resolved
@@ -22,10 +22,7 @@
 from sentry.testutils.cases import APITestCase
 from sentry.testutils.factories import get_fixture_path
 from sentry.testutils.helpers.backups import generate_rsa_key_pair
-<<<<<<< HEAD
 from sentry.testutils.helpers.features import with_feature
-=======
->>>>>>> e728bc2f
 from sentry.testutils.helpers.options import override_options
 from sentry.testutils.silo import assume_test_silo_mode, region_silo_test
 from sentry.utils import json
@@ -56,10 +53,7 @@
             email="owner", is_superuser=False, is_staff=True, is_active=True
         )
         self.superuser = self.create_user(is_superuser=True)
-<<<<<<< HEAD
         self.staff_user = self.create_user(is_staff=True)
-=======
->>>>>>> e728bc2f
         self.relocation: Relocation = Relocation.objects.create(
             date_added=TEST_DATE_ADDED,
             creator_id=self.superuser.id,
@@ -137,10 +131,9 @@
             uuid=response.data["uuid"],
         )
 
-<<<<<<< HEAD
+    @override_options({"relocation.enabled": False, "relocation.daily-limit.small": 2})
+    @patch("sentry.tasks.relocation.uploading_complete.delay")
     @with_feature("auth:enterprise-staff-cookie")
-    @override_options({"relocation.enabled": False, "relocation.daily-limit.small": 2})
-    @patch("sentry.tasks.relocation.uploading_complete.delay")
     def test_good_staff_when_feature_disabled(
         self, uploading_complete_mock: Mock, analytics_record_mock: Mock
     ):
@@ -179,10 +172,6 @@
 
     @override_options({"relocation.enabled": False, "relocation.daily-limit.small": 2})
     @patch("sentry.tasks.relocation.uploading_complete.delay")
-=======
-    @override_options({"relocation.enabled": False, "relocation.daily-limit.small": 2})
-    @patch("sentry.tasks.relocation.uploading_complete.delay")
->>>>>>> e728bc2f
     def test_good_superuser_when_feature_disabled(
         self, uploading_complete_mock: Mock, analytics_record_mock: Mock
     ):
@@ -221,7 +210,6 @@
 
     @override_options({"relocation.enabled": False, "relocation.daily-limit.small": 2})
     @patch("sentry.tasks.relocation.uploading_complete.delay")
-    @override_options({"relocation.enabled": False, "relocation.daily-limit.small": 2})
     def test_bad_without_superuser_when_feature_disabled(
         self, uploading_complete_mock: Mock, analytics_record_mock: Mock
     ):
@@ -247,7 +235,6 @@
 
     @override_options({"relocation.enabled": False, "relocation.daily-limit.small": 2})
     @patch("sentry.tasks.relocation.uploading_complete.delay")
-    @override_options({"relocation.enabled": False, "relocation.daily-limit.small": 2})
     def test_bad_expired_superuser_when_feature_disabled(
         self, uploading_complete_mock: Mock, analytics_record_mock: Mock
     ):
@@ -307,12 +294,11 @@
         response = self.get_error_response(self.relocation.uuid, status_code=400)
 
         assert response.data.get("detail") == ERR_FILE_NO_LONGER_EXISTS
-<<<<<<< HEAD
-        assert uploading_complete_mock.call_count == 0
-
+        assert uploading_complete_mock.call_count == 0
+
+    @override_options({"relocation.enabled": True, "relocation.daily-limit.small": 2})
+    @patch("sentry.tasks.relocation.uploading_complete.delay")
     @with_feature("auth:enterprise-staff-cookie")
-    @override_options({"relocation.enabled": True, "relocation.daily-limit.small": 2})
-    @patch("sentry.tasks.relocation.uploading_complete.delay")
     def test_bad_staff_owner_not_found(
         self, uploading_complete_mock: Mock, analytics_record_mock: Mock
     ):
@@ -323,8 +309,6 @@
         response = self.get_error_response(self.relocation.uuid, status_code=400)
 
         assert response.data.get("detail") == ERR_OWNER_NO_LONGER_EXISTS
-=======
->>>>>>> e728bc2f
         assert uploading_complete_mock.call_count == 0
         analytics_record_mock.assert_not_called()
 
