from unittest.mock import patch

import orjson
import pytest
from django.urls import reverse
from sentry_relay.processing import normalize_global_config

from sentry.relay.globalconfig import get_global_config
from sentry.testutils.helpers.options import override_options
from sentry.testutils.pytest.fixtures import django_db_all


@pytest.fixture
def call_endpoint(client, relay, private_key):
    def inner(version, global_):
        path = reverse("sentry-api-0-relay-projectconfigs") + f"?version={version}"

        body = {"global": True} if global_ else {}
        raw_json, signature = private_key.pack(body)

        resp = client.post(
            path,
            data=raw_json,
            content_type="application/json",
            HTTP_X_SENTRY_RELAY_ID=relay.relay_id,
            HTTP_X_SENTRY_RELAY_SIGNATURE=signature,
        )

        return orjson.loads(resp.content), resp.status_code

    return inner


@pytest.mark.django_db
@override_options(
    {
        # Set options to Relay's non-default values to avoid Relay skipping deserialization
        "relay.cardinality-limiter.error-sample-rate": 1.0,
        "relay.metric-stats.rollout-rate": 0.5,
        "feedback.ingest-topic.rollout-rate": 0.5,
        "profiling.profile_metrics.unsampled_profiles.enabled": True,
        "profiling.profile_metrics.unsampled_profiles.platforms": ["fake-platform"],
        "profiling.profile_metrics.unsampled_profiles.sample_rate": 1.0,
        "relay.span-usage-metric": True,
        "relay.cardinality-limiter.mode": "passive",
        "profiling.generic_metrics.functions_ingestion.enabled": True,
<<<<<<< HEAD
=======
        "relay.disable_normalization.processing": True,
        "relay.force_full_normalization": True,
        "relay.compute-metrics-summaries.sample-rate": 1.0,
>>>>>>> 479ea5a7
        "relay.metric-bucket-distribution-encodings": {
            "custom": "array",
            "metric_stats": "array",
            "profiles": "array",
            "spans": "array",
            "transactions": "array",
        },
        "relay.metric-bucket-set-encodings": {
            "custom": "base64",
            "metric_stats": "base64",
            "profiles": "base64",
            "spans": "base64",
            "transactions": "base64",
        },
    }
)
def test_global_config():
    config = get_global_config()

    normalized = normalize_global_config(config)
    assert normalized == config


@patch(
    "sentry.api.endpoints.relay.project_configs.get_global_config",
    lambda *args, **kargs: {"global_mock_config": True},
)
@pytest.mark.parametrize(
    ("version, request_global_config, expect_global_config"),
    [
        *((version, False, False) for version in (1, 2)),
        *((version, True, False) for version in (1, 2)),
        *((version, False, False) for version in (3,)),
        *((version, True, True) for version in (3,)),
    ],
)
@django_db_all
def test_return_global_config_on_right_version(
    call_endpoint,
    version,
    request_global_config,
    expect_global_config,
):
    result, status_code = call_endpoint(version, request_global_config)
    assert status_code < 400
    if not expect_global_config:
        assert "global" not in result
    else:
        assert result.get("global") == {"global_mock_config": True}


@patch(
    "sentry.relay.globalconfig.get_global_generic_filters",
    lambda *args, **kwargs: {
        "version": 1,
        "filters": [
            {
                "id": "test-id",
                "isEnabled": True,
                "condition": {
                    "op": "not",
                    "inner": {
                        "op": "eq",
                        "name": "event.contexts.browser.name",
                        "value": "Firefox",
                    },
                },
            }
        ],
    },
)
@patch("sentry.relay.globalconfig.RELAY_OPTIONS", [])
def test_global_config_valid_with_generic_filters():
    config = get_global_config()
    assert config == normalize_global_config(config)


@django_db_all
def test_global_config_histogram_outliers(insta_snapshot):
    config = get_global_config()
    insta_snapshot(config["metricExtraction"])<|MERGE_RESOLUTION|>--- conflicted
+++ resolved
@@ -44,12 +44,7 @@
         "relay.span-usage-metric": True,
         "relay.cardinality-limiter.mode": "passive",
         "profiling.generic_metrics.functions_ingestion.enabled": True,
-<<<<<<< HEAD
-=======
-        "relay.disable_normalization.processing": True,
-        "relay.force_full_normalization": True,
         "relay.compute-metrics-summaries.sample-rate": 1.0,
->>>>>>> 479ea5a7
         "relay.metric-bucket-distribution-encodings": {
             "custom": "array",
             "metric_stats": "array",
