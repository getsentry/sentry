--- conflicted
+++ resolved
@@ -408,58 +408,6 @@
         # Request for single project gives a counter of one:
         assert count_sessions(project_id=self.project2.id) == 1
 
-<<<<<<< HEAD
-
-class OrganizationMetricMetaIntegrationTest(SessionMetricsTestCase, APITestCase):
-    endpoint = "sentry-api-0-organization-metrics-index"
-
-    def setUp(self):
-        super().setUp()
-        self.login_as(user=self.user)
-
-    @with_feature(FEATURE_FLAG)
-    def test_meta_endpoints(self):
-        """
-
-        Note that this test will fail once we have a metrics meta store,
-        because the setUp bypasses it.
-        """
-
-        # TODO: move _send to SnubaMetricsTestCase
-        self._send(
-            {
-                "org_id": self.organization.id,
-                "project_id": self.project.id,
-                "metric_id": indexer.record("metric1"),
-                "timestamp": int(time.time()),
-                "tags": {
-                    indexer.record("tag1"): indexer.record("value1"),
-                    indexer.record("tag2"): indexer.record("value2"),
-                    indexer.record("tag3"): indexer.record("value3"),
-                },
-                "type": "c",
-                "value": 1,
-                "retention_days": 90,
-            },
-            entity="metrics_counters",
-        )
-        self._send(
-            {
-                "org_id": self.organization.id,
-                "project_id": self.project.id,
-                "metric_id": indexer.record("metric2"),
-                "timestamp": int(time.time()),
-                "tags": {
-                    indexer.record("tag1"): indexer.record("value2"),
-                    indexer.record("tag2"): indexer.record("value1"),
-                    indexer.record("tag4"): indexer.record("value3"),
-                },
-                "type": "s",
-                "value": [123],
-                "retention_days": 90,
-            },
-            entity="metrics_sets",
-=======
     @with_feature(FEATURE_FLAG)
     def test_orderby(self):
         # Record some strings
@@ -493,17 +441,10 @@
                 for v_rating in (v_good, v_meh, v_poor)
             ],
             entity="metrics_distributions",
->>>>>>> 2e6607e6
         )
 
         response = self.get_success_response(
             self.organization.slug,
-<<<<<<< HEAD
-            datasource="snuba",  # TODO: remove datasource arg
-        )
-
-        print(response.data)
-=======
             field="count(measurements.lcp)",
             query="rating:poor",
             statsPeriod="1h",
@@ -526,4 +467,66 @@
             assert group["by"] == {"transaction": expected_transaction}
             totals = group["totals"]
             assert totals == {"count(measurements.lcp)": expected_count}
->>>>>>> 2e6607e6
+
+
+class OrganizationMetricMetaIntegrationTest(SessionMetricsTestCase, APITestCase):
+    endpoint = "sentry-api-0-organization-metrics-index"
+
+    def setUp(self):
+        super().setUp()
+        self.login_as(user=self.user)
+
+    @with_feature(FEATURE_FLAG)
+    def test_meta_endpoints(self):
+        """
+
+        Note that this test will fail once we have a metrics meta store,
+        because the setUp bypasses it.
+        """
+
+        # TODO: move _send to SnubaMetricsTestCase
+        self._send_buckets(
+            [
+                {
+                    "org_id": self.organization.id,
+                    "project_id": self.project.id,
+                    "metric_id": indexer.record("metric1"),
+                    "timestamp": int(time.time()),
+                    "tags": {
+                        indexer.record("tag1"): indexer.record("value1"),
+                        indexer.record("tag2"): indexer.record("value2"),
+                        indexer.record("tag3"): indexer.record("value3"),
+                    },
+                    "type": "c",
+                    "value": 1,
+                    "retention_days": 90,
+                }
+            ],
+            entity="metrics_counters",
+        )
+        self._send_buckets(
+            [
+                {
+                    "org_id": self.organization.id,
+                    "project_id": self.project.id,
+                    "metric_id": indexer.record("metric2"),
+                    "timestamp": int(time.time()),
+                    "tags": {
+                        indexer.record("tag1"): indexer.record("value2"),
+                        indexer.record("tag2"): indexer.record("value1"),
+                        indexer.record("tag4"): indexer.record("value3"),
+                    },
+                    "type": "s",
+                    "value": [123],
+                    "retention_days": 90,
+                }
+            ],
+            entity="metrics_sets",
+        )
+
+        response = self.get_success_response(
+            self.organization.slug,
+            datasource="snuba",  # TODO: remove datasource arg
+        )
+
+        print(response.data)