--- conflicted
+++ resolved
@@ -42,7 +42,6 @@
 ):
     result, status_code = fetch_projconfig(version, request_global_config)
     assert status_code < 400
-<<<<<<< HEAD
     if not expect_global_config:
         assert result.get("global") is None
     else:
@@ -52,13 +51,4 @@
                 "maxCustomMeasurements": CUSTOM_MEASUREMENT_LIMIT,
             },
             "metricsConditionalTagging": HISTOGRAM_OUTLIER_RULES,
-        }
-=======
-    assert result["global_config"] == {
-        "measurements": {
-            "builtinMeasurements": BUILTIN_MEASUREMENTS,
-            "maxCustomMeasurements": CUSTOM_MEASUREMENT_LIMIT,
-        },
-        "metricsConditionalTagging": HISTOGRAM_OUTLIER_RULES,
-    }
->>>>>>> cac31d65
+        }