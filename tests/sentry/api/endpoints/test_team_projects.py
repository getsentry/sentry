from sentry.api.base import DEFAULT_SLUG_ERROR_MESSAGE
from sentry.models import Project, Rule
from sentry.notifications.types import FallthroughChoiceType
from sentry.testutils.cases import APITestCase
from sentry.testutils.helpers import with_feature
from sentry.testutils.silo import region_silo_test


@region_silo_test(stable=True)
class TeamProjectsListTest(APITestCase):
    endpoint = "sentry-api-0-team-project-index"
    method = "get"

    def setUp(self):
        super().setUp()
        self.team = self.create_team(members=[self.user])
        self.proj1 = self.create_project(teams=[self.team])
        self.proj2 = self.create_project(teams=[self.team])
        self.login_as(user=self.user)

    def test_simple(self):
        response = self.get_success_response(
            self.organization.slug, self.team.slug, status_code=200
        )
        project_ids = {item["id"] for item in response.data}

        assert len(response.data) == 2
        assert project_ids == {str(self.proj1.id), str(self.proj2.id)}

    def test_excludes_project(self):
        proj3 = self.create_project()
        response = self.get_success_response(
            self.organization.slug, self.team.slug, status_code=200
        )

        assert str(proj3.id) not in response.data


@region_silo_test(stable=True)
class TeamProjectsCreateTest(APITestCase):
    endpoint = "sentry-api-0-team-project-index"
    method = "post"
<<<<<<< HEAD
=======

    def test_simple(self):
        self.login_as(user=self.user)
        team = self.create_team(members=[self.user])
        url = reverse(
            "sentry-api-0-team-project-index",
            kwargs={"organization_slug": team.organization.slug, "team_slug": team.slug},
        )
        resp = self.client.post(url, data={"name": "hello world", "slug": "foobar"})
        assert resp.status_code == 201, resp.content
        project = Project.objects.get(id=resp.data["id"])
        assert project.name == "hello world"
        assert project.slug == "foobar"
        assert project.teams.first() == team

        resp = self.client.post(url, data={"name": "hello world", "slug": "foobar"})
        assert resp.status_code == 409, resp.content

    def test_with_default_rules(self):
        user = self.create_user()
        org = self.create_organization(owner=user)
        team1 = self.create_team(organization=org, name="foo")
>>>>>>> 4fa252cd

    def setUp(self):
        super().setUp()
        self.team = self.create_team(members=[self.user])
        self.data = {"name": "foo", "slug": "bar", "platform": "python"}
        self.login_as(user=self.user)

    def test_simple(self):
        response = self.get_success_response(
            self.organization.slug,
            self.team.slug,
            **self.data,
            status_code=201,
        )

        # fetch from db to check project's team
        project = Project.objects.get(id=response.data["id"])
        assert project.name == "foo"
        assert project.slug == "bar"
        assert project.platform == "python"
        assert project.teams.first() == self.team

    @with_feature("app:enterprise-prevent-numeric-slugs")
    def test_invalid_numeric_slug(self):
        response = self.get_error_response(
            self.organization.slug,
            self.team.slug,
            name="fake name",
            slug="12345",
            status_code=400,
        )

        assert response.data["slug"][0] == DEFAULT_SLUG_ERROR_MESSAGE

    @with_feature("app:enterprise-prevent-numeric-slugs")
    def test_generated_slug_not_entirely_numeric(self):
        response = self.get_success_response(
            self.organization.slug,
            self.team.slug,
            name="1234",
            status_code=201,
        )

        assert response.data["slug"].startswith("1234" + "-")

    def test_invalid_platform(self):
        response = self.get_error_response(
            self.organization.slug,
            self.team.slug,
            name="fake name",
            platform="fake platform",
            status_code=400,
        )
        assert response.data["platform"][0] == "Invalid platform"

    def test_duplicate_slug(self):
        self.create_project(slug="bar")
        response = self.get_error_response(
            self.organization.slug,
            self.team.slug,
            **self.data,
            status_code=409,
        )
        assert response.data["detail"] == "A project with this slug already exists."

    def test_default_rules(self):
        response = self.get_success_response(
            self.organization.slug,
            self.team.slug,
            **self.data,
            default_rules=True,
            status_code=201,
        )

        project = Project.objects.get(id=response.data["id"])
        assert Rule.objects.filter(project=project).exists()

    @with_feature("organizations:issue-alert-fallback-targeting")
    def test_default_rule_fallback_targeting(self):
        response = self.get_success_response(
            self.organization.slug,
            self.team.slug,
            **self.data,
            default_rules=True,
            status_code=201,
        )

        project = Project.objects.get(id=response.data["id"])
        rule = Rule.objects.filter(project=project).first()
        assert (
            rule.data["actions"][0]["fallthroughType"] == FallthroughChoiceType.ACTIVE_MEMBERS.value
        )

<<<<<<< HEAD
    def test_without_default_rules(self):
        response = self.get_success_response(
            self.organization.slug,
            self.team.slug,
            **self.data,
            default_rules=False,
            status_code=201,
=======
    def test_with_duplicate_explicit_slug(self):
        user = self.create_user()
        org = self.create_organization(owner=user)
        team1 = self.create_team(organization=org, name="foo")
        self.create_project(organization=org, teams=[team1], slug="test-project")

        path = f"/api/0/teams/{org.slug}/{team1.slug}/projects/"

        self.login_as(user=user)

        response = self.client.post(path, data={"name": "Test Project", "slug": "test-project"})

        assert response.status_code == 409, response.content
        assert response.data == {"detail": "A project with this slug already exists."}

    @with_feature("app:enterprise-prevent-numeric-slugs")
    def test_generated_slug_not_entirely_numeric(self):
        self.login_as(user=self.user)
        response = self.get_success_response(
            self.organization.slug,
            self.team.slug,
            name="1234",
            status_code=201,
        )

        assert response.data["slug"].startswith("1234" + "-")

    def test_with_invalid_platform(self):
        user = self.create_user()
        org = self.create_organization(owner=user)
        team1 = self.create_team(organization=org, name="foo")

        path = f"/api/0/teams/{org.slug}/{team1.slug}/projects/"

        self.login_as(user=user)

        response = self.client.post(
            path, data={"name": "Test Project", "slug": "test-project", "platform": "lol"}
>>>>>>> 4fa252cd
        )

        project = Project.objects.get(id=response.data["id"])
        assert not Rule.objects.filter(project=project).exists()<|MERGE_RESOLUTION|>--- conflicted
+++ resolved
@@ -40,31 +40,6 @@
 class TeamProjectsCreateTest(APITestCase):
     endpoint = "sentry-api-0-team-project-index"
     method = "post"
-<<<<<<< HEAD
-=======
-
-    def test_simple(self):
-        self.login_as(user=self.user)
-        team = self.create_team(members=[self.user])
-        url = reverse(
-            "sentry-api-0-team-project-index",
-            kwargs={"organization_slug": team.organization.slug, "team_slug": team.slug},
-        )
-        resp = self.client.post(url, data={"name": "hello world", "slug": "foobar"})
-        assert resp.status_code == 201, resp.content
-        project = Project.objects.get(id=resp.data["id"])
-        assert project.name == "hello world"
-        assert project.slug == "foobar"
-        assert project.teams.first() == team
-
-        resp = self.client.post(url, data={"name": "hello world", "slug": "foobar"})
-        assert resp.status_code == 409, resp.content
-
-    def test_with_default_rules(self):
-        user = self.create_user()
-        org = self.create_organization(owner=user)
-        team1 = self.create_team(organization=org, name="foo")
->>>>>>> 4fa252cd
 
     def setUp(self):
         super().setUp()
@@ -158,7 +133,6 @@
             rule.data["actions"][0]["fallthroughType"] == FallthroughChoiceType.ACTIVE_MEMBERS.value
         )
 
-<<<<<<< HEAD
     def test_without_default_rules(self):
         response = self.get_success_response(
             self.organization.slug,
@@ -166,47 +140,6 @@
             **self.data,
             default_rules=False,
             status_code=201,
-=======
-    def test_with_duplicate_explicit_slug(self):
-        user = self.create_user()
-        org = self.create_organization(owner=user)
-        team1 = self.create_team(organization=org, name="foo")
-        self.create_project(organization=org, teams=[team1], slug="test-project")
-
-        path = f"/api/0/teams/{org.slug}/{team1.slug}/projects/"
-
-        self.login_as(user=user)
-
-        response = self.client.post(path, data={"name": "Test Project", "slug": "test-project"})
-
-        assert response.status_code == 409, response.content
-        assert response.data == {"detail": "A project with this slug already exists."}
-
-    @with_feature("app:enterprise-prevent-numeric-slugs")
-    def test_generated_slug_not_entirely_numeric(self):
-        self.login_as(user=self.user)
-        response = self.get_success_response(
-            self.organization.slug,
-            self.team.slug,
-            name="1234",
-            status_code=201,
         )
-
-        assert response.data["slug"].startswith("1234" + "-")
-
-    def test_with_invalid_platform(self):
-        user = self.create_user()
-        org = self.create_organization(owner=user)
-        team1 = self.create_team(organization=org, name="foo")
-
-        path = f"/api/0/teams/{org.slug}/{team1.slug}/projects/"
-
-        self.login_as(user=user)
-
-        response = self.client.post(
-            path, data={"name": "Test Project", "slug": "test-project", "platform": "lol"}
->>>>>>> 4fa252cd
-        )
-
         project = Project.objects.get(id=response.data["id"])
         assert not Rule.objects.filter(project=project).exists()