--- conflicted
+++ resolved
@@ -40,10 +40,7 @@
         return [
             self.store_event(
                 data={
-<<<<<<< HEAD
-=======
                     "fingerprint": ["group-1"],
->>>>>>> a284bdcd
                     "tags": {"environment": environment.name},
                     "timestamp": iso_format(before_now(seconds=1)),
                 },
