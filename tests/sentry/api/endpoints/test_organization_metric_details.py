--- conflicted
+++ resolved
@@ -183,11 +183,9 @@
                     "metric_id": indexer.record(org_id, "metric_foo_doe"),
                     "timestamp": int(time.time()),
                     "tags": {
-<<<<<<< HEAD
-                        resolve_weak(self.organization.id, "release"): indexer.record("foo"),
-=======
-                        resolve_weak("release"): indexer.record(org_id, "foo"),
->>>>>>> 50aabde6
+                        resolve_weak(self.organization.id, "release"): indexer.record(
+                            org_id, "foo"
+                        ),
                     },
                     "type": "c",
                     "value": 1,
