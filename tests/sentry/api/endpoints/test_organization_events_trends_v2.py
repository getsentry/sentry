from datetime import timedelta
from typing import Any, Dict, List, Union
from unittest import mock

import pytest
from django.urls import reverse

from sentry.snuba.metrics.naming_layer import TransactionMRI
from sentry.testutils.cases import MetricsAPIBaseTestCase
from sentry.testutils.helpers.datetime import freeze_time, iso_format
from sentry.testutils.helpers.features import with_feature
from sentry.testutils.silo import region_silo_test

pytestmark = pytest.mark.sentry_metrics


@region_silo_test(stable=True)
@freeze_time(MetricsAPIBaseTestCase.MOCK_DATETIME)
class OrganizationEventsTrendsStatsV2EndpointTest(MetricsAPIBaseTestCase):
    def setUp(self):
        super().setUp()
        self.login_as(self.user)
        self.org = self.create_organization(owner=self.user)
        self.project = self.create_project(organization=self.org)
        self.url = reverse("sentry-api-0-organization-events-trends-statsv2", args=[self.org.slug])

        self.store_performance_metric(
            name=TransactionMRI.DURATION.value,
            tags={"transaction": "foo"},
            org_id=self.org.id,
            project_id=self.project.id,
            value=1,
            hours_before_now=1,
        )
        self.store_performance_metric(
            name=TransactionMRI.DURATION.value,
            tags={"transaction": "foo"},
            org_id=self.org.id,
            project_id=self.project.id,
            value=2,
            hours_before_now=2,
        )
        self.store_performance_metric(
            name=TransactionMRI.DURATION.value,
            tags={"transaction": "foo"},
            org_id=self.org.id,
            project_id=self.project.id,
            value=2,
            hours_before_now=2,
        )

        self.features = {
            "organizations:performance-view": True,
            "organizations:performance-new-trends": True,
        }

    @property
    def now(self):
        return MetricsAPIBaseTestCase.MOCK_DATETIME

    def test_no_feature_flag(self):
        response = self.client.get(
            self.url,
            format="json",
            data={
                "end": iso_format(self.now - timedelta(minutes=1)),
                "start": iso_format(self.now - timedelta(hours=4)),
                "field": ["project", "transaction"],
                "query": "event.type:transaction",
            },
        )

        assert response.status_code == 404, response.content

    def test_no_project(self):
        with self.feature(self.features):
            response = self.client.get(
                self.url,
                format="json",
                data={
                    "end": iso_format(self.now - timedelta(minutes=1)),
                    "start": iso_format(self.now - timedelta(hours=4)),
                    "interval": "1h",
                    "field": ["project", "transaction"],
                    "query": "",
                },
            )

        assert response.status_code == 200, response.content
        assert response.data == []

    @mock.patch("sentry.api.endpoints.organization_events_trends_v2.detect_breakpoints")
    def test_simple_with_trends(self, mock_detect_breakpoints):
        mock_trends_result = [
            {
                "project": self.project.slug,
                "transaction": "foo",
                "change": "regression",
                "trend_difference": -15,
                "trend_percentage": 0.88,
            }
        ]
        mock_detect_breakpoints.return_value = {"data": mock_trends_result}

        with self.feature(self.features):
            response = self.client.get(
                self.url,
                format="json",
                data={
                    "end": iso_format(self.now),
                    "start": iso_format(self.now - timedelta(days=1)),
                    "interval": "1h",
                    "field": ["project", "transaction"],
                    "query": "event.type:transaction",
                    "project": self.project.id,
                },
            )

        assert response.status_code == 200, response.content

        events = response.data["events"]
        result_stats = response.data["stats"]

        assert len(events["data"]) == 1
        assert events["data"] == mock_trends_result

        assert len(result_stats) > 0
        assert len(result_stats.get(f"{self.project.slug},foo", [])) > 0

    @mock.patch("sentry.api.endpoints.organization_events_trends_v2.detect_breakpoints")
    def test_simple_with_no_trends(self, mock_detect_breakpoints):
        mock_trends_result: List[Union[Dict[str, Any], None]] = []
        mock_detect_breakpoints.return_value = {"data": mock_trends_result}

        with self.feature(self.features):
            response = self.client.get(
                self.url,
                format="json",
                data={
                    "end": iso_format(self.now),
                    "start": iso_format(self.now - timedelta(days=1)),
                    "interval": "1h",
                    "field": ["project", "transaction"],
                    "query": "event.type:transaction",
                    "project": self.project.id,
                },
            )

        assert response.status_code == 200, response.content

        events = response.data["events"]
        result_stats = response.data["stats"]

        assert len(events["data"]) == 0
        assert events["data"] == []

        assert len(result_stats) == 0

    @mock.patch("sentry.api.endpoints.organization_events_trends_v2.detect_breakpoints")
    def test_simple_with_transaction_query(self, mock_detect_breakpoints):
        mock_trends_result: List[Union[Dict[str, Any], None]] = []
        mock_detect_breakpoints.return_value = {"data": mock_trends_result}

        self.store_performance_metric(
            name=TransactionMRI.DURATION.value,
            tags={"transaction": "bar"},
            org_id=self.org.id,
            project_id=self.project.id,
            value=2,
            hours_before_now=2,
        )

        with self.feature(self.features):
            response = self.client.get(
                self.url,
                format="json",
                data={
                    "end": iso_format(self.now),
                    "start": iso_format(self.now - timedelta(days=1)),
                    "interval": "1h",
                    "field": ["project", "transaction"],
                    "query": "event.type:transaction transaction:foo",
                    "project": self.project.id,
                },
            )

        trends_call_args_data = mock_detect_breakpoints.call_args[0][0]["data"]
        assert len(trends_call_args_data.get(f"{self.project.slug},foo")) > 0
        assert len(trends_call_args_data.get(f"{self.project.slug},bar", [])) == 0

        assert response.status_code == 200, response.content

    @mock.patch("sentry.api.endpoints.organization_events_trends_v2.detect_breakpoints")
    def test_simple_with_trends_p75(self, mock_detect_breakpoints):
        mock_trends_result = [
            {
                "project": self.project.slug,
                "transaction": "foo",
                "change": "regression",
                "trend_difference": -15,
                "trend_percentage": 0.88,
            }
        ]
        mock_detect_breakpoints.return_value = {"data": mock_trends_result}

        with self.feature(self.features):
            response = self.client.get(
                self.url,
                format="json",
                data={
                    "end": iso_format(self.now),
                    "start": iso_format(self.now - timedelta(days=1)),
                    "interval": "1h",
                    "field": ["project", "transaction"],
                    "query": "event.type:transaction",
                    "project": self.project.id,
                    "trendFunction": "p75(transaction.duration)",
                },
            )

        assert response.status_code == 200, response.content

        events = response.data["events"]
        result_stats = response.data["stats"]

        assert len(events["data"]) == 1
        assert events["data"] == mock_trends_result

        assert len(result_stats) > 0
        assert len(result_stats.get(f"{self.project.slug},foo", [])) > 0

    @mock.patch("sentry.api.endpoints.organization_events_trends_v2.detect_breakpoints")
    def test_simple_with_trends_p95(self, mock_detect_breakpoints):
        mock_trends_result = [
            {
                "project": self.project.slug,
                "transaction": "foo",
                "change": "regression",
                "trend_difference": -15,
                "trend_percentage": 0.88,
            }
        ]
        mock_detect_breakpoints.return_value = {"data": mock_trends_result}

        with self.feature(self.features):
            response = self.client.get(
                self.url,
                format="json",
                data={
                    "end": iso_format(self.now),
                    "start": iso_format(self.now - timedelta(days=1)),
                    "interval": "1h",
                    "field": ["project", "transaction"],
                    "query": "event.type:transaction",
                    "project": self.project.id,
                    "trendFunction": "p95(transaction.duration)",
                },
            )

        assert response.status_code == 200, response.content

        events = response.data["events"]
        result_stats = response.data["stats"]

        assert len(events["data"]) == 1
        assert events["data"] == mock_trends_result

        assert len(result_stats) > 0
        assert len(result_stats.get(f"{self.project.slug},foo", [])) > 0

    @mock.patch("sentry.api.endpoints.organization_events_trends_v2.detect_breakpoints")
    def test_simple_with_trends_p95_with_project_id(self, mock_detect_breakpoints):
        mock_trends_result = [
            {
                "project": self.project.id,
                "transaction": "foo",
                "change": "regression",
                "trend_difference": -15,
                "trend_percentage": 0.88,
            }
        ]
        mock_detect_breakpoints.return_value = {"data": mock_trends_result}

        with self.feature({**self.features, "organizations:performance-trendsv2-dev-only": True}):
            response = self.client.get(
                self.url,
                format="json",
                data={
                    "end": iso_format(self.now),
                    "start": iso_format(self.now - timedelta(days=1)),
                    "interval": "1h",
                    "field": ["project", "transaction"],
                    "query": "event.type:transaction",
                    "project": self.project.id,
                    "trendFunction": "p95(transaction.duration)",
                },
            )

        assert response.status_code == 200, response.content

        events = response.data["events"]
        result_stats = response.data["stats"]

        assert len(events["data"]) == 1
        assert events["data"] == mock_trends_result

        assert len(result_stats) > 0
        assert len(result_stats.get(f"{self.project.id},foo", [])) > 0

    @mock.patch("sentry.api.endpoints.organization_events_trends_v2.detect_breakpoints")
    def test_simple_with_top_events(self, mock_detect_breakpoints):
        # store second metric but with lower count
        self.store_performance_metric(
            name=TransactionMRI.DURATION.value,
            tags={"transaction": "bar"},
            org_id=self.org.id,
            project_id=self.project.id,
            value=2,
            hours_before_now=2,
        )

        with self.feature(self.features):
            response = self.client.get(
                self.url,
                format="json",
                data={
                    "end": iso_format(self.now),
                    "start": iso_format(self.now - timedelta(days=1)),
                    "interval": "1h",
                    "field": ["project", "transaction"],
                    "query": "event.type:transaction",
                    "project": self.project.id,
                    "trendFunction": "p95(transaction.duration)",
                    "topEvents": 1,
                },
            )

        assert response.status_code == 200, response.content

        trends_call_args_data = mock_detect_breakpoints.call_args[0][0]["data"]
        assert len(trends_call_args_data.get(f"{self.project.slug},foo")) > 0
        # checks that second transaction wasn't sent to the trends microservice
        assert len(trends_call_args_data.get(f"{self.project.slug},bar", [])) == 0

    @with_feature(
        {"organizations:issue-platform": True, "organizations:performance-trends-issues": False}
    )
    @mock.patch("sentry.api.endpoints.organization_events_trends_v2.send_regressions_to_plaform")
    @mock.patch("sentry.api.endpoints.organization_events_trends_v2.detect_breakpoints")
    def test_skipped_issue_creation_no_feature_flag(
        self, mock_detect_breakpoints, mock_send_regressions_to_plaform
    ):
        mock_trends_result = [
            {
                "project": self.project.slug,
                "transaction": "foo",
                "change": "regression",
                "trend_percentage": 2.0,
            }
        ]
        mock_detect_breakpoints.return_value = {"data": mock_trends_result}

        with self.feature(self.features):
            response = self.client.get(
                self.url,
                format="json",
                data={
                    "statsPeriod": "14d",
                    "interval": "1h",
                    "field": ["project", "transaction"],
                    "query": "event.type:transaction",
                    "project": self.project.id,
                    "trendFunction": "p95(transaction.duration)",
                },
            )

        assert response.status_code == 200, response.content
        assert len(mock_send_regressions_to_plaform.mock_calls) == 0

    @with_feature(
        {"organizations:issue-platform": True, "organizations:performance-trends-issues": True}
    )
    @mock.patch("sentry.api.endpoints.organization_events_trends_v2.send_regressions_to_plaform")
    @mock.patch("sentry.api.endpoints.organization_events_trends_v2.detect_breakpoints")
    def test_skipped_issue_creation_wrong_stats_period(
        self, mock_detect_breakpoints, mock_send_regressions_to_plaform
    ):
        mock_trends_result = [
            {
                "project": self.project.slug,
                "transaction": "foo",
                "change": "regression",
                "trend_percentage": 2.0,
            }
        ]
        mock_detect_breakpoints.return_value = {"data": mock_trends_result}

        with self.feature(self.features):
            response = self.client.get(
                self.url,
                format="json",
                data={
                    "statsPeriod": "30d",
                    "interval": "1h",
                    "field": ["project", "transaction"],
                    "query": "event.type:transaction",
                    "project": self.project.id,
                    "trendFunction": "p95(transaction.duration)",
                },
            )

        assert response.status_code == 200, response.content
        assert len(mock_send_regressions_to_plaform.mock_calls) == 0

    @with_feature(
        {"organizations:issue-platform": True, "organizations:performance-trends-issues": True}
    )
    @mock.patch("sentry.api.endpoints.organization_events_trends_v2.send_regressions_to_plaform")
    @mock.patch("sentry.api.endpoints.organization_events_trends_v2.detect_breakpoints")
    def test_skipped_issue_creation_too_small_trend_percentage(
        self, mock_detect_breakpoints, mock_send_regressions_to_plaform
    ):
        mock_trends_result = [
            {
                "project": self.project.slug,
                "transaction": "foo",
                "change": "regression",
                # trend percentage change is 20%
                "trend_percentage": 1.2,
            }
        ]
        mock_detect_breakpoints.return_value = {"data": mock_trends_result}

        with self.feature(self.features):
            response = self.client.get(
                self.url,
                format="json",
                data={
                    "statsPeriod": "14d",
                    "interval": "1h",
                    "field": ["project", "transaction"],
                    "query": "event.type:transaction",
                    "project": self.project.id,
                    "trendFunction": "p95(transaction.duration)",
                },
            )

        assert response.status_code == 200, response.content
        assert len(mock_send_regressions_to_plaform.mock_calls) == 0

    @with_feature(
        {"organizations:issue-platform": True, "organizations:performance-trends-issues": True}
    )
    @mock.patch("sentry.api.endpoints.organization_events_trends_v2.send_regressions_to_plaform")
    @mock.patch("sentry.api.endpoints.organization_events_trends_v2.detect_breakpoints")
    def test_skipped_issue_creation_no_regression(
        self, mock_detect_breakpoints, mock_send_regressions_to_plaform
    ):
        mock_trends_result = [
            {
                "project": self.project.slug,
                "transaction": "foo",
                "change": "improvement",
                "trend_percentage": 2.0,
            }
        ]
        mock_detect_breakpoints.return_value = {"data": mock_trends_result}

        with self.feature(self.features):
            response = self.client.get(
                self.url,
                format="json",
                data={
                    "statsPeriod": "30d",
                    "interval": "1h",
                    "field": ["project", "transaction"],
                    "query": "event.type:transaction",
                    "project": self.project.id,
                    "trendFunction": "p95(transaction.duration)",
                },
            )

        assert response.status_code == 200, response.content
        assert len(mock_send_regressions_to_plaform.mock_calls) == 0

    @with_feature(
        {"organizations:issue-platform": True, "organizations:performance-trends-issues": True}
    )
    @mock.patch("sentry.api.endpoints.organization_events_trends_v2.send_regressions_to_plaform")
    @mock.patch("sentry.api.endpoints.organization_events_trends_v2.detect_breakpoints")
    def test_skipped_issue_creation_wrong_metric(
        self, mock_detect_breakpoints, mock_send_regressions_to_plaform
    ):
        mock_trends_result = [
            {
                "project": self.project.slug,
                "transaction": "foo",
                "change": "regression",
                "trend_percentage": 2.0,
            }
        ]
        mock_detect_breakpoints.return_value = {"data": mock_trends_result}

        with self.feature(self.features):
            response = self.client.get(
                self.url,
                format="json",
                data={
                    "statsPeriod": "30d",
                    "interval": "1h",
                    "field": ["project", "transaction"],
                    "query": "event.type:transaction",
                    "project": self.project.id,
                    "trendFunction": "p75(transaction.duration)",
                },
            )

        assert response.status_code == 200, response.content
        assert len(mock_send_regressions_to_plaform.mock_calls) == 0

    @with_feature(
        {"organizations:issue-platform": True, "organizations:performance-trends-issues": True}
    )
    @mock.patch("sentry.api.endpoints.organization_events_trends_v2.send_regressions_to_plaform")
    @mock.patch("sentry.api.endpoints.organization_events_trends_v2.detect_breakpoints")
    def test_issue_creation_simple(self, mock_detect_breakpoints, send_regressions_to_plaform):
        mock_trends_result = [
            {
                "project": self.project.slug,
                "transaction": "foo",
                "change": "regression",
                "trend_percentage": 2.0,
                "aggregate_range_1": 14,
                "aggregate_range_2": 28,
            }
        ]
        mock_detect_breakpoints.return_value = {"data": mock_trends_result}

        with self.feature(self.features):
            response = self.client.get(
                self.url,
                format="json",
                data={
                    "statsPeriod": "14d",
                    "interval": "1h",
                    "field": ["project", "transaction"],
                    "query": "event.type:transaction",
                    "project": self.project.id,
                    "trendFunction": "p95(transaction.duration)",
                },
            )

        assert response.status_code == 200, response.content
<<<<<<< HEAD
        assert len(mock_produce_occurrence_to_kafka.mock_calls) == 1

        occurrence, event = mock_produce_occurrence_to_kafka.mock_calls[0].args
        occurrence = occurrence.to_dict()

        assert dict(
            occurrence,
            **{
                "project_id": self.project.id,
                "issue_title": "Exp Transaction Duration Regression",
                "subtitle": "Increased from 14.0ms to 28.0ms (P95)",
                "resource_id": None,
                "evidence_data": mock_trends_result[0],
                "evidence_display": [
                    {
                        "name": "Regression",
                        "value": "Increased from 14.0ms to 28.0ms (P95)",
                        "important": True,
                    },
                    {"name": "Transaction", "value": "foo", "important": True},
                ],
                "type": PerformanceDurationRegressionGroupType.type_id,
                "level": "info",
                "culprit": "foo",
            },
        ) == dict(occurrence)
=======
        assert len(send_regressions_to_plaform.mock_calls) == 1

        regressions, automatic_detection = send_regressions_to_plaform.mock_calls[0].args

        # regressions were found via the trends endpoint
        assert automatic_detection is False
>>>>>>> 22c3b9b7

        for regression in regressions:
            assert regression == {
                "project": self.project.id,
                "transaction": "foo",
                "change": "regression",
                "trend_percentage": 2.0,
                "aggregate_range_1": 14,
                "aggregate_range_2": 28,
            }

    @with_feature(
        {
            "organizations:issue-platform": True,
            "organizations:performance-trends-issues": True,
            "organizations:performance-trendsv2-dev-only": True,
        }
    )
    @mock.patch("sentry.api.endpoints.organization_events_trends_v2.send_regressions_to_plaform")
    @mock.patch("sentry.api.endpoints.organization_events_trends_v2.detect_breakpoints")
    def test_issue_creation_simple_with_project_id(
        self, mock_detect_breakpoints, send_regressions_to_plaform
    ):
        mock_trends_result = [
            {
                "project": self.project.id,
                "transaction": "foo",
                "change": "regression",
                "trend_percentage": 2.0,
                "aggregate_range_1": 14,
                "aggregate_range_2": 28,
            }
        ]
        mock_detect_breakpoints.return_value = {"data": mock_trends_result}

        with self.feature(self.features):
            response = self.client.get(
                self.url,
                format="json",
                data={
                    "statsPeriod": "14d",
                    "interval": "1h",
                    "field": ["project", "transaction"],
                    "query": "event.type:transaction",
                    "project": self.project.id,
                    "trendFunction": "p95(transaction.duration)",
                },
            )

        assert response.status_code == 200, response.content
        assert len(send_regressions_to_plaform.mock_calls) == 1

        regressions, automatic_detection = send_regressions_to_plaform.mock_calls[0].args

        # regressions were found via the trends endpoint
        assert automatic_detection is False

        for regression in regressions:
            assert regression == regression<|MERGE_RESOLUTION|>--- conflicted
+++ resolved
@@ -551,41 +551,12 @@
             )
 
         assert response.status_code == 200, response.content
-<<<<<<< HEAD
-        assert len(mock_produce_occurrence_to_kafka.mock_calls) == 1
-
-        occurrence, event = mock_produce_occurrence_to_kafka.mock_calls[0].args
-        occurrence = occurrence.to_dict()
-
-        assert dict(
-            occurrence,
-            **{
-                "project_id": self.project.id,
-                "issue_title": "Exp Transaction Duration Regression",
-                "subtitle": "Increased from 14.0ms to 28.0ms (P95)",
-                "resource_id": None,
-                "evidence_data": mock_trends_result[0],
-                "evidence_display": [
-                    {
-                        "name": "Regression",
-                        "value": "Increased from 14.0ms to 28.0ms (P95)",
-                        "important": True,
-                    },
-                    {"name": "Transaction", "value": "foo", "important": True},
-                ],
-                "type": PerformanceDurationRegressionGroupType.type_id,
-                "level": "info",
-                "culprit": "foo",
-            },
-        ) == dict(occurrence)
-=======
         assert len(send_regressions_to_plaform.mock_calls) == 1
 
         regressions, automatic_detection = send_regressions_to_plaform.mock_calls[0].args
 
         # regressions were found via the trends endpoint
         assert automatic_detection is False
->>>>>>> 22c3b9b7
 
         for regression in regressions:
             assert regression == {
