--- conflicted
+++ resolved
@@ -819,135 +819,7 @@
                         ],
                     },
                 ]
-
-<<<<<<< HEAD
-=======
-    def test_matching_tag_metrics(self):
-        (
-            project_1,
-            _,
-            _,
-            _,
-            trace_id_3,
-            timestamps,
-            span_ids,
-        ) = self.create_mock_traces()
-
-        for mri, op in [
-            (TransactionMRI.DURATION.value, "count"),
-            ("d:transactions/measurements.lcp@millisecond", "max"),
-            (SpanMRI.DURATION.value, "min"),
-            (SpanMRI.SELF_TIME.value, "avg"),
-            ("d:spans/webvital.score.total@ratio", "count"),
-            ("d:spans/webvital.score.inp@ratio", "max"),
-            ("d:spans/webvital.score.weight.inp@ratio", "min"),
-            ("d:spans/http.response_content_length@byte", "avg"),
-            ("d:spans/http.decoded_response_content_length@byte", "count"),
-            ("d:spans/http.response_transfer_size@byte", "max"),
-            ("d:custom/value@millisecond", "min"),
-        ]:
-            for user_query in ["foo:qux", None]:
-                query = {
-                    "mri": mri,
-                    "metricsMin": 30_000,
-                    "metricsMax": 50_000,
-                    "metricsOp": op,
-                    "metricsQuery": ["foo:qux"],
-                    "project": [],
-                    "field": ["id", "parent_span", "span.duration"],
-                    "maxSpansPerTrace": 3,
-                    "per_page": 1,
-                }
-                if user_query:
-                    query["query"] = user_query
-
-                response = self.do_request(query)
-                assert response.status_code == 200, (mri, response.data)
-
-                result_data = sorted(response.data["data"], key=lambda trace: trace["trace"])
-
-                assert result_data == [
-                    {
-                        "trace": trace_id_3,
-                        "numErrors": 0,
-                        "numOccurrences": 0,
-                        "numSpans": 2,
-                        "matchingSpans": 1 if user_query else 2,
-                        "project": project_1.slug,
-                        "name": "qux",
-                        "duration": 40_000,
-                        "start": timestamps[10],
-                        "end": timestamps[10] + 40_000,
-                        "rootDuration": 40_000,
-                        "breakdowns": [
-                            {
-                                "project": project_1.slug,
-                                "sdkName": "sentry.javascript.remix",
-                                "isRoot": False,
-                                "start": timestamps[10],
-                                "end": timestamps[10] + 40_000,
-                                "sliceStart": 0,
-                                "sliceEnd": 40,
-                                "sliceWidth": 40,
-                                "kind": "project",
-                                "duration": 40_000,
-                            },
-                            {
-                                "project": project_1.slug,
-                                "sdkName": "sentry.javascript.node",
-                                "isRoot": False,
-                                "start": timestamps[11],
-                                "end": timestamps[11] + 10_000,
-                                "sliceStart": 10,
-                                "sliceEnd": 20,
-                                "sliceWidth": 10,
-                                "kind": "project",
-                                "duration": 10_000,
-                            },
-                        ],
-                    },
-                ], (mri, user_query)
-
-    def test_matching_tag_metrics_but_no_matching_spans(self):
-        for mri in [
-            TransactionMRI.DURATION.value,
-            "d:transactions/measurements.lcp@millisecond",
-            SpanMRI.DURATION.value,
-            SpanMRI.SELF_TIME.value,
-            "d:spans/webvital.score.total@ratio",
-            "d:spans/webvital.score.inp@ratio",
-            "d:spans/webvital.score.weight.inp@ratio",
-            "d:spans/http.response_content_length@byte",
-            "d:spans/http.decoded_response_content_length@byte",
-            "d:spans/http.response_transfer_size@byte",
-            "d:custom/value@millisecond",
-        ]:
-            for user_query in ["foo:qux", None]:
-                query = {
-                    "mri": mri,
-                    "metricsQuery": ["foo:qux"],
-                    "project": [self.project.id],
-                    "field": ["id", "parent_span", "span.duration"],
-                    "query": "foo:foobar",
-                    "maxSpansPerTrace": 3,
-                }
-
-                response = self.do_request(query)
-                assert response.status_code == 200, (mri, response.data)
-                assert response.data == {
-                    "data": [],
-                    "meta": {
-                        "dataset": "unknown",
-                        "datasetReason": "unchanged",
-                        "fields": {},
-                        "isMetricsData": False,
-                        "isMetricsExtractedData": False,
-                        "tips": {},
-                        "units": {},
-                    },
-                }
-
->>>>>>> 77387d6f
+                
 
 class OrganizationTraceSpansEndpointTest(OrganizationTracesEndpointTestBase):
     view = "sentry-api-0-organization-trace-spans"
