from uuid import uuid4

import pytest
from django.urls import reverse
from rest_framework.exceptions import ErrorDetail

from sentry.api.endpoints.organization_traces import process_breakdowns
from sentry.testutils.cases import APITestCase, BaseSpansTestCase
from sentry.testutils.helpers.datetime import before_now


class OrganizationTracesEndpointTest(BaseSpansTestCase, APITestCase):
    view = "sentry-api-0-organization-traces"

    def setUp(self):
        super().setUp()
        self.login_as(user=self.user)

    def do_request(self, query, features=None, **kwargs):
        if features is None:
            features = ["organizations:performance-trace-explorer"]
        with self.feature(features):
            return self.client.get(
                reverse(self.view, kwargs={"organization_slug": self.organization.slug}),
                query,
                format="json",
                **kwargs,
            )

    def test_no_feature(self):
        query = {
            "field": ["id"],
            "project": [self.project.id],
        }

        response = self.do_request(query, features=[])
        assert response.status_code == 404, response.data

    def test_no_project(self):
        query = {
            "field": ["id"],
            "project": [],
        }

        response = self.do_request(query)
        assert response.status_code == 404, response.data

    def test_bad_params_missing_fields(self):
        query = {
            "project": [self.project.id],
            "field": [],
            "maxSpansPerTrace": 0,
        }

        response = self.do_request(query)
        assert response.status_code == 400, response.data
        assert response.data == {
            "field": [
                ErrorDetail(string="This field is required.", code="required"),
            ],
            "maxSpansPerTrace": [
                ErrorDetail(
                    string="Ensure this value is greater than or equal to 1.", code="min_value"
                ),
            ],
        }

    def test_bad_params_too_few_spans_per_trace(self):
        query = {
            "project": [self.project.id],
            "field": ["id"],
            "maxSpansPerTrace": 0,
        }

        response = self.do_request(query)
        assert response.status_code == 400, response.data
        assert response.data == {
            "maxSpansPerTrace": [
                ErrorDetail(
                    string="Ensure this value is greater than or equal to 1.", code="min_value"
                ),
            ],
        }

    def test_bad_params_too_many_spans_per_trace(self):
        query = {
            "project": [self.project.id],
            "field": ["id"],
            "maxSpansPerTrace": 1000,
        }

        response = self.do_request(query)
        assert response.status_code == 400, response.data
        assert response.data == {
            "maxSpansPerTrace": [
                ErrorDetail(
                    string="Ensure this value is less than or equal to 100.", code="max_value"
                ),
            ],
        }

    def test_bad_params_too_many_per_page(self):
        query = {
            "project": [self.project.id],
            "field": ["id"],
            "per_page": 1000,
        }

        response = self.do_request(query)
        assert response.status_code == 400, response.data
        assert response.data == {
            "detail": ErrorDetail(
                string="Invalid per_page value. Cannot exceed 100.", code="parse_error"
            ),
        }

    def test_no_traces(self):
        query = {
            "project": [self.project.id],
            "field": ["id", "parent_span"],
            "maxSpansPerTrace": 1,
        }

        response = self.do_request(query)
        assert response.status_code == 200, response.data
        assert response.data == {
            "data": [],
            "meta": {
                "dataset": "unknown",
                "datasetReason": "unchanged",
                "fields": {},
                "isMetricsData": False,
                "isMetricsExtractedData": False,
                "tips": {},
                "units": {},
            },
        }

    def test_matching_tag(self):
        project_1 = self.create_project()
        project_2 = self.create_project()

        # Hack: ensure that no span ids with leading 0s are generated for the test
        span_ids = ["1" + uuid4().hex[:15] for _ in range(7)]
        timestamps = []

        trace_id_1 = uuid4().hex
        timestamps.append(before_now(days=0, minutes=10).replace(microsecond=0))
        self.store_segment(
            project_1.id,
            trace_id_1,
            uuid4().hex,
            span_id=span_ids[0],
            timestamp=timestamps[-1],
            transaction="foo",
            duration=60_100,
            exclusive_time=60_100,
        )
        for idx, i in enumerate(range(1, 4)):
            timestamps.append(before_now(days=0, minutes=9, seconds=45 - i).replace(microsecond=0))
            self.store_segment(
                project_2.id,
                trace_id_1,
                uuid4().hex,
                span_id=span_ids[i],
                parent_span_id=span_ids[0],
                timestamp=timestamps[-1],
                transaction="bar",
                duration=30_000 + i,
                exclusive_time=30_000 + i,
                tags={"foo": "bar" if idx != 0 else "baz"},
            )

        trace_id_2 = uuid4().hex
        timestamps.append(before_now(days=0, minutes=20).replace(microsecond=0))
        self.store_segment(
            project_1.id,
            trace_id_2,
            uuid4().hex,
            span_id=span_ids[4],
            timestamp=timestamps[-1],
            transaction="bar",
            duration=90_123,
            exclusive_time=90_123,
        )
        for i in range(5, 7):
            timestamps.append(before_now(days=0, minutes=19, seconds=55 - i).replace(microsecond=0))
            self.store_segment(
                project_2.id,
                trace_id_2,
                uuid4().hex,
                span_id=span_ids[i],
                parent_span_id=span_ids[4],
                timestamp=timestamps[-1],
                transaction="baz",
                duration=20_000 + i,
                exclusive_time=20_000 + i,
                tags={"foo": "bar"},
            )

        query = {
            "project": [project_2.id],
            "field": ["id", "parent_span", "span.duration"],
            "query": "foo:bar",
            "suggestedQuery": "foo:baz",
            "maxSpansPerTrace": 2,
            "sort": ["-span.duration"],
        }

        response = self.do_request(query)
        assert response.status_code == 200, response.data

        assert response.data["meta"] == {
            "dataset": "unknown",
            "datasetReason": "unchanged",
            "fields": {
                "id": "string",
                "parent_span": "string",
                "span.duration": "duration",
            },
            "isMetricsData": False,
            "isMetricsExtractedData": False,
            "tips": {},
            "units": {
                "id": None,
                "parent_span": None,
                "span.duration": "millisecond",
            },
        }

        result_data = sorted(response.data["data"], key=lambda trace: trace["trace"])

        assert result_data == sorted(
            [
                {
                    "trace": trace_id_1,
                    "numSpans": 4,
                    "name": "foo",
                    "duration": 60_100,
                    "start": int(timestamps[0].timestamp() * 1000),
                    "end": int(timestamps[0].timestamp() * 1000) + 60_100,
                    "breakdowns": [
                        {
                            "project": project_1.slug,
                            "start": int(timestamps[0].timestamp() * 1000),
                            "end": int(timestamps[0].timestamp() * 1000) + 60_100,
                            "kind": "project",
                        },
                        {
                            "project": project_2.slug,
                            "start": int(timestamps[1].timestamp() * 1000),
                            "end": int(timestamps[3].timestamp() * 1000) + 30_003,
                            "kind": "project",
                        },
<<<<<<< HEAD
=======
                        {
                            "project": project_1.slug,
                            "start": int(timestamps[3].timestamp() * 1000) + 30_003,
                            "end": int(timestamps[0].timestamp() * 1000) + 60_100,
                            "kind": "project",
                        },
>>>>>>> 24e427af
                    ],
                    "spans": [
                        {"id": span_ids[3], "parent_span": span_ids[0], "span.duration": 30_003.0},
                        {"id": span_ids[2], "parent_span": span_ids[0], "span.duration": 30_002.0},
                        # span_ids[1] does not match the user query
                    ],
                    "suggestedSpans": [
                        # span_ids[1] matchees the suggested query
                        {"id": span_ids[1], "parent_span": span_ids[0], "span.duration": 30_001.0},
                    ],
                },
                {
                    "trace": trace_id_2,
                    "numSpans": 3,
                    "name": "bar",
                    "duration": 90_123,
                    "start": int(timestamps[4].timestamp() * 1000),
                    "end": int(timestamps[4].timestamp() * 1000) + 90_123,
                    "breakdowns": [
                        {
                            "project": project_1.slug,
                            "start": int(timestamps[4].timestamp() * 1000),
                            "end": int(timestamps[4].timestamp() * 1000) + 90_123,
                            "kind": "project",
                        },
                        {
                            "project": project_2.slug,
                            "start": int(timestamps[5].timestamp() * 1000),
                            "end": int(timestamps[6].timestamp() * 1000) + 20_006,
                            "kind": "project",
                        },
<<<<<<< HEAD
=======
                        {
                            "project": project_1.slug,
                            "start": int(timestamps[6].timestamp() * 1000) + 20_006,
                            "end": int(timestamps[4].timestamp() * 1000) + 90_123,
                            "kind": "project",
                        },
>>>>>>> 24e427af
                    ],
                    "spans": [
                        {"id": span_ids[6], "parent_span": span_ids[4], "span.duration": 20_006.0},
                        {"id": span_ids[5], "parent_span": span_ids[4], "span.duration": 20_005.0},
                    ],
                    "suggestedSpans": [],
                },
            ],
            key=lambda trace: trace["trace"],  # type: ignore[arg-type, return-value]
        )


@pytest.mark.parametrize(
    ["data", "traces_range", "expected"],
    [
        pytest.param(
            [
                {
                    "trace": "a" * 32,
                    "project": "foo",
                    "transaction": "foo1",
                    "first_seen()": 0,
                    "last_seen()": 100,
                },
            ],
            {"a" * 32: (0, 100)},
            {
                "a"
                * 32: [
                    {
                        "project": "foo",
                        "start": 0,
                        "end": 100,
                        "kind": "project",
                    },
                ],
            },
            id="single transaction",
        ),
        pytest.param(
            [
                {
                    "trace": "a" * 32,
                    "project": "foo",
                    "transaction": "foo1",
                    "first_seen()": 0,
                    "last_seen()": 100,
                },
                {
                    "trace": "a" * 32,
                    "project": "bar",
                    "transaction": "bar1",
                    "first_seen()": 25,
                    "last_seen()": 75,
                },
            ],
            {"a" * 32: (0, 100)},
            {
                "a"
                * 32: [
                    {
                        "project": "foo",
                        "start": 0,
                        "end": 100,
                        "kind": "project",
                    },
                    {
                        "project": "bar",
                        "start": 25,
                        "end": 75,
                        "kind": "project",
                    },
                ],
            },
            id="two transactions different project nested",
        ),
        pytest.param(
            [
                {
                    "trace": "a" * 32,
                    "project": "foo",
                    "transaction": "foo1",
                    "first_seen()": 0,
                    "last_seen()": 50,
                },
                {
                    "trace": "a" * 32,
                    "project": "bar",
                    "transaction": "bar1",
                    "first_seen()": 25,
                    "last_seen()": 75,
                },
                {
                    "trace": "a" * 32,
                    "project": "baz",
                    "transaction": "baz1",
                    "first_seen()": 50,
                    "last_seen()": 100,
                },
            ],
            {"a" * 32: (0, 100)},
            {
                "a"
                * 32: [
                    {
                        "project": "foo",
                        "start": 0,
                        "end": 50,
                        "kind": "project",
                    },
                    {
                        "project": "bar",
                        "start": 25,
                        "end": 75,
                        "kind": "project",
                    },
                    {
                        "project": "baz",
                        "start": 50,
                        "end": 100,
                        "kind": "project",
                    },
                ],
            },
            id="three transactions different project overlapping",
        ),
        pytest.param(
            [
                {
                    "trace": "a" * 32,
                    "project": "foo",
                    "transaction": "foo1",
                    "first_seen()": 0,
                    "last_seen()": 25,
                },
                {
                    "trace": "a" * 32,
                    "project": "bar",
                    "transaction": "bar1",
                    "first_seen()": 50,
                    "last_seen()": 75,
                },
            ],
            {"a" * 32: (0, 75)},
            {
                "a"
                * 32: [
                    {
                        "project": "foo",
                        "start": 0,
                        "end": 25,
                        "kind": "project",
                    },
                    {
                        "project": None,
                        "start": 25,
                        "end": 50,
                        "kind": "missing",
                    },
                    {
                        "project": "bar",
                        "start": 50,
                        "end": 75,
                        "kind": "project",
                    },
                ],
            },
            id="two transactions different project non overlapping",
        ),
        pytest.param(
            [
                {
                    "trace": "a" * 32,
                    "project": "foo",
                    "transaction": "foo1",
                    "first_seen()": 0,
                    "last_seen()": 100,
                },
                {
                    "trace": "a" * 32,
                    "project": "foo",
                    "transaction": "foo2",
                    "first_seen()": 25,
                    "last_seen()": 75,
                },
            ],
            {"a" * 32: (0, 100)},
            {
                "a"
                * 32: [
                    {
                        "project": "foo",
                        "start": 0,
                        "end": 100,
                        "kind": "project",
                    },
                ],
            },
            id="two transactions same project nested",
        ),
        pytest.param(
            [
                {
                    "trace": "a" * 32,
                    "project": "foo",
                    "transaction": "foo1",
                    "first_seen()": 0,
                    "last_seen()": 75,
                },
                {
                    "trace": "a" * 32,
                    "project": "foo",
                    "transaction": "foo2",
                    "first_seen()": 25,
                    "last_seen()": 100,
                },
            ],
            {"a" * 32: (0, 100)},
            {
                "a"
                * 32: [
                    {
                        "project": "foo",
                        "start": 0,
                        "end": 100,
                        "kind": "project",
                    },
                ],
            },
            id="two transactions same project overlapping",
        ),
        pytest.param(
            [
                {
                    "trace": "a" * 32,
                    "project": "foo",
                    "transaction": "foo1",
                    "first_seen()": 0,
                    "last_seen()": 25,
                },
                {
                    "trace": "a" * 32,
                    "project": "foo",
                    "transaction": "foo2",
                    "first_seen()": 50,
                    "last_seen()": 75,
                },
            ],
            {"a" * 32: (0, 75)},
            {
                "a"
                * 32: [
                    {
                        "project": "foo",
                        "start": 0,
                        "end": 25,
                        "kind": "project",
                    },
                    {
                        "project": None,
                        "start": 25,
                        "end": 50,
                        "kind": "missing",
                    },
                    {
                        "project": "foo",
                        "start": 50,
                        "end": 75,
                        "kind": "project",
                    },
                ],
            },
            id="two transactions same project non overlapping",
        ),
        pytest.param(
            [
                {
                    "trace": "a" * 32,
                    "project": "foo",
                    "transaction": "foo1",
                    "first_seen()": 0,
                    "last_seen()": 100,
                },
                {
                    "trace": "a" * 32,
                    "project": "bar",
                    "transaction": "bar1",
                    "first_seen()": 20,
                    "last_seen()": 80,
                },
                {
                    "trace": "a" * 32,
                    "project": "baz",
                    "transaction": "baz1",
                    "first_seen()": 40,
                    "last_seen()": 60,
                },
            ],
            {"a" * 32: (0, 100)},
            {
                "a"
                * 32: [
                    {
                        "project": "foo",
                        "start": 0,
                        "end": 100,
                        "kind": "project",
                    },
                    {
                        "project": "bar",
                        "start": 20,
                        "end": 80,
                        "kind": "project",
                    },
                    {
                        "project": "baz",
                        "start": 40,
                        "end": 60,
                        "kind": "project",
                    },
                ],
            },
            id="three transactions different project nested",
        ),
        pytest.param(
            [
                {
                    "trace": "a" * 32,
                    "project": "foo",
                    "transaction": "foo1",
                    "first_seen()": 0,
                    "last_seen()": 100,
                },
                {
                    "trace": "a" * 32,
                    "project": "bar",
                    "transaction": "bar1",
                    "first_seen()": 25,
                    "last_seen()": 50,
                },
                {
                    "trace": "a" * 32,
                    "project": "baz",
                    "transaction": "baz1",
                    "first_seen()": 50,
                    "last_seen()": 75,
                },
            ],
            {"a" * 32: (0, 100)},
            {
                "a"
                * 32: [
                    {
                        "project": "foo",
                        "start": 0,
                        "end": 100,
                        "kind": "project",
                    },
                    {
                        "project": "bar",
                        "start": 25,
                        "end": 50,
                        "kind": "project",
                    },
                    {
                        "project": "baz",
                        "start": 50,
                        "end": 75,
                        "kind": "project",
                    },
                ],
            },
            id="three transactions different project 2 overlap the first",
        ),
        pytest.param(
            [
                {
                    "trace": "a" * 32,
                    "project": "foo",
                    "transaction": "foo1",
                    "first_seen()": 0,
                    "last_seen()": 50,
                },
                {
                    "trace": "a" * 32,
                    "project": "bar",
                    "transaction": "bar1",
                    "first_seen()": 20,
                    "last_seen()": 30,
                },
                {
                    "trace": "a" * 32,
                    "project": "baz",
                    "transaction": "baz1",
                    "first_seen()": 50,
                    "last_seen()": 75,
                },
            ],
            {"a" * 32: (0, 75)},
            {
                "a"
                * 32: [
                    {
                        "project": "foo",
                        "start": 0,
                        "end": 50,
                        "kind": "project",
                    },
                    {
                        "project": "bar",
                        "start": 20,
                        "end": 30,
                        "kind": "project",
                    },
                    {
                        "project": "baz",
                        "start": 50,
                        "end": 75,
                        "kind": "project",
                    },
                ],
            },
            id="three transactions different project 1 overlap the first and other non overlap",
        ),
        pytest.param(
            [
                {
                    "trace": "a" * 32,
                    "project": "foo",
                    "transaction": "foo1",
                    "first_seen()": 0,
                    "last_seen()": 50,
                },
                {
                    "trace": "a" * 32,
                    "project": "bar",
                    "transaction": "bar1",
                    "first_seen()": 20,
                    "last_seen()": 30,
                },
                {
                    "trace": "a" * 32,
                    "project": "baz",
                    "transaction": "baz1",
                    "first_seen()": 40,
                    "last_seen()": 60,
                },
            ],
            {"a" * 32: (0, 60)},
            {
                "a"
                * 32: [
                    {
                        "project": "foo",
                        "start": 0,
                        "end": 50,
                        "kind": "project",
                    },
                    {
                        "project": "bar",
                        "start": 20,
                        "end": 30,
                        "kind": "project",
                    },
                    {
                        "project": "baz",
                        "start": 40,
                        "end": 60,
                        "kind": "project",
                    },
                ],
            },
            id="three transactions different project 2 overlap and second extend past parent",
        ),
        pytest.param(
            [
                {
                    "trace": "a" * 32,
                    "project": "foo",
                    "transaction": "foo1",
                    "first_seen()": 0,
                    "last_seen()": 50,
                },
                {
                    "trace": "a" * 32,
                    "project": "bar",
                    "transaction": "bar1",
                    "first_seen()": 10,
                    "last_seen()": 20,
                },
                {
                    "trace": "a" * 32,
                    "project": "foo",
                    "transaction": "foo1",
                    "first_seen()": 30,
                    "last_seen()": 40,
                },
            ],
            {"a" * 32: (0, 50)},
            {
                "a"
                * 32: [
                    {
                        "project": "foo",
                        "start": 0,
                        "end": 50,
                        "kind": "project",
                    },
                    {
                        "project": "bar",
                        "start": 10,
                        "end": 20,
                        "kind": "project",
                    },
                ],
            },
            id="three transactions same project with another project between",
        ),
        pytest.param(
            [
                {
                    "trace": "a" * 32,
                    "project": "foo",
                    "transaction": "foo1",
                    "first_seen()": 0,
                    "last_seen()": 100,
                },
            ],
            {"a" * 32: (0, 50)},
            {
                "a"
                * 32: [
                    {
                        "project": "foo",
                        "start": 0,
                        "end": 50,
                        "kind": "project",
                    },
                ],
            },
            id="clips intervals to be within trace",
        ),
        pytest.param(
            [
                {
                    "trace": "a" * 32,
                    "project": "foo",
                    "transaction": "foo1",
                    "first_seen()": 0,
                    "last_seen()": 50,
                },
            ],
            {"a" * 32: (0, 100)},
            {
                "a"
                * 32: [
                    {
                        "project": "foo",
                        "start": 0,
                        "end": 50,
                        "kind": "project",
                    },
                    {
                        "project": None,
                        "start": 50,
                        "end": 100,
                        "kind": "other",
                    },
                ],
            },
            id="adds other interval at end",
        ),
    ],
)
def test_process_breakdowns(data, traces_range, expected):
    result = process_breakdowns(data, traces_range)
    assert result == expected<|MERGE_RESOLUTION|>--- conflicted
+++ resolved
@@ -252,15 +252,6 @@
                             "end": int(timestamps[3].timestamp() * 1000) + 30_003,
                             "kind": "project",
                         },
-<<<<<<< HEAD
-=======
-                        {
-                            "project": project_1.slug,
-                            "start": int(timestamps[3].timestamp() * 1000) + 30_003,
-                            "end": int(timestamps[0].timestamp() * 1000) + 60_100,
-                            "kind": "project",
-                        },
->>>>>>> 24e427af
                     ],
                     "spans": [
                         {"id": span_ids[3], "parent_span": span_ids[0], "span.duration": 30_003.0},
@@ -292,15 +283,6 @@
                             "end": int(timestamps[6].timestamp() * 1000) + 20_006,
                             "kind": "project",
                         },
-<<<<<<< HEAD
-=======
-                        {
-                            "project": project_1.slug,
-                            "start": int(timestamps[6].timestamp() * 1000) + 20_006,
-                            "end": int(timestamps[4].timestamp() * 1000) + 90_123,
-                            "kind": "project",
-                        },
->>>>>>> 24e427af
                     ],
                     "spans": [
                         {"id": span_ids[6], "parent_span": span_ids[4], "span.duration": 20_006.0},
