from functools import cached_property

from django.urls import reverse

from sentry.api.base import DEFAULT_SLUG_ERROR_MESSAGE
from sentry.models import OrganizationMember, OrganizationMemberTeam, Team
from sentry.models.projectteam import ProjectTeam
from sentry.testutils.cases import APITestCase
from sentry.testutils.helpers.features import with_feature
from sentry.testutils.silo import region_silo_test
from sentry.types.integrations import get_provider_string


@region_silo_test(stable=True)
class OrganizationTeamsListTest(APITestCase):
    def test_simple(self):
        user = self.create_user()
        org = self.create_organization(owner=self.user)
        team1 = self.create_team(organization=org, name="foo")
        team2 = self.create_team(organization=org, name="bar")

        self.create_member(organization=org, user=user, has_global_access=False, teams=[team1])

        path = f"/api/0/organizations/{org.slug}/teams/"

        self.login_as(user=user)

        response = self.client.get(path)

        assert response.status_code == 200, response.content
        assert len(response.data) == 2
        assert response.data[0]["id"] == str(team2.id)
        assert not response.data[0]["isMember"]
        assert response.data[1]["id"] == str(team1.id)
        assert response.data[1]["isMember"]

    def test_simple_results_no_projects(self):
        user = self.create_user()
        org = self.create_organization(owner=self.user)
        team1 = self.create_team(organization=org, name="foo")
        self.create_team(organization=org, name="bar")

        self.create_member(organization=org, user=user, has_global_access=False, teams=[team1])

        path = f"/api/0/organizations/{org.slug}/teams/?detailed=0"

        self.login_as(user=user)

        response = self.client.get(path)

        assert response.status_code == 200, response.content
        assert len(response.data) == 2
        assert "projects" not in response.data[0]
        assert "projects" not in response.data[1]

    def test_search(self):
        user = self.create_user()
        org = self.create_organization(owner=self.user)
        team = self.create_team(organization=org, name="bar", slug="bar")

        self.create_member(organization=org, user=user, has_global_access=False, teams=[team])

        self.login_as(user=user)

        path = f"/api/0/organizations/{org.slug}/teams/?query=bar"
        response = self.client.get(path)

        assert response.status_code == 200, response.content
        assert len(response.data) == 1
        assert response.data[0]["id"] == str(team.id)

        path = f"/api/0/organizations/{org.slug}/teams/?query=baz"
        response = self.client.get(path)

        assert response.status_code == 200, response.content
        assert len(response.data) == 0

    def test_list_external_teams(self):
        self.external_team = self.create_external_team(
            self.team, external_name="@getsentry/ecosystem"
        )
        path = f"/api/0/organizations/{self.organization.slug}/teams/?detailed=1"
        self.login_as(user=self.user)

        response = self.client.get(path)
        assert response.status_code == 200, response.content
        assert len(response.data) == 1
        assert response.data[0]["id"] == str(self.team.id)
        assert len(response.data[0]["externalTeams"]) == 1
        assert response.data[0]["externalTeams"][0] == {
            "id": str(self.external_team.id),
            "integrationId": str(self.external_team.integration_id),
            "provider": get_provider_string(self.external_team.provider),
            "externalName": self.external_team.external_name,
            "teamId": str(self.team.id),
        }

    def test_has_external_teams_query(self):
        team = self.create_team(organization=self.organization, name="foo")
        self.login_as(user=self.user)
        path = f"/api/0/organizations/{self.organization.slug}/teams/?query=hasExternalTeams:true"

        response = self.client.get(path)
        assert response.status_code == 200, response.content
        assert len(response.data) == 0

        self.create_external_team(team, external_name="@getsentry/ecosystem")

        response = self.client.get(path)
        assert response.status_code == 200, response.content
        assert len(response.data) == 1
        assert response.data[0]["id"] == str(team.id)

        path = f"/api/0/organizations/{self.organization.slug}/teams/?query=hasExternalTeams:false"
        response = self.client.get(path)
        assert response.status_code == 200, response.content
        assert len(response.data) == 0

    def test_query_by_slug(self):
        self.create_team(organization=self.organization, name="foo")
        self.create_team(organization=self.organization, name="bar")
        self.login_as(user=self.user)

        path = f"/api/0/organizations/{self.organization.slug}/teams/?query=slug:foo"
        response = self.client.get(path)
        assert response.status_code == 200, response.content
        assert len(response.data) == 1

        path = f"/api/0/organizations/{self.organization.slug}/teams/?query=slug:foo+slug:bar"
        response = self.client.get(path)
        assert response.status_code == 200, response.content
        assert len(response.data) == 2

    def test_query_by_id(self):
        team1 = self.create_team(organization=self.organization, name="foo")
        team2 = self.create_team(organization=self.organization, name="bar")
        self.login_as(user=self.user)

        path = f"/api/0/organizations/{self.organization.slug}/teams/?query=id:undefined"
        response = self.client.get(path)
        assert response.status_code == 400, response.content

        path = f"/api/0/organizations/{self.organization.slug}/teams/?query=id:{team1.id}"
        response = self.client.get(path)
        assert response.status_code == 200, response.content
        assert len(response.data) == 1

        path = f"/api/0/organizations/{self.organization.slug}/teams/?query=id:{team1.id}+id:{team2.id}"
        response = self.client.get(path)
        assert response.status_code == 200, response.content
        assert len(response.data) == 2

    def test_hanging_project_team(self):
        user = self.create_user()
        org = self.create_organization(owner=self.user)
        external_org = self.create_organization()
        team1 = self.create_team(organization=org, name="foo")
        external_team = self.create_team(organization=external_org, name="bar")
        self.create_member(organization=org, user=user, has_global_access=False, teams=[team1])

        ProjectTeam.objects.create(project=self.project, team=team1)
        ProjectTeam.objects.create(project=self.project, team=external_team)

        self.login_as(user=user)
        path = f"/api/0/organizations/{org.slug}/teams/"
        response = self.client.get(path)
        assert response.status_code == 200, response.content


@region_silo_test  # TODO(hybrid-cloud): stable blocked on org members
class OrganizationTeamsCreateTest(APITestCase):
    endpoint = "sentry-api-0-organization-teams"
    method = "post"

    def setUp(self):
        super().setUp()
        self.login_as(user=self.user)

    @cached_property
    def path(self):
        return reverse("sentry-api-0-organization-teams", args=[self.organization.slug])

    def test_missing_permission(self):
        user = self.create_user()
        self.login_as(user=user)

        self.get_error_response(self.organization.slug, status_code=403)

    def test_missing_params(self):
        resp = self.get_error_response(self.organization.slug, status_code=400)
        assert b"Name or slug is required" in resp.content

    def test_valid_params(self):
        resp = self.get_success_response(
            self.organization.slug, name="hello world", slug="foobar", status_code=201
        )

        team = Team.objects.get(id=resp.data["id"])
        assert team.name == "hello world"
        assert team.slug == "foobar"
        assert not team.idp_provisioned
        assert team.organization == self.organization

        member = OrganizationMember.objects.get(
            user_id=self.user.id, organization=self.organization
        )

        assert OrganizationMemberTeam.objects.filter(
            organizationmember=member, team=team, is_active=True
        ).exists()

    def test_without_slug(self):
        resp = self.get_success_response(
            self.organization.slug, name="hello world", status_code=201
        )

        team = Team.objects.get(id=resp.data["id"])
        assert team.slug == "hello-world"

    def test_without_name(self):
        resp = self.get_success_response(
            self.organization.slug, slug="example-slug", status_code=201
        )

        team = Team.objects.get(id=resp.data["id"])
        assert team.slug == "example-slug"
        assert team.name == "example-slug"

    def test_with_idp_provisioned(self):
        resp = self.get_success_response(
            self.organization.slug, name="hello world", idp_provisioned=True, status_code=201
        )

        team = Team.objects.get(id=resp.data["id"])
        assert team.idp_provisioned

    def test_duplicate(self):
        self.get_success_response(
            self.organization.slug, name="hello world", slug="foobar", status_code=201
        )
        resp = self.get_error_response(
            self.organization.slug, name="hello world", slug="foobar", status_code=409
        )
        assert resp.data == {
            "non_field_errors": ["A team with this slug already exists."],
            "detail": "A team with this slug already exists.",
        }

    def test_name_too_long(self):
        self.get_error_response(
            self.organization.slug, name="x" * 65, slug="xxxxxxx", status_code=400
        )

    @with_feature("app:enterprise-prevent-numeric-slugs")
    def test_invalid_numeric_slug(self):
        response = self.get_error_response(
            self.organization.slug, name="hello word", slug="1234", status_code=400
        )
        assert response.data["slug"][0] == DEFAULT_SLUG_ERROR_MESSAGE

<<<<<<< HEAD
    def test_generated_slug_not_entirely_numeric(self):
        response = self.get_success_response(self.organization.slug, name="1234", status_code=201)
        team = Team.objects.get(id=response.data["id"])
        assert team.slug == "1234"

        with self.feature("app:enterprise-prevent-numeric-slugs"):
            response = self.get_success_response(
                self.organization.slug, name="1234", status_code=201
            )
            team = Team.objects.get(id=response.data["id"])
            assert team.slug.startswith("1234" + "-")
=======
    @with_feature("app:enterprise-prevent-numeric-slugs")
    def test_generated_slug_not_entirely_numeric(self):
        response = self.get_success_response(self.organization.slug, name="1234", status_code=201)
        team = Team.objects.get(id=response.data["id"])
        assert team.slug.startswith("1234" + "-")
>>>>>>> 4fa252cd
<|MERGE_RESOLUTION|>--- conflicted
+++ resolved
@@ -258,22 +258,8 @@
         )
         assert response.data["slug"][0] == DEFAULT_SLUG_ERROR_MESSAGE
 
-<<<<<<< HEAD
-    def test_generated_slug_not_entirely_numeric(self):
-        response = self.get_success_response(self.organization.slug, name="1234", status_code=201)
-        team = Team.objects.get(id=response.data["id"])
-        assert team.slug == "1234"
-
-        with self.feature("app:enterprise-prevent-numeric-slugs"):
-            response = self.get_success_response(
-                self.organization.slug, name="1234", status_code=201
-            )
-            team = Team.objects.get(id=response.data["id"])
-            assert team.slug.startswith("1234" + "-")
-=======
     @with_feature("app:enterprise-prevent-numeric-slugs")
     def test_generated_slug_not_entirely_numeric(self):
         response = self.get_success_response(self.organization.slug, name="1234", status_code=201)
         team = Team.objects.get(id=response.data["id"])
-        assert team.slug.startswith("1234" + "-")
->>>>>>> 4fa252cd
+        assert team.slug.startswith("1234" + "-")