--- conflicted
+++ resolved
@@ -101,15 +101,11 @@
 
         assert (
             tagstore.get_tag_key(
-<<<<<<< HEAD
                 project.id,
                 None,
                 "environment",
                 status=TagKeyStatus.VISIBLE,  # environment_id
                 tenant_ids={"referrer": "test_tagstore", "organization_id": 123},
-=======
-                project.id, None, "environment", status=TagKeyStatus.ACTIVE  # environment_id
->>>>>>> b8ae1dd8
             ).status
             == TagKeyStatus.ACTIVE
         )