from django.urls import reverse

from sentry.models import Team
from sentry.testutils import SCIMTestCase

CREATE_TEAM_POST_DATA = {
    "schemas": ["urn:ietf:params:scim:schemas:core:2.0:Group"],
    "displayName": "Test SCIMv2",
    "members": [],
}


class SCIMGroupIndexTests(SCIMTestCase):
    def test_group_index_empty(self):
        url = reverse("sentry-api-0-organization-scim-team-index", args=[self.organization.slug])
        response = self.client.get(f"{url}?startIndex=1&count=100")
        correct_get_data = {
            "schemas": ["urn:ietf:params:scim:api:messages:2.0:ListResponse"],
            "totalResults": 0,
            "startIndex": 1,
            "itemsPerPage": 0,
            "Resources": [],
        }
        assert response.status_code == 200, response.content
        assert response.data == correct_get_data

    def test_scim_team_index_create(self):
        url = reverse(
            "sentry-api-0-organization-scim-team-index",
            args=[self.organization.slug],
        )
        response = self.client.post(url, CREATE_TEAM_POST_DATA)
        assert response.status_code == 201, response.content

        team_id = response.data["id"]
        assert response.data == {
            "schemas": ["urn:ietf:params:scim:schemas:core:2.0:Group"],
            "id": team_id,
            "displayName": "Test SCIMv2",
            "members": [],
            "meta": {"resourceType": "Group"},
        }
        assert Team.objects.filter(id=team_id).exists()
        assert Team.objects.get(id=team_id).slug == "test-scimv2"
        assert Team.objects.get(id=team_id).name == "Test SCIMv2"
        assert len(Team.objects.get(id=team_id).member_set) == 0

    def test_scim_team_index_populated(self):
        team = self.create_team(organization=self.organization)

        # test team index GET
        url = reverse("sentry-api-0-organization-scim-team-index", args=[self.organization.slug])
        response = self.client.get(f"{url}?startIndex=1&count=100")
        response = self.client.get(url)
        assert response.status_code == 200, response.content
        assert response.data == {
            "schemas": ["urn:ietf:params:scim:api:messages:2.0:ListResponse"],
            "totalResults": 1,
            "startIndex": 1,
            "itemsPerPage": 1,
            "Resources": [
                {
                    "schemas": ["urn:ietf:params:scim:schemas:core:2.0:Group"],
                    "id": str(team.id),
                    "displayName": team.name,
                    "members": [],
                    "meta": {"resourceType": "Group"},
                }
            ],
        }

    def test_scim_team_index_basic(self):
        # test index route returns with members
        team = self.create_team(organization=self.organization)
        member1 = self.create_member(
            user=self.create_user(), organization=self.organization, teams=[team]
        )
        member2 = self.create_member(
            user=self.create_user(), organization=self.organization, teams=[team]
        )

        url = reverse("sentry-api-0-organization-scim-team-index", args=[self.organization.slug])
        response = self.client.get(f"{url}?startIndex=1&count=100")
        correct_get_data = {
            "schemas": ["urn:ietf:params:scim:api:messages:2.0:ListResponse"],
            "totalResults": 1,
            "startIndex": 1,
            "itemsPerPage": 1,
            "Resources": [
                {
                    "displayName": team.name,
                    "id": str(team.id),
                    "members": [
                        {
                            "display": member1.get_email(),
                            "value": f"{member1.id}",
                        },
                        {
                            "display": member2.get_email(),
                            "value": f"{member2.id}",
                        },
                    ],
                    "meta": {"resourceType": "Group"},
                    "schemas": ["urn:ietf:params:scim:schemas:core:2.0:Group"],
                }
            ],
        }
        assert response.status_code == 200, response.content
        assert response.data == correct_get_data

    def test_team_filter(self):
        url = reverse("sentry-api-0-organization-scim-team-index", args=[self.organization.slug])
        response = self.client.get(
            f"{url}?startIndex=1&count=100&filter=displayName eq %22{self.team.name}%22"
        )
        assert response.data == {
            "schemas": ["urn:ietf:params:scim:api:messages:2.0:ListResponse"],
            "totalResults": 1,
            "startIndex": 1,
            "itemsPerPage": 1,
            "Resources": [
                {
                    "schemas": ["urn:ietf:params:scim:schemas:core:2.0:Group"],
                    "id": str(self.team.id),
                    "displayName": self.team.name,
                    "members": [
                        {"value": str(self.team.member_set[0].id), "display": "admin@localhost"}
                    ],
                    "meta": {"resourceType": "Group"},
                }
            ],
        }

    def test_team_filter_with_space(self):
        url = reverse("sentry-api-0-organization-scim-team-index", args=[self.organization.slug])
        team = self.create_team(organization=self.organization, name="Name WithASpace")
        response = self.client.get(
            f"{url}?startIndex=1&count=100&filter=displayName eq %22{team.name}%22"
        )
        assert response.data == {
            "schemas": ["urn:ietf:params:scim:api:messages:2.0:ListResponse"],
            "totalResults": 1,
            "startIndex": 1,
            "itemsPerPage": 1,
            "Resources": [
                {
                    "schemas": ["urn:ietf:params:scim:schemas:core:2.0:Group"],
                    "id": str(team.id),
                    "displayName": team.name,
                    "members": [],
                    "meta": {"resourceType": "Group"},
                }
            ],
        }

    def test_team_exclude_members_param(self):
        url = reverse("sentry-api-0-organization-scim-team-index", args=[self.organization.slug])
        response = self.client.get(
            f"{url}?startIndex=1&count=100&filter=displayName eq %22{self.team.name}%22&excludedAttributes=members"
        )
        assert response.data == {
            "schemas": ["urn:ietf:params:scim:api:messages:2.0:ListResponse"],
            "totalResults": 1,
            "startIndex": 1,
            "itemsPerPage": 1,
            "Resources": [
                {
                    "schemas": ["urn:ietf:params:scim:schemas:core:2.0:Group"],
                    "id": str(self.team.id),
<<<<<<< HEAD
                    "displayName": self.team.slug,
=======
                    "displayName": self.team.name,
                    "members": None,
>>>>>>> 741b7129
                    "meta": {"resourceType": "Group"},
                }
            ],
        }

    def test_invalid_filter(self):
        url = reverse("sentry-api-0-organization-scim-team-index", args=[self.organization.slug])
        response = self.client.get(f"{url}?startIndex=1&count=1&filter=bad filter eq 23")
        assert response.status_code == 400, response.data
        assert response.data == {
            "schemas": ["urn:ietf:params:scim:api:messages:2.0:Error"],
            "scimType": "invalidFilter",
        }<|MERGE_RESOLUTION|>--- conflicted
+++ resolved
@@ -167,12 +167,7 @@
                 {
                     "schemas": ["urn:ietf:params:scim:schemas:core:2.0:Group"],
                     "id": str(self.team.id),
-<<<<<<< HEAD
-                    "displayName": self.team.slug,
-=======
                     "displayName": self.team.name,
-                    "members": None,
->>>>>>> 741b7129
                     "meta": {"resourceType": "Group"},
                 }
             ],
