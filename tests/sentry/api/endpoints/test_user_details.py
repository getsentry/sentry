--- conflicted
+++ resolved
@@ -34,11 +34,7 @@
 
         assert resp.data["id"] == str(self.user.id)
         assert resp.data["options"]["theme"] == "light"
-<<<<<<< HEAD
-        assert resp.data["options"]["eventNavDefault"] == "recommended"
-=======
         assert resp.data["options"]["defaultIssueEvent"] == "recommended"
->>>>>>> 1c746e77
         assert resp.data["options"]["timezone"] == "UTC"
         assert resp.data["options"]["language"] == "en"
         assert resp.data["options"]["stacktraceOrder"] == -1
@@ -82,11 +78,7 @@
             name="hello world",
             options={
                 "theme": "system",
-<<<<<<< HEAD
-                "eventNavDefault": "latest",
-=======
                 "defaultIssueEvent": "latest",
->>>>>>> 1c746e77
                 "timezone": "UTC",
                 "stacktraceOrder": "2",
                 "language": "fr",
@@ -103,11 +95,7 @@
         assert user.email == "a@example.com"
         assert user.username == "a@example.com"
         assert UserOption.objects.get_value(user=self.user, key="theme") == "system"
-<<<<<<< HEAD
-        assert UserOption.objects.get_value(user=self.user, key="event_nav_default") == "latest"
-=======
         assert UserOption.objects.get_value(user=self.user, key="default_issue_event") == "latest"
->>>>>>> 1c746e77
         assert UserOption.objects.get_value(user=self.user, key="timezone") == "UTC"
         assert UserOption.objects.get_value(user=self.user, key="stacktrace_order") == "2"
         assert UserOption.objects.get_value(user=self.user, key="language") == "fr"
