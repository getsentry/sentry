import logging
from typing import Any, Mapping
from unittest import mock

import pytest

from sentry.api.endpoints.project_stacktrace_link import ProjectStacktraceLinkEndpoint
from sentry.integrations.example.integration import ExampleIntegration
from sentry.models import Integration, OrganizationIntegration
from sentry.testutils import APITestCase
from sentry.testutils.helpers.features import with_feature
from sentry.testutils.silo import region_silo_test

example_base_url = "https://example.com/getsentry/sentry/blob/master"
git_blame = [
    {
        "commit": {
            "oid": "5c7dc040fe713f718193e28972b43db94e5097b3",
            "author": {"name": "Jodi Jang", "email": "jodi@example.com"},
            "message": "initial commit",
            "committedDate": "2022-10-20T17:17:15Z",
        },
        "startingLine": 1,
        "endingLine": 23,
        "age": 10,
    },
    {
        "commit": {
            "oid": "5c7dc040fe713f718193e28972b43db94e5097b4",
            "author": {"name": "Jodi Jang", "email": "jodi@example.com"},
            "message": "commit2",
            "committedDate": "2022-10-20T17:17:15Z",
        },
        "startingLine": 24,
        "endingLine": 27,
        "age": 10,
    },
]


def serialized_provider() -> Mapping[str, Any]:
    """TODO(mgaeta): Make these into fixtures."""
    return {
        "aspects": {},
        "canAdd": True,
        "canDisable": False,
        "features": ["commits", "issue-basic", "stacktrace-link"],
        "key": "example",
        "name": "Example",
        "slug": "example",
    }


def serialized_integration(integration: Integration) -> Mapping[str, Any]:
    """TODO(mgaeta): Make these into fixtures."""
    return {
        "accountType": None,
        "domainName": None,
        "icon": None,
        "id": str(integration.id),
        "name": "Example",
        "provider": serialized_provider(),
        "scopes": None,
        "status": "active",
    }


class BaseProjectStacktraceLink(APITestCase):
    endpoint = "sentry-api-0-project-stacktrace-link"

    def setUp(self):
        self.integration = Integration.objects.create(provider="example", name="Example")
        self.integration.add_organization(self.organization, self.user)
        self.oi = OrganizationIntegration.objects.get(integration_id=self.integration.id)

        self.repo = self.create_repo(
            project=self.project,
            name="getsentry/sentry",
        )
        self.repo.integration_id = self.integration.id
        self.repo.provider = "example"
        self.repo.save()

        self.login_as(self.user)

    def expected_configurations(self, code_mapping) -> Mapping[str, Any]:
        return {
            "automaticallyGenerated": code_mapping.automatically_generated,
            "defaultBranch": "master",
            "id": str(code_mapping.id),
            "integrationId": str(self.integration.id),
            "projectId": str(self.project.id),
            "projectSlug": self.project.slug,
            "provider": serialized_provider(),
            "repoId": str(self.repo.id),
            "repoName": self.repo.name,
            "sourceRoot": code_mapping.source_root,
            "stackRoot": code_mapping.stack_root,
        }


@region_silo_test
class ProjectStacktraceLinkTest(BaseProjectStacktraceLink):
    endpoint = "sentry-api-0-project-stacktrace-link"

    def setUp(self):
        BaseProjectStacktraceLink.setUp(self)
        self.code_mapping1 = self.create_code_mapping(
            organization_integration=self.oi,
            project=self.project,
            repo=self.repo,
            stack_root="usr/src/getsentry/",
            source_root="",
        )
        self.code_mapping2 = self.create_code_mapping(
            organization_integration=self.oi,
            project=self.project,
            repo=self.repo,
            stack_root="sentry/",
            source_root="src/sentry/",
            automatically_generated=True,  # Created by the automation
        )

        self.filepath = "usr/src/getsentry/src/sentry/src/sentry/utils/safe.py"

    def test_no_filepath(self):
        """The file query search is missing"""
        response = self.get_error_response(
            self.organization.slug, self.project.slug, status_code=400
        )
        assert response.data == {"detail": "Filepath is required"}

    def test_no_configs(self):
        """No code mappings have been set for this project"""
        # new project that has no configurations set up for it
        project = self.create_project(
            name="bloop",
            organization=self.organization,
            teams=[self.create_team(organization=self.organization)],
        )

        response = self.get_success_response(
            self.organization.slug, project.slug, qs_params={"file": self.filepath}
        )
        assert response.data == {
            "config": None,
            "sourceUrl": None,
            "integrations": [serialized_integration(self.integration)],
        }

    def test_file_not_found_error(self):
        """File matches code mapping but it cannot be found in the source repository."""
        response = self.get_success_response(
            self.organization.slug, self.project.slug, qs_params={"file": self.filepath}
        )
        assert response.data["config"] == self.expected_configurations(self.code_mapping1)
        assert not response.data["sourceUrl"]
        assert response.data["error"] == "file_not_found"
        assert response.data["integrations"] == [serialized_integration(self.integration)]
        assert (
            response.data["attemptedUrl"]
            == f"https://example.com/{self.repo.name}/blob/master/src/sentry/src/sentry/utils/safe.py"
        )

    def test_stack_root_mismatch_error(self):
        """Looking for a stacktrace file path that will not match any code mappings"""
        response = self.get_success_response(
            self.organization.slug, self.project.slug, qs_params={"file": "wrong/file/path"}
        )
        assert response.data["config"] is None
        assert not response.data["sourceUrl"]
        assert response.data["error"] == "stack_root_mismatch"
        assert response.data["integrations"] == [serialized_integration(self.integration)]

    def test_config_and_source_url(self):
        """Having a different source url should also work"""
        with mock.patch.object(
            ExampleIntegration, "get_stacktrace_link", return_value="https://sourceurl.com/"
        ):
            response = self.get_success_response(
                self.organization.slug, self.project.slug, qs_params={"file": self.filepath}
            )
            assert response.data["config"] == self.expected_configurations(self.code_mapping1)
            assert response.data["sourceUrl"] == "https://sourceurl.com/"
            assert response.data["integrations"] == [serialized_integration(self.integration)]

    @mock.patch("sentry.api.endpoints.project_stacktrace_link.munged_filename_and_frames")
    @mock.patch.object(ExampleIntegration, "get_stacktrace_link")
    def test_file_not_found_and_munge_frame_fallback_not_found(self, mock_integration, mock_munger):
        mock_integration.return_value = None
        mock_munger.return_value = None

        response = self.get_success_response(
            self.organization.slug,
            self.project.slug,
            qs_params={
                "file": self.filepath,
                "absPath": "abs_path",
                "module": "module",
                "package": "package",
            },
        )

        assert response.data["config"] == self.expected_configurations(self.code_mapping1)
        assert not response.data["sourceUrl"]
        assert response.data["error"] == "file_not_found"
        assert response.data["integrations"] == [serialized_integration(self.integration)]
        assert (
            response.data["attemptedUrl"]
            == f"https://example.com/{self.repo.name}/blob/master/src/sentry/src/sentry/utils/safe.py"
        )

    @mock.patch("sentry.api.endpoints.project_stacktrace_link.munged_filename_and_frames")
    @mock.patch.object(ExampleIntegration, "get_stacktrace_link")
    def test_file_not_found_munge_frame_fallback_success(self, mock_integration, mock_munger):
        mock_integration.side_effect = [None, "https://github.com/repo/path/to/munged/file.py"]
        mock_munger.return_value = (
            "munged_filename",
            [{"munged_filename": "usr/src/getsentry/file.py"}],
        )

        response = self.get_success_response(
            self.organization.slug,
            self.project.slug,
            qs_params={
                "file": self.filepath,
                "absPath": "any",
                "module": "any",
                "package": "any",
            },
        )
        assert mock_integration.call_count == 2
        assert response.data["config"] == self.expected_configurations(self.code_mapping1)
        assert response.data["sourceUrl"] == "https://github.com/repo/path/to/munged/file.py"
        assert response.data["integrations"] == [serialized_integration(self.integration)]

    @mock.patch.object(ExampleIntegration, "get_stacktrace_link")
    def test_file_no_stack_root_match(self, mock_integration):
        # Pretend that the file was not found in the repository
        mock_integration.return_value = None

        response = self.get_success_response(
            self.organization.slug,
            self.project.slug,
            qs_params={"file": "something/else/" + self.filepath},
        )
        assert mock_integration.call_count == 0  # How many attempts to find the source code
        assert response.data["config"] is None  # Since no code mapping matched
        assert not response.data["sourceUrl"]
        assert response.data["error"] == "stack_root_mismatch"
        assert response.data["integrations"] == [serialized_integration(self.integration)]


@region_silo_test
class ProjectStacktraceLinkTestMobile(BaseProjectStacktraceLink):
    def setUp(self):
        BaseProjectStacktraceLink.setUp(self)
        self.code_mapping1 = self.create_code_mapping(
            organization_integration=self.oi,
            project=self.project,
            repo=self.repo,
            stack_root="",
            source_root="",
        )

    @mock.patch.object(ExampleIntegration, "get_stacktrace_link")
    def test_munge_android_worked(self, mock_integration):
        mock_integration.side_effect = [f"{example_base_url}/usr/src/getsentry/file.java"]
        response = self.get_success_response(
            self.organization.slug,
            self.project.slug,
            qs_params={
                "file": "file.java",
                "module": "usr.src.getsentry.file",
                "platform": "java",
            },
        )
        file_path = "usr/src/getsentry/file.java"
        assert response.data["config"] == self.expected_configurations(self.code_mapping1)
        assert response.data["sourceUrl"] == f"{example_base_url}/{file_path}"

    @mock.patch.object(ExampleIntegration, "get_stacktrace_link")
    def test_munge_cocoa_worked(self, mock_integration):
        file_path = "SampleProject/Classes/App Delegate/AppDelegate.swift"
        mock_integration.side_effect = [f"{example_base_url}/{file_path}"]
        response = self.get_success_response(
            self.organization.slug,
            self.project.slug,
            qs_params={
                "file": "AppDelegate.swift",
                "absPath": f"/Users/user/code/SwiftySampleProject/{file_path}",
                "package": "SampleProject",
                "platform": "cocoa",
            },
        )
        assert response.data["config"] == self.expected_configurations(self.code_mapping1)
        assert response.data["sourceUrl"] == f"{example_base_url}/{file_path}"

    @mock.patch.object(ExampleIntegration, "get_stacktrace_link")
    def test_munge_flutter_worked(self, mock_integration):
        file_path = "a/b/main.dart"
        mock_integration.side_effect = [f"{example_base_url}/{file_path}"]
        response = self.get_success_response(
            self.organization.slug,
            self.project.slug,
            qs_params={
                "file": "main.dart",
                "absPath": f"package:sentry_flutter_example/{file_path}",
                "package": "sentry_flutter_example",
                "platform": "other",
                "sdkName": "sentry.dart.flutter",
            },
        )
        assert response.data["config"] == self.expected_configurations(self.code_mapping1)
        assert response.data["sourceUrl"] == f"{example_base_url}/{file_path}"


class ProjectStracktraceLinkTestCodecov(BaseProjectStacktraceLink):
    def setUp(self):
        BaseProjectStacktraceLink.setUp(self)
        self.code_mapping1 = self.create_code_mapping(
            organization_integration=self.oi,
            project=self.project,
            repo=self.repo,
            stack_root="",
            source_root="",
        )
        self.filepath = "src/path/to/file.py"

    @pytest.fixture(autouse=True)
    def inject_fixtures(self, caplog):
        self._caplog = caplog

<<<<<<< HEAD
    @mock.patch.object(ExampleIntegration, "get_blame_for_file")
    def test_get_commit_sha_valid_line_no(self, mock_blame):
        mock_blame.return_value = git_blame
        project_stacktrace_link_endpoint = ProjectStacktraceLinkEndpoint()
        commit_sha = project_stacktrace_link_endpoint.get_commit_sha(
            integration=self.integration,
            organization_id=self.organization.id,
            line_no=26,
            filepath="test/path/file.py",
            repository=self.repo,
            branch="main",
        )
        assert commit_sha == "5c7dc040fe713f718193e28972b43db94e5097b4"

    @mock.patch.object(ExampleIntegration, "get_blame_for_file")
    def test_get_commit_sha_invalid_line_no(self, mock_blame):
        mock_blame.return_value = git_blame
        project_stacktrace_link_endpoint = ProjectStacktraceLinkEndpoint()
        commit_sha = project_stacktrace_link_endpoint.get_commit_sha(
            integration=self.integration,
            organization_id=self.organization.id,
            line_no=80,
            filepath="test/path/file.py",
            repository=self.repo,
            branch="main",
        )
        assert commit_sha == ""

    @mock.patch("sentry.integrations.mixins.repositories.RepositoryMixin.get_stacktrace_link")
    @mock.patch("sentry.integrations.github.client.GitHubClientMixin.get_blame_for_file")
    @mock.patch("sentry.integrations.github.client.get_jwt", return_value=b"jwt_token_1")
    @with_feature("organizations:codecov-stacktrace-integration")
    def test_get_commit_sha_success(self, get_jwt, mock_blame, mock_get_stacktrace_link):
        self.organization.flags.codecov_access = True
        self.organization.save()
        self.integration.provider = "github"
        self.integration.save()

        mock_get_stacktrace_link.return_value = (
            "https://github.com/repo/blob/master/src/path/to/file.py",
        )

        mock_blame.return_value = git_blame

        response = self.get_success_response(
            self.organization.slug,
            self.project.slug,
            qs_params={"file": self.filepath, "lineNo": 26},
        )
        assert response.data["commitSha"] == "5c7dc040fe713f718193e28972b43db94e5097b4"

    @mock.patch("sentry.integrations.mixins.repositories.RepositoryMixin.get_stacktrace_link")
    @mock.patch("sentry.integrations.github.client.GitHubClientMixin.get_blame_for_file")
    @mock.patch("sentry.integrations.github.client.get_jwt", return_value=b"jwt_token_1")
    @with_feature("organizations:codecov-stacktrace-integration")
    def test_get_commit_sha_logger_warning(self, get_jwt, mock_blame, mock_get_stacktrace_link):
        self._caplog.set_level(logging.WARNING, logger="sentry")
        self.organization.flags.codecov_access = True
        self.organization.save()
        self.integration.provider = "github"
        self.integration.save()

        mock_get_stacktrace_link.return_value = (
            "https://github.com/repo/blob/master/src/path/to/file.py",
        )
        mock_blame.return_value = []

        response = self.get_success_response(
            self.organization.slug,
            self.project.slug,
            qs_params={"file": self.filepath, "lineNo": 26},
=======
    @with_feature("organizations:codecov-stacktrace-integration")
    @mock.patch("sentry.api.endpoints.project_stacktrace_link.get_codecov_data")
    @mock.patch.object(ExampleIntegration, "get_stacktrace_link")
    def test_codecov_line_coverage_success(self, mock_integration, mock_get_codecov_data):
        self.organization.flags.codecov_access = True
        self.organization.save()

        expected_line_coverage = [[1, 0], [3, 1], [4, 0]]
        expected_codecov_url = "https://app.codecov.io/gh/getsentry/sentry/commit/a67ea84967ed1ec42844720d9daf77be36ff73b0/blob/src/path/to/file.py"
        expected_status_code = 200
        mock_integration.return_value = "https://github.com/repo/blob/a67ea84967ed1ec42844720d9daf77be36ff73b0/src/path/to/file.py"
        mock_get_codecov_data.return_value = (expected_line_coverage, expected_codecov_url)
        response = self.get_success_response(
            self.organization.slug,
            self.project.slug,
            qs_params={
                "file": self.filepath,
                "absPath": "abs_path",
                "module": "module",
                "package": "package",
            },
        )
        assert response.data["lineCoverage"] == expected_line_coverage
        assert response.data["codecovStatusCode"] == expected_status_code

    @with_feature("organizations:codecov-stacktrace-integration")
    @mock.patch("sentry.api.endpoints.project_stacktrace_link.get_codecov_data")
    @mock.patch.object(ExampleIntegration, "get_stacktrace_link")
    def test_codecov_line_coverage_exception(self, mock_integration, mock_get_codecov_data):
        self._caplog.set_level(logging.ERROR, logger="sentry")
        self.organization.flags.codecov_access = True
        self.organization.save()

        mock_integration.return_value = "https://github.com/repo/blob/master/src/path/to/file.py"
        mock_get_codecov_data.side_effect = Exception

        self.get_success_response(
            self.organization.slug,
            self.project.slug,
            qs_params={
                "file": self.filepath,
                "absPath": "abs_path",
                "module": "module",
                "package": "package",
            },
>>>>>>> 0aa36cf1
        )

        assert self._caplog.record_tuples == [
            (
                "sentry.api.endpoints.project_stacktrace_link",
<<<<<<< HEAD
                logging.WARNING,
                "Failed to get commit from git blame.",
            )
        ]
        assert response.data["commitSha"] == ""
=======
                logging.ERROR,
                "Something unexpected happen. Continuing execution.",
            )
        ]
>>>>>>> 0aa36cf1


class ProjectStacktraceLinkTestMultipleMatches(BaseProjectStacktraceLink):
    def setUp(self):
        BaseProjectStacktraceLink.setUp(self)
        # Created by the user, not well defined stack root
        self.code_mapping1 = self.create_code_mapping(
            organization_integration=self.oi,
            project=self.project,
            repo=self.repo,
            stack_root="",
            source_root="",
            automatically_generated=False,
        )
        # Created by automation, not as well defined stack root
        self.code_mapping2 = self.create_code_mapping(
            organization_integration=self.oi,
            project=self.project,
            repo=self.repo,
            stack_root="usr/src/getsentry/src/",
            source_root="",
            automatically_generated=True,
        )
        # Created by the user, well defined stack root
        self.code_mapping3 = self.create_code_mapping(
            organization_integration=self.oi,
            project=self.project,
            repo=self.repo,
            stack_root="usr/src/getsentry/",
            source_root="",
            automatically_generated=False,
        )
        # Created by the user, not as well defined stack root
        self.code_mapping4 = self.create_code_mapping(
            organization_integration=self.oi,
            project=self.project,
            repo=self.repo,
            stack_root="usr/src/",
            source_root="",
            automatically_generated=False,
        )
        # Created by automation, well defined stack root
        self.code_mapping5 = self.create_code_mapping(
            organization_integration=self.oi,
            project=self.project,
            repo=self.repo,
            stack_root="usr/src/getsentry/src/sentry/",
            source_root="",
            automatically_generated=True,
        )
        self.code_mappings = [
            self.code_mapping1,
            self.code_mapping2,
            self.code_mapping3,
            self.code_mapping4,
            self.code_mapping5,
        ]

        self.filepath = "usr/src/getsentry/src/sentry/src/sentry/utils/safe.py"

    def test_multiple_code_mapping_matches_order(self):
        project_stacktrace_link_endpoint = ProjectStacktraceLinkEndpoint()

        configs = self.code_mappings
        # Expected configs: stack_root, automatically_generated
        expected_config_order = [
            self.code_mapping3,  # "usr/src/getsentry/", False
            self.code_mapping4,  # "usr/src/", False
            self.code_mapping1,  # "", False
            self.code_mapping5,  # "usr/src/getsentry/src/sentry/", True
            self.code_mapping2,  # "usr/src/getsentry/src/", True
        ]

        sorted_configs = project_stacktrace_link_endpoint.sort_code_mapping_configs(configs)
        assert sorted_configs == expected_config_order

    def test_multiple_code_mapping_matches(self):
        with mock.patch.object(
            ExampleIntegration,
            "get_stacktrace_link",
            return_value="https://github.com/usr/src/getsentry/src/sentry/src/sentry/utils/safe.py",
        ):
            response = self.get_success_response(
                self.organization.slug, self.project.slug, qs_params={"file": self.filepath}
            )
            # Assert that the code mapping that is user generated and has the most defined stack
            # trace of the user generated code mappings is chosen
            assert response.data["config"] == self.expected_configurations(self.code_mapping3)
            assert (
                response.data["sourceUrl"]
                == "https://github.com/usr/src/getsentry/src/sentry/src/sentry/utils/safe.py"
            )<|MERGE_RESOLUTION|>--- conflicted
+++ resolved
@@ -331,7 +331,6 @@
     def inject_fixtures(self, caplog):
         self._caplog = caplog
 
-<<<<<<< HEAD
     @mock.patch.object(ExampleIntegration, "get_blame_for_file")
     def test_get_commit_sha_valid_line_no(self, mock_blame):
         mock_blame.return_value = git_blame
@@ -403,7 +402,17 @@
             self.organization.slug,
             self.project.slug,
             qs_params={"file": self.filepath, "lineNo": 26},
-=======
+        )
+        
+        assert self._caplog.record_tuples == [
+            (
+                "sentry.api.endpoints.project_stacktrace_link",
+                logging.WARNING,
+                "Failed to get commit from git blame.",
+            )
+        ]
+        assert response.data["commitSha"] == ""
+
     @with_feature("organizations:codecov-stacktrace-integration")
     @mock.patch("sentry.api.endpoints.project_stacktrace_link.get_codecov_data")
     @mock.patch.object(ExampleIntegration, "get_stacktrace_link")
@@ -449,24 +458,15 @@
                 "module": "module",
                 "package": "package",
             },
->>>>>>> 0aa36cf1
         )
 
         assert self._caplog.record_tuples == [
             (
                 "sentry.api.endpoints.project_stacktrace_link",
-<<<<<<< HEAD
-                logging.WARNING,
-                "Failed to get commit from git blame.",
-            )
-        ]
-        assert response.data["commitSha"] == ""
-=======
                 logging.ERROR,
                 "Something unexpected happen. Continuing execution.",
             )
         ]
->>>>>>> 0aa36cf1
 
 
 class ProjectStacktraceLinkTestMultipleMatches(BaseProjectStacktraceLink):
