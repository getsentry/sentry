--- conflicted
+++ resolved
@@ -355,63 +355,6 @@
     def inject_fixtures(self, caplog):
         self._caplog = caplog
 
-<<<<<<< HEAD
-=======
-    @patch("sentry.integrations.github.client.GitHubClientMixin.get_blame_for_file")
-    @patch("sentry.integrations.github.client.get_jwt", return_value=b"jwt_token_1")
-    def test_get_latest_commit_from_blame(self, get_jwt, mock_blame):
-        self.integration.provider = "github"
-        self.integration.save()
-
-        mock_blame.return_value = git_blame
-        project_stacktrace_link_endpoint = ProjectStacktraceLinkEndpoint()
-        commit_sha = project_stacktrace_link_endpoint.get_latest_commit_sha_from_blame(
-            integration_installation=self.integration.get_installation(
-                organization_id=self.project.organization_id
-            ),
-            line_no=26,
-            filepath="test/path/file.py",
-            repository=self.repo,
-            ref="main",
-        )
-        assert commit_sha == "5c7dc040fe713f718193e28972b43db94e5097b4"
-
-    @with_feature("organizations:codecov-commit-sha-from-git-blame")
-    @patch("sentry.integrations.mixins.repositories.RepositoryMixin.get_stacktrace_link")
-    @patch("sentry.integrations.github.client.GitHubClientMixin.get_blame_for_file")
-    @patch("sentry.integrations.github.client.get_jwt", return_value=b"jwt_token_1")
-    def test_get_commit_sha_from_blame_failed_to_get_commit(
-        self, get_jwt, mock_blame, mock_get_stacktrace_link
-    ):
-        self._caplog.set_level(logging.ERROR, logger="sentry")
-        self.organization.flags.codecov_access = True
-        self.organization.save()
-        self.integration.provider = "github"
-        self.integration.save()
-
-        mock_get_stacktrace_link.return_value = (
-            "https://github.com/repo/blob/master/src/path/to/file.py",
-        )
-        mock_blame.return_value = []
-
-        with pytest.raises(Exception):
-            response = self.get_success_response(
-                self.organization.slug,
-                self.project.slug,
-                qs_params={"file": self.filepath, "lineNo": 26},
-            )
-
-            # Error logging means an error is sent to Sentry
-            assert self._caplog.record_tuples == [
-                (
-                    "sentry.api.endpoints.project_stacktrace_link",
-                    logging.ERROR,
-                    "Failed to get commit from git blame.",
-                )
-            ]
-            assert response.data.get("codecov") == {"status": 204}
-
->>>>>>> e5fb8b1d
     @patch.object(
         ExampleIntegration,
         "get_stacktrace_link",
