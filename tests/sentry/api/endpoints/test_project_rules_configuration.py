--- conflicted
+++ resolved
@@ -1,10 +1,6 @@
-<<<<<<< HEAD
-from mock import Mock, patch
-=======
 from __future__ import absolute_import
 
 from sentry.utils.compat.mock import Mock, patch
->>>>>>> 3c7e0947
 
 from sentry.rules.registry import RuleRegistry
 from sentry.testutils import APITestCase
