--- conflicted
+++ resolved
@@ -46,13 +46,8 @@
             widget=self.widget_1,
             name=self.known_users_query["name"],
             fields=self.known_users_query["fields"],
-<<<<<<< HEAD
-            columns=self.anon_users_query["columns"],
-            aggregates=self.anon_users_query["aggregates"],
-=======
             columns=self.known_users_query["columns"],
             aggregates=self.known_users_query["aggregates"],
->>>>>>> 0e51775a
             conditions=self.known_users_query["conditions"],
             order=1,
         )
@@ -60,13 +55,8 @@
             widget=self.widget_2,
             name=self.geo_errors_query["name"],
             fields=self.geo_errors_query["fields"],
-<<<<<<< HEAD
-            columns=self.anon_users_query["columns"],
-            aggregates=self.anon_users_query["aggregates"],
-=======
             columns=self.geo_errors_query["columns"],
             aggregates=self.geo_errors_query["aggregates"],
->>>>>>> 0e51775a
             conditions=self.geo_errors_query["conditions"],
             order=0,
         )
