--- conflicted
+++ resolved
@@ -1916,20 +1916,14 @@
             "title": "Dashboard",
             "permissions": {"isEditableByEveryone": "False"},
         }
-<<<<<<< HEAD
 
         user = User(id=self.dashboard.created_by_id)
         self.login_as(user=user)
-        response = self.do_request(
-            "put", f"{self.url(self.dashboard.id)}?environment=mock_env", data=data
-        )
-
-=======
         with self.feature({"organizations:dashboards-edit-access": True}):
             response = self.do_request(
                 "put", f"{self.url(self.dashboard.id)}?environment=mock_env", data=data
             )
->>>>>>> 3ee3c709
+
         assert response.status_code == 200, response.data
         assert response.data["permissions"]["isEditableByEveryone"] is False
 
@@ -1940,19 +1934,13 @@
             "title": "Dashboard",
             "permissions": {"isEditableByEveryone": "false"},
         }
-<<<<<<< HEAD
 
         user = User(id=self.dashboard.created_by_id)
         self.login_as(user=user)
-        response = self.do_request(
-            "put", f"{self.url(self.dashboard.id)}?environment=mock_env", data=data
-        )
-=======
         with self.feature({"organizations:dashboards-edit-access": True}):
             response = self.do_request(
                 "put", f"{self.url(self.dashboard.id)}?environment=mock_env", data=data
             )
->>>>>>> 3ee3c709
         assert response.status_code == 200, response.data
         assert response.data["permissions"]["isEditableByEveryone"] is False
 
@@ -1967,21 +1955,14 @@
             "permissions": {"isEditableByEveryone": "false"},
         }
 
-<<<<<<< HEAD
         assert permission.is_editable_by_everyone is True
-
         user = User(id=self.dashboard.created_by_id)
         self.login_as(user=user)
-        response = self.do_request(
-            "put", f"{self.url(self.dashboard.id)}?environment=mock_env", data=data
-        )
-=======
-        assert permission.is_creator_only_editable is False
         with self.feature({"organizations:dashboards-edit-access": True}):
             response = self.do_request(
                 "put", f"{self.url(self.dashboard.id)}?environment=mock_env", data=data
             )
->>>>>>> 3ee3c709
+
         assert response.status_code == 200, response.data
         assert response.data["permissions"]["isEditableByEveryone"] is False
 
@@ -2083,7 +2064,6 @@
             response = self.do_request("put", self.url(dashboard.id))
         assert response.status_code == 200, response.content
 
-<<<<<<< HEAD
     def test_user_tries_to_update_dashboard_edit_perms(self):
         DashboardPermissions.objects.create(is_editable_by_everyone=True, dashboard=self.dashboard)
 
@@ -2199,7 +2179,7 @@
             "Cannot update dashboard edit permissions. Teams with IDs [0, 23134, 6, 1] do not exist."
             in response.content.decode()
         )
-=======
+        
     def test_update_dashboard_permissions_with_none_does_not_create_permissions_object(self):
         data = {
             "title": "Dashboard",
@@ -2210,7 +2190,6 @@
         assert response.status_code == 200, response.data
         assert response.data["permissions"] is None
         assert not DashboardPermissions.objects.filter(dashboard=self.dashboard).exists()
->>>>>>> 3ee3c709
 
 
 class OrganizationDashboardDetailsOnDemandTest(OrganizationDashboardDetailsTestCase):
