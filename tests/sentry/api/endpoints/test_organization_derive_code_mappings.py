--- conflicted
+++ resolved
@@ -7,11 +7,7 @@
 from sentry.models.repository import Repository
 from sentry.silo import SiloMode
 from sentry.testutils import APITestCase
-<<<<<<< HEAD
-from sentry.testutils.silo import exempt_from_silo_limits, region_silo_test, unguarded_write
-=======
-from sentry.testutils.silo import assume_test_silo_mode, region_silo_test
->>>>>>> 232e4842
+from sentry.testutils.silo import assume_test_silo_mode, region_silo_test, unguarded_write
 
 
 @region_silo_test(stable=True)
@@ -90,11 +86,7 @@
             "projectId": self.project.id,
             "stacktraceFilename": "stack/root/file.py",
         }
-<<<<<<< HEAD
-        with exempt_from_silo_limits(), unguarded_write():
-=======
-        with assume_test_silo_mode(SiloMode.CONTROL), in_test_psql_role_override("postgres"):
->>>>>>> 232e4842
+        with assume_test_silo_mode(SiloMode.CONTROL), unguarded_write():
             Integration.objects.all().delete()
         response = self.client.get(self.url, data=config_data, format="json")
         assert response.status_code == 404, response.content
@@ -140,11 +132,7 @@
             "defaultBranch": "master",
             "repoName": "name",
         }
-<<<<<<< HEAD
-        with exempt_from_silo_limits(), unguarded_write():
-=======
-        with assume_test_silo_mode(SiloMode.CONTROL), in_test_psql_role_override("postgres"):
->>>>>>> 232e4842
+        with assume_test_silo_mode(SiloMode.CONTROL), unguarded_write():
             Integration.objects.all().delete()
         response = self.client.post(self.url, data=config_data, format="json")
         assert response.status_code == 404, response.content
