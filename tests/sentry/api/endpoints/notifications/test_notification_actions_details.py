--- conflicted
+++ resolved
@@ -283,47 +283,6 @@
         }
 
         self.mock_register(data)(MockActionRegistration)
-<<<<<<< HEAD
-        with self.feature(NOTIFICATION_ACTION_FEATURE):
-            # Didn't provide a targetIdentifier key
-            response = self.get_error_response(
-                self.organization.slug,
-                self.notif_action.id,
-                status_code=status.HTTP_400_BAD_REQUEST,
-                method="PUT",
-                **data,
-            )
-            assert "Did not recieve PagerDuty service id" in str(response.data["targetIdentifier"])
-            service = PagerDutyService.objects.create(
-                service_name=service_name,
-                integration_key="abc",
-                organization_integration_id=second_integration.organizationintegration_set.first().id,
-            )
-            data["targetIdentifier"] = service.id
-            response = self.get_error_response(
-                self.organization.slug,
-                self.notif_action.id,
-                status_code=status.HTTP_400_BAD_REQUEST,
-                method="PUT",
-                **data,
-            )
-            assert "ensure Sentry has access" in str(response.data["targetIdentifier"])
-            service = PagerDutyService.objects.create(
-                service_name=service_name,
-                integration_key="def",
-                organization_integration_id=integration.organizationintegration_set.first().id,
-            )
-            data["targetIdentifier"] = service.id
-            response = self.get_success_response(
-                self.organization.slug,
-                self.notif_action.id,
-                status_code=status.HTTP_202_ACCEPTED,
-                method="PUT",
-                **data,
-            )
-            assert response.data["targetIdentifier"] == service.id
-            assert response.data["targetDisplay"] == service.service_name
-=======
 
         # Didn't provide a targetIdentifier key
         response = self.get_error_response(
@@ -337,7 +296,7 @@
         service = PagerDutyService.objects.create(
             service_name=service_name,
             integration_key="abc",
-            organization_integration=second_integration.organizationintegration_set.first(),
+            organization_integration_id=second_integration.organizationintegration_set.first().id,
         )
         data["targetIdentifier"] = service.id
         response = self.get_error_response(
@@ -351,7 +310,7 @@
         service = PagerDutyService.objects.create(
             service_name=service_name,
             integration_key="def",
-            organization_integration=integration.organizationintegration_set.first(),
+            organization_integration_id=integration.organizationintegration_set.first().id,
         )
         data["targetIdentifier"] = service.id
         response = self.get_success_response(
@@ -363,7 +322,6 @@
         )
         assert response.data["targetIdentifier"] == service.id
         assert response.data["targetDisplay"] == service.service_name
->>>>>>> eeaf7d57
 
     @patch.dict(NotificationAction._registry, {})
     def test_put_simple(self):
