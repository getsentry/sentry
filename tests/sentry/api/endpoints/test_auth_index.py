from base64 import b64encode
from unittest import mock

from django.test import override_settings

from sentry.models import Authenticator, AuthProvider
from sentry.models.authidentity import AuthIdentity
from sentry.testutils import APITestCase
from sentry.testutils.cases import AuthProviderTestCase


class AuthDetailsEndpointTest(APITestCase):
    path = "/api/0/auth/"

    def test_logged_in(self):
        user = self.create_user("foo@example.com")
        self.login_as(user)
        response = self.client.get(self.path)
        assert response.status_code == 200
        assert response.data["id"] == str(user.id)

    def test_logged_out(self):
        response = self.client.get(self.path)
        assert response.status_code == 400


class AuthLoginEndpointTest(APITestCase):
    path = "/api/0/auth/"

    def test_valid_password(self):
        user = self.create_user("foo@example.com")
        response = self.client.post(
            self.path,
            HTTP_AUTHORIZATION=b"Basic " + b64encode(f"{user.username}:admin".encode()),
        )
        assert response.status_code == 200
        assert response.data["id"] == str(user.id)

    def test_invalid_password(self):
        user = self.create_user("foo@example.com")
        response = self.client.post(
            self.path,
            HTTP_AUTHORIZATION=b"Basic " + b64encode(f"{user.username}:foobar".encode()),
        )
        assert response.status_code == 401


class AuthVerifyEndpointTest(APITestCase):
    path = "/api/0/auth/"

    def get_auth(self, user):
        return Authenticator.objects.create(
            type=3,  # u2f
            user=user,
            config={
                "devices": [
                    {
                        "binding": {
                            "publicKey": "aowekroawker",
                            "keyHandle": "devicekeyhandle",
                            "appId": "https://testserver/auth/2fa/u2fappid.json",
                        },
                        "name": "Amused Beetle",
                        "ts": 1512505334,
                    },
                    {
                        "binding": {
                            "publicKey": "publickey",
                            "keyHandle": "aowerkoweraowerkkro",
                            "appId": "https://testserver/auth/2fa/u2fappid.json",
                        },
                        "name": "Sentry",
                        "ts": 1512505334,
                    },
                ]
            },
        )

    def test_sso_not_superuser(self):
        user = self.create_user("foo@example.com")
        org_provider = AuthProvider.objects.create(organization=self.organization, provider="dummy")
        AuthIdentity.objects.create(user=user, auth_provider=org_provider)
        self.login_as(user)
        response = self.client.put(self.path, data={})
        assert response.status_code == 400

    def test_valid_password(self):
        user = self.create_user("foo@example.com")
        self.login_as(user)
        response = self.client.put(self.path, data={"password": "admin"})
        assert response.status_code == 200
        assert response.data["id"] == str(user.id)

    def test_invalid_password(self):
        user = self.create_user("foo@example.com")
        self.login_as(user)
        response = self.client.put(self.path, data={"password": "foobar"})
        assert response.status_code == 403

    def test_no_password_no_u2f(self):
        user = self.create_user("foo@example.com")
        self.login_as(user)
        response = self.client.put(self.path, data={})
        assert response.status_code == 400

    @mock.patch("sentry.auth.authenticators.U2fInterface.is_available", return_value=True)
    @mock.patch("sentry.auth.authenticators.U2fInterface.validate_response", return_value=True)
    def test_valid_password_u2f(self, validate_response, is_available):
        user = self.create_user("foo@example.com")
        self.org = self.create_organization(owner=user, name="foo")
        self.login_as(user)
        self.get_auth(user)
        response = self.client.put(
            self.path,
            user=user,
            data={
                "password": "admin",
                "challenge": """{"challenge":"challenge"}""",
                "response": """{"response":"response"}""",
            },
        )
        assert response.status_code == 200
        assert validate_response.call_count == 1
        assert {"challenge": "challenge"} in validate_response.call_args[0]
        assert {"response": "response"} in validate_response.call_args[0]


class AuthVerifyEndpointSuperuserTest(AuthProviderTestCase, APITestCase):
    path = "/api/0/auth/"

    def test_superuser_sso(self):
        from sentry.auth.superuser import COOKIE_NAME, Superuser

        org_provider = AuthProvider.objects.create(organization=self.organization, provider="dummy")

        user = self.create_user("foo@example.com", is_superuser=True)

        user.update(password="")

        AuthIdentity.objects.create(user=user, auth_provider=org_provider)

        with mock.patch.object(Superuser, "org_id", self.organization.id), override_settings(
            SUPERUSER_ORG_ID=self.organization.id
        ):
            self.login_as(user, organization_id=self.organization.id)
            response = self.client.put(
                self.path,
                data={
                    "isSuperuserModal": True,
                    "superuserAccessCategory": "for_testing",
                    "superuserReason": "for testing",
                },
            )
            assert response.status_code == 200
            assert COOKIE_NAME in response.cookies

    def test_superuser_no_sso(self):
        from sentry.auth.superuser import Superuser

        AuthProvider.objects.create(organization=self.organization, provider="dummy")

        user = self.create_user("foo@example.com", is_superuser=True)

        with mock.patch.object(Superuser, "org_id", self.organization.id), override_settings(
            SUPERUSER_ORG_ID=self.organization.id
        ):
            self.login_as(user)
            response = self.client.put(
                self.path,
                data={
<<<<<<< HEAD
                    "superuserAccessCategory": "for testing",
=======
                    "password": "admin",
                    "isSuperuserModal": True,
                    "superuserAccessCategory": "for_testing",
>>>>>>> 6c0546a0
                    "superuserReason": "for testing",
                },
            )
            assert response.status_code == 401

    def test_superuser_sso(self):
        from sentry.auth.superuser import Superuser

<<<<<<< HEAD
        org_provider = AuthProvider.objects.create(organization=self.organization, provider="dummy")

=======
>>>>>>> 6c0546a0
        user = self.create_user("foo@example.com", is_superuser=True)

        AuthIdentity.objects.create(user=user, auth_provider=org_provider)

        with mock.patch.object(Superuser, "org_id", self.organization.id), override_settings(
            SUPERUSER_ORG_ID=self.organization.id
        ):
            self.login_as(user)
            response = self.client.put(
                self.path,
<<<<<<< HEAD
                data={
                    "superuserAccessCategory": "for testing",
                    "superuserReason": "for testing",
                },
            )
            assert response.status_code == 401

    def test_superuser_no_sso_with_referrer(self):
        from sentry.auth.superuser import Superuser

        user = self.create_user("foo@example.com", is_superuser=True)

        with mock.patch.object(Superuser, "org_id", self.organization.id), override_settings(
            SUPERUSER_ORG_ID=self.organization.id
        ):
            self.login_as(user)
            response = self.client.put(
                self.path,
                HTTP_REFERER="http://testserver/bar",
                data={
                    "superuserAccessCategory": "for testing",
=======
                HTTP_REFERER="http://testserver/bar",
                data={
                    "password": "admin",
                    "isSuperuserModal": True,
                    "superuserAccessCategory": "for_testing",
>>>>>>> 6c0546a0
                    "superuserReason": "for testing",
                },
            )
            assert response.status_code == 401
            assert self.client.session["_next"] == "http://testserver/bar"

    def test_superuser_no_sso_with_bad_referrer(self):
        from sentry.auth.superuser import Superuser

        user = self.create_user("foo@example.com", is_superuser=True)

        with mock.patch.object(Superuser, "org_id", self.organization.id), override_settings(
            SUPERUSER_ORG_ID=self.organization.id
        ):
            self.login_as(user)
            response = self.client.put(
                self.path,
                HTTP_REFERER="http://hacktheplanet/bar",
                data={
<<<<<<< HEAD
                    "superuserAccessCategory": "for testing",
=======
                    "password": "admin",
                    "isSuperuserModal": True,
                    "superuserAccessCategory": "for_testing",
>>>>>>> 6c0546a0
                    "superuserReason": "for testing",
                },
            )
            assert response.status_code == 401
            assert self.client.session.get("_next") is None


class AuthLogoutEndpointTest(APITestCase):
    path = "/api/0/auth/"

    def test_logged_in(self):
        user = self.create_user("foo@example.com")
        self.login_as(user)
        response = self.client.delete(self.path)
        assert response.status_code == 204
        assert list(self.client.session.keys()) == []

    def test_logged_out(self):
        user = self.create_user("foo@example.com")
        self.login_as(user)
        response = self.client.delete(self.path)
        assert response.status_code == 204
        assert list(self.client.session.keys()) == []
        updated = type(user).objects.get(pk=user.id)
        assert updated.session_nonce != user.session_nonce<|MERGE_RESOLUTION|>--- conflicted
+++ resolved
@@ -168,13 +168,9 @@
             response = self.client.put(
                 self.path,
                 data={
-<<<<<<< HEAD
-                    "superuserAccessCategory": "for testing",
-=======
                     "password": "admin",
                     "isSuperuserModal": True,
                     "superuserAccessCategory": "for_testing",
->>>>>>> 6c0546a0
                     "superuserReason": "for testing",
                 },
             )
@@ -183,11 +179,6 @@
     def test_superuser_sso(self):
         from sentry.auth.superuser import Superuser
 
-<<<<<<< HEAD
-        org_provider = AuthProvider.objects.create(organization=self.organization, provider="dummy")
-
-=======
->>>>>>> 6c0546a0
         user = self.create_user("foo@example.com", is_superuser=True)
 
         AuthIdentity.objects.create(user=user, auth_provider=org_provider)
@@ -198,35 +189,11 @@
             self.login_as(user)
             response = self.client.put(
                 self.path,
-<<<<<<< HEAD
-                data={
-                    "superuserAccessCategory": "for testing",
-                    "superuserReason": "for testing",
-                },
-            )
-            assert response.status_code == 401
-
-    def test_superuser_no_sso_with_referrer(self):
-        from sentry.auth.superuser import Superuser
-
-        user = self.create_user("foo@example.com", is_superuser=True)
-
-        with mock.patch.object(Superuser, "org_id", self.organization.id), override_settings(
-            SUPERUSER_ORG_ID=self.organization.id
-        ):
-            self.login_as(user)
-            response = self.client.put(
-                self.path,
                 HTTP_REFERER="http://testserver/bar",
                 data={
-                    "superuserAccessCategory": "for testing",
-=======
-                HTTP_REFERER="http://testserver/bar",
-                data={
                     "password": "admin",
                     "isSuperuserModal": True,
                     "superuserAccessCategory": "for_testing",
->>>>>>> 6c0546a0
                     "superuserReason": "for testing",
                 },
             )
@@ -246,13 +213,9 @@
                 self.path,
                 HTTP_REFERER="http://hacktheplanet/bar",
                 data={
-<<<<<<< HEAD
-                    "superuserAccessCategory": "for testing",
-=======
                     "password": "admin",
                     "isSuperuserModal": True,
                     "superuserAccessCategory": "for_testing",
->>>>>>> 6c0546a0
                     "superuserReason": "for testing",
                 },
             )
