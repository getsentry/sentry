--- conflicted
+++ resolved
@@ -4,11 +4,6 @@
 
 from django.test import override_settings
 
-<<<<<<< HEAD
-from sentry.auth import superuser
-from sentry.auth.superuser import COOKIE_NAME, Superuser
-=======
->>>>>>> ac72d52d
 from sentry.models.authenticator import Authenticator
 from sentry.models.authidentity import AuthIdentity
 from sentry.models.authprovider import AuthProvider
@@ -506,14 +501,9 @@
     @override_settings(SENTRY_SELF_HOSTED=False)
     @with_feature("organizations:u2f-superuser-form")
     def test_superuser_no_sso_with_referrer(self):
-<<<<<<< HEAD
-=======
-        from sentry.auth.superuser import Superuser
-
-        org_provider = AuthProvider.objects.create(
-            organization_id=self.organization.id, provider="dummy"
-        )
->>>>>>> ac72d52d
+        org_provider = AuthProvider.objects.create(
+            organization_id=self.organization.id, provider="dummy"
+        )
         user = self.create_user("foo@example.com", is_superuser=True)
         create_authenticator(user)
         AuthIdentity.objects.create(user=user, auth_provider=org_provider)
@@ -536,14 +526,9 @@
     @override_settings(SENTRY_SELF_HOSTED=False)
     @with_feature("organizations:u2f-superuser-form")
     def test_superuser_no_sso_with_bad_referrer(self):
-<<<<<<< HEAD
-=======
-        from sentry.auth.superuser import Superuser
-
-        org_provider = AuthProvider.objects.create(
-            organization_id=self.organization.id, provider="dummy"
-        )
->>>>>>> ac72d52d
+        org_provider = AuthProvider.objects.create(
+            organization_id=self.organization.id, provider="dummy"
+        )
         user = self.create_user("foo@example.com", is_superuser=True)
         create_authenticator(user)
         AuthIdentity.objects.create(user=user, auth_provider=org_provider)
