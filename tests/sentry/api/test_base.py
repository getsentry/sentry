--- conflicted
+++ resolved
@@ -5,11 +5,7 @@
 from pytest import raises
 from rest_framework.response import Response
 
-<<<<<<< HEAD
-from sentry.api.base import ApiAvailableOn, Endpoint
-=======
-from sentry.api.base import Endpoint, resolve_region
->>>>>>> 5c5ccce4
+from sentry.api.base import ApiAvailableOn, Endpoint, resolve_region
 from sentry.api.paginator import GenericOffsetPaginator
 from sentry.models import ApiKey
 from sentry.servermode import ServerComponentMode
@@ -172,44 +168,6 @@
         assert not self.request.json_body
 
 
-<<<<<<< HEAD
-class ServerComponentModeTest(APITestCase):
-    def _test_active_on(self, endpoint_mode, active_mode, expect_to_be_active):
-        @ApiAvailableOn(endpoint_mode)
-        class DecoratedEndpoint(DummyEndpoint):
-            pass
-
-        class EndpointWithDecoratedMethod(DummyEndpoint):
-            @ApiAvailableOn(endpoint_mode)
-            def get(self, request):
-                return super().get(request)
-
-        with override_settings(SERVER_COMPONENT_MODE=active_mode):
-            request = self.make_request(method="GET")
-
-            for endpoint_class in (DecoratedEndpoint, EndpointWithDecoratedMethod):
-                view = endpoint_class.as_view()
-                response = view(request)
-                assert response.status_code == (200 if expect_to_be_active else 404)
-
-            if not expect_to_be_active:
-                with override_settings(FAIL_ON_UNAVAILABLE_API_CALL=True):
-                    with raises(ApiAvailableOn.ApiAvailabilityError):
-                        DecoratedEndpoint.as_view()(request)
-                    # TODO: Make work with EndpointWithDecoratedMethod
-
-    def test_with_active_mode(self):
-        self._test_active_on(ServerComponentMode.CUSTOMER, ServerComponentMode.CUSTOMER, True)
-        self._test_active_on(ServerComponentMode.CONTROL, ServerComponentMode.CONTROL, True)
-
-    def test_with_inactive_mode(self):
-        self._test_active_on(ServerComponentMode.CUSTOMER, ServerComponentMode.CONTROL, False)
-        self._test_active_on(ServerComponentMode.CONTROL, ServerComponentMode.CUSTOMER, False)
-
-    def test_with_monolith_mode(self):
-        self._test_active_on(ServerComponentMode.CUSTOMER, ServerComponentMode.MONOLITH, True)
-        self._test_active_on(ServerComponentMode.CONTROL, ServerComponentMode.MONOLITH, True)
-=======
 class CustomerDomainTest(APITestCase):
     def test_resolve_region(self):
         def request_with_subdomain(subdomain):
@@ -220,4 +178,41 @@
         assert request_with_subdomain("us") == "us"
         assert request_with_subdomain("eu") == "eu"
         assert request_with_subdomain("sentry") is None
->>>>>>> 5c5ccce4
+
+
+class ServerComponentModeTest(APITestCase):
+    def _test_active_on(self, endpoint_mode, active_mode, expect_to_be_active):
+        @ApiAvailableOn(endpoint_mode)
+        class DecoratedEndpoint(DummyEndpoint):
+            pass
+
+        class EndpointWithDecoratedMethod(DummyEndpoint):
+            @ApiAvailableOn(endpoint_mode)
+            def get(self, request):
+                return super().get(request)
+
+        with override_settings(SERVER_COMPONENT_MODE=active_mode):
+            request = self.make_request(method="GET")
+
+            for endpoint_class in (DecoratedEndpoint, EndpointWithDecoratedMethod):
+                view = endpoint_class.as_view()
+                response = view(request)
+                assert response.status_code == (200 if expect_to_be_active else 404)
+
+            if not expect_to_be_active:
+                with override_settings(FAIL_ON_UNAVAILABLE_API_CALL=True):
+                    with raises(ApiAvailableOn.ApiAvailabilityError):
+                        DecoratedEndpoint.as_view()(request)
+                    # TODO: Make work with EndpointWithDecoratedMethod
+
+    def test_with_active_mode(self):
+        self._test_active_on(ServerComponentMode.CUSTOMER, ServerComponentMode.CUSTOMER, True)
+        self._test_active_on(ServerComponentMode.CONTROL, ServerComponentMode.CONTROL, True)
+
+    def test_with_inactive_mode(self):
+        self._test_active_on(ServerComponentMode.CUSTOMER, ServerComponentMode.CONTROL, False)
+        self._test_active_on(ServerComponentMode.CONTROL, ServerComponentMode.CUSTOMER, False)
+
+    def test_with_monolith_mode(self):
+        self._test_active_on(ServerComponentMode.CUSTOMER, ServerComponentMode.MONOLITH, True)
+        self._test_active_on(ServerComponentMode.CONTROL, ServerComponentMode.MONOLITH, True)