--- conflicted
+++ resolved
@@ -10,15 +10,9 @@
 from freezegun import freeze_time
 
 from sentry.api.event_search import (
-<<<<<<< HEAD
     convert_endpoint_params, event_search_grammar, get_snuba_filter,
-    parse_search_query, InvalidSearchQuery, SearchBoolean, SearchFilter, SearchKey,
-=======
-    convert_endpoint_params, event_search_grammar, get_snuba_query_args,
-    resolve_field_list, parse_search_query,
-    InvalidSearchQuery, SearchBoolean, SearchFilter, SearchKey,
->>>>>>> f21520b3
-    SearchValue, SearchVisitor,
+    resolve_field_list, parse_search_query, InvalidSearchQuery, SearchBoolean,
+    SearchFilter, SearchKey, SearchValue, SearchVisitor,
 )
 from sentry.testutils import TestCase
 
