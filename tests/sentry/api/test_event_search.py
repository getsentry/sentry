from __future__ import absolute_import

import datetime
import pytest
import six
import unittest
from datetime import timedelta

from django.utils import timezone
from freezegun import freeze_time

from sentry.api.event_search import (
    convert_endpoint_params,
    event_search_grammar,
    get_filter,
    resolve_field_list,
    get_reference_event_conditions,
    parse_search_query,
    InvalidSearchQuery,
    SearchBoolean,
    SearchFilter,
    SearchKey,
    SearchValue,
    SearchVisitor,
)
from sentry.utils.samples import load_data
from sentry.testutils import TestCase, SnubaTestCase
from sentry.testutils.helpers.datetime import before_now, iso_format


class ParseSearchQueryTest(unittest.TestCase):
    def test_simple(self):
        # test with raw search query at the end
        assert parse_search_query("user.email:foo@example.com release:1.2.1 hello") == [
            SearchFilter(
                key=SearchKey(name="user.email"),
                operator="=",
                value=SearchValue(raw_value="foo@example.com"),
            ),
            SearchFilter(
                key=SearchKey(name="release"), operator="=", value=SearchValue(raw_value="1.2.1")
            ),
            SearchFilter(
                key=SearchKey(name="message"), operator="=", value=SearchValue(raw_value="hello")
            ),
        ]

        assert parse_search_query("hello user.email:foo@example.com release:1.2.1") == [
            SearchFilter(
                key=SearchKey(name="message"), operator="=", value=SearchValue(raw_value="hello")
            ),
            SearchFilter(
                key=SearchKey(name="user.email"),
                operator="=",
                value=SearchValue(raw_value="foo@example.com"),
            ),
            SearchFilter(
                key=SearchKey(name="release"), operator="=", value=SearchValue(raw_value="1.2.1")
            ),
        ]

    def test_raw_search_anywhere(self):
        assert parse_search_query(
            "hello what user.email:foo@example.com where release:1.2.1 when"
        ) == [
            SearchFilter(
                key=SearchKey(name="message"),
                operator="=",
                value=SearchValue(raw_value="hello what"),
            ),
            SearchFilter(
                key=SearchKey(name="user.email"),
                operator="=",
                value=SearchValue(raw_value="foo@example.com"),
            ),
            SearchFilter(
                key=SearchKey(name="message"), operator="=", value=SearchValue(raw_value="where")
            ),
            SearchFilter(
                key=SearchKey(name="release"), operator="=", value=SearchValue(raw_value="1.2.1")
            ),
            SearchFilter(
                key=SearchKey(name="message"), operator="=", value=SearchValue(raw_value="when")
            ),
        ]

        assert parse_search_query("hello") == [
            SearchFilter(
                key=SearchKey(name="message"), operator="=", value=SearchValue(raw_value="hello")
            )
        ]

        assert parse_search_query("  hello  ") == [
            SearchFilter(
                key=SearchKey(name="message"), operator="=", value=SearchValue(raw_value="hello")
            )
        ]

        assert parse_search_query("  hello   there") == [
            SearchFilter(
                key=SearchKey(name="message"),
                operator="=",
                value=SearchValue(raw_value="hello   there"),
            )
        ]

        assert parse_search_query("  hello   there:bye") == [
            SearchFilter(
                key=SearchKey(name="message"), operator="=", value=SearchValue(raw_value="hello")
            ),
            SearchFilter(
                key=SearchKey(name="there"), operator="=", value=SearchValue(raw_value="bye")
            ),
        ]

    def test_quoted_raw_search_anywhere(self):
        assert parse_search_query('"hello there" user.email:foo@example.com "general kenobi"') == [
            SearchFilter(
                key=SearchKey(name="message"),
                operator="=",
                value=SearchValue(raw_value="hello there"),
            ),
            SearchFilter(
                key=SearchKey(name="user.email"),
                operator="=",
                value=SearchValue(raw_value="foo@example.com"),
            ),
            SearchFilter(
                key=SearchKey(name="message"),
                operator="=",
                value=SearchValue(raw_value="general kenobi"),
            ),
        ]
        assert parse_search_query(' " hello " ') == [
            SearchFilter(
                key=SearchKey(name="message"), operator="=", value=SearchValue(raw_value=" hello ")
            )
        ]
        assert parse_search_query(' " he\\"llo " ') == [
            SearchFilter(
                key=SearchKey(name="message"), operator="=", value=SearchValue(raw_value=' he"llo ')
            )
        ]

    def test_timestamp(self):
        # test date format
        assert parse_search_query("timestamp>2015-05-18") == [
            SearchFilter(
                key=SearchKey(name="timestamp"),
                operator=">",
                value=SearchValue(
                    raw_value=datetime.datetime(2015, 5, 18, 0, 0, tzinfo=timezone.utc)
                ),
            )
        ]
        # test date time format
        assert parse_search_query("timestamp>2015-05-18T10:15:01") == [
            SearchFilter(
                key=SearchKey(name="timestamp"),
                operator=">",
                value=SearchValue(
                    raw_value=datetime.datetime(2015, 5, 18, 10, 15, 1, tzinfo=timezone.utc)
                ),
            )
        ]

        # test date time format w microseconds
        assert parse_search_query("timestamp>2015-05-18T10:15:01.103") == [
            SearchFilter(
                key=SearchKey(name="timestamp"),
                operator=">",
                value=SearchValue(
                    raw_value=datetime.datetime(2015, 5, 18, 10, 15, 1, 103000, tzinfo=timezone.utc)
                ),
            )
        ]

        # test date time format w microseconds and utc marker
        assert parse_search_query("timestamp:>2015-05-18T10:15:01.103Z") == [
            SearchFilter(
                key=SearchKey(name="timestamp"),
                operator=">",
                value=SearchValue(
                    raw_value=datetime.datetime(2015, 5, 18, 10, 15, 1, 103000, tzinfo=timezone.utc)
                ),
            )
        ]

    def test_other_dates(self):
        # test date format with other name
        assert parse_search_query("first_seen>2015-05-18") == [
            SearchFilter(
                key=SearchKey(name="first_seen"),
                operator=">",
                value=SearchValue(
                    raw_value=datetime.datetime(2015, 5, 18, 0, 0, tzinfo=timezone.utc)
                ),
            )
        ]

        # test colon format
        assert parse_search_query("first_seen:>2015-05-18") == [
            SearchFilter(
                key=SearchKey(name="first_seen"),
                operator=">",
                value=SearchValue(
                    raw_value=datetime.datetime(2015, 5, 18, 0, 0, tzinfo=timezone.utc)
                ),
            )
        ]

        assert parse_search_query("random:>2015-05-18") == [
            SearchFilter(
                key=SearchKey(name="random"), operator="=", value=SearchValue(">2015-05-18")
            )
        ]

    def test_rel_time_filter(self):
        now = timezone.now()
        with freeze_time(now):
            assert parse_search_query("first_seen:+7d") == [
                SearchFilter(
                    key=SearchKey(name="first_seen"),
                    operator="<=",
                    value=SearchValue(raw_value=now - timedelta(days=7)),
                )
            ]
            assert parse_search_query("first_seen:-2w") == [
                SearchFilter(
                    key=SearchKey(name="first_seen"),
                    operator=">=",
                    value=SearchValue(raw_value=now - timedelta(days=14)),
                )
            ]
            assert parse_search_query("random:-2w") == [
                SearchFilter(key=SearchKey(name="random"), operator="=", value=SearchValue("-2w"))
            ]

    def test_invalid_date_formats(self):
        invalid_queries = ["first_seen:hello", "first_seen:123", "first_seen:2018-01-01T00:01ZZ"]
        for invalid_query in invalid_queries:
            with self.assertRaises(
                InvalidSearchQuery, expected_regex="Invalid format for numeric search"
            ):
                parse_search_query(invalid_query)

    def test_specific_time_filter(self):
        assert parse_search_query("first_seen:2018-01-01") == [
            SearchFilter(
                key=SearchKey(name="first_seen"),
                operator=">=",
                value=SearchValue(raw_value=datetime.datetime(2018, 1, 1, tzinfo=timezone.utc)),
            ),
            SearchFilter(
                key=SearchKey(name="first_seen"),
                operator="<",
                value=SearchValue(raw_value=datetime.datetime(2018, 1, 2, tzinfo=timezone.utc)),
            ),
        ]

        assert parse_search_query("first_seen:2018-01-01T05:06:07") == [
            SearchFilter(
                key=SearchKey(name="first_seen"),
                operator=">=",
                value=SearchValue(
                    raw_value=datetime.datetime(2018, 1, 1, 5, 1, 7, tzinfo=timezone.utc)
                ),
            ),
            SearchFilter(
                key=SearchKey(name="first_seen"),
                operator="<",
                value=SearchValue(
                    raw_value=datetime.datetime(2018, 1, 1, 5, 12, 7, tzinfo=timezone.utc)
                ),
            ),
        ]

        assert parse_search_query("random:2018-01-01T05:06:07") == [
            SearchFilter(
                key=SearchKey(name="random"),
                operator="=",
                value=SearchValue(raw_value="2018-01-01T05:06:07"),
            )
        ]

    def test_quoted_val(self):
        assert parse_search_query('release:"a release"') == [
            SearchFilter(
                key=SearchKey(name="release"),
                operator="=",
                value=SearchValue(raw_value="a release"),
            )
        ]
        assert parse_search_query('!release:"a release"') == [
            SearchFilter(
                key=SearchKey(name="release"), operator="!=", value=SearchValue("a release")
            )
        ]

    def test_quoted_key(self):
        assert parse_search_query('"hi:there":value') == [
            SearchFilter(
                key=SearchKey(name="hi:there"), operator="=", value=SearchValue(raw_value="value")
            )
        ]
        assert parse_search_query('!"hi:there":value') == [
            SearchFilter(
                key=SearchKey(name="hi:there"), operator="!=", value=SearchValue(raw_value="value")
            )
        ]

    def test_newline_within_quote(self):
        assert parse_search_query('release:"a\nrelease"') == [
            SearchFilter(
                key=SearchKey(name="release"),
                operator="=",
                value=SearchValue(raw_value="a\nrelease"),
            )
        ]

    def test_newline_outside_quote(self):
        with self.assertRaises(InvalidSearchQuery):
            parse_search_query("release:a\nrelease")

    def test_tab_within_quote(self):
        assert parse_search_query('release:"a\trelease"') == [
            SearchFilter(
                key=SearchKey(name="release"),
                operator="=",
                value=SearchValue(raw_value="a\trelease"),
            )
        ]

    def test_tab_outside_quote(self):
        # tab outside quote
        assert parse_search_query("release:a\trelease") == [
            SearchFilter(
                key=SearchKey(name="release"), operator="=", value=SearchValue(raw_value="a")
            ),
            SearchFilter(
                key=SearchKey(name="message"),
                operator="=",
                value=SearchValue(raw_value="\trelease"),
            ),
        ]

    def test_escaped_quotes(self):
        assert parse_search_query('release:"a\\"thing\\""') == [
            SearchFilter(
                key=SearchKey(name="release"), operator="=", value=SearchValue(raw_value='a"thing"')
            )
        ]
        assert parse_search_query('release:"a\\"\\"release"') == [
            SearchFilter(
                key=SearchKey(name="release"),
                operator="=",
                value=SearchValue(raw_value='a""release'),
            )
        ]

    def test_multiple_quotes(self):
        assert parse_search_query('device.family:"" browser.name:"Chrome"') == [
            SearchFilter(
                key=SearchKey(name="device.family"), operator="=", value=SearchValue(raw_value="")
            ),
            SearchFilter(
                key=SearchKey(name="browser.name"),
                operator="=",
                value=SearchValue(raw_value="Chrome"),
            ),
        ]

        assert parse_search_query('device.family:"\\"" browser.name:"Chrome"') == [
            SearchFilter(
                key=SearchKey(name="device.family"), operator="=", value=SearchValue(raw_value='"')
            ),
            SearchFilter(
                key=SearchKey(name="browser.name"),
                operator="=",
                value=SearchValue(raw_value="Chrome"),
            ),
        ]

    def test_sooo_many_quotes(self):
        assert parse_search_query('device.family:"\\"\\"\\"\\"\\"\\"\\"\\"\\"\\""') == [
            SearchFilter(
                key=SearchKey(name="device.family"),
                operator="=",
                value=SearchValue(raw_value='""""""""""'),
            )
        ]

    def test_empty_filter_value(self):
        assert parse_search_query('device.family:""') == [
            SearchFilter(
                key=SearchKey(name="device.family"), operator="=", value=SearchValue(raw_value="")
            )
        ]

    def test_custom_tag(self):
        assert parse_search_query("fruit:apple release:1.2.1") == [
            SearchFilter(
                key=SearchKey(name="fruit"), operator="=", value=SearchValue(raw_value="apple")
            ),
            SearchFilter(
                key=SearchKey(name="release"), operator="=", value=SearchValue(raw_value="1.2.1")
            ),
        ]

    def test_custom_explicit_tag(self):
        assert parse_search_query("tags[fruit]:apple release:1.2.1 tags[project_id]:123") == [
            SearchFilter(
                key=SearchKey(name="tags[fruit]"),
                operator="=",
                value=SearchValue(raw_value="apple"),
            ),
            SearchFilter(
                key=SearchKey(name="release"), operator="=", value=SearchValue(raw_value="1.2.1")
            ),
            SearchFilter(
                key=SearchKey(name="tags[project_id]"),
                operator="=",
                value=SearchValue(raw_value="123"),
            ),
        ]

    def test_has_tag(self):
        # unquoted key
        assert parse_search_query("has:release") == [
            SearchFilter(
                key=SearchKey(name="release"), operator="!=", value=SearchValue(raw_value="")
            )
        ]

        # quoted key
        assert parse_search_query('has:"hi:there"') == [
            SearchFilter(
                key=SearchKey(name="hi:there"), operator="!=", value=SearchValue(raw_value="")
            )
        ]

        # malformed key
        with self.assertRaises(InvalidSearchQuery):
            parse_search_query('has:"hi there"')

    def test_not_has_tag(self):
        # unquoted key
        assert parse_search_query("!has:release") == [
            SearchFilter(key=SearchKey(name="release"), operator="=", value=SearchValue(""))
        ]

        # quoted key
        assert parse_search_query('!has:"hi:there"') == [
            SearchFilter(key=SearchKey(name="hi:there"), operator="=", value=SearchValue(""))
        ]

    def test_is_query_unsupported(self):
        with self.assertRaises(InvalidSearchQuery):
            parse_search_query("is:unassigned")

    def test_key_remapping(self):
        class RemapVisitor(SearchVisitor):
            key_mappings = {"target_value": ["someValue", "legacy-value"]}

        tree = event_search_grammar.parse("someValue:123 legacy-value:456 normal_value:hello")
        assert RemapVisitor().visit(tree) == [
            SearchFilter(
                key=SearchKey(name="target_value"), operator="=", value=SearchValue("123")
            ),
            SearchFilter(
                key=SearchKey(name="target_value"), operator="=", value=SearchValue("456")
            ),
            SearchFilter(
                key=SearchKey(name="normal_value"), operator="=", value=SearchValue("hello")
            ),
        ]

    def test_numeric_filter(self):
        # Numeric format should still return a string if field isn't whitelisted
        assert parse_search_query("random_field:>500") == [
            SearchFilter(
                key=SearchKey(name="random_field"),
                operator="=",
                value=SearchValue(raw_value=">500"),
            )
        ]

    def test_invalid_numeric_fields(self):
        invalid_queries = ["project.id:one", "issue.id:two", "transaction.duration:>hotdog"]
        for invalid_query in invalid_queries:
            with self.assertRaises(
                InvalidSearchQuery, expected_regex="Invalid format for numeric search"
            ):
                parse_search_query(invalid_query)

    def test_quotes_filtered_on_raw(self):
        # Enclose the full raw query? Strip it.
        assert parse_search_query('thinger:unknown "what is this?"') == [
            SearchFilter(
                key=SearchKey(name="thinger"), operator="=", value=SearchValue(raw_value="unknown")
            ),
            SearchFilter(
                key=SearchKey(name="message"),
                operator="=",
                value=SearchValue(raw_value="what is this?"),
            ),
        ]

        # Enclose the full query? Strip it and the whole query is raw.
        assert parse_search_query('"thinger:unknown what is this?"') == [
            SearchFilter(
                key=SearchKey(name="message"),
                operator="=",
                value=SearchValue(raw_value="thinger:unknown what is this?"),
            )
        ]

        # Allow a single quotation at end
        assert parse_search_query('end"') == [
            SearchFilter(
                key=SearchKey(name="message"), operator="=", value=SearchValue(raw_value='end"')
            )
        ]

        # Allow a single quotation at beginning
        assert parse_search_query('"beginning') == [
            SearchFilter(
                key=SearchKey(name="message"),
                operator="=",
                value=SearchValue(raw_value='"beginning'),
            )
        ]

        # Allow a single quotation
        assert parse_search_query('"') == [
            SearchFilter(
                key=SearchKey(name="message"), operator="=", value=SearchValue(raw_value='"')
            )
        ]

        # Empty quotations become a dropped term
        assert parse_search_query('""') == []

        # Allow a search for space
        assert parse_search_query('" "') == [
            SearchFilter(
                key=SearchKey(name="message"), operator="=", value=SearchValue(raw_value=" ")
            )
        ]

        # Strip in a balanced manner
        assert parse_search_query('""woof"') == [
            SearchFilter(
                key=SearchKey(name="message"), operator="=", value=SearchValue(raw_value='woof"')
            )
        ]

        # Don't try this at home kids
        assert parse_search_query('"""""""""') == [
            SearchFilter(
                key=SearchKey(name="message"), operator="=", value=SearchValue(raw_value='"')
            )
        ]

    def _build_search_filter(self, key_name, operator, value):
        return SearchFilter(
            key=SearchKey(name=key_name), operator=operator, value=SearchValue(raw_value=value)
        )

    def test_basic_fallthrough(self):
        # These should all fall through to basic equal searches, even though they
        # look like numeric, date, etc.
        queries = [
            ("random:<hello", self._build_search_filter("random", "=", "<hello")),
            ("random:<512.1.0", self._build_search_filter("random", "=", "<512.1.0")),
            ("random:2018-01-01", self._build_search_filter("random", "=", "2018-01-01")),
            ("random:+7d", self._build_search_filter("random", "=", "+7d")),
            ("random:>2018-01-01", self._build_search_filter("random", "=", ">2018-01-01")),
            ("random:2018-01-01", self._build_search_filter("random", "=", "2018-01-01")),
            ("random:hello", self._build_search_filter("random", "=", "hello")),
            ("random:123", self._build_search_filter("random", "=", "123")),
        ]
        for query, expected in queries:
            assert parse_search_query(query) == [expected]

    def test_empty_string(self):
        # Empty quotations become a dropped term
        assert parse_search_query("") == []


class ParseBooleanSearchQueryTest(unittest.TestCase):
    def setUp(self):
        super(ParseBooleanSearchQueryTest, self).setUp()
        self.term1 = SearchFilter(
            key=SearchKey(name="user.email"),
            operator="=",
            value=SearchValue(raw_value="foo@example.com"),
        )
        self.term2 = SearchFilter(
            key=SearchKey(name="user.email"),
            operator="=",
            value=SearchValue(raw_value="bar@example.com"),
        )
        self.term3 = SearchFilter(
            key=SearchKey(name="user.email"),
            operator="=",
            value=SearchValue(raw_value="foobar@example.com"),
        )
        self.term4 = SearchFilter(
            key=SearchKey(name="user.email"),
            operator="=",
            value=SearchValue(raw_value="hello@example.com"),
        )
        self.term5 = SearchFilter(
            key=SearchKey(name="user.email"),
            operator="=",
            value=SearchValue(raw_value="hi@example.com"),
        )

    def test_simple(self):
        assert parse_search_query("user.email:foo@example.com OR user.email:bar@example.com") == [
            SearchBoolean(left_term=self.term1, operator="OR", right_term=self.term2)
        ]

        assert parse_search_query("user.email:foo@example.com AND user.email:bar@example.com") == [
            SearchBoolean(left_term=self.term1, operator="AND", right_term=self.term2)
        ]

    def test_single_term(self):
        assert parse_search_query("user.email:foo@example.com") == [self.term1]

    def test_order_of_operations(self):
        assert parse_search_query(
            "user.email:foo@example.com OR user.email:bar@example.com AND user.email:foobar@example.com"
        ) == [
            SearchBoolean(
                left_term=self.term1,
                operator="OR",
                right_term=SearchBoolean(
                    left_term=self.term2, operator="AND", right_term=self.term3
                ),
            )
        ]
        assert parse_search_query(
            "user.email:foo@example.com AND user.email:bar@example.com OR user.email:foobar@example.com"
        ) == [
            SearchBoolean(
                left_term=SearchBoolean(
                    left_term=self.term1, operator="AND", right_term=self.term2
                ),
                operator="OR",
                right_term=self.term3,
            )
        ]

    def test_multiple_statements(self):
        assert parse_search_query(
            "user.email:foo@example.com OR user.email:bar@example.com OR user.email:foobar@example.com"
        ) == [
            SearchBoolean(
                left_term=self.term1,
                operator="OR",
                right_term=SearchBoolean(
                    left_term=self.term2, operator="OR", right_term=self.term3
                ),
            )
        ]

        assert parse_search_query(
            "user.email:foo@example.com AND user.email:bar@example.com AND user.email:foobar@example.com"
        ) == [
            SearchBoolean(
                left_term=self.term1,
                operator="AND",
                right_term=SearchBoolean(
                    left_term=self.term2, operator="AND", right_term=self.term3
                ),
            )
        ]

        # longer even number of terms
        assert parse_search_query(
            "user.email:foo@example.com AND user.email:bar@example.com OR user.email:foobar@example.com AND user.email:hello@example.com"
        ) == [
            SearchBoolean(
                left_term=SearchBoolean(
                    left_term=self.term1, operator="AND", right_term=self.term2
                ),
                operator="OR",
                right_term=SearchBoolean(
                    left_term=self.term3, operator="AND", right_term=self.term4
                ),
            )
        ]

        # longer odd number of terms
        assert parse_search_query(
            "user.email:foo@example.com AND user.email:bar@example.com OR user.email:foobar@example.com AND user.email:hello@example.com AND user.email:hi@example.com"
        ) == [
            SearchBoolean(
                left_term=SearchBoolean(
                    left_term=self.term1, operator="AND", right_term=self.term2
                ),
                operator="OR",
                right_term=SearchBoolean(
                    left_term=self.term3,
                    operator="AND",
                    right_term=SearchBoolean(
                        left_term=self.term4, operator="AND", right_term=self.term5
                    ),
                ),
            )
        ]

        # absurdly long
        assert parse_search_query(
            "user.email:foo@example.com AND user.email:bar@example.com OR user.email:foobar@example.com AND user.email:hello@example.com AND user.email:hi@example.com OR user.email:foo@example.com AND user.email:bar@example.com OR user.email:foobar@example.com AND user.email:hello@example.com AND user.email:hi@example.com"
        ) == [
            SearchBoolean(
                left_term=SearchBoolean(
                    left_term=self.term1, operator="AND", right_term=self.term2
                ),
                operator="OR",
                right_term=SearchBoolean(
                    left_term=SearchBoolean(
                        left_term=self.term3,
                        operator="AND",
                        right_term=SearchBoolean(
                            left_term=self.term4, operator="AND", right_term=self.term5
                        ),
                    ),
                    operator="OR",
                    right_term=SearchBoolean(
                        left_term=SearchBoolean(
                            left_term=self.term1, operator="AND", right_term=self.term2
                        ),
                        operator="OR",
                        right_term=SearchBoolean(
                            left_term=self.term3,
                            operator="AND",
                            right_term=SearchBoolean(
                                left_term=self.term4, operator="AND", right_term=self.term5
                            ),
                        ),
                    ),
                ),
            )
        ]

    def test_grouping_simple(self):
        result = parse_search_query("(user.email:foo@example.com OR user.email:bar@example.com)")
        assert result == [SearchBoolean(left_term=self.term1, operator="OR", right_term=self.term2)]
        result = parse_search_query(
            "(user.email:foo@example.com OR user.email:bar@example.com) AND user.email:foobar@example.com"
        )
        assert result == [
            SearchBoolean(
                left_term=SearchBoolean(left_term=self.term1, operator="OR", right_term=self.term2),
                operator="AND",
                right_term=self.term3,
            )
        ]

        result = parse_search_query(
            "user.email:foo@example.com AND (user.email:bar@example.com OR user.email:foobar@example.com)"
        )
        assert result == [
            SearchBoolean(
                left_term=self.term1,
                operator="AND",
                right_term=SearchBoolean(
                    left_term=self.term2, operator="OR", right_term=self.term3
                ),
            )
        ]

    def test_nested_grouping(self):
        result = parse_search_query(
            "(user.email:foo@example.com OR (user.email:bar@example.com OR user.email:foobar@example.com))"
        )
        assert result == [
            SearchBoolean(
                left_term=self.term1,
                operator="OR",
                right_term=SearchBoolean(
                    left_term=self.term2, operator="OR", right_term=self.term3
                ),
            )
        ]
        result = parse_search_query(
            "(user.email:foo@example.com OR (user.email:bar@example.com OR (user.email:foobar@example.com AND user.email:hello@example.com OR user.email:hi@example.com)))"
        )
        assert result == [
            SearchBoolean(
                left_term=self.term1,
                operator="OR",
                right_term=SearchBoolean(
                    left_term=self.term2,
                    operator="OR",
                    right_term=SearchBoolean(
                        left_term=SearchBoolean(
                            left_term=self.term3, operator="AND", right_term=self.term4
                        ),
                        operator="OR",
                        right_term=self.term5,
                    ),
                ),
            )
        ]

    def test_malformed_groups(self):
        with pytest.raises(InvalidSearchQuery) as error:
            parse_search_query("(user.email:foo@example.com OR user.email:bar@example.com")
        assert (
            six.text_type(error.value)
            == "Parse error: 'search' (column 1). This is commonly caused by unmatched-parentheses. Enclose any text in double quotes."
        )
        with pytest.raises(InvalidSearchQuery) as error:
            parse_search_query(
                "((user.email:foo@example.com OR user.email:bar@example.com AND  user.email:bar@example.com)"
            )
        assert (
            six.text_type(error.value)
            == "Parse error: 'search' (column 1). This is commonly caused by unmatched-parentheses. Enclose any text in double quotes."
        )
        with pytest.raises(InvalidSearchQuery) as error:
            parse_search_query("user.email:foo@example.com OR user.email:bar@example.com)")
        assert (
            six.text_type(error.value)
            == "Parse error: 'search' (column 57). This is commonly caused by unmatched-parentheses. Enclose any text in double quotes."
        )
        with pytest.raises(InvalidSearchQuery) as error:
            parse_search_query(
                "(user.email:foo@example.com OR user.email:bar@example.com AND  user.email:bar@example.com))"
            )
        assert (
            six.text_type(error.value)
            == "Parse error: 'search' (column 91). This is commonly caused by unmatched-parentheses. Enclose any text in double quotes."
        )

    def test_grouping_without_boolean_terms(self):
        with pytest.raises(InvalidSearchQuery) as error:
            parse_search_query("undefined is not an object (evaluating 'function.name')") == [
                SearchFilter(
                    key=SearchKey(name="message"),
                    operator="=",
                    value=SearchValue(
                        raw_value='undefined is not an object (evaluating "function.name")'
                    ),
                )
            ]
        assert (
            six.text_type(error.value)
            == "Parse error: 'search' (column 28). This is commonly caused by unmatched-parentheses. Enclose any text in double quotes."
        )


class GetSnubaQueryArgsTest(TestCase):
    def test_simple(self):
        filter = get_filter(
            "user.email:foo@example.com release:1.2.1 fruit:apple hello",
            {
                "project_id": [1, 2, 3],
                "start": datetime.datetime(2015, 5, 18, 10, 15, 1, tzinfo=timezone.utc),
                "end": datetime.datetime(2015, 5, 19, 10, 15, 1, tzinfo=timezone.utc),
            },
        )

        assert filter.conditions == [
            ["user.email", "=", "foo@example.com"],
            ["release", "=", "1.2.1"],
            [["ifNull", ["fruit", "''"]], "=", "apple"],
            [["positionCaseInsensitive", ["message", "'hello'"]], "!=", 0],
        ]
        assert filter.start == datetime.datetime(2015, 5, 18, 10, 15, 1, tzinfo=timezone.utc)
        assert filter.end == datetime.datetime(2015, 5, 19, 10, 15, 1, tzinfo=timezone.utc)
        assert filter.filter_keys == {"project_id": [1, 2, 3]}
        assert filter.project_ids == [1, 2, 3]
        assert not filter.group_ids
        assert not filter.event_ids

    def test_negation(self):
        filter = get_filter("!user.email:foo@example.com")
        assert filter.conditions == [
            [[["isNull", ["user.email"]], "=", 1], ["user.email", "!=", "foo@example.com"]]
        ]
        assert filter.filter_keys == {}

    def test_implicit_and_explicit_tags(self):
        assert get_filter("tags[fruit]:apple").conditions == [
            [["ifNull", ["tags[fruit]", "''"]], "=", "apple"]
        ]

        assert get_filter("fruit:apple").conditions == [[["ifNull", ["fruit", "''"]], "=", "apple"]]

        assert get_filter("tags[project_id]:123").conditions == [
            [["ifNull", ["tags[project_id]", "''"]], "=", "123"]
        ]

    def test_no_search(self):
        filter = get_filter(
            params={
                "project_id": [1, 2, 3],
                "start": datetime.datetime(2015, 5, 18, 10, 15, 1, tzinfo=timezone.utc),
                "end": datetime.datetime(2015, 5, 19, 10, 15, 1, tzinfo=timezone.utc),
            }
        )
        assert not filter.conditions
        assert filter.filter_keys == {"project_id": [1, 2, 3]}
        assert filter.start == datetime.datetime(2015, 5, 18, 10, 15, 1, tzinfo=timezone.utc)
        assert filter.end == datetime.datetime(2015, 5, 19, 10, 15, 1, tzinfo=timezone.utc)

    def test_wildcard(self):
        filter = get_filter("release:3.1.* user.email:*@example.com")
        assert filter.conditions == [
            [["match", ["release", "'(?i)^3\\.1\\..*$'"]], "=", 1],
            [["match", ["user.email", "'(?i)^.*\\@example\\.com$'"]], "=", 1],
        ]
        assert filter.filter_keys == {}

    def test_negated_wildcard(self):
        filter = get_filter("!release:3.1.* user.email:*@example.com")
        assert filter.conditions == [
            [
                [["isNull", ["release"]], "=", 1],
                [["match", ["release", "'(?i)^3\\.1\\..*$'"]], "!=", 1],
            ],
            [["match", ["user.email", "'(?i)^.*\\@example\\.com$'"]], "=", 1],
        ]
        assert filter.filter_keys == {}

    def test_escaped_wildcard(self):
        assert get_filter("release:3.1.\\* user.email:\\*@example.com").conditions == [
            [["match", ["release", "'(?i)^3\\.1\\.\\*$'"]], "=", 1],
            [["match", ["user.email", "'(?i)^\*\\@example\\.com$'"]], "=", 1],
        ]
        assert get_filter("release:\\\\\\*").conditions == [
            [["match", ["release", "'(?i)^\\\\\\*$'"]], "=", 1]
        ]
        assert get_filter("release:\\\\*").conditions == [
            [["match", ["release", "'(?i)^\\\\.*$'"]], "=", 1]
        ]

    def test_has(self):
        assert get_filter("has:release").conditions == [[["isNull", ["release"]], "!=", 1]]

    def test_not_has(self):
        assert get_filter("!has:release").conditions == [[["isNull", ["release"]], "=", 1]]

    def test_message_negative(self):
        assert get_filter('!message:"post_process.process_error HTTPError 403"').conditions == [
            [
                [
                    "positionCaseInsensitive",
                    ["message", "'post_process.process_error HTTPError 403'"],
                ],
                "=",
                0,
            ]
        ]

    def test_malformed_groups(self):
        with pytest.raises(InvalidSearchQuery):
            get_filter("(user.email:foo@example.com OR user.email:bar@example.com")

    def test_issue_filter(self):
        filter = get_filter("issue.id:1")
        assert not filter.conditions
        assert filter.filter_keys == {"issue": [1]}
        assert filter.group_ids == [1]

        filter = get_filter("issue.id:1 issue.id:2 issue.id:3")
        assert not filter.conditions
        assert filter.filter_keys == {"issue": [1, 2, 3]}
        assert filter.group_ids == [1, 2, 3]

        filter = get_filter("issue.id:1 user.email:foo@example.com")
        assert filter.conditions == [["user.email", "=", "foo@example.com"]]
        assert filter.filter_keys == {"issue": [1]}
        assert filter.group_ids == [1]

    def test_project_name(self):
        p1 = self.create_project(organization=self.organization)
        p2 = self.create_project(organization=self.organization)

        params = {"project_id": [p1.id, p2.id]}
        filter = get_filter("project.name:{}".format(p1.slug), params)
        filter.conditions == [["project_id", "=", p1.id]]
        filter.filter_keys == {"project_id": [p1.id, p2.id]}
        filter.project_ids == [p1.id, p2.id]


class ConvertEndpointParamsTests(unittest.TestCase):
    def test_simple(self):
        assert convert_endpoint_params(
            {
                "project_id": [1, 2, 3],
                "start": datetime.datetime(2015, 5, 18, 10, 15, 1, tzinfo=timezone.utc),
                "end": datetime.datetime(2015, 5, 19, 10, 15, 1, tzinfo=timezone.utc),
            }
        ) == [
            SearchFilter(
                key=SearchKey(name="start"),
                operator="=",
                value=SearchValue(
                    raw_value=datetime.datetime(2015, 5, 18, 10, 15, 1, tzinfo=timezone.utc)
                ),
            ),
            SearchFilter(
                key=SearchKey(name="project_id"),
                operator="=",
                value=SearchValue(raw_value=[1, 2, 3]),
            ),
            SearchFilter(
                key=SearchKey(name="end"),
                operator="=",
                value=SearchValue(
                    raw_value=datetime.datetime(2015, 5, 19, 10, 15, 1, tzinfo=timezone.utc)
                ),
            ),
        ]


class ResolveFieldListTest(unittest.TestCase):
    def test_non_string_field_error(self):
        fields = [["any", "thing", "lol"]]
        with pytest.raises(InvalidSearchQuery) as err:
            resolve_field_list(fields, {})
        assert "Field names" in six.text_type(err)

    def test_automatic_fields_no_aggregates(self):
        fields = ["event.type", "message"]
        result = resolve_field_list(fields, {})
        assert result["selected_columns"] == ["event.type", "message", "id", "project.id"]
        assert result["aggregations"] == []
        assert result["groupby"] == []

    def test_automatic_fields_with_aggregate_aliases(self):
        fields = ["title", "last_seen"]
        result = resolve_field_list(fields, {})
        # Automatic fields should be inserted
        assert result["selected_columns"] == ["title"]
        assert result["aggregations"] == [
            ["max", "timestamp", "last_seen"],
            ["argMax", ["id", "timestamp"], "latest_event"],
            ["argMax", ["project_id", "timestamp"], "projectid"],
        ]
        assert result["groupby"] == ["title"]

    def test_field_alias_duration_expansion(self):
        fields = ["avg(transaction.duration)", "p95", "p75"]
        result = resolve_field_list(fields, {})
        assert result["selected_columns"] == []
        assert result["aggregations"] == [
            ["avg", "transaction.duration", "avg_transaction_duration"],
            ["quantileTiming(0.95)(duration)", "", "p95"],
            ["quantileTiming(0.75)(duration)", "", "p75"],
            ["argMax", ["id", "timestamp"], "latest_event"],
            ["argMax", ["project_id", "timestamp"], "projectid"],
        ]
        assert result["groupby"] == []

    def test_field_alias_expansion(self):
        fields = ["title", "last_seen", "latest_event", "project", "user", "message"]
        result = resolve_field_list(fields, {})
        assert result["selected_columns"] == [
            "title",
            "project.id",
            "user.id",
            "user.name",
            "user.username",
            "user.email",
            "user.ip",
            "message",
        ]
        assert result["aggregations"] == [
            ["max", "timestamp", "last_seen"],
            ["argMax", ["id", "timestamp"], "latest_event"],
        ]
        assert result["groupby"] == [
            "title",
            "project.id",
            "user.id",
            "user.name",
            "user.username",
            "user.email",
            "user.ip",
            "message",
        ]

    def test_aggregate_function_expansion(self):
        fields = ["count_unique(user)", "count(id)", "min(timestamp)"]
        result = resolve_field_list(fields, {})
        # Automatic fields should be inserted
        assert result["selected_columns"] == []
        assert result["aggregations"] == [
            ["uniq", "user", "count_unique_user"],
            ["count", "id", "count_id"],
            ["min", "timestamp", "min_timestamp"],
            ["argMax", ["id", "timestamp"], "latest_event"],
            ["argMax", ["project_id", "timestamp"], "projectid"],
        ]
        assert result["groupby"] == []

    def test_aggregate_function_dotted_argument(self):
        fields = ["count_unique(user.id)"]
        result = resolve_field_list(fields, {})
        assert result["aggregations"] == [
            ["uniq", "user.id", "count_unique_user_id"],
            ["argMax", ["id", "timestamp"], "latest_event"],
            ["argMax", ["project_id", "timestamp"], "projectid"],
        ]

    def test_aggregate_function_invalid_name(self):
        with pytest.raises(InvalidSearchQuery) as err:
            fields = ["derp(user)"]
            resolve_field_list(fields, {})
        assert "Unknown aggregate" in six.text_type(err)

    def test_aggregate_function_case_sensitive(self):
        with pytest.raises(InvalidSearchQuery) as err:
            fields = ["MAX(user)"]
            resolve_field_list(fields, {})
        assert "Unknown aggregate" in six.text_type(err)

    def test_aggregate_function_invalid_column(self):
        with pytest.raises(InvalidSearchQuery) as err:
            fields = ["min(message)"]
            resolve_field_list(fields, {})
        assert "Invalid column" in six.text_type(err)

    def test_rollup_with_unaggregated_fields(self):
        with pytest.raises(InvalidSearchQuery) as err:
            fields = ["message"]
            snuba_args = {"rollup": 15}
            resolve_field_list(fields, snuba_args)
        assert "rollup without an aggregate" in six.text_type(err)

    def test_rollup_with_basic_and_aggregated_fields(self):
        fields = ["message", "count()"]
        snuba_args = {"rollup": 15}
        result = resolve_field_list(fields, snuba_args)

        assert result["aggregations"] == [["count", "", "count"]]
        assert result["selected_columns"] == ["message"]
        assert result["groupby"] == ["message"]

    def test_rollup_with_aggregated_fields(self):
        fields = ["count_unique(user)"]
        snuba_args = {"rollup": 15}
        result = resolve_field_list(fields, snuba_args)
        assert result["aggregations"] == [["uniq", "user", "count_unique_user"]]
        assert result["selected_columns"] == []
        assert result["groupby"] == []

    def test_orderby_unselected_field(self):
        fields = ["message"]
        snuba_args = {"orderby": "timestamp"}
        with pytest.raises(InvalidSearchQuery) as err:
            resolve_field_list(fields, snuba_args)
        assert "Cannot order" in six.text_type(err)

    def test_orderby_basic_field(self):
        fields = ["message"]
        snuba_args = {"orderby": "-message"}
        result = resolve_field_list(fields, snuba_args)
        assert result["selected_columns"] == ["message", "id", "project.id"]
        assert result["aggregations"] == []
        assert result["groupby"] == []

    def test_orderby_field_alias(self):
        fields = ["last_seen"]
        snuba_args = {"orderby": "-last_seen"}
        result = resolve_field_list(fields, snuba_args)
        assert result["selected_columns"] == []
        assert result["aggregations"] == [
            ["max", "timestamp", "last_seen"],
            ["argMax", ["id", "timestamp"], "latest_event"],
            ["argMax", ["project_id", "timestamp"], "projectid"],
        ]
        assert result["groupby"] == []

    def test_orderby_field_aggregate(self):
        fields = ["count(id)", "count_unique(user)"]
        snuba_args = {"orderby": "-count(id)"}
        result = resolve_field_list(fields, snuba_args)
        assert result["orderby"] == ["-count_id"]
        assert result["aggregations"] == [
            ["count", "id", "count_id"],
            ["uniq", "user", "count_unique_user"],
            ["argMax", ["id", "timestamp"], "latest_event"],
            ["argMax", ["project_id", "timestamp"], "projectid"],
        ]
        assert result["groupby"] == []


class GetReferenceEventConditionsTest(SnubaTestCase, TestCase):
    def setUp(self):
        super(GetReferenceEventConditionsTest, self).setUp()

        self.conditions = {"filter_keys": {"project_id": [self.project.id]}}

    def test_bad_slug_format(self):
        with pytest.raises(InvalidSearchQuery):
            get_reference_event_conditions(self.organization, self.conditions, "lol")

    def test_unknown_project(self):
        event = self.store_event(
            data={"message": "oh no!", "timestamp": iso_format(before_now(seconds=1))},
            project_id=self.project.id,
        )
        self.conditions["filter_keys"]["project_id"] = [-1]
        with pytest.raises(InvalidSearchQuery):
            get_reference_event_conditions(
                self.organization, self.conditions, "nope:{}".format(event.event_id)
            )

    def test_unknown_event(self):
        with pytest.raises(InvalidSearchQuery):
            slug = "{}:deadbeef".format(self.project.slug)
            get_reference_event_conditions(self.organization, self.conditions, slug)

    def test_no_fields(self):
        event = self.store_event(
            data={
                "message": "oh no!",
                "transaction": "/issues/{issue_id}",
                "timestamp": iso_format(before_now(seconds=1)),
            },
            project_id=self.project.id,
        )
        self.conditions["groupby"] = []
        slug = "{}:{}".format(self.project.slug, event.event_id)
        result = get_reference_event_conditions(self.organization, self.conditions, slug)
        assert len(result) == 0

    def test_basic_fields(self):
        event = self.store_event(
            data={
                "message": "oh no!",
                "transaction": "/issues/{issue_id}",
                "timestamp": iso_format(before_now(seconds=1)),
            },
            project_id=self.project.id,
        )
        self.conditions["groupby"] = ["message", "transaction", "unknown-field"]
        slug = "{}:{}".format(self.project.slug, event.event_id)
        result = get_reference_event_conditions(self.organization, self.conditions, slug)
        assert result == [
            ["message", "=", "oh no! /issues/{issue_id}"],
            ["transaction", "=", "/issues/{issue_id}"],
        ]

    def test_geo_field(self):
        event = self.store_event(
            data={
                "message": "oh no!",
                "transaction": "/issues/{issue_id}",
                "user": {
                    "id": 1,
                    "geo": {"country_code": "US", "region": "CA", "city": "San Francisco"},
                },
                "timestamp": iso_format(before_now(seconds=1)),
            },
            project_id=self.project.id,
        )
        self.conditions["groupby"] = ["geo.city", "geo.region", "geo.country_code"]
        slug = "{}:{}".format(self.project.slug, event.event_id)
        result = get_reference_event_conditions(self.organization, self.conditions, slug)
        assert result == [
            ["geo.city", "=", "San Francisco"],
            ["geo.region", "=", "CA"],
            ["geo.country_code", "=", "US"],
        ]

    def test_sdk_field(self):
        event = self.store_event(
            data={
                "message": "oh no!",
                "transaction": "/issues/{issue_id}",
                "sdk": {"name": "sentry-python", "version": "5.0.12"},
                "timestamp": iso_format(before_now(seconds=1)),
            },
            project_id=self.project.id,
        )
        self.conditions["groupby"] = ["sdk.version", "sdk.name"]
        slug = "{}:{}".format(self.project.slug, event.event_id)
        result = get_reference_event_conditions(self.organization, self.conditions, slug)
        assert result == [["sdk.version", "=", "5.0.12"], ["sdk.name", "=", "sentry-python"]]

    def test_error_field(self):
        data = load_data("php")
        data["timestamp"] = iso_format(before_now(seconds=1))
        event = self.store_event(data=data, project_id=self.project.id)
        self.conditions["groupby"] = ["error.value", "error.type", "error.handled"]
        slug = "{}:{}".format(self.project.slug, event.event_id)
        result = get_reference_event_conditions(self.organization, self.conditions, slug)
        assert result == [
            ["error.value", "=", "This is a test exception sent from the Raven CLI."],
            ["error.type", "=", "Exception"],
        ]

    def test_stack_field(self):
        data = load_data("php")
        data["timestamp"] = iso_format(before_now(seconds=1))
        event = self.store_event(data=data, project_id=self.project.id)
        self.conditions["groupby"] = ["stack.filename", "stack.function"]
        slug = "{}:{}".format(self.project.slug, event.event_id)
        result = get_reference_event_conditions(self.organization, self.conditions, slug)
        assert result == [
            ["stack.filename", "=", "/Users/example/Development/raven-php/bin/raven"],
            ["stack.function", "=", "raven_cli_test"],
        ]

    def test_tag_value(self):
        event = self.store_event(
            data={
                "message": "oh no!",
                "timestamp": iso_format(before_now(seconds=1)),
                "tags": {"customer_id": 1, "color": "red"},
            },
            project_id=self.project.id,
        )
        self.conditions["groupby"] = ["nope", "color", "customer_id"]
        slug = "{}:{}".format(self.project.slug, event.event_id)
        result = get_reference_event_conditions(self.organization, self.conditions, slug)
        assert result == [["color", "=", "red"], ["customer_id", "=", "1"]]

    def test_context_value(self):
        event = self.store_event(
            data={
                "message": "oh no!",
                "timestamp": iso_format(before_now(seconds=1)),
                "contexts": {
                    "os": {"version": "10.14.6", "type": "os", "name": "Mac OS X"},
                    "browser": {"type": "browser", "name": "Firefox", "version": "69"},
                    "gpu": {"type": "gpu", "name": "nvidia 8600", "vendor": "nvidia"},
                },
            },
            project_id=self.project.id,
        )
        self.conditions["groupby"] = ["gpu.name", "browser.name"]
        slug = "{}:{}".format(self.project.slug, event.event_id)
<<<<<<< HEAD
        result = get_reference_event_conditions(self.conditions, slug)
        assert result == [["gpu.name", "=", "nvidia 8600"], ["browser.name", "=", "Firefox"]]
=======
        result = get_reference_event_conditions(self.organization, self.conditions, slug)
        assert result == [
            ["gpu.name", "=", "nvidia 8600"],
            ["browser.name", "=", "Firefox"],
        ]
>>>>>>> 9c7ee5eb

    def test_issue_field(self):
        event = self.store_event(
            data={
                "message": "oh no!",
                "timestamp": iso_format(before_now(seconds=1)),
                "contexts": {
                    "os": {"version": "10.14.6", "type": "os", "name": "Mac OS X"},
                    "browser": {"type": "browser", "name": "Firefox", "version": "69"},
                    "gpu": {"type": "gpu", "name": "nvidia 8600", "vendor": "nvidia"},
                },
            },
            project_id=self.project.id,
        )
        self.conditions["groupby"] = ["issue.id"]
        slug = "{}:{}".format(self.project.slug, event.event_id)
        result = get_reference_event_conditions(self.organization, self.conditions, slug)
        assert result == [["issue.id", "=", event.group_id]]

    @pytest.mark.xfail(reason="This requires eventstore.get_event_by_id to work with transactions")
    def test_transcation_field(self):
        data = load_data("transaction")
        event = self.store_event(data=data, project_id=self.project.id)
        self.conditions["groupby"] = ["transaction.op", "transaction.duration"]
        slug = "{}:{}".format(self.project.slug, event.event_id)
        result = get_reference_event_conditions(self.organization, self.conditions, slug)
        assert result == [["transaction.op", "=", "db"], ["transaction.duration", "=", 2]]<|MERGE_RESOLUTION|>--- conflicted
+++ resolved
@@ -1341,16 +1341,8 @@
         )
         self.conditions["groupby"] = ["gpu.name", "browser.name"]
         slug = "{}:{}".format(self.project.slug, event.event_id)
-<<<<<<< HEAD
-        result = get_reference_event_conditions(self.conditions, slug)
+        result = get_reference_event_conditions(self.organization, self.conditions, slug)
         assert result == [["gpu.name", "=", "nvidia 8600"], ["browser.name", "=", "Firefox"]]
-=======
-        result = get_reference_event_conditions(self.organization, self.conditions, slug)
-        assert result == [
-            ["gpu.name", "=", "nvidia 8600"],
-            ["browser.name", "=", "Firefox"],
-        ]
->>>>>>> 9c7ee5eb
 
     def test_issue_field(self):
         event = self.store_event(
