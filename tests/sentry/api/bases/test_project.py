--- conflicted
+++ resolved
@@ -2,14 +2,10 @@
 
 from sentry.api.bases.project import ProjectAndStaffPermission, ProjectPermission
 from sentry.auth.staff import is_active_staff
-<<<<<<< HEAD
-from sentry.silo.base import SiloMode
-=======
 from sentry.services.hybrid_cloud.user.serial import serialize_rpc_user
->>>>>>> ca21e5c3
 from sentry.testutils.cases import TestCase
 from sentry.testutils.helpers import with_feature
-from sentry.testutils.silo import assume_test_silo_mode, region_silo_test
+from sentry.testutils.silo import region_silo_test
 
 
 class ProjectPermissionBase(TestCase):
@@ -438,22 +434,11 @@
     def test_staff_passes_2FA(self, mock_is_active_staff):
         staff_user = self.create_user(is_staff=True)
         self.login_as(user=staff_user, staff=True)
-<<<<<<< HEAD
-        request = self.make_request(user=staff_user, is_staff=True)
-=======
         request = self.make_request(user=serialize_rpc_user(staff_user), is_staff=True)
->>>>>>> ca21e5c3
         permission = self.permission_cls()
 
         self.organization.flags.require_2fa = True
         self.organization.save()
 
-<<<<<<< HEAD
-        with assume_test_silo_mode(SiloMode.CONTROL):
-            assert not permission.is_not_2fa_compliant(
-                request=request, organization=self.organization
-            )
-=======
         assert not permission.is_not_2fa_compliant(request=request, organization=self.organization)
->>>>>>> ca21e5c3
         assert mock_is_active_staff.call_count == 1