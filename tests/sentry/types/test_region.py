--- conflicted
+++ resolved
@@ -121,7 +121,6 @@
             get_region_by_name("na")
         assert sentry_sdk_mock.capture_exception.call_count == 1
 
-<<<<<<< HEAD
     def test_default_historic_region_setting(self):
         monolith_region_name = "my_default_historic_monolith_region"
         with override_settings(
@@ -131,19 +130,6 @@
             region = get_region_by_name(monolith_region_name)
             assert region.name == monolith_region_name
             assert region.is_historic_monolith_region()
-=======
-    def test_find_regions_for_user(self):
-        from sentry.types.region import find_regions_for_user
-
-        organization = self.create_organization(name="test name")
-        organization_mapping = OrganizationMapping.objects.get(organization_id=organization.id)
-        organization_mapping.name = "test name"
-        organization_mapping.region_name = "na"
-        organization_mapping.idempotency_key = "test"
-
-        with unguarded_write(using=router.db_for_write(OrganizationMapping)):
-            organization_mapping.save()
->>>>>>> 99731219
 
     def test_invalid_historic_region_setting(self):
         region_config = [
