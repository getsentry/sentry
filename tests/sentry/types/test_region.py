import pytest
from django.test import override_settings

from sentry.silo import SiloMode
from sentry.testutils import TestCase
from sentry.testutils.region import override_regions
from sentry.types.region import (
    MONOLITH_REGION_NAME,
    Region,
    RegionCategory,
    RegionConfigurationError,
    RegionContextError,
    RegionResolutionError,
    get_local_region,
    get_region_by_id,
    get_region_by_name,
    get_region_for_organization,
)


class RegionMappingTest(TestCase):
    def test_region_mapping(self):
        regions = [
            Region("na", 1, "http://na.testserver", RegionCategory.MULTI_TENANT),
            Region("eu", 2, "http://eu.testserver", RegionCategory.MULTI_TENANT),
            Region("acme-single-tenant", 3, "acme.my.sentry.io", RegionCategory.SINGLE_TENANT),
        ]
        with override_regions(regions):
            assert get_region_by_id(1) == regions[0]
            assert get_region_by_name("eu") == regions[1]

            with pytest.raises(RegionResolutionError):
                get_region_by_id(4)
            with pytest.raises(RegionResolutionError):
                get_region_by_name("nowhere")

    def test_get_for_organization(self):
        with override_regions(()):
            org = self.create_organization()
            with pytest.raises(RegionContextError):
                get_region_for_organization(org)

    def test_get_local_region(self):
        regions = [
            Region("na", 1, "http://na.testserver", RegionCategory.MULTI_TENANT),
            Region("eu", 2, "http://eu.testserver", RegionCategory.MULTI_TENANT),
        ]

        with override_regions(regions):
            with override_settings(SILO_MODE=SiloMode.REGION, SENTRY_REGION="na"):
                assert get_local_region() == regions[0]

            with override_settings(SILO_MODE=SiloMode.MONOLITH):
                # The relative address and the 0 id are the only important parts of this region value
                assert get_local_region() == Region(
                    name=MONOLITH_REGION_NAME,
                    id=0,
                    address="http://us.testserver",
                    category=RegionCategory.MULTI_TENANT,
                )
<<<<<<< HEAD
                with override_settings(
                    SENTRY_SINGLE_ORGANIZATION=True,
                ):
                    # The relative address and the 0 id are the only important parts of this region value
                    assert get_local_region() == Region(
                        name=MONOLITH_REGION_NAME,
                        id=0,
                        address="/",
                        category=RegionCategory.MULTI_TENANT,
                    )
=======

    def test_validate_region(self):
        with override_settings(SILO_MODE=SiloMode.REGION, SENTRY_REGION="na"):
            invalid_region = Region("na", 1, "na.sentry.io", RegionCategory.MULTI_TENANT)
            with pytest.raises(RegionConfigurationError):
                invalid_region.validate()
            valid_region = Region("na", 1, "http://na.testserver", RegionCategory.MULTI_TENANT)
            valid_region.validate()
>>>>>>> e719ef61
<|MERGE_RESOLUTION|>--- conflicted
+++ resolved
@@ -58,7 +58,6 @@
                     address="http://us.testserver",
                     category=RegionCategory.MULTI_TENANT,
                 )
-<<<<<<< HEAD
                 with override_settings(
                     SENTRY_SINGLE_ORGANIZATION=True,
                 ):
@@ -69,7 +68,6 @@
                         address="/",
                         category=RegionCategory.MULTI_TENANT,
                     )
-=======
 
     def test_validate_region(self):
         with override_settings(SILO_MODE=SiloMode.REGION, SENTRY_REGION="na"):
@@ -77,5 +75,4 @@
             with pytest.raises(RegionConfigurationError):
                 invalid_region.validate()
             valid_region = Region("na", 1, "http://na.testserver", RegionCategory.MULTI_TENANT)
-            valid_region.validate()
->>>>>>> e719ef61
+            valid_region.validate()