--- conflicted
+++ resolved
@@ -8,7 +8,6 @@
     User,
 )
 from sentry.models.integrations import (
-    Integration,
     OrganizationIntegration,
     PagerDutyService,
     RepositoryProjectPathConfig,
@@ -23,12 +22,6 @@
 fk_exemptions = {
     (OrganizationMember, User),
     (AuthProviderDefaultTeams, Team),
-<<<<<<< HEAD
-    (Integration, AlertRuleTriggerAction),
-=======
-    (Integration, ExternalActor),
-    (Integration, ExternalIssue),
->>>>>>> 879b7457
     (OrganizationIntegration, PagerDutyService),
     (OrganizationIntegration, RepositoryProjectPathConfig),
     (NotificationSetting, Actor),
