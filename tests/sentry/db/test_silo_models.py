from sentry.api.serializers.base import registry
<<<<<<< HEAD
from sentry.models import Actor, NotificationSetting, OrganizationMember, User
=======
from sentry.models import Actor, OrganizationMember, User
from sentry.models.integrations import ExternalActor, ExternalIssue, Integration
>>>>>>> c1b2bff5
from sentry.testutils.silo import (
    validate_models_have_silos,
    validate_no_cross_silo_deletions,
    validate_no_cross_silo_foreign_keys,
)

decorator_exemptions = set()
fk_exemptions = {
    (OrganizationMember, User),
<<<<<<< HEAD
    (NotificationSetting, Actor),
=======
    (Integration, ExternalActor),
    (Integration, ExternalIssue),
>>>>>>> c1b2bff5
    (User, Actor),
}


def test_models_have_silos():
    validate_models_have_silos(decorator_exemptions)


def test_silo_foreign_keys():
    for unused in fk_exemptions - validate_no_cross_silo_foreign_keys(fk_exemptions):
        raise ValueError(f"fk_exemptions includes non conflicting relation {unused!r}")


def test_cross_silo_deletions():
    validate_no_cross_silo_deletions(fk_exemptions)


# We really should not be using api serializers with the hybrid cloud data classes.
# For instance, if you need to serialize one of these objects, better to do so manually inside of some other serializer
# in general.  A big reason for this is that the hybrid cloud data classes are internal objects that are going to be
# used in an internal API -- they are designed specifically not to be rendered back in our public apis.
# Secondly, there should never be any custom serialization logic -- all of our hybrid cloud objects will be
# serialized and deserialized using narrow, very thin protocol logic, which will not be adhoc written per type.
# If you're unsure how to proceed, ping the project-hybrid-cloud channel to get some assistance.
def test_no_serializers_for_hybrid_cloud_dataclasses():
    for type in registry.keys():
        if "hybrid_cloud" in type.__module__:
            raise ValueError(
                f"{type!r} has a registered serializer, but we should not create serializers for hybrid cloud dataclasses."
            )<|MERGE_RESOLUTION|>--- conflicted
+++ resolved
@@ -1,10 +1,5 @@
 from sentry.api.serializers.base import registry
-<<<<<<< HEAD
-from sentry.models import Actor, NotificationSetting, OrganizationMember, User
-=======
 from sentry.models import Actor, OrganizationMember, User
-from sentry.models.integrations import ExternalActor, ExternalIssue, Integration
->>>>>>> c1b2bff5
 from sentry.testutils.silo import (
     validate_models_have_silos,
     validate_no_cross_silo_deletions,
@@ -14,12 +9,6 @@
 decorator_exemptions = set()
 fk_exemptions = {
     (OrganizationMember, User),
-<<<<<<< HEAD
-    (NotificationSetting, Actor),
-=======
-    (Integration, ExternalActor),
-    (Integration, ExternalIssue),
->>>>>>> c1b2bff5
     (User, Actor),
 }
 
