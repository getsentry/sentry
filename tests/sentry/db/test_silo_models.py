from sentry.api.serializers.base import registry
from sentry.incidents.models import AlertRuleTriggerAction
from sentry.models import (
    Actor,
    ApiApplication,
    ApiKey,
    AuthProvider,
    AuthProviderDefaultTeams,
    MonitorCheckIn,
    MonitorLocation,
    NotificationSetting,
    Organization,
    OrganizationAccessRequest,
    OrganizationMember,
    OrganizationOnboardingTask,
    ProjectBookmark,
    PromptsActivity,
    RecentSearch,
    RuleActivity,
    SentryApp,
    SentryAppInstallation,
    SentryAppInstallationForProvider,
    ServiceHook,
    Team,
    User,
)
from sentry.models.integrations import (
    ExternalActor,
    ExternalIssue,
    Integration,
    OrganizationIntegration,
    PagerDutyService,
    RepositoryProjectPathConfig,
)
from sentry.testutils.silo import (
    validate_models_have_silos,
    validate_no_cross_silo_deletions,
    validate_no_cross_silo_foreign_keys,
)

decorator_exemptions = set()
fk_emeptions = {
<<<<<<< HEAD
    (AlertRuleActivity, User),
=======
    (Activity, User),
>>>>>>> 4b3d716b
    (ApiKey, Organization),
    (OrganizationMember, User),
    (AuthProviderDefaultTeams, Team),
    (AuthProvider, Organization),
<<<<<<< HEAD
    (ExportedData, User),
=======
    (User, Dashboard),
>>>>>>> 4b3d716b
    (Integration, AlertRuleTriggerAction),
    (Integration, ExternalActor),
    (Integration, ExternalIssue),
    (OrganizationIntegration, Organization),
    (OrganizationIntegration, PagerDutyService),
    (OrganizationIntegration, RepositoryProjectPathConfig),
    (SentryApp, Organization),
    (SentryAppInstallation, Organization),
    (SentryAppInstallationForProvider, Organization),
    (MonitorCheckIn, MonitorLocation),
    (NotificationSetting, Actor),
    (OrganizationAccessRequest, User),
    (OrganizationOnboardingTask, User),
    (ProjectBookmark, User),
    (PromptsActivity, User),
    (RecentSearch, User),
    (RuleActivity, User),
    (ServiceHook, ApiApplication),
    (User, Actor),
    (AlertRuleTriggerAction, SentryApp),
}


def test_models_have_silos():
    validate_models_have_silos(decorator_exemptions)


def test_silo_foreign_keys():
    for unused in fk_emeptions - validate_no_cross_silo_foreign_keys(fk_emeptions):
        raise ValueError(f"fk_exemptions includes non conflicting relation {unused!r}")


def test_cross_silo_deletions():
    validate_no_cross_silo_deletions(fk_emeptions)


# We really should not be using api serializers with the hybrid cloud data classes.
# For instance, if you need to serialize one of these objects, better to do so manually inside of some other serializer
# in general.  A big reason for this is that the hybrid cloud data classes are internal objects that are going to be
# used in an internal API -- they are designed specifically not to be rendered back in our public apis.
# Secondly, there should never be any custom serialization logic -- all of our hybrid cloud objects will be
# serialized and deserialized using narrow, very thin protocol logic, which will not be adhoc written per type.
# If you're unsure how to proceed, ping the project-hybrid-cloud channel to get some assistance.
def test_no_serializers_for_hybrid_cloud_dataclasses():
    for type in registry.keys():
        if "hybrid_cloud" in type.__module__:
            raise ValueError(
                f"{type!r} has a registered serializer, but we should not create serializers for hybrid cloud dataclasses."
            )<|MERGE_RESOLUTION|>--- conflicted
+++ resolved
@@ -40,20 +40,10 @@
 
 decorator_exemptions = set()
 fk_emeptions = {
-<<<<<<< HEAD
-    (AlertRuleActivity, User),
-=======
-    (Activity, User),
->>>>>>> 4b3d716b
     (ApiKey, Organization),
     (OrganizationMember, User),
     (AuthProviderDefaultTeams, Team),
     (AuthProvider, Organization),
-<<<<<<< HEAD
-    (ExportedData, User),
-=======
-    (User, Dashboard),
->>>>>>> 4b3d716b
     (Integration, AlertRuleTriggerAction),
     (Integration, ExternalActor),
     (Integration, ExternalIssue),
