--- conflicted
+++ resolved
@@ -92,15 +92,6 @@
             '$shortID - ${tag:environment}@${tag:release} $$ $title ${tag:invalid} $invalid'
         )
 
-<<<<<<< HEAD
-        event1 = self.create_event(
-            event_id='a' * 32,
-            group=self.group,
-            tags={'level': 'info',
-                  'environment': 'production',
-                  'sentry:release': '0'},
-            data=dict(message='baz'),
-=======
         event1 = self.store_event(
             data={
                 'event_id': 'a' * 32,
@@ -110,7 +101,6 @@
                 'message': 'baz',
             },
             project_id=self.project.id
->>>>>>> beed96b5
         )
 
         assert event1.get_email_subject() == 'BAR-1 - production@0 $ baz ${tag:invalid} $invalid'
