--- conflicted
+++ resolved
@@ -5,10 +5,7 @@
 
 import pytest
 import responses
-<<<<<<< HEAD
-=======
 from django.conf import settings
->>>>>>> 5c8d3852
 from django.test import RequestFactory
 from freezegun import freeze_time
 from pytest import raises
@@ -34,11 +31,7 @@
 from sentry.testutils.outbox import outbox_runner
 from sentry.testutils.region import override_regions
 from sentry.testutils.silo import control_silo_test, exempt_from_silo_limits, region_silo_test
-<<<<<<< HEAD
-from sentry.types.region import Region, RegionCategory, get_monolith_region
-=======
 from sentry.types.region import Region, RegionCategory
->>>>>>> 5c8d3852
 
 
 @pytest.fixture(autouse=True, scope="function")
@@ -95,14 +88,6 @@
         request = RequestFactory().get("/extensions/slack/webhook/")
         with exempt_from_silo_limits():
             org = Factories.create_organization()
-
-            org_mapping = OrganizationMapping.objects.get(organization_id=org.id)
-<<<<<<< HEAD
-            org_mapping.region_name = "zooo"
-=======
-            org_mapping.region_name = settings.SENTRY_MONOLITH_REGION
->>>>>>> 5c8d3852
-            org_mapping.save()
 
         user1 = Factories.create_user()
         user2 = Factories.create_user()
@@ -124,22 +109,14 @@
 
         for inst in ControlOutbox.for_webhook_update(
             webhook_identifier=WebhookProviderIdentifier.SLACK,
-<<<<<<< HEAD
-            region_names=["--monolith--", "special-slack-region"],
-=======
             region_names=[settings.SENTRY_MONOLITH_REGION, "special-slack-region"],
->>>>>>> 5c8d3852
             request=request,
         ):
             inst.save()
 
         for inst in ControlOutbox.for_webhook_update(
             webhook_identifier=WebhookProviderIdentifier.GITHUB,
-<<<<<<< HEAD
-            region_names=["--monolith--", "special-github-region"],
-=======
             region_names=[settings.SENTRY_MONOLITH_REGION, "special-github-region"],
->>>>>>> 5c8d3852
             request=request,
         ):
             inst.save()
@@ -149,41 +126,18 @@
             for row in ControlOutbox.find_scheduled_shards()
         }
 
-        if SiloMode.get_current_mode() == SiloMode.CONTROL:
-            user_regions = {
-                (OutboxScope.USER_SCOPE.value, user1.id, "zooo"),
-                (OutboxScope.USER_SCOPE.value, user2.id, "zooo"),
-            }
-        else:
-            user_regions = {
-                (OutboxScope.USER_SCOPE.value, user1.id, get_monolith_region().name),
-                (OutboxScope.USER_SCOPE.value, user2.id, get_monolith_region().name),
-            }
-
         assert shards == {
-<<<<<<< HEAD
-            *user_regions,
-            (
-                OutboxScope.WEBHOOK_SCOPE.value,
-                WebhookProviderIdentifier.SLACK,
-                "--monolith--",
-=======
             (OutboxScope.USER_SCOPE.value, user1.id, settings.SENTRY_MONOLITH_REGION),
             (OutboxScope.USER_SCOPE.value, user2.id, settings.SENTRY_MONOLITH_REGION),
             (
                 OutboxScope.WEBHOOK_SCOPE.value,
                 WebhookProviderIdentifier.SLACK,
-                settings.SENTRY_MONOLITH_REGION,
->>>>>>> 5c8d3852
+                "--monolith--",
             ),
             (
                 OutboxScope.WEBHOOK_SCOPE.value,
                 WebhookProviderIdentifier.GITHUB,
-<<<<<<< HEAD
-                "--monolith--",
-=======
                 settings.SENTRY_MONOLITH_REGION,
->>>>>>> 5c8d3852
             ),
             (
                 OutboxScope.WEBHOOK_SCOPE.value,
