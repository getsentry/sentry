import dataclasses
import threading
from datetime import datetime, timedelta
from typing import ContextManager
from unittest.mock import call, patch

import pytest
import pytz
import responses
from django.conf import settings
from django.test import RequestFactory
from freezegun import freeze_time
from pytest import raises
from rest_framework import status

from sentry.models import (
    ControlOutbox,
    Organization,
    OrganizationMember,
    OutboxCategory,
    OutboxScope,
    RegionOutbox,
    User,
    WebhookProviderIdentifier,
    outbox_context,
)
from sentry.shared_integrations.exceptions.base import ApiError
from sentry.silo import SiloMode
from sentry.tasks.deliver_from_outbox import enqueue_outbox_jobs
from sentry.testutils import TestCase, TransactionTestCase
from sentry.testutils.factories import Factories
from sentry.testutils.outbox import outbox_runner
from sentry.testutils.region import override_regions
from sentry.testutils.silo import control_silo_test, exempt_from_silo_limits, region_silo_test
from sentry.types.region import Region, RegionCategory


@pytest.fixture(autouse=True, scope="function")
@pytest.mark.django_db(transaction=True)
def setup_clear_fixture_outbox_messages():
    with outbox_runner():
        pass


@control_silo_test(stable=True)
class ControlOutboxTest(TestCase):
    webhook_request = RequestFactory().post(
        "/extensions/github/webhook/?query=test",
        data={"installation": {"id": "github:1"}},
        content_type="application/json",
        HTTP_X_GITHUB_EMOTICON=">:^]",
    )
    region = Region("eu", 1, "http://eu.testserver", RegionCategory.MULTI_TENANT)
    region_config = (region,)

    def test_control_sharding_keys(self):
        request = RequestFactory().get("/extensions/slack/webhook/")
        with exempt_from_silo_limits():
            org = Factories.create_organization()

        user1 = Factories.create_user()
        user2 = Factories.create_user()

        with exempt_from_silo_limits():
            om = OrganizationMember.objects.create(
                organization_id=org.id,
                user_id=user1.id,
                role=org.default_role,
            )
            om.outbox_for_update().drain_shard()

            om = OrganizationMember.objects.create(
                organization_id=org.id,
                user_id=user2.id,
                role=org.default_role,
            )
            om.outbox_for_update().drain_shard()

        with outbox_context(flush=False):
            for inst in User.outboxes_for_user_update(user1.id):
                inst.save()
            for inst in User.outboxes_for_user_update(user2.id):
                inst.save()

            for inst in ControlOutbox.for_webhook_update(
                webhook_identifier=WebhookProviderIdentifier.SLACK,
                region_names=[settings.SENTRY_MONOLITH_REGION, "special-slack-region"],
                request=request,
            ):
                inst.save()

            for inst in ControlOutbox.for_webhook_update(
                webhook_identifier=WebhookProviderIdentifier.GITHUB,
                region_names=[settings.SENTRY_MONOLITH_REGION, "special-github-region"],
                request=request,
            ):
                inst.save()

        shards = {
            (row["shard_scope"], row["shard_identifier"], row["region_name"])
            for row in ControlOutbox.find_scheduled_shards()
        }

        assert shards == {
            (OutboxScope.USER_SCOPE.value, user1.id, settings.SENTRY_MONOLITH_REGION),
            (OutboxScope.USER_SCOPE.value, user2.id, settings.SENTRY_MONOLITH_REGION),
            (
                OutboxScope.WEBHOOK_SCOPE.value,
                WebhookProviderIdentifier.SLACK,
                settings.SENTRY_MONOLITH_REGION,
            ),
            (
                OutboxScope.WEBHOOK_SCOPE.value,
                WebhookProviderIdentifier.GITHUB,
                settings.SENTRY_MONOLITH_REGION,
            ),
            (
                OutboxScope.WEBHOOK_SCOPE.value,
                WebhookProviderIdentifier.SLACK,
                "special-slack-region",
            ),
            (
                OutboxScope.WEBHOOK_SCOPE.value,
                WebhookProviderIdentifier.GITHUB,
                "special-github-region",
            ),
        }

    def test_control_outbox_for_webhooks(self):
        [outbox] = ControlOutbox.for_webhook_update(
            webhook_identifier=WebhookProviderIdentifier.GITHUB,
            region_names=["webhook-region"],
            request=self.webhook_request,
        )
        assert outbox.shard_scope == OutboxScope.WEBHOOK_SCOPE
        assert outbox.shard_identifier == WebhookProviderIdentifier.GITHUB
        assert outbox.category == OutboxCategory.WEBHOOK_PROXY
        assert outbox.region_name == "webhook-region"

        payload_from_request = outbox.get_webhook_payload_from_request(self.webhook_request)
        assert outbox.payload == dataclasses.asdict(payload_from_request)
        payload_from_outbox = outbox.get_webhook_payload_from_outbox(outbox.payload)
        assert payload_from_request == payload_from_outbox

        assert outbox.payload["method"] == "POST"
        assert outbox.payload["path"] == "/extensions/github/webhook/?query=test"
        assert outbox.payload["uri"] == "http://testserver/extensions/github/webhook/?query=test"
        # Request factory expects transformed headers, but the outbox stores raw headers
        assert outbox.payload["headers"]["X-Github-Emoticon"] == ">:^]"
        assert outbox.payload["body"] == '{"installation": {"id": "github:1"}}'

        # After saving, data shouldn't mutate
        with outbox_context(flush=False):
            outbox.save()
        outbox = ControlOutbox.objects.all().first()
        assert outbox.payload["method"] == "POST"
        assert outbox.payload["path"] == "/extensions/github/webhook/?query=test"
        assert outbox.payload["uri"] == "http://testserver/extensions/github/webhook/?query=test"
        # Request factory expects transformed headers, but the outbox stores raw headers
        assert outbox.payload["headers"]["X-Github-Emoticon"] == ">:^]"
        assert outbox.payload["body"] == '{"installation": {"id": "github:1"}}'

    @responses.activate
    def test_drains_successful_success(self):
        with override_regions(self.region_config):
            mock_response = responses.add(
                self.webhook_request.method,
                f"{self.region.address}{self.webhook_request.path}",
                status=status.HTTP_200_OK,
            )
            expected_request_count = 1 if SiloMode.get_current_mode() == SiloMode.CONTROL else 0
            [outbox] = ControlOutbox.for_webhook_update(
                webhook_identifier=WebhookProviderIdentifier.GITHUB,
                region_names=[self.region.name],
                request=self.webhook_request,
            )
            with outbox_context(flush=False):
                outbox.save()

            assert ControlOutbox.objects.filter(id=outbox.id).exists()
            outbox.drain_shard()
            assert mock_response.call_count == expected_request_count
            assert not ControlOutbox.objects.filter(id=outbox.id).exists()

    @responses.activate
    def test_drains_webhook_failure(self):
        with override_regions(self.region_config):
            mock_response = responses.add(
                self.webhook_request.method,
                f"{self.region.address}{self.webhook_request.path}",
                status=status.HTTP_502_BAD_GATEWAY,
            )
            [outbox] = ControlOutbox.for_webhook_update(
                webhook_identifier=WebhookProviderIdentifier.GITHUB,
                region_names=[self.region.name],
                request=self.webhook_request,
            )
            with outbox_context(flush=False):
                outbox.save()

            assert ControlOutbox.objects.filter(id=outbox.id).exists()
            if SiloMode.get_current_mode() == SiloMode.CONTROL:
                with raises(ApiError):
                    outbox.drain_shard()
                assert mock_response.call_count == 1
                assert ControlOutbox.objects.filter(id=outbox.id).exists()
            else:
                outbox.drain_shard()
                assert mock_response.call_count == 0
                assert not ControlOutbox.objects.filter(id=outbox.id).exists()


@region_silo_test(stable=True)
class OutboxDrainTest(TransactionTestCase):
    def test_drain_shard_not_flush_all__upper_bound(self):
        outbox1 = Organization.outbox_for_update(org_id=1)
        outbox2 = Organization.outbox_for_update(org_id=1)

        with outbox_context(flush=False):
            outbox1.save()
        barrier: threading.Barrier = threading.Barrier(2, timeout=10)
        processing_thread = threading.Thread(
            target=lambda: outbox1.drain_shard(_test_processing_barrier=barrier)
        )
        processing_thread.start()

        barrier.wait()

        # Does not include outboxes created after starting process.
        with outbox_context(flush=False):
            outbox2.save()
        barrier.wait()

        processing_thread.join(timeout=1)
        assert not RegionOutbox.objects.filter(id=outbox1.id).first()
        assert RegionOutbox.objects.filter(id=outbox2.id).first()

    @patch("sentry.models.outbox.process_region_outbox.send")
    def test_drain_shard_not_flush_all__concurrent_processing(self, mock_process_region_outbox):
        outbox1 = OrganizationMember(id=1, organization_id=3, user_id=1).outbox_for_update()
        outbox2 = OrganizationMember(id=2, organization_id=3, user_id=2).outbox_for_update()

        with outbox_context(flush=False):
            outbox1.save()
            outbox2.save()

        barrier: threading.Barrier = threading.Barrier(2, timeout=1)
        processing_thread_1 = threading.Thread(
            target=lambda: outbox1.drain_shard(_test_processing_barrier=barrier)
        )
        processing_thread_1.start()

        # This concurrent process will block on, and not duplicate, the effort of the first thread.
        processing_thread_2 = threading.Thread(
            target=lambda: outbox2.drain_shard(_test_processing_barrier=barrier)
        )

        barrier.wait()
        processing_thread_2.start()
        barrier.wait()
        barrier.wait()
        barrier.wait()

        processing_thread_1.join()
        processing_thread_2.join()

        assert not RegionOutbox.objects.filter(id=outbox1.id).first()
        assert not RegionOutbox.objects.filter(id=outbox2.id).first()

        assert mock_process_region_outbox.call_count == 2

    def test_drain_shard_flush_all__upper_bound(self):
        outbox1 = Organization.outbox_for_update(org_id=1)
        outbox2 = Organization.outbox_for_update(org_id=1)

        with outbox_context(flush=False):
            outbox1.save()
        barrier: threading.Barrier = threading.Barrier(2, timeout=10)
        processing_thread = threading.Thread(
            target=lambda: outbox1.drain_shard(flush_all=True, _test_processing_barrier=barrier)
        )
        processing_thread.start()

        barrier.wait()

        # Does include outboxes created after starting process.
        with outbox_context(flush=False):
            outbox2.save()
        barrier.wait()

        # Next iteration
        barrier.wait()
        barrier.wait()

        processing_thread.join(timeout=1)
        assert not RegionOutbox.objects.filter(id=outbox1.id).first()
        assert not RegionOutbox.objects.filter(id=outbox2.id).first()

    @patch("sentry.models.outbox.process_region_outbox.send")
    def test_drain_shard_flush_all__concurrent_processing__cooperation(
        self, mock_process_region_outbox
    ):
        outbox1 = OrganizationMember(id=1, organization_id=3, user_id=1).outbox_for_update()
        outbox2 = OrganizationMember(id=2, organization_id=3, user_id=2).outbox_for_update()

        with outbox_context(flush=False):
            outbox1.save()
            outbox2.save()

        barrier: threading.Barrier = threading.Barrier(2, timeout=1)
        processing_thread_1 = threading.Thread(
            target=lambda: outbox1.drain_shard(_test_processing_barrier=barrier)
        )
        processing_thread_1.start()

        processing_thread_2 = threading.Thread(
            target=lambda: outbox2.drain_shard(flush_all=True, _test_processing_barrier=barrier)
        )

        barrier.wait()
        processing_thread_2.start()
        barrier.wait()
        barrier.wait()
        barrier.wait()

        processing_thread_1.join()
        processing_thread_2.join()

        assert not RegionOutbox.objects.filter(id=outbox1.id).first()
        assert not RegionOutbox.objects.filter(id=outbox2.id).first()

        assert mock_process_region_outbox.call_count == 2


@region_silo_test(stable=True)
class RegionOutboxTest(TestCase):
    def test_creating_org_outboxes(self):
        with outbox_context(flush=False):
            Organization.outbox_for_update(10).save()
            OrganizationMember(organization_id=12, id=15).outbox_for_update().save()
        assert RegionOutbox.objects.count() == 2

        with exempt_from_silo_limits(), outbox_runner():
            # drain outboxes
            pass
        assert RegionOutbox.objects.count() == 0

    @patch("sentry.models.outbox.metrics")
    def test_concurrent_coalesced_object_processing(self, mock_metrics):
        # Two objects coalesced
        outbox = OrganizationMember(id=1, organization_id=1).outbox_for_update()
        with outbox_context(flush=False):
            outbox.save()
            OrganizationMember(id=1, organization_id=1).outbox_for_update().save()

            # Unrelated
            OrganizationMember(organization_id=1, id=2).outbox_for_update().save()
            OrganizationMember(organization_id=2, id=2).outbox_for_update().save()

        assert len(list(RegionOutbox.find_scheduled_shards())) == 2

        ctx: ContextManager = outbox.process_coalesced()
        try:
            ctx.__enter__()
            assert RegionOutbox.objects.count() == 4
            assert outbox.select_coalesced_messages().count() == 2

            # concurrent write of coalesced object update.
            with outbox_context(flush=False):
                OrganizationMember(organization_id=1, id=1).outbox_for_update().save()
            assert RegionOutbox.objects.count() == 5
            assert outbox.select_coalesced_messages().count() == 3

            ctx.__exit__(None, None, None)

            # does not remove the concurrent write, which is still going to update.
            assert RegionOutbox.objects.count() == 3
            assert outbox.select_coalesced_messages().count() == 1
            assert len(list(RegionOutbox.find_scheduled_shards())) == 2

            expected = [
                call("outbox.saved", 1, tags={"category": "ORGANIZATION_MEMBER_UPDATE"}),
                call("outbox.saved", 1, tags={"category": "ORGANIZATION_MEMBER_UPDATE"}),
                call("outbox.saved", 1, tags={"category": "ORGANIZATION_MEMBER_UPDATE"}),
                call("outbox.saved", 1, tags={"category": "ORGANIZATION_MEMBER_UPDATE"}),
                call("outbox.saved", 1, tags={"category": "ORGANIZATION_MEMBER_UPDATE"}),
                call("outbox.processed", 2, tags={"category": "ORGANIZATION_MEMBER_UPDATE"}),
            ]
            assert mock_metrics.incr.mock_calls == expected
        except Exception as e:
            ctx.__exit__(type(e), e, None)
            raise e

    def test_outbox_rescheduling(self):
        with patch("sentry.models.outbox.process_region_outbox.send") as mock_process_region_outbox:

            def raise_exception(**kwds):
                raise ValueError("This is just a test mock exception")

            def run_with_error():
                mock_process_region_outbox.side_effect = raise_exception
                mock_process_region_outbox.reset_mock()
                with self.tasks():
                    with raises(ValueError):
                        enqueue_outbox_jobs()
                    assert mock_process_region_outbox.call_count == 1

            def ensure_converged():
                mock_process_region_outbox.reset_mock()
                with self.tasks():
                    enqueue_outbox_jobs()
                    assert mock_process_region_outbox.call_count == 0

            def assert_called_for_org(org):
                mock_process_region_outbox.assert_called_with(
                    sender=OutboxCategory.ORGANIZATION_UPDATE,
                    payload=None,
                    object_identifier=org,
                    shard_identifier=org,
                )

            with outbox_context(flush=False):
                Organization.outbox_for_update(org_id=10001).save()
                Organization.outbox_for_update(org_id=10002).save()

            start_time = datetime(2022, 10, 1, 0)
            with freeze_time(start_time):
                run_with_error()
                assert_called_for_org(10001)

            # Runs things in ascending order of the scheduled_for
            with freeze_time(start_time + timedelta(minutes=10)):
                run_with_error()
                assert_called_for_org(10002)

            # Has rescheduled all objects into the future.
            with freeze_time(start_time):
                ensure_converged()

            # Next would run the original rescheduled org1 entry
            with freeze_time(start_time + timedelta(minutes=10)):
                run_with_error()
                assert_called_for_org(10001)
                ensure_converged()

<<<<<<< HEAD
                # Concurrently added items still follow the largest retry schedule
                with outbox_context(flush=False):
                    Organization.outbox_for_update(10002).save()
=======
                # Concurrently added items will favor a newer scheduling time,
                # but eventually converges.
                Organization.outbox_for_update(10002).save()
                run_with_error()
>>>>>>> ce590b9c
                ensure_converged()

    def test_outbox_converges(self):
        with patch(
            "sentry.models.outbox.process_region_outbox.send"
        ) as mock_process_region_outbox, outbox_context(flush=False):
            Organization.outbox_for_update(10001).save()
            Organization.outbox_for_update(10001).save()

            Organization.outbox_for_update(10002).save()
            Organization.outbox_for_update(10002).save()

            last_call_count = 0
            while True:
                with self.tasks():
                    enqueue_outbox_jobs()
                    if last_call_count == mock_process_region_outbox.call_count:
                        break
                    last_call_count = mock_process_region_outbox.call_count

            assert last_call_count == 2

    def test_region_sharding_keys(self):
        org1 = Factories.create_organization()
        org2 = Factories.create_organization()

        with outbox_context(flush=False):
            Organization.outbox_for_update(org1.id).save()
            Organization.outbox_for_update(org2.id).save()

            OrganizationMember(organization_id=org1.id, id=1).outbox_for_update().save()
            OrganizationMember(organization_id=org2.id, id=2).outbox_for_update().save()

        shards = {
            (row["shard_scope"], row["shard_identifier"])
            for row in RegionOutbox.find_scheduled_shards()
        }
        assert shards == {
            (OutboxScope.ORGANIZATION_SCOPE.value, org1.id),
            (OutboxScope.ORGANIZATION_SCOPE.value, org2.id),
        }

    def test_scheduling_with_future_outbox_time(self):
        with outbox_runner():
            pass

        start_time = datetime(year=2022, month=10, day=1, second=0, tzinfo=pytz.UTC)
        with freeze_time(start_time):
            future_scheduled_outbox = Organization.outbox_for_update(org_id=10001)
            future_scheduled_outbox.scheduled_for = start_time + timedelta(hours=1)
            future_scheduled_outbox.save()
            assert future_scheduled_outbox.scheduled_for > start_time
            assert RegionOutbox.objects.count() == 1

            assert RegionOutbox.find_scheduled_shards().count() == 0  # type: ignore

            with outbox_runner():
                pass

            # Since the event is sometime in the future, we expect the single
            #  outbox message not to be processed
            assert RegionOutbox.objects.count() == 1

    def test_scheduling_with_past_and_future_outbox_times(self):
        with outbox_runner():
            pass

        start_time = datetime(year=2022, month=10, day=1, second=0, tzinfo=pytz.UTC)
        with freeze_time(start_time):
            future_scheduled_outbox = Organization.outbox_for_update(org_id=10001)
            future_scheduled_outbox.scheduled_for = start_time + timedelta(hours=1)
            future_scheduled_outbox.save()
            assert future_scheduled_outbox.scheduled_for > start_time

            past_scheduled_outbox = Organization.outbox_for_update(org_id=10001)
            past_scheduled_outbox.save()
            assert past_scheduled_outbox.scheduled_for < start_time
            assert RegionOutbox.objects.count() == 2

            assert RegionOutbox.find_scheduled_shards().count() == 1  # type: ignore

            with outbox_runner():
                pass

            # We expect the shard to be drained if at *least* one scheduled
            # message is in the past.
            assert RegionOutbox.objects.count() == 0<|MERGE_RESOLUTION|>--- conflicted
+++ resolved
@@ -443,16 +443,11 @@
                 assert_called_for_org(10001)
                 ensure_converged()
 
-<<<<<<< HEAD
-                # Concurrently added items still follow the largest retry schedule
+                # Concurrently added items will favor a newer scheduling time,
+                # but eventually converges.
                 with outbox_context(flush=False):
                     Organization.outbox_for_update(10002).save()
-=======
-                # Concurrently added items will favor a newer scheduling time,
-                # but eventually converges.
-                Organization.outbox_for_update(10002).save()
                 run_with_error()
->>>>>>> ce590b9c
                 ensure_converged()
 
     def test_outbox_converges(self):
