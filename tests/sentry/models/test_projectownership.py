--- conflicted
+++ resolved
@@ -590,12 +590,8 @@
         actor2 = None
 
         # A team that's not ours
-<<<<<<< HEAD
         self.create_project(teams=[self.create_team()])
-        otherteam = Team.objects.exclude(projectteam__project_id=self.project.id)[0]
-=======
         otherteam = self.create_team()
->>>>>>> 7e71ef1d
         owner3 = Owner("team", otherteam.slug)
         actor3 = None
 
