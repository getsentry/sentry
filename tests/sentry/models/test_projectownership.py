--- conflicted
+++ resolved
@@ -652,21 +652,6 @@
         assignee = GroupAssignee.objects.get(group=self.event.group)
         assert assignee.team_id == self.team.id
 
-<<<<<<< HEAD
-=======
-        # TODO(Leander): Remove after caller in getsentry uses `force_autoassign`
-        # Manually assign the group to someone else (again)
-        GroupAssignee.objects.assign(self.event.group, self.user)
-        assert len(GroupAssignee.objects.all()) == 1
-        assignee = GroupAssignee.objects.get(group=self.event.group)
-        assert assignee.user_id == self.user.id
-
-        # Run force auto-assignment without explicit parameter
-        ProjectOwnership.handle_auto_assignment(self.project.id, group=self.event.group)
-        assert len(GroupAssignee.objects.all()) == 1
-        assignee = GroupAssignee.objects.get(group=self.event.group)
-        assert assignee.team_id == self.team.id
-
     @patch("sentry.models.groupowner.GroupOwner")
     def test_update_modifies_cache(self, mock_group_owner):
         rule_a = Rule(Matcher("path", "*.py"), [Owner("team", self.team.slug)])
@@ -708,7 +693,6 @@
             self.project.id
         )
 
->>>>>>> 82a2e484
 
 @region_silo_test
 class ResolveActorsTestCase(TestCase):
