from datetime import timedelta
from unittest.mock import patch

import pytest
from django.core import mail
from django.utils import timezone

from sentry import roles
from sentry.auth import manager
from sentry.exceptions import UnableToAcceptMemberInvitationException
from sentry.models import INVITE_DAYS_VALID, InviteStatus, OrganizationMember, OrganizationOption
from sentry.testutils import TestCase
from sentry.testutils.helpers import with_feature


class OrganizationMemberTest(TestCase):
    def test_legacy_token_generation(self):
        member = OrganizationMember(id=1, organization_id=1, email="foo@example.com")
        with self.settings(SECRET_KEY="a"):
            assert member.legacy_token == "f3f2aa3e57f4b936dfd4f42c38db003e"

    def test_legacy_token_generation_unicode_key(self):
        member = OrganizationMember(id=1, organization_id=1, email="foo@example.com")
        with self.settings(
            SECRET_KEY=(
                b"\xfc]C\x8a\xd2\x93\x04\x00\x81\xeak\x94\x02H"
                b"\x1d\xcc&P'q\x12\xa2\xc0\xf2v\x7f\xbb*lX"
            )
        ):
            assert member.legacy_token == "df41d9dfd4ba25d745321e654e15b5d0"

    def test_send_invite_email(self):
        organization = self.create_organization()
        member = OrganizationMember(id=1, organization=organization, email="foo@example.com")
        with self.options({"system.url-prefix": "http://example.com"}), self.tasks():
            member.send_invite_email()

        assert len(mail.outbox) == 1

        msg = mail.outbox[0]

        assert msg.to == ["foo@example.com"]

    def test_send_sso_link_email(self):
        organization = self.create_organization()
        member = OrganizationMember(id=1, organization=organization, email="foo@example.com")
        with self.options({"system.url-prefix": "http://example.com"}), self.tasks():
            member.send_invite_email()

        assert len(mail.outbox) == 1

        msg = mail.outbox[0]

        assert msg.to == ["foo@example.com"]

    @patch("sentry.utils.email.MessageBuilder")
    def test_send_sso_unlink_email(self, builder):
        user = self.create_user(email="foo@example.com")
        user.password = ""
        user.save()

        organization = self.create_organization()
        member = self.create_member(user=user, organization=organization)
        provider = manager.get("dummy")

        with self.options({"system.url-prefix": "http://example.com"}), self.tasks():
            member.send_sso_unlink_email(user, provider)

        context = builder.call_args[1]["context"]

        assert context["organization"] == organization
        assert context["provider"] == provider

        assert not context["has_password"]
        assert "set_password_url" in context

    def test_token_expires_at_set_on_save(self):
        organization = self.create_organization()
        member = OrganizationMember(organization=organization, email="foo@example.com")
        member.token = member.generate_token()
        member.save()

        expires_at = timezone.now() + timedelta(days=INVITE_DAYS_VALID)
        assert member.token_expires_at
        assert member.token_expires_at.date() == expires_at.date()

    def test_token_expiration(self):
        organization = self.create_organization()
        member = OrganizationMember(organization=organization, email="foo@example.com")
        member.token = member.generate_token()
        member.save()

        assert member.is_pending
        assert member.token_expired is False

        member.token_expires_at = timezone.now() - timedelta(minutes=1)
        assert member.token_expired

    def test_set_user(self):
        organization = self.create_organization()
        member = OrganizationMember(organization=organization, email="foo@example.com")
        member.token = member.generate_token()
        member.save()

        user = self.create_user(email="foo@example.com")
        member.set_user(user)

        assert member.is_pending is False
        assert member.token_expires_at is None
        assert member.token is None
        assert member.email is None

    def test_regenerate_token(self):
        organization = self.create_organization()
        member = OrganizationMember(organization=organization, email="foo@example.com")
        assert member.token is None
        assert member.token_expires_at is None

        member.regenerate_token()
        assert member.token
        assert member.token_expires_at
        expires_at = timezone.now() + timedelta(days=INVITE_DAYS_VALID)
        assert member.token_expires_at.date() == expires_at.date()

    def test_delete_expired_clear(self):
        organization = self.create_organization()
        ninety_one_days = timezone.now() - timedelta(days=1)
        member = OrganizationMember.objects.create(
            organization=organization,
            role="member",
            email="test@example.com",
            token="abc-def",
            token_expires_at=ninety_one_days,
        )
        OrganizationMember.objects.delete_expired(timezone.now())
        assert OrganizationMember.objects.filter(id=member.id).first() is None

<<<<<<< HEAD
    def test_delete_expired_SCIM_enabled(self):
        organization = self.create_organization()
        org2 = self.create_organization()
        org3 = self.create_organization()
        AuthProvider.objects.create(
            provider="saml2", organization=organization, flags=AuthProvider.flags["scim_enabled"]
        )
        AuthProvider.objects.create(
            provider="saml2", organization=org3, flags=AuthProvider.flags["allow_unlinked"]
        )
        AuthProvider.objects.create(
            provider="okta", organization=org2, flags=AuthProvider.flags["scim_enabled"]
        )
        ninety_one_days = timezone.now() - timedelta(days=91)
        member = OrganizationMember.objects.create(
            organization=organization,
            role="member",
            email="test@example.com",
            token="abc-def",
            token_expires_at=ninety_one_days,
        )
        OrganizationMember.objects.delete_expired(timezone.now())
        assert OrganizationMember.objects.filter(id=member.id).exists()

=======
>>>>>>> 0f51cb2d
    def test_delete_expired_miss(self):
        organization = self.create_organization()
        tomorrow = timezone.now() + timedelta(days=1)
        member = OrganizationMember.objects.create(
            organization=organization,
            role="member",
            email="test@example.com",
            token="abc-def",
            token_expires_at=tomorrow,
        )
        OrganizationMember.objects.delete_expired(timezone.now())
        assert OrganizationMember.objects.get(id=member.id)

    def test_delete_expired_leave_claimed(self):
        user = self.create_user()
        organization = self.create_organization()
        member = OrganizationMember.objects.create(
            organization=organization,
            role="member",
            user=user,
            email="test@example.com",
            token="abc-def",
            token_expires_at="2018-01-01 10:00:00",
        )
        OrganizationMember.objects.delete_expired(timezone.now())
        assert OrganizationMember.objects.get(id=member.id)

    def test_delete_expired_leave_null_expires(self):
        organization = self.create_organization()
        member = OrganizationMember.objects.create(
            organization=organization,
            role="member",
            email="test@example.com",
            token="abc-def",
            token_expires_at=None,
        )
        OrganizationMember.objects.delete_expired(timezone.now())
        assert OrganizationMember.objects.get(id=member.id)

    def test_approve_invite(self):
        organization = self.create_organization()
        member = OrganizationMember.objects.create(
            organization=organization,
            role="member",
            email="test@example.com",
            invite_status=InviteStatus.REQUESTED_TO_BE_INVITED.value,
        )
        assert not member.invite_approved

        member.approve_invite()
        assert member.invite_approved
        assert member.invite_status == InviteStatus.APPROVED.value

    def test_scopes_with_member_admin_config(self):
        organization = self.create_organization()
        member = OrganizationMember.objects.create(
            organization=organization,
            role="member",
            email="test@example.com",
        )

        assert "event:admin" in member.get_scopes()

        organization.update_option("sentry:events_member_admin", True)

        assert "event:admin" in member.get_scopes()

        organization.update_option("sentry:events_member_admin", False)

        assert "event:admin" not in member.get_scopes()

    def test_scopes_with_member_alert_write(self):
        organization = self.create_organization()
        member = OrganizationMember.objects.create(
            organization=organization,
            role="member",
            email="test@example.com",
        )
        admin = OrganizationMember.objects.create(
            organization=organization,
            role="admin",
            email="admin@example.com",
        )

        assert "alerts:write" in member.get_scopes()
        assert "alerts:write" in admin.get_scopes()

        organization.update_option("sentry:alerts_member_write", True)

        assert "alerts:write" in member.get_scopes()
        assert "alerts:write" in admin.get_scopes()

        organization.update_option("sentry:alerts_member_write", False)

        assert "alerts:write" not in member.get_scopes()
        assert "alerts:write" in admin.get_scopes()

    def test_get_contactable_members_for_org(self):
        organization = self.create_organization()
        user1 = self.create_user()
        user2 = self.create_user()

        member = self.create_member(organization=organization, user=user1)
        self.create_member(
            organization=organization,
            user=user2,
            invite_status=InviteStatus.REQUESTED_TO_BE_INVITED.value,
        )
        self.create_member(organization=organization, email="hi@example.com")

        assert OrganizationMember.objects.filter(organization=organization).count() == 3
        results = OrganizationMember.objects.get_contactable_members_for_org(organization.id)
        assert results.count() == 1
        assert results[0].user_id == member.user_id

    def test_validate_invitation_success(self):
        member = self.create_member(
            organization=self.organization,
            invite_status=InviteStatus.REQUESTED_TO_BE_INVITED.value,
            email="hello@sentry.io",
            role="member",
        )
        user = self.create_user()
        assert member.validate_invitation(user, [roles.get("member")])

    @with_feature({"organizations:invite-members": False})
    def test_validate_invitation_lack_feature(self):
        member = self.create_member(
            organization=self.organization,
            invite_status=InviteStatus.REQUESTED_TO_BE_INVITED.value,
            email="hello@sentry.io",
            role="member",
        )
        user = self.create_user()
        with pytest.raises(
            UnableToAcceptMemberInvitationException,
            match="Your organization is not allowed to invite members.",
        ):
            member.validate_invitation(user, [roles.get("member")])

    def test_validate_invitation_no_join_requests(self):
        OrganizationOption.objects.create(
            organization_id=self.organization.id, key="sentry:join_requests", value=False
        )

        member = self.create_member(
            organization=self.organization,
            invite_status=InviteStatus.REQUESTED_TO_JOIN.value,
            email="hello@sentry.io",
            role="member",
        )
        user = self.create_user()
        with pytest.raises(
            UnableToAcceptMemberInvitationException,
            match="Your organization does not allow requests to join.",
        ):
            member.validate_invitation(user, [roles.get("member")])

    def test_validate_invitation_outside_allowed_role(self):
        member = self.create_member(
            organization=self.organization,
            invite_status=InviteStatus.REQUESTED_TO_BE_INVITED.value,
            email="hello@sentry.io",
            role="admin",
        )
        user = self.create_user()
        with pytest.raises(
            UnableToAcceptMemberInvitationException,
            match="You do not have permission approve a member invitation with the role admin.",
        ):
            member.validate_invitation(user, [roles.get("member")])

    def test_approve_member_invitation(self):
        member = self.create_member(
            organization=self.organization,
            invite_status=InviteStatus.REQUESTED_TO_BE_INVITED.value,
            email="hello@sentry.io",
            role="member",
        )
        user = self.create_user()
        member.approve_member_invitation(user)
        assert member.invite_status == InviteStatus.APPROVED.value

    def test_reject_member_invitation(self):
        member = self.create_member(
            organization=self.organization,
            invite_status=InviteStatus.REQUESTED_TO_BE_INVITED.value,
            email="hello@sentry.io",
            role="member",
        )
        user = self.create_user()
        member.reject_member_invitation(user)
        assert not OrganizationMember.objects.filter(id=member.id).exists()

    def test_get_allowed_org_roles_to_invite(self):
        member = OrganizationMember.objects.get(user=self.user, organization=self.organization)
        member.update(role="manager")
        assert member.get_allowed_org_roles_to_invite() == [
            roles.get("member"),
            roles.get("admin"),
            roles.get("manager"),
        ]<|MERGE_RESOLUTION|>--- conflicted
+++ resolved
@@ -9,6 +9,7 @@
 from sentry.auth import manager
 from sentry.exceptions import UnableToAcceptMemberInvitationException
 from sentry.models import INVITE_DAYS_VALID, InviteStatus, OrganizationMember, OrganizationOption
+from sentry.models.authprovider import AuthProvider
 from sentry.testutils import TestCase
 from sentry.testutils.helpers import with_feature
 
@@ -135,7 +136,6 @@
         OrganizationMember.objects.delete_expired(timezone.now())
         assert OrganizationMember.objects.filter(id=member.id).first() is None
 
-<<<<<<< HEAD
     def test_delete_expired_SCIM_enabled(self):
         organization = self.create_organization()
         org2 = self.create_organization()
@@ -160,8 +160,6 @@
         OrganizationMember.objects.delete_expired(timezone.now())
         assert OrganizationMember.objects.filter(id=member.id).exists()
 
-=======
->>>>>>> 0f51cb2d
     def test_delete_expired_miss(self):
         organization = self.create_organization()
         tomorrow = timezone.now() + timedelta(days=1)
