# coding: utf-8

from __future__ import absolute_import

import pytest

from datetime import timedelta
from django.core import mail
from django.core.urlresolvers import reverse

from django.http import HttpRequest
from django.utils import timezone
from exam import fixture

from sentry import eventstore, nodestore
from sentry.db.models.fields.node import NodeIntegrityFailure
from sentry.models import ProjectKey, LostPasswordHash
from sentry.testutils import TestCase
from sentry.eventstore.models import Event
from sentry.testutils.helpers.datetime import iso_format, before_now


class ProjectKeyTest(TestCase):
    def test_get_dsn(self):
        key = ProjectKey(project_id=1, public_key="public", secret_key="secret")
        with self.options({"system.url-prefix": "http://example.com"}):
            self.assertEquals(key.get_dsn(), "http://public:secret@example.com/1")

    def test_get_dsn_with_ssl(self):
        key = ProjectKey(project_id=1, public_key="public", secret_key="secret")
        with self.options({"system.url-prefix": "https://example.com"}):
            self.assertEquals(key.get_dsn(), "https://public:secret@example.com/1")

    def test_get_dsn_with_port(self):
        key = ProjectKey(project_id=1, public_key="public", secret_key="secret")
        with self.options({"system.url-prefix": "http://example.com:81"}):
            self.assertEquals(key.get_dsn(), "http://public:secret@example.com:81/1")

    def test_get_dsn_with_public_endpoint_setting(self):
        key = ProjectKey(project_id=1, public_key="public", secret_key="secret")
        with self.settings(SENTRY_PUBLIC_ENDPOINT="http://public_endpoint.com"):
            self.assertEquals(key.get_dsn(public=True), "http://public@public_endpoint.com/1")

    def test_get_dsn_with_endpoint_setting(self):
        key = ProjectKey(project_id=1, public_key="public", secret_key="secret")
        with self.settings(SENTRY_ENDPOINT="http://endpoint.com"):
            self.assertEquals(key.get_dsn(), "http://public:secret@endpoint.com/1")

    def test_key_is_created_for_project(self):
        self.create_user("admin@example.com")
        team = self.create_team(name="Test")
        project = self.create_project(name="Test", teams=[team])
        assert project.key_set.exists() is True


class LostPasswordTest(TestCase):
    @fixture
    def password_hash(self):
        return LostPasswordHash.objects.create(user=self.user)

    def test_send_recover_mail(self):
        request = HttpRequest()
        request.method = "GET"
        request.META["REMOTE_ADDR"] = "1.1.1.1"

        with self.options({"system.url-prefix": "http://testserver"}), self.tasks():
            self.password_hash.send_email(request)

        assert len(mail.outbox) == 1
        msg = mail.outbox[0]
        assert msg.to == [self.user.email]
        assert msg.subject == "[Sentry] Password Recovery"
        url = "http://testserver" + reverse(
            "sentry-account-recover-confirm",
            args=[self.password_hash.user_id, self.password_hash.hash],
        )
        assert url in msg.body


class GroupIsOverResolveAgeTest(TestCase):
    def test_simple(self):
        group = self.group
        group.last_seen = timezone.now() - timedelta(hours=2)
        group.project.update_option("sentry:resolve_age", 1)  # 1 hour
        assert group.is_over_resolve_age() is True
        group.last_seen = timezone.now()
        assert group.is_over_resolve_age() is False


class EventNodeStoreTest(TestCase):
    def test_event_node_id(self):
        # Create an event without specifying node_id. A node_id should be generated
        e1 = Event(project_id=1, event_id="abc", data={"foo": "bar"})
        assert e1.data.id is not None, "We should have generated a node_id for this event"
        e1_node_id = e1.data.id
        e1.save()
        e1_body = nodestore.get(e1_node_id)
        assert e1_body == {"foo": "bar"}, "The event body should be in nodestore"

        e1 = Event(project_id=1, event_id="abc")

        assert e1.data.data == {"foo": "bar"}, "The event body should be loaded from nodestore"
        assert e1.data.id == e1_node_id, "The event's node_id should be the same after load"

<<<<<<< HEAD
        # Event with no data should not be saved to nodestore
        e2 = Event(project_id=1, event_id="mno", data=None)
        e2_node_id = e2.data.id
        assert e2.data.data == {}  # NodeData returns {} by default
        eventstore.bind_nodes([e2], "data")
        assert e2.data.data == {}
        e2_body = nodestore.get(e2_node_id)
        assert e2_body is None
=======
        # Create another event that references the same nodestore object as the first event.
        e2 = Event(project_id=1, event_id="def", data={"node_id": e1_node_id})
        assert e2.data.id == e1_node_id, "The event should use the provided node_id"
        e2_body = nodestore.get(e1_node_id)
        assert e2_body == {"foo": "bar"}, "The event body should be in nodestore already"
        e2.save()
        e2_body = nodestore.get(e1_node_id)
        assert e2_body == {"foo": "bar"}, "The event body should not be overwritten by save"

        e2 = Event.objects.get(project_id=1, event_id="def")
        assert e2.data.data == {"foo": "bar"}, "The event body should be loaded from nodestore"
        assert e2.data.id == e1_node_id, "The event's node_id should be the same after load"

        # Create an event with a new event body that specifies the node_id to use.
        e3 = Event(project_id=1, event_id="ghi", data={"baz": "quux", "node_id": "1:ghi"})
        assert e3.data.id == "1:ghi", "Event should have the specified node_id"
        assert e3.data.data == {
            "baz": "quux"
        }, "Event body should be the one provided (sans node_id)"
        e3.save()
        e3_body = nodestore.get("1:ghi")
        e3.data.save()
        e3_body = nodestore.get("1:ghi")
        assert e3_body == {"baz": "quux"}, "Event body should be saved to nodestore"

        e3 = Event.objects.get(project_id=1, event_id="ghi")
        assert e3.data.data == {"baz": "quux"}, "Event body should be loaded from nodestore"
        assert e3.data.id == "1:ghi", "Loaded event should have the correct node_id"

        # Try load it again, but using the pickled/compressed string we would expect to find
        # in the column
        e3_pickled_id = compress(pickle.dumps({"node_id": "1:ghi"}))
        e3 = Event(project_id=1, event_id="jkl", data=e3_pickled_id)
        assert e3.data.data == {"baz": "quux"}, "Event body should be loaded from nodestore"

        # Event with no data should not be saved (or loaded) from nodestore
        e4 = Event(project_id=1, event_id="mno", data=None)
        e4.save()
        e4.data.save()
        assert nodestore.get("1:mno") is None, "We should not have saved anything to nodestore"
        e4 = Event.objects.get(project_id=1, event_id="mno")
        assert e4.data.id is None
        assert e4.data.data == {}  # NodeData returns {} by default
        e4.bind_node_data()
        assert e4.data.id is None
        assert e4.data.data == {}
>>>>>>> e8e3207b

    def test_screams_bloody_murder_when_ref_fails(self):
        project1 = self.create_project()
        project2 = self.create_project()
        invalid_event = self.store_event(
            data={
                "event_id": "a" * 32,
                "timestamp": iso_format(before_now(minutes=1)),
                "fingerprint": ["group-1"],
            },
            project_id=project1.id,
        )
        event = self.store_event(
            data={
                "event_id": "b" * 32,
                "timestamp": iso_format(before_now(minutes=1)),
                "fingerprint": ["group-2"],
            },
            project_id=project2.id,
        )
        event.data.bind_ref(invalid_event)
        event.save()

        assert event.data.get_ref(event) != event.data.get_ref(invalid_event)

        with pytest.raises(NodeIntegrityFailure):
<<<<<<< HEAD
            eventstore.bind_nodes([event], "data")
=======
            event.bind_node_data()
>>>>>>> e8e3207b

    def test_accepts_valid_ref(self):
        event = self.create_event()
        event.data.bind_ref(event)

<<<<<<< HEAD
        eventstore.bind_nodes([event], "data")
=======
        event.bind_node_data()
>>>>>>> e8e3207b

        assert event.data.ref == event.project.id

    def test_basic_ref_binding(self):
        event = self.create_event()
        assert event.data.get_ref(event) == event.project.id<|MERGE_RESOLUTION|>--- conflicted
+++ resolved
@@ -102,7 +102,6 @@
         assert e1.data.data == {"foo": "bar"}, "The event body should be loaded from nodestore"
         assert e1.data.id == e1_node_id, "The event's node_id should be the same after load"
 
-<<<<<<< HEAD
         # Event with no data should not be saved to nodestore
         e2 = Event(project_id=1, event_id="mno", data=None)
         e2_node_id = e2.data.id
@@ -111,54 +110,6 @@
         assert e2.data.data == {}
         e2_body = nodestore.get(e2_node_id)
         assert e2_body is None
-=======
-        # Create another event that references the same nodestore object as the first event.
-        e2 = Event(project_id=1, event_id="def", data={"node_id": e1_node_id})
-        assert e2.data.id == e1_node_id, "The event should use the provided node_id"
-        e2_body = nodestore.get(e1_node_id)
-        assert e2_body == {"foo": "bar"}, "The event body should be in nodestore already"
-        e2.save()
-        e2_body = nodestore.get(e1_node_id)
-        assert e2_body == {"foo": "bar"}, "The event body should not be overwritten by save"
-
-        e2 = Event.objects.get(project_id=1, event_id="def")
-        assert e2.data.data == {"foo": "bar"}, "The event body should be loaded from nodestore"
-        assert e2.data.id == e1_node_id, "The event's node_id should be the same after load"
-
-        # Create an event with a new event body that specifies the node_id to use.
-        e3 = Event(project_id=1, event_id="ghi", data={"baz": "quux", "node_id": "1:ghi"})
-        assert e3.data.id == "1:ghi", "Event should have the specified node_id"
-        assert e3.data.data == {
-            "baz": "quux"
-        }, "Event body should be the one provided (sans node_id)"
-        e3.save()
-        e3_body = nodestore.get("1:ghi")
-        e3.data.save()
-        e3_body = nodestore.get("1:ghi")
-        assert e3_body == {"baz": "quux"}, "Event body should be saved to nodestore"
-
-        e3 = Event.objects.get(project_id=1, event_id="ghi")
-        assert e3.data.data == {"baz": "quux"}, "Event body should be loaded from nodestore"
-        assert e3.data.id == "1:ghi", "Loaded event should have the correct node_id"
-
-        # Try load it again, but using the pickled/compressed string we would expect to find
-        # in the column
-        e3_pickled_id = compress(pickle.dumps({"node_id": "1:ghi"}))
-        e3 = Event(project_id=1, event_id="jkl", data=e3_pickled_id)
-        assert e3.data.data == {"baz": "quux"}, "Event body should be loaded from nodestore"
-
-        # Event with no data should not be saved (or loaded) from nodestore
-        e4 = Event(project_id=1, event_id="mno", data=None)
-        e4.save()
-        e4.data.save()
-        assert nodestore.get("1:mno") is None, "We should not have saved anything to nodestore"
-        e4 = Event.objects.get(project_id=1, event_id="mno")
-        assert e4.data.id is None
-        assert e4.data.data == {}  # NodeData returns {} by default
-        e4.bind_node_data()
-        assert e4.data.id is None
-        assert e4.data.data == {}
->>>>>>> e8e3207b
 
     def test_screams_bloody_murder_when_ref_fails(self):
         project1 = self.create_project()
@@ -185,22 +136,12 @@
         assert event.data.get_ref(event) != event.data.get_ref(invalid_event)
 
         with pytest.raises(NodeIntegrityFailure):
-<<<<<<< HEAD
-            eventstore.bind_nodes([event], "data")
-=======
             event.bind_node_data()
->>>>>>> e8e3207b
 
     def test_accepts_valid_ref(self):
         event = self.create_event()
         event.data.bind_ref(event)
-
-<<<<<<< HEAD
-        eventstore.bind_nodes([event], "data")
-=======
         event.bind_node_data()
->>>>>>> e8e3207b
-
         assert event.data.ref == event.project.id
 
     def test_basic_ref_binding(self):
