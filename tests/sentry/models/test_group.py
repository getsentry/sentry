import uuid
from datetime import timedelta
from unittest.mock import patch

import pytest
from django.core.cache import cache
from django.db.models import ProtectedError
from django.utils import timezone

from sentry.issues.grouptype import ProfileFileIOGroupType
from sentry.issues.occurrence_consumer import process_event_and_issue_occurrence
from sentry.models import (
    Group,
    GroupRedirect,
    GroupRelease,
    GroupSnooze,
    GroupStatus,
    GroupSubStatus,
    Release,
    get_group_with_redirect,
)
from sentry.models.release import _get_cache_key
from sentry.testutils import SnubaTestCase, TestCase
from sentry.testutils.helpers.datetime import before_now, iso_format
from sentry.testutils.helpers.features import with_feature
from sentry.testutils.silo import region_silo_test
from tests.sentry.issues.test_utils import OccurrenceTestMixin


@region_silo_test(stable=True)
class GroupTest(TestCase, SnubaTestCase):
    def setUp(self):
        super().setUp()
        self.min_ago = iso_format(before_now(minutes=1))

    def test_is_resolved(self):
        group = self.create_group(status=GroupStatus.RESOLVED)
        assert group.is_resolved()

        group.status = GroupStatus.IGNORED
        assert not group.is_resolved()

        group.status = GroupStatus.UNRESOLVED
        assert not group.is_resolved()

        group.last_seen = timezone.now() - timedelta(hours=12)

        group.project.update_option("sentry:resolve_age", 24)

        assert not group.is_resolved()

        group.project.update_option("sentry:resolve_age", 1)

        assert group.is_resolved()

    def test_is_ignored_with_expired_snooze(self):
        group = self.create_group(status=GroupStatus.IGNORED)
        GroupSnooze.objects.create(group=group, until=timezone.now() - timedelta(minutes=1))
        assert not group.is_ignored()

    def test_status_with_expired_snooze(self):
        group = self.create_group(status=GroupStatus.IGNORED)
        GroupSnooze.objects.create(group=group, until=timezone.now() - timedelta(minutes=1))
        assert group.get_status() == GroupStatus.UNRESOLVED

    def test_deleting_release_does_not_delete_group(self):
        project = self.create_project()
        release = Release.objects.create(version="a", organization_id=project.organization_id)
        release.add_project(project)
        group = self.create_group(project=project, first_release=release)

        with pytest.raises(ProtectedError):
            release.delete()

        group = Group.objects.get(id=group.id)
        assert group.first_release == release

    def test_save_truncate_message(self):
        assert len(self.create_group(message="x" * 300).message) == 255
        assert self.create_group(message="\nfoo\n   ").message == "foo"
        assert self.create_group(message="foo").message == "foo"
        assert self.create_group(message="").message == ""

    def test_get_group_with_redirect(self):
        group = self.create_group()
        assert get_group_with_redirect(group.id) == (group, False)

        duplicate_id = self.create_group().id
        Group.objects.filter(id=duplicate_id).delete()
        GroupRedirect.objects.create(group_id=group.id, previous_group_id=duplicate_id)

        assert get_group_with_redirect(duplicate_id) == (group, True)

        # We shouldn't end up in a case where the redirect points to a bad
        # reference, but testing this path for completeness.
        group.delete()

        with pytest.raises(Group.DoesNotExist):
            get_group_with_redirect(duplicate_id)

    def test_get_group_with_redirect_from_qualified_short_id(self):
        group = self.create_group()
        assert group.qualified_short_id
        assert get_group_with_redirect(
            group.qualified_short_id, organization=group.project.organization
        ) == (group, False)

        duplicate_group = self.create_group()
        duplicate_id = duplicate_group.id
        GroupRedirect.create_for_group(duplicate_group, group)
        Group.objects.filter(id=duplicate_id).delete()

        assert get_group_with_redirect(
            duplicate_group.qualified_short_id, organization=group.project.organization
        ) == (group, True)

        # We shouldn't end up in a case where the redirect points to a bad
        # reference, but testing this path for completeness.
        group.delete()

        with pytest.raises(Group.DoesNotExist):
            get_group_with_redirect(
                duplicate_group.qualified_short_id, organization=group.project.organization
            )

    def test_invalid_shared_id(self):
        with pytest.raises(Group.DoesNotExist):
            Group.objects.from_share_id("adc7a5b902184ce3818046302e94f8ec")

    def test_qualified_share_id(self):
        project = self.create_project(name="foo bar")
        group = self.create_group(project=project, short_id=project.next_short_id())
        short_id = group.qualified_short_id

        assert short_id.startswith("FOO-BAR-")

        group2 = Group.objects.by_qualified_short_id(group.organization.id, short_id)

        assert group2 == group

        with pytest.raises(Group.DoesNotExist):
            Group.objects.by_qualified_short_id(
                group.organization.id, "server_name:my-server-with-dashes-0ac14dadda3b428cf"
            )

        group.update(status=GroupStatus.PENDING_DELETION, substatus=None)
        with pytest.raises(Group.DoesNotExist):
            Group.objects.by_qualified_short_id(group.organization.id, short_id)

    def test_qualified_share_id_bulk(self):
        project = self.create_project(name="foo bar")
        group = self.create_group(project=project, short_id=project.next_short_id())
        group_2 = self.create_group(project=project, short_id=project.next_short_id())
        group_short_id = group.qualified_short_id
        group_2_short_id = group_2.qualified_short_id
        assert [group] == Group.objects.by_qualified_short_id_bulk(
            group.organization.id, [group_short_id]
        )
        assert {group, group_2} == set(
            Group.objects.by_qualified_short_id_bulk(
                group.organization.id,
                [group_short_id, group_2_short_id],
            )
        )

        group.update(status=GroupStatus.PENDING_DELETION, substatus=None)
        with pytest.raises(Group.DoesNotExist):
            Group.objects.by_qualified_short_id_bulk(
                group.organization.id, [group_short_id, group_2_short_id]
            )

    def test_first_last_release(self):
        project = self.create_project()
        release = Release.objects.create(version="a", organization_id=project.organization_id)
        event = self.store_event(
            data={"release": "a", "timestamp": self.min_ago}, project_id=project.id
        )
        group = event.group

        release = Release.objects.get(version="a")

        assert group.first_release == release
        assert group.get_first_release() == release.version
        cache.delete(_get_cache_key(group.id, group.project_id, True))
        assert group.get_last_release() == release.version

    def test_first_release_from_tag(self):
        project = self.create_project()
        event = self.store_event(
            data={"release": "a", "timestamp": self.min_ago}, project_id=project.id
        )

        group = event.group

        assert group.get_first_release() == "a"
        cache.delete(_get_cache_key(group.id, group.project_id, True))
        assert group.get_last_release() == "a"

    def test_first_last_release_miss(self):
        project = self.create_project()
        release = Release.objects.create(version="a", organization_id=project.organization_id)
        release.add_project(project)

        group = self.create_group(project=project)

        assert group.first_release is None
        assert group.get_first_release() is None
        assert group.get_last_release() is None

    def test_get_email_subject(self):
        project = self.create_project()
        group = self.create_group(project=project)

        expect = f"{group.qualified_short_id} - {group.title}"
        assert group.get_email_subject() == expect

    def test_get_absolute_url(self):
        for (org_slug, group_id, params, expected) in [
            ("org1", 23, None, "http://testserver/organizations/org1/issues/23/"),
            (
                "org2",
                42,
                {"environment": "dev"},
                "http://testserver/organizations/org2/issues/42/?environment=dev",
            ),
            (
                "\u00F6rg3",
                86,
                {"env\u00EDronment": "d\u00E9v"},
                "http://testserver/organizations/org3/issues/86/?env%C3%ADronment=d%C3%A9v",
            ),
        ]:
            org = self.create_organization(slug=org_slug)
            project = self.create_project(organization=org)
            group = self.create_group(id=group_id, project=project)
            actual = group.get_absolute_url(params)
            assert actual == expected

    def test_get_absolute_url_event(self):
        project = self.create_project()
        event = self.store_event(
            data={"fingerprint": ["group1"], "timestamp": self.min_ago}, project_id=project.id
        )
        group = event.group
        url = f"http://testserver/organizations/{project.organization.slug}/issues/{group.id}/events/{event.event_id}/"
        assert url == group.get_absolute_url(event_id=event.event_id)

    @with_feature("organizations:customer-domains")
    def test_get_absolute_url_customer_domains(self):
        project = self.create_project()
        event = self.store_event(
            data={"fingerprint": ["group1"], "timestamp": self.min_ago}, project_id=project.id
        )
        org = self.organization
        group = event.group
        expected = f"http://{org.slug}.testserver/issues/{group.id}/events/{event.event_id}/"
        assert expected == group.get_absolute_url(event_id=event.event_id)

        expected = f"http://{org.slug}.testserver/issues/{group.id}/"
        assert expected == group.get_absolute_url()

    def test_get_releases(self):
        now = timezone.now().replace(microsecond=0)
        project = self.create_project()
        group = self.create_group(project=project)
        group2 = self.create_group(project=project)

        last_release = Release.objects.create(
            organization_id=self.organization.id,
            version="100",
            date_added=iso_format(now - timedelta(seconds=10)),
        )
        first_release = Release.objects.create(
            organization_id=self.organization.id,
            version="200",
            date_added=iso_format(now - timedelta(seconds=100)),
        )
        GroupRelease.objects.create(
            project_id=project.id,
            group_id=group.id,
            release_id=first_release.id,
            environment="",
            last_seen=first_release.date_added,
            first_seen=first_release.date_added,
        )

        GroupRelease.objects.create(
            project_id=project.id,
            group_id=group.id,
            release_id=last_release.id,
            environment="",
            last_seen=last_release.date_added,
            first_seen=last_release.date_added,
        )

        assert group.get_first_release() == "200"
        cache.delete(_get_cache_key(group2.id, group2.project_id, True))

        assert group2.get_first_release() is None
        cache.delete(_get_cache_key(group.id, group.project_id, True))

        assert group.get_last_release() == "100"

        assert group2.get_last_release() is None

    def test_group_substatus_defaults(self):
        assert self.create_group(status=GroupStatus.UNRESOLVED).substatus == GroupSubStatus.ONGOING
        assert self.create_group(status=GroupStatus.IGNORED).substatus is None
        assert self.create_group(status=GroupStatus.MUTED).substatus is None
        for nullable_status in (
            GroupStatus.RESOLVED,
            GroupStatus.PENDING_DELETION,
            GroupStatus.DELETION_IN_PROGRESS,
            GroupStatus.REPROCESSING,
        ):
            assert self.create_group(status=nullable_status).substatus is None

<<<<<<< HEAD
    def test_group_invalid_substatus(self):
        with pytest.raises(ValueError):
            self.create_group(
                status=GroupStatus.UNRESOLVED, substatus=GroupSubStatus.UNTIL_ESCALATING
            )
            self.create_group(status=GroupStatus.IGNORED, substatus=GroupSubStatus.ONGOING)
            self.create_group(status=GroupStatus.IGNORED, substatus=GroupSubStatus.ESCALATING)

=======
    @patch("sentry.models.group.logger")
    def test_group_invalid_substatus(self, logger):
>>>>>>> 24daa10f
        group = self.create_group(status=GroupStatus.RESOLVED)
        assert group.substatus is None

        group = self.create_group(
            status=GroupStatus.UNRESOLVED, substatus=GroupSubStatus.ESCALATING
        )
        assert group.substatus is GroupSubStatus.ESCALATING

        group = self.create_group(status=GroupStatus.UNRESOLVED)
        assert group.substatus is GroupSubStatus.ONGOING

<<<<<<< HEAD
=======
        # Test that we log an error when we try to set an invalid substatus
        self.create_group(status=GroupStatus.UNRESOLVED, substatus=GroupSubStatus.UNTIL_ESCALATING)
        self.create_group(status=GroupStatus.IGNORED, substatus=GroupSubStatus.ONGOING)
        self.create_group(status=GroupStatus.IGNORED, substatus=GroupSubStatus.ESCALATING)
        assert logger.exception.call_count == 3

>>>>>>> 24daa10f

@region_silo_test
class GroupIsOverResolveAgeTest(TestCase):
    def test_simple(self):
        group = self.group
        group.last_seen = timezone.now() - timedelta(hours=2)
        group.project.update_option("sentry:resolve_age", 1)  # 1 hour
        assert group.is_over_resolve_age() is True
        group.last_seen = timezone.now()
        assert group.is_over_resolve_age() is False


class GroupGetLatestEventTest(TestCase, OccurrenceTestMixin):
    def setUp(self):
        super().setUp()
        self.min_ago = iso_format(before_now(minutes=1))
        self.two_min_ago = iso_format(before_now(minutes=2))
        self.just_over_one_min_ago = iso_format(before_now(seconds=61))

    def test_get_latest_event_no_events(self):
        project = self.create_project()
        group = self.create_group(project=project)
        assert group.get_latest_event() is None

    def test_get_latest_event(self):
        self.store_event(
            data={"event_id": "a" * 32, "fingerprint": ["group-1"], "timestamp": self.two_min_ago},
            project_id=self.project.id,
        )
        self.store_event(
            data={"event_id": "b" * 32, "fingerprint": ["group-1"], "timestamp": self.min_ago},
            project_id=self.project.id,
        )

        group = Group.objects.first()

        group_event = group.get_latest_event()

        assert group_event.event_id == "b" * 32
        assert group_event.occurrence is None

    def test_get_latest_almost_identical_timestamps(self):
        self.store_event(
            data={
                "event_id": "a" * 32,
                "fingerprint": ["group-1"],
                "timestamp": self.just_over_one_min_ago,
            },
            project_id=self.project.id,
        )
        self.store_event(
            data={"event_id": "b" * 32, "fingerprint": ["group-1"], "timestamp": self.min_ago},
            project_id=self.project.id,
        )
        group = Group.objects.first()

        group_event = group.get_latest_event()

        assert group_event.event_id == "b" * 32
        assert group_event.occurrence is None

    def test_get_latest_event_occurrence(self):
        event_id = uuid.uuid4().hex
        occurrence_data = self.build_occurrence_data(event_id=event_id, project_id=self.project.id)
        occurrence = process_event_and_issue_occurrence(
            occurrence_data,
            {
                "event_id": event_id,
                "fingerprint": ["group-1"],
                "project_id": self.project.id,
                "timestamp": before_now(minutes=1).isoformat(),
            },
        )[0]

        group = Group.objects.first()
        group.update(type=ProfileFileIOGroupType.type_id)

        group_event = group.get_latest_event()
        assert group_event.event_id == event_id
        self.assert_occurrences_identical(group_event.occurrence, occurrence)<|MERGE_RESOLUTION|>--- conflicted
+++ resolved
@@ -315,19 +315,8 @@
         ):
             assert self.create_group(status=nullable_status).substatus is None
 
-<<<<<<< HEAD
-    def test_group_invalid_substatus(self):
-        with pytest.raises(ValueError):
-            self.create_group(
-                status=GroupStatus.UNRESOLVED, substatus=GroupSubStatus.UNTIL_ESCALATING
-            )
-            self.create_group(status=GroupStatus.IGNORED, substatus=GroupSubStatus.ONGOING)
-            self.create_group(status=GroupStatus.IGNORED, substatus=GroupSubStatus.ESCALATING)
-
-=======
     @patch("sentry.models.group.logger")
     def test_group_invalid_substatus(self, logger):
->>>>>>> 24daa10f
         group = self.create_group(status=GroupStatus.RESOLVED)
         assert group.substatus is None
 
@@ -339,15 +328,12 @@
         group = self.create_group(status=GroupStatus.UNRESOLVED)
         assert group.substatus is GroupSubStatus.ONGOING
 
-<<<<<<< HEAD
-=======
         # Test that we log an error when we try to set an invalid substatus
         self.create_group(status=GroupStatus.UNRESOLVED, substatus=GroupSubStatus.UNTIL_ESCALATING)
         self.create_group(status=GroupStatus.IGNORED, substatus=GroupSubStatus.ONGOING)
         self.create_group(status=GroupStatus.IGNORED, substatus=GroupSubStatus.ESCALATING)
         assert logger.exception.call_count == 3
 
->>>>>>> 24daa10f
 
 @region_silo_test
 class GroupIsOverResolveAgeTest(TestCase):
