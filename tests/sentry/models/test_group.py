--- conflicted
+++ resolved
@@ -318,11 +318,8 @@
     def test_group_valid_substatus(self):
         desired_status_substatus_pairs = [
             (GroupStatus.UNRESOLVED, GroupSubStatus.ESCALATING),
-<<<<<<< HEAD
-=======
             (GroupStatus.UNRESOLVED, GroupSubStatus.REGRESSED),
             (GroupStatus.UNRESOLVED, GroupSubStatus.NEW),
->>>>>>> 9ea53602
             (GroupStatus.IGNORED, GroupSubStatus.FOREVER),
             (GroupStatus.IGNORED, GroupSubStatus.UNTIL_CONDITION_MET),
             (GroupStatus.IGNORED, GroupSubStatus.UNTIL_ESCALATING),
@@ -342,11 +339,7 @@
         for status, substatus in status_substatus_pairs:
             self.create_group(status=status, substatus=substatus)
 
-<<<<<<< HEAD
-        assert logger.exception.call_count == 3
-=======
         assert logger.exception.call_count == len(status_substatus_pairs)
->>>>>>> 9ea53602
 
 
 @region_silo_test
