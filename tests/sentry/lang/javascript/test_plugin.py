# coding: utf-8

from __future__ import absolute_import

import os.path
import responses
<<<<<<< HEAD

from sentry.utils.compat.mock import patch

=======
from base64 import b64encode

from sentry.utils.compat.mock import patch
from sentry import eventstore
>>>>>>> f66fabd7
from sentry.models import File, Release, ReleaseFile
from sentry.testutils import (
    TestCase,
    SnubaTestCase,
    TransactionTestCase,
    SentryStoreHelper,
    RelayStoreHelper,
)

from sentry.testutils.helpers.datetime import iso_format, before_now

# TODO(joshuarli): six 1.12.0 adds ensure_binary
# might also want to put this in utils since we pretty much expect the result to be py3 str and not bytes
BASE64_SOURCEMAP = "data:application/json;base64," + (
<<<<<<< HEAD
    '{"version":3,"file":"generated.js","sources":["/test.js"],"names":[],"mappings":"AAAA","sourcesContent":['
    '"console.log(\\"hello, World!\\")"]}'.encode("base64").replace("\n", "")
=======
    b64encode(u'{"version":3,"file":"generated.js","sources":["/test.js"],"names":[],"mappings":"AAAA","sourcesContent":["console.log(\\"hello, World!\\")"]}'.encode("utf-8")).decode("utf-8").replace("\n", "")
>>>>>>> f66fabd7
)


def get_fixture_path(name):
    return os.path.join(os.path.dirname(__file__), "fixtures", name)


def load_fixture(name):
    with open(get_fixture_path(name), "rb") as fp:
        return fp.read()


class JavascriptIntegrationTest(SnubaTestCase):
    def test_adds_contexts_without_device(self):
        data = {
            "timestamp": self.min_ago,
            "message": "hello",
            "platform": "javascript",
            "request": {
                "url": "http://example.com",
                "headers": [
                    [
                        "User-Agent",
                        "Mozilla/5.0 (Windows NT 6.2; WOW64) AppleWebKit/537.36 (KHTML, like Gecko) "
                        "Chrome/28.0.1500.72 Safari/537.36",
                    ]
                ],
            },
        }

        event = self.post_and_retrieve_event(data)
        if not self.use_relay():
            # We measure the number of queries after an initial post,
            # because there are many queries polluting the array
            # before the actual "processing" happens (like, auth_user)
            with self.assertWriteQueries(
                {
                    "nodestore_node": 2,
                    "sentry_eventuser": 1,
                    "sentry_groupedmessage": 1,
                    "sentry_userreport": 1,
                },
                debug=True,
            ):  # debug=True is for coverage
                self._postWithHeader(data)

        contexts = event.interfaces["contexts"].to_json()
        assert contexts.get("os") == {"name": "Windows", "version": "8", "type": "os"}
        assert contexts.get("device") is None

    def test_adds_contexts_with_device(self):
        data = {
            "timestamp": self.min_ago,
            "message": "hello",
            "platform": "javascript",
            "request": {
                "url": "http://example.com",
                "headers": [
                    [
                        "User-Agent",
                        "Mozilla/5.0 (Linux; U; Android 4.3; en-us; SCH-R530U Build/JSS15J) AppleWebKit/534.30 ("
                        "KHTML, like Gecko) Version/4.0 Mobile Safari/534.30 USCC-R530U",
                    ]
                ],
            },
        }

        event = self.post_and_retrieve_event(data)

        contexts = event.interfaces["contexts"].to_json()
        assert contexts.get("os") == {"name": "Android", "type": "os", "version": "4.3"}
        assert contexts.get("browser") == {"name": "Android", "type": "browser", "version": "4.3"}
        assert contexts.get("device") == {
            "family": "Samsung SCH-R530U",
            "type": "device",
            "model": "SCH-R530U",
            "brand": "Samsung",
        }

    def test_adds_contexts_with_ps4_device(self):
        data = {
            "timestamp": self.min_ago,
            "message": "hello",
            "platform": "javascript",
            "request": {
                "url": "http://example.com",
                "headers": [
                    [
                        "User-Agent",
                        "Mozilla/5.0 (PlayStation 4 3.55) AppleWebKit/537.78 (KHTML, like Gecko)",
                    ]
                ],
            },
        }

        event = self.post_and_retrieve_event(data)

        contexts = event.interfaces["contexts"].to_json()
        assert contexts.get("os") is None
        assert contexts.get("browser") is None
        assert contexts.get("device") == {
            "family": "PlayStation 4",
            "type": "device",
            "model": "PlayStation 4",
            "brand": "Sony",
        }

    @patch("sentry.lang.javascript.processor.fetch_file")
    def test_source_expansion(self, mock_fetch_file):
        data = {
            "timestamp": self.min_ago,
            "message": "hello",
            "platform": "javascript",
            "exception": {
                "values": [
                    {
                        "type": "Error",
                        "stacktrace": {
                            "frames": [
                                {
                                    "abs_path": "http://example.com/foo.js",
                                    "filename": "foo.js",
                                    "lineno": 4,
                                    "colno": 0,
                                },
                                {
                                    "abs_path": "http://example.com/foo.js",
                                    "filename": "foo.js",
                                    "lineno": 1,
                                    "colno": 0,
                                },
                            ]
                        },
                    }
                ]
            },
        }

        mock_fetch_file.return_value.body = "\n".join("hello world")
        mock_fetch_file.return_value.encoding = None
        mock_fetch_file.return_value.headers = {}

        event = self.post_and_retrieve_event(data)

        mock_fetch_file.assert_called_once_with(
            "http://example.com/foo.js",
            project=self.project,
            release=None,
            dist=None,
            allow_scraping=True,
        )

        exception = event.interfaces["exception"]
        frame_list = exception.values[0].stacktrace.frames

        frame = frame_list[0]
        assert frame.pre_context == ["h", "e", "l"]
        assert frame.context_line == "l"
        assert frame.post_context == ["o", " ", "w", "o", "r"]

        frame = frame_list[1]
        assert not frame.pre_context
        assert frame.context_line == "h"
        assert frame.post_context == ["e", "l", "l", "o", " "]

        # no source map means no raw_stacktrace
        assert exception.values[0].raw_stacktrace is None

    @patch("sentry.lang.javascript.processor.fetch_file")
    @patch("sentry.lang.javascript.processor.discover_sourcemap")
    def test_inlined_sources(self, mock_discover_sourcemap, mock_fetch_file):
        data = {
            "timestamp": self.min_ago,
            "message": "hello",
            "platform": "javascript",
            "exception": {
                "values": [
                    {
                        "type": "Error",
                        "stacktrace": {
                            "frames": [
                                {
                                    "abs_path": "http://example.com/test.min.js",
                                    "filename": "test.js",
                                    "lineno": 1,
                                    "colno": 1,
                                }
                            ]
                        },
                    }
                ]
            },
        }

        mock_discover_sourcemap.return_value = BASE64_SOURCEMAP

        mock_fetch_file.return_value.url = "http://example.com/test.min.js"
        mock_fetch_file.return_value.body = "\n".join("<generated source>")
        mock_fetch_file.return_value.encoding = None

        event = self.post_and_retrieve_event(data)

        mock_fetch_file.assert_called_once_with(
            "http://example.com/test.min.js",
            project=self.project,
            release=None,
            dist=None,
            allow_scraping=True,
        )

        exception = event.interfaces["exception"]
        frame_list = exception.values[0].stacktrace.frames

        frame = frame_list[0]
        assert not frame.pre_context
        assert frame.context_line == 'console.log("hello, World!")'
        assert not frame.post_context
        assert frame.data["sourcemap"] == "http://example.com/test.min.js"

    @responses.activate
    def test_error_message_translations(self):
        data = {
            "timestamp": self.min_ago,
            "message": "hello",
            "platform": "javascript",
            "logentry": {
                "formatted": u"ReferenceError: Impossible de d\xe9finir une propri\xe9t\xe9 \xab foo \xbb : objet non "
                u"extensible"
            },
            "exception": {
                "values": [
                    {"type": "Error", "value": u"P\u0159\xedli\u0161 mnoho soubor\u016f"},
                    {
                        "type": "Error",
                        "value": u"foo: wyst\u0105pi\u0142 nieoczekiwany b\u0142\u0105d podczas pr\xf3by uzyskania "
                        u"informacji o metadanych",
                    },
                ]
            },
        }

        event = self.post_and_retrieve_event(data)

        message = event.interfaces["logentry"]
        assert (
            message.formatted
            == "ReferenceError: Cannot define property 'foo': object is not extensible"
        )

        exception = event.interfaces["exception"]
        assert exception.values[0].value == "Too many files"
        assert (
            exception.values[1].value
            == "foo: an unexpected failure occurred while trying to obtain metadata information"
        )

    @responses.activate
    def test_sourcemap_source_expansion(self):
        responses.add(
            responses.GET,
            "http://example.com/file.min.js",
            body=load_fixture("file.min.js"),
            content_type="application/javascript; charset=utf-8",
        )
        responses.add(
            responses.GET,
            "http://example.com/file1.js",
            body=load_fixture("file1.js"),
            content_type="application/javascript; charset=utf-8",
        )
        responses.add(
            responses.GET,
            "http://example.com/file2.js",
            body=load_fixture("file2.js"),
            content_type="application/javascript; charset=utf-8",
        )
        responses.add(
            responses.GET,
            "http://example.com/file.sourcemap.js",
            body=load_fixture("file.sourcemap.js"),
            content_type="application/javascript; charset=utf-8",
        )
        responses.add(responses.GET, "http://example.com/index.html", body="Not Found", status=404)

        data = {
            "timestamp": self.min_ago,
            "message": "hello",
            "platform": "javascript",
            "exception": {
                "values": [
                    {
                        "type": "Error",
                        "stacktrace": {
                            "frames": [
                                {
                                    "abs_path": "http://example.com/file.min.js",
                                    "filename": "file.min.js",
                                    "lineno": 1,
                                    "colno": 39,
                                },
                                # NOTE: Intentionally source is not retrieved from this HTML file
                                {
                                    "function": 'function: "HTMLDocument.<anonymous>"',
                                    "abs_path": "http//example.com/index.html",
                                    "filename": "index.html",
                                    "lineno": 283,
                                    "colno": 17,
                                    "in_app": False,
                                },
                            ]
                        },
                    }
                ]
            },
        }

        event = self.post_and_retrieve_event(data)

        assert event.data["errors"] == [
            {"type": "js_no_source", "url": "http//example.com/index.html"}
        ]

        exception = event.interfaces["exception"]
        frame_list = exception.values[0].stacktrace.frames

        frame = frame_list[0]
        assert frame.pre_context == ["function add(a, b) {", '\t"use strict";']
        expected = u"\treturn a + b; // fôo"
        assert frame.context_line == expected
        assert frame.post_context == ["}", ""]

        raw_frame_list = exception.values[0].raw_stacktrace.frames
        raw_frame = raw_frame_list[0]
        assert not raw_frame.pre_context
        assert (
            raw_frame.context_line
            == 'function add(a,b){"use strict";return a+b}function multiply(a,b){"use strict";return a*b}function '
            'divide(a,b){"use strict";try{return multip {snip}'
        )
        assert raw_frame.post_context == ["//@ sourceMappingURL=file.sourcemap.js"]
        assert raw_frame.lineno == 1

        # Since we couldn't expand source for the 2nd frame, both
        # its raw and original form should be identical
        assert raw_frame_list[1] == frame_list[1]

    @responses.activate
    def test_sourcemap_embedded_source_expansion(self):
        responses.add(
            responses.GET,
            "http://example.com/embedded.js",
            body=load_fixture("embedded.js"),
            content_type="application/javascript; charset=utf-8",
        )
        responses.add(
            responses.GET,
            "http://example.com/embedded.js.map",
            body=load_fixture("embedded.js.map"),
            content_type="application/json; charset=utf-8",
        )
        responses.add(responses.GET, "http://example.com/index.html", body="Not Found", status=404)

        data = {
            "timestamp": self.min_ago,
            "message": "hello",
            "platform": "javascript",
            "exception": {
                "values": [
                    {
                        "type": "Error",
                        "stacktrace": {
                            "frames": [
                                {
                                    "abs_path": "http://example.com/embedded.js",
                                    "filename": "file.min.js",
                                    "lineno": 1,
                                    "colno": 39,
                                },
                                # NOTE: Intentionally source is not retrieved from this HTML file
                                {
                                    "function": 'function: "HTMLDocument.<anonymous>"',
                                    "abs_path": "http//example.com/index.html",
                                    "filename": "index.html",
                                    "lineno": 283,
                                    "colno": 17,
                                    "in_app": False,
                                },
                            ]
                        },
                    }
                ]
            },
        }

        event = self.post_and_retrieve_event(data)

        assert event.data["errors"] == [
            {"type": "js_no_source", "url": "http//example.com/index.html"}
        ]

        exception = event.interfaces["exception"]
        frame_list = exception.values[0].stacktrace.frames

        frame = frame_list[0]
        assert frame.pre_context == ["function add(a, b) {", '\t"use strict";']
        expected = u"\treturn a + b; // fôo"
        assert frame.context_line == expected
        assert frame.post_context == ["}", ""]

    @responses.activate
    def test_sourcemap_nofiles_source_expansion(self):
        project = self.project
        release = Release.objects.create(organization_id=project.organization_id, version="abc")
        release.add_project(project)

        f_minified = File.objects.create(
            name="nofiles.js", type="release.file", headers={"Content-Type": "application/json"}
        )
        f_minified.putfile(open(get_fixture_path("nofiles.js"), "rb"))
        ReleaseFile.objects.create(
            name=u"~/{}".format(f_minified.name),
            release=release,
            organization_id=project.organization_id,
            file=f_minified,
        )

        f_sourcemap = File.objects.create(
            name="nofiles.js.map", type="release.file", headers={"Content-Type": "application/json"}
        )
        f_sourcemap.putfile(open(get_fixture_path("nofiles.js.map"), "rb"))
        ReleaseFile.objects.create(
            name=u"app:///{}".format(f_sourcemap.name),
            release=release,
            organization_id=project.organization_id,
            file=f_sourcemap,
        )

        data = {
            "timestamp": self.min_ago,
            "message": "hello",
            "platform": "javascript",
            "release": "abc",
            "exception": {
                "values": [
                    {
                        "type": "Error",
                        "stacktrace": {
                            "frames": [{"abs_path": "app:///nofiles.js", "lineno": 1, "colno": 39}]
                        },
                    }
                ]
            },
        }

        event = self.post_and_retrieve_event(data)

        assert "errors" not in event.data

        exception = event.interfaces["exception"]
        frame_list = exception.values[0].stacktrace.frames

        assert len(frame_list) == 1
        frame = frame_list[0]
        assert frame.pre_context == ["function multiply(a, b) {", '\t"use strict";']
        assert frame.context_line == u"\treturn a * b;"
        assert frame.post_context == [
            "}",
            "function divide(a, b) {",
            '\t"use strict";',
            "\ttry {",
            "\t\treturn multiply(add(a, b), a, b) / c;",
        ]

    @responses.activate
    def test_indexed_sourcemap_source_expansion(self):
        responses.add(
            responses.GET,
            "http://example.com/indexed.min.js",
            body=load_fixture("indexed.min.js"),
            content_type="application/javascript; charset=utf-8",
        )
        responses.add(
            responses.GET,
            "http://example.com/file1.js",
            body=load_fixture("file1.js"),
            content_type="application/javascript; charset=utf-8",
        )
        responses.add(
            responses.GET,
            "http://example.com/file2.js",
            body=load_fixture("file2.js"),
            content_type="application/javascript; charset=utf-8",
        )
        responses.add(
            responses.GET,
            "http://example.com/indexed.sourcemap.js",
            body=load_fixture("indexed.sourcemap.js"),
            content_type="application/json; charset=utf-8",
        )

        data = {
            "timestamp": self.min_ago,
            "message": "hello",
            "platform": "javascript",
            "exception": {
                "values": [
                    {
                        "type": "Error",
                        "stacktrace": {
                            "frames": [
                                {
                                    "abs_path": "http://example.com/indexed.min.js",
                                    "filename": "indexed.min.js",
                                    "lineno": 1,
                                    "colno": 39,
                                },
                                {
                                    "abs_path": "http://example.com/indexed.min.js",
                                    "filename": "indexed.min.js",
                                    "lineno": 2,
                                    "colno": 44,
                                },
                            ]
                        },
                    }
                ]
            },
        }

        event = self.post_and_retrieve_event(data)

        assert "errors" not in event.data

        exception = event.interfaces["exception"]
        frame_list = exception.values[0].stacktrace.frames

        frame = frame_list[0]
        assert frame.pre_context == ["function add(a, b) {", '\t"use strict";']

        expected = u"\treturn a + b; // fôo"
        assert frame.context_line == expected
        assert frame.post_context == ["}", ""]

        raw_frame_list = exception.values[0].raw_stacktrace.frames
        raw_frame = raw_frame_list[0]
        assert not raw_frame.pre_context
        assert raw_frame.context_line == 'function add(a,b){"use strict";return a+b}'
        assert raw_frame.post_context == [
            'function multiply(a,b){"use strict";return a*b}function divide(a,b){"use strict";try{return multiply('
            "add(a,b),a,b)/c}catch(e){Raven.captureE {snip}",
            "//# sourceMappingURL=indexed.sourcemap.js",
            "",
        ]
        assert raw_frame.lineno == 1

        frame = frame_list[1]
        assert frame.pre_context == ["function multiply(a, b) {", '\t"use strict";']
        assert frame.context_line == "\treturn a * b;"
        assert frame.post_context == [
            "}",
            "function divide(a, b) {",
            '\t"use strict";',
            "\ttry {",
            "\t\treturn multiply(add(a, b), a, b) / c;",
        ]

        raw_frame = raw_frame_list[1]
        assert raw_frame.pre_context == ['function add(a,b){"use strict";return a+b}']
        assert (
            raw_frame.context_line
            == 'function multiply(a,b){"use strict";return a*b}function divide(a,b){"use strict";try{return multiply('
            "add(a,b),a,b)/c}catch(e){Raven.captureE {snip}"
        )
        assert raw_frame.post_context == ["//# sourceMappingURL=indexed.sourcemap.js", ""]
        assert raw_frame.lineno == 2

    @responses.activate
    def test_expansion_via_release_artifacts(self):
        project = self.project
        release = Release.objects.create(organization_id=project.organization_id, version="abc")
        release.add_project(project)

        # file.min.js
        # ------------

        f_minified = File.objects.create(
            name="file.min.js", type="release.file", headers={"Content-Type": "application/json"}
        )
        f_minified.putfile(open(get_fixture_path("file.min.js"), "rb"))

        # Intentionally omit hostname - use alternate artifact path lookup instead
        # /file1.js vs http://example.com/file1.js
        ReleaseFile.objects.create(
            name=u"~/{}?foo=bar".format(f_minified.name),
            release=release,
            organization_id=project.organization_id,
            file=f_minified,
        )

        # file1.js
        # ---------

        f1 = File.objects.create(
            name="file1.js", type="release.file", headers={"Content-Type": "application/json"}
        )
        f1.putfile(open(get_fixture_path("file1.js"), "rb"))

        ReleaseFile.objects.create(
            name=u"http://example.com/{}".format(f1.name),
            release=release,
            organization_id=project.organization_id,
            file=f1,
        )

        # file2.js
        # ----------

        f2 = File.objects.create(
            name="file2.js", type="release.file", headers={"Content-Type": "application/json"}
        )
        f2.putfile(open(get_fixture_path("file2.js"), "rb"))
        ReleaseFile.objects.create(
            name=u"http://example.com/{}".format(f2.name),
            release=release,
            organization_id=project.organization_id,
            file=f2,
        )

        # To verify that the full url has priority over the relative url,
        # we will also add a second ReleaseFile alias for file2.js (f3) w/o
        # hostname that points to an empty file. If the processor chooses
        # this empty file over the correct file2.js, it will not locate
        # context for the 2nd frame.
        f2_empty = File.objects.create(
            name="empty.js", type="release.file", headers={"Content-Type": "application/json"}
        )
        f2_empty.putfile(open(get_fixture_path("empty.js"), "rb"))
        ReleaseFile.objects.create(
            name=u"~/{}".format(f2.name),  # intentionally using f2.name ("file2.js")
            release=release,
            organization_id=project.organization_id,
            file=f2_empty,
        )

        # sourcemap
        # ----------

        f_sourcemap = File.objects.create(
            name="file.sourcemap.js",
            type="release.file",
            headers={"Content-Type": "application/json"},
        )
        f_sourcemap.putfile(open(get_fixture_path("file.sourcemap.js"), "rb"))
        ReleaseFile.objects.create(
            name=u"http://example.com/{}".format(f_sourcemap.name),
            release=release,
            organization_id=project.organization_id,
            file=f_sourcemap,
        )

        data = {
            "timestamp": self.min_ago,
            "message": "hello",
            "platform": "javascript",
            "release": "abc",
            "exception": {
                "values": [
                    {
                        "type": "Error",
                        "stacktrace": {
                            "frames": [
                                {
                                    "abs_path": "http://example.com/file.min.js?foo=bar",
                                    "filename": "file.min.js",
                                    "lineno": 1,
                                    "colno": 39,
                                },
                                {
                                    "abs_path": "http://example.com/file.min.js?foo=bar",
                                    "filename": "file.min.js",
                                    "lineno": 1,
                                    "colno": 79,
                                },
                            ]
                        },
                    }
                ]
            },
        }

        event = self.post_and_retrieve_event(data)

        assert "errors" not in event.data

        exception = event.interfaces["exception"]
        frame_list = exception.values[0].stacktrace.frames

        frame = frame_list[0]
        assert frame.pre_context == ["function add(a, b) {", '\t"use strict";']
        assert frame.context_line == u"\treturn a + b; // fôo"
        assert frame.post_context == ["}", ""]

        frame = frame_list[1]
        assert frame.pre_context == ["function multiply(a, b) {", '\t"use strict";']
        assert frame.context_line == "\treturn a * b;"
        assert frame.post_context == [
            "}",
            "function divide(a, b) {",
            '\t"use strict";',
            u"\ttry {",
            "\t\treturn multiply(add(a, b), a, b) / c;",
        ]

    @responses.activate
    def test_expansion_via_distribution_release_artifacts(self):
        project = self.project
        release = Release.objects.create(organization_id=project.organization_id, version="abc")
        release.add_project(project)
        dist = release.add_dist("foo")

        # file.min.js
        # ------------

        f_minified = File.objects.create(
            name="file.min.js", type="release.file", headers={"Content-Type": "application/json"}
        )
        f_minified.putfile(open(get_fixture_path("file.min.js"), "rb"))

        # Intentionally omit hostname - use alternate artifact path lookup instead
        # /file1.js vs http://example.com/file1.js
        ReleaseFile.objects.create(
            name=u"~/{}?foo=bar".format(f_minified.name),
            release=release,
            dist=dist,
            organization_id=project.organization_id,
            file=f_minified,
        )

        # file1.js
        # ---------

        f1 = File.objects.create(
            name="file1.js", type="release.file", headers={"Content-Type": "application/json"}
        )
        f1.putfile(open(get_fixture_path("file1.js"), "rb"))

        ReleaseFile.objects.create(
            name=u"http://example.com/{}".format(f1.name),
            release=release,
            dist=dist,
            organization_id=project.organization_id,
            file=f1,
        )

        # file2.js
        # ----------

        f2 = File.objects.create(
            name="file2.js", type="release.file", headers={"Content-Type": "application/json"}
        )
        f2.putfile(open(get_fixture_path("file2.js"), "rb"))
        ReleaseFile.objects.create(
            name=u"http://example.com/{}".format(f2.name),
            release=release,
            dist=dist,
            organization_id=project.organization_id,
            file=f2,
        )

        # To verify that the full url has priority over the relative url,
        # we will also add a second ReleaseFile alias for file2.js (f3) w/o
        # hostname that points to an empty file. If the processor chooses
        # this empty file over the correct file2.js, it will not locate
        # context for the 2nd frame.
        f2_empty = File.objects.create(
            name="empty.js", type="release.file", headers={"Content-Type": "application/json"}
        )
        f2_empty.putfile(open(get_fixture_path("empty.js"), "rb"))
        ReleaseFile.objects.create(
            name=u"~/{}".format(f2.name),  # intentionally using f2.name ("file2.js")
            release=release,
            dist=dist,
            organization_id=project.organization_id,
            file=f2_empty,
        )

        # sourcemap
        # ----------

        f_sourcemap = File.objects.create(
            name="file.sourcemap.js",
            type="release.file",
            headers={"Content-Type": "application/json"},
        )
        f_sourcemap.putfile(open(get_fixture_path("file.sourcemap.js"), "rb"))
        ReleaseFile.objects.create(
            name=u"http://example.com/{}".format(f_sourcemap.name),
            release=release,
            dist=dist,
            organization_id=project.organization_id,
            file=f_sourcemap,
        )

        data = {
            "timestamp": self.min_ago,
            "message": "hello",
            "platform": "javascript",
            "release": "abc",
            "dist": "foo",
            "exception": {
                "values": [
                    {
                        "type": "Error",
                        "stacktrace": {
                            "frames": [
                                {
                                    "abs_path": "http://example.com/file.min.js?foo=bar",
                                    "filename": "file.min.js",
                                    "lineno": 1,
                                    "colno": 39,
                                },
                                {
                                    "abs_path": "http://example.com/file.min.js?foo=bar",
                                    "filename": "file.min.js",
                                    "lineno": 1,
                                    "colno": 79,
                                },
                            ]
                        },
                    }
                ]
            },
        }

        event = self.post_and_retrieve_event(data)

        assert "errors" not in event.data

        exception = event.interfaces["exception"]
        frame_list = exception.values[0].stacktrace.frames

        frame = frame_list[0]
        assert frame.pre_context == ["function add(a, b) {", '\t"use strict";']
        assert frame.context_line == u"\treturn a + b; // fôo"
        assert frame.post_context == ["}", ""]

        frame = frame_list[1]
        assert frame.pre_context == ["function multiply(a, b) {", '\t"use strict";']
        assert frame.context_line == "\treturn a * b;"
        assert frame.post_context == [
            "}",
            "function divide(a, b) {",
            '\t"use strict";',
            u"\ttry {",
            "\t\treturn multiply(add(a, b), a, b) / c;",
        ]

    @responses.activate
    def test_sourcemap_expansion_with_missing_source(self):
        """
        Tests a successful sourcemap expansion that points to source files
        that are not found.
        """
        responses.add(
            responses.GET,
            "http://example.com/file.min.js",
            body=load_fixture("file.min.js"),
            content_type="application/javascript; charset=utf-8",
        )
        responses.add(
            responses.GET,
            "http://example.com/file.sourcemap.js",
            body=load_fixture("file.sourcemap.js"),
            content_type="application/json; charset=utf-8",
        )
        responses.add(responses.GET, "http://example.com/file1.js", body="Not Found", status=404)

        data = {
            "timestamp": self.min_ago,
            "message": "hello",
            "platform": "javascript",
            "exception": {
                "values": [
                    {
                        "type": "Error",
                        "stacktrace": {
                            # Add two frames.  We only want to see the
                            # error once though.
                            "frames": [
                                {
                                    "abs_path": "http://example.com/file.min.js",
                                    "filename": "file.min.js",
                                    "lineno": 1,
                                    "colno": 39,
                                },
                                {
                                    "abs_path": "http://example.com/file.min.js",
                                    "filename": "file.min.js",
                                    "lineno": 1,
                                    "colno": 39,
                                },
                            ]
                        },
                    }
                ]
            },
        }

        event = self.post_and_retrieve_event(data)

        assert event.data["errors"] == [
            {"url": u"http://example.com/file1.js", "type": "fetch_invalid_http_code", "value": 404}
        ]

        exception = event.interfaces["exception"]
        frame_list = exception.values[0].stacktrace.frames

        frame = frame_list[0]

        # no context information ...
        assert not frame.pre_context
        assert not frame.context_line
        assert not frame.post_context

        # ... but line, column numbers are still correctly mapped
        assert frame.lineno == 3
        assert frame.colno == 9

    @responses.activate
    def test_failed_sourcemap_expansion(self):
        """
        Tests attempting to parse an indexed source map where each section has a "url"
        property - this is unsupported and should fail.
        """
        responses.add(
            responses.GET,
            "http://example.com/unsupported.min.js",
            body=load_fixture("unsupported.min.js"),
            content_type="application/javascript; charset=utf-8",
        )

        responses.add(
            responses.GET,
            "http://example.com/unsupported.sourcemap.js",
            body=load_fixture("unsupported.sourcemap.js"),
            content_type="application/json; charset=utf-8",
        )

        data = {
            "timestamp": self.min_ago,
            "message": "hello",
            "platform": "javascript",
            "exception": {
                "values": [
                    {
                        "type": "Error",
                        "stacktrace": {
                            "frames": [
                                {
                                    "abs_path": "http://example.com/unsupported.min.js",
                                    "filename": "indexed.min.js",
                                    "lineno": 1,
                                    "colno": 39,
                                }
                            ]
                        },
                    }
                ]
            },
        }

        event = self.post_and_retrieve_event(data)

        assert event.data["errors"] == [
            {"url": u"http://example.com/unsupported.sourcemap.js", "type": "js_invalid_source"}
        ]

    def test_failed_sourcemap_expansion_data_url(self):
        data = {
            "timestamp": self.min_ago,
            "message": "hello",
            "platform": "javascript",
            "exception": {
                "values": [
                    {
                        "type": "Error",
                        "stacktrace": {
                            "frames": [
                                {
                                    "abs_path": "data:application/javascript,base46,asfasf",
                                    "filename": "indexed.min.js",
                                    "lineno": 1,
                                    "colno": 39,
                                }
                            ]
                        },
                    }
                ]
            },
        }

        event = self.post_and_retrieve_event(data)

        assert event.data["errors"] == [{"url": u"<data url>", "type": "js_no_source"}]

    @responses.activate
    def test_failed_sourcemap_expansion_missing_location_entirely(self):
        responses.add(
            responses.GET,
            "http://example.com/indexed.min.js",
            body="//# sourceMappingURL=indexed.sourcemap.js",
        )
        responses.add(responses.GET, "http://example.com/indexed.sourcemap.js", body="{}")
        data = {
            "timestamp": self.min_ago,
            "message": "hello",
            "platform": "javascript",
            "exception": {
                "values": [
                    {
                        "type": "Error",
                        "stacktrace": {
                            "frames": [
                                {
                                    "abs_path": "http://example.com/indexed.min.js",
                                    "filename": "indexed.min.js",
                                    "lineno": 1,
                                    "colno": 1,
                                },
                                {
                                    "abs_path": "http://example.com/indexed.min.js",
                                    "filename": "indexed.min.js",
                                },
                            ]
                        },
                    }
                ]
            },
        }

        event = self.post_and_retrieve_event(data)

        assert "errors" not in event.data

    @responses.activate
    def test_html_response_for_js(self):
        responses.add(
            responses.GET,
            "http://example.com/file1.js",
            body="       <!DOCTYPE html><html><head></head><body></body></html>",
        )
        responses.add(
            responses.GET,
            "http://example.com/file2.js",
            body="<!doctype html><html><head></head><body></body></html>",
        )
        responses.add(
            responses.GET,
            "http://example.com/file.html",
            body=(
                "<!doctype html><html><head></head><body><script>/*legit case*/</script></body></html>"
            ),
        )

        data = {
            "timestamp": self.min_ago,
            "message": "hello",
            "platform": "javascript",
            "exception": {
                "values": [
                    {
                        "type": "Error",
                        "stacktrace": {
                            "frames": [
                                {
                                    "abs_path": "http://example.com/file1.js",
                                    "filename": "file.min.js",
                                    "lineno": 1,
                                    "colno": 39,
                                },
                                {
                                    "abs_path": "http://example.com/file2.js",
                                    "filename": "file.min.js",
                                    "lineno": 1,
                                    "colno": 39,
                                },
                                {
                                    "abs_path": "http://example.com/file.html",
                                    "filename": "file.html",
                                    "lineno": 1,
                                    "colno": 1,
                                },
                            ]
                        },
                    }
                ]
            },
        }

        event = self.post_and_retrieve_event(data)

        assert event.data["errors"] == [
            {"url": u"http://example.com/file1.js", "type": "js_invalid_content"},
            {"url": u"http://example.com/file2.js", "type": "js_invalid_content"},
        ]

    def test_node_processing(self):
        project = self.project
        release = Release.objects.create(
            organization_id=project.organization_id, version="nodeabc123"
        )
        release.add_project(project)

        f_minified = File.objects.create(
            name="dist.bundle.js",
            type="release.file",
            headers={"Content-Type": "application/javascript"},
        )
        f_minified.putfile(open(get_fixture_path("dist.bundle.js"), "rb"))
        ReleaseFile.objects.create(
            name=u"~/{}".format(f_minified.name),
            release=release,
            organization_id=project.organization_id,
            file=f_minified,
        )

        f_sourcemap = File.objects.create(
            name="dist.bundle.js.map",
            type="release.file",
            headers={"Content-Type": "application/javascript"},
        )
        f_sourcemap.putfile(open(get_fixture_path("dist.bundle.js.map"), "rb"))
        ReleaseFile.objects.create(
            name=u"~/{}".format(f_sourcemap.name),
            release=release,
            organization_id=project.organization_id,
            file=f_sourcemap,
        )

        data = {
            "timestamp": self.min_ago,
            "message": "hello",
            "platform": "node",
            "release": "nodeabc123",
            "exception": {
                "values": [
                    {
                        "type": "Error",
                        "stacktrace": {
                            "frames": [
                                {
                                    "filename": "app:///dist.bundle.js",
                                    "function": "bar",
                                    "lineno": 9,
                                    "colno": 2321,
                                },
                                {
                                    "filename": "app:///dist.bundle.js",
                                    "function": "foo",
                                    "lineno": 3,
                                    "colno": 2308,
                                },
                                {
                                    "filename": "app:///dist.bundle.js",
                                    "function": "App",
                                    "lineno": 3,
                                    "colno": 1011,
                                },
                                {
                                    "filename": "app:///dist.bundle.js",
                                    "function": "Object.<anonymous>",
                                    "lineno": 1,
                                    "colno": 1014,
                                },
                                {
                                    "filename": "app:///dist.bundle.js",
                                    "function": "__webpack_require__",
                                    "lineno": 20,
                                    "colno": 30,
                                },
                                {
                                    "filename": "app:///dist.bundle.js",
                                    "function": "<unknown>",
                                    "lineno": 18,
                                    "colno": 63,
                                },
                            ]
                        },
                    }
                ]
            },
        }

        event = self.post_and_retrieve_event(data)

        exception = event.interfaces["exception"]
        frame_list = exception.values[0].stacktrace.frames

        assert len(frame_list) == 6

        import pprint

        pprint.pprint(frame_list[0].__dict__)
        pprint.pprint(frame_list[1].__dict__)
        pprint.pprint(frame_list[2].__dict__)
        pprint.pprint(frame_list[3].__dict__)
        pprint.pprint(frame_list[4].__dict__)
        pprint.pprint(frame_list[5].__dict__)

        assert frame_list[0].abs_path == "webpack:///webpack/bootstrap d9a5a31d9276b73873d3"
        assert frame_list[0].function == "bar"
        assert frame_list[0].lineno == 8

        assert frame_list[1].abs_path == "webpack:///webpack/bootstrap d9a5a31d9276b73873d3"
        assert frame_list[1].function == "foo"
        assert frame_list[1].lineno == 2

        assert frame_list[2].abs_path == "webpack:///webpack/bootstrap d9a5a31d9276b73873d3"
        assert frame_list[2].function == "App"
        assert frame_list[2].lineno == 2

        assert frame_list[3].abs_path == "app:///dist.bundle.js"
        assert frame_list[3].function == "Object.<anonymous>"
        assert frame_list[3].lineno == 1

        assert frame_list[4].abs_path == "webpack:///webpack/bootstrap d9a5a31d9276b73873d3"
        assert frame_list[4].function == "__webpack_require__"
        assert frame_list[4].lineno == 19

        assert frame_list[5].abs_path == "webpack:///webpack/bootstrap d9a5a31d9276b73873d3"
        assert frame_list[5].function == "<unknown>"
        assert frame_list[5].lineno == 16

    @responses.activate
    def test_no_fetch_from_http(self):
        responses.add(
            responses.GET,
            "http://example.com/node_app.min.js",
            body=load_fixture("node_app.min.js"),
            content_type="application/javascript; charset=utf-8",
        )
        responses.add(
            responses.GET,
            "http://example.com/node_app.min.js.map",
            body=load_fixture("node_app.min.js.map"),
            content_type="application/javascript; charset=utf-8",
        )

        data = {
            "timestamp": self.min_ago,
            "message": "hello",
            "platform": "node",
            "exception": {
                "values": [
                    {
                        "type": "Error",
                        "stacktrace": {
                            "frames": [
                                {
                                    "abs_path": "node_bootstrap.js",
                                    "filename": "node_bootstrap.js",
                                    "lineno": 1,
                                    "colno": 38,
                                },
                                {
                                    "abs_path": "timers.js",
                                    "filename": "timers.js",
                                    "lineno": 1,
                                    "colno": 39,
                                },
                                {
                                    "abs_path": "webpack:///internal",
                                    "filename": "internal",
                                    "lineno": 1,
                                    "colno": 43,
                                },
                                {
                                    "abs_path": "webpack:///~/some_dep/file.js",
                                    "filename": "file.js",
                                    "lineno": 1,
                                    "colno": 41,
                                },
                                {
                                    "abs_path": "webpack:///./node_modules/file.js",
                                    "filename": "file.js",
                                    "lineno": 1,
                                    "colno": 42,
                                },
                                {
                                    "abs_path": "http://example.com/node_app.min.js",
                                    "filename": "node_app.min.js",
                                    "lineno": 1,
                                    "colno": 40,
                                },
                            ]
                        },
                    }
                ]
            },
        }

        event = self.post_and_retrieve_event(data)

        exception = event.interfaces["exception"]
        frame_list = exception.values[0].stacktrace.frames

        # This one should not process, so this one should be none.
        assert exception.values[0].raw_stacktrace is None

        # None of the in app should update
        for x in range(6):
            assert not frame_list[x].in_app


class JavascriptIntegrationTestLegacy(SentryStoreHelper, TestCase, JavascriptIntegrationTest):
    def setUp(self):
        super(JavascriptIntegrationTestLegacy, self).setUp()
        self.min_ago = iso_format(before_now(minutes=1))


class JavascriptIntegrationTestRelay(
    RelayStoreHelper, TransactionTestCase, JavascriptIntegrationTest
):
    def setUp(self):
        super(JavascriptIntegrationTestRelay, self).setUp()
        self.min_ago = iso_format(before_now(minutes=1))<|MERGE_RESOLUTION|>--- conflicted
+++ resolved
@@ -4,16 +4,10 @@
 
 import os.path
 import responses
-<<<<<<< HEAD
+
+from base64 import b64encode
 
 from sentry.utils.compat.mock import patch
-
-=======
-from base64 import b64encode
-
-from sentry.utils.compat.mock import patch
-from sentry import eventstore
->>>>>>> f66fabd7
 from sentry.models import File, Release, ReleaseFile
 from sentry.testutils import (
     TestCase,
@@ -28,12 +22,12 @@
 # TODO(joshuarli): six 1.12.0 adds ensure_binary
 # might also want to put this in utils since we pretty much expect the result to be py3 str and not bytes
 BASE64_SOURCEMAP = "data:application/json;base64," + (
-<<<<<<< HEAD
-    '{"version":3,"file":"generated.js","sources":["/test.js"],"names":[],"mappings":"AAAA","sourcesContent":['
-    '"console.log(\\"hello, World!\\")"]}'.encode("base64").replace("\n", "")
-=======
-    b64encode(u'{"version":3,"file":"generated.js","sources":["/test.js"],"names":[],"mappings":"AAAA","sourcesContent":["console.log(\\"hello, World!\\")"]}'.encode("utf-8")).decode("utf-8").replace("\n", "")
->>>>>>> f66fabd7
+    b64encode(
+        u'{"version":3,"file":"generated.js","sources":["/test.js"],"names":[],"mappings":"AAAA","sourcesContent":['
+        '"console.log(\\"hello, World!\\")"]}'.encode("utf-8")
+    )
+    .decode("utf-8")
+    .replace("\n", "")
 )
 
 
