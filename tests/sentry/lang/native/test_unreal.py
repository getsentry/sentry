--- conflicted
+++ resolved
@@ -5,18 +5,12 @@
 
 from sentry.testutils import TestCase
 from sentry.lang.native.minidump import MINIDUMP_ATTACHMENT_TYPE
-<<<<<<< HEAD
-from sentry.lang.native.unreal import merge_unreal_user, unreal_attachment_type, \
-    merge_unreal_context_event, merge_unreal_logs_event
-=======
 from sentry.lang.native.unreal import (
-    process_unreal_crash,
+    merge_unreal_user,
     unreal_attachment_type,
     merge_unreal_context_event,
     merge_unreal_logs_event,
-    merge_apple_crash_report,
 )
->>>>>>> 13341666
 from sentry.models import UserReport
 
 
@@ -37,17 +31,6 @@
     return get_fixture_path("unreal_crash_apple")
 
 
-<<<<<<< HEAD
-=======
-def test_process_minidump():
-    with open(get_unreal_crash_file(), "rb") as f:
-        unreal_crash = process_unreal_crash(f.read(), None, None, {})
-        process_state = unreal_crash.process_minidump()
-        assert 115 == process_state.module_count
-        assert 54 == process_state.thread_count
-
-
->>>>>>> 13341666
 def test_unreal_attachment_type_minidump():
     file = MockFile("minidump")
     assert unreal_attachment_type(file) == MINIDUMP_ATTACHMENT_TYPE
@@ -65,35 +48,14 @@
 
 class UnrealIntegrationTest(TestCase):
     def test_merge_unreal_context_event(self):
-<<<<<<< HEAD
-        with open(get_unreal_crash_file(), 'rb') as f:
-            event = {'event_id': MOCK_EVENT_ID, 'environment': 'Production'}
-            user_id = 'ebff51ef3c4878627823eebd9ff40eb4|2e7d369327054a448be6c8d3601213cb|C52DC39D-DAF3-5E36-A8D3-BF5F53A5D38F'
+        with open(get_unreal_crash_file(), "rb") as f:
+            event = {"event_id": MOCK_EVENT_ID, "environment": "Production"}
+            user_id = "ebff51ef3c4878627823eebd9ff40eb4|2e7d369327054a448be6c8d3601213cb|C52DC39D-DAF3-5E36-A8D3-BF5F53A5D38F"
             merge_unreal_user(event, user_id)
             unreal_crash = Unreal4Crash.from_bytes(f.read())
             merge_unreal_context_event(unreal_crash.get_context(), event, self.project)
             self.insta_snapshot(event)
 
-=======
-        with open(get_unreal_crash_file(), "rb") as f:
-            event = {"event_id": MOCK_EVENT_ID}
-            user_id = "ebff51ef3c4878627823eebd9ff40eb4|2e7d369327054a448be6c8d3601213cb|C52DC39D-DAF3-5E36-A8D3-BF5F53A5D38F"
-            unreal_crash = process_unreal_crash(f.read(), user_id, "Production", event)
-            merge_unreal_context_event(unreal_crash.get_context(), event, self.project)
-            self.insta_snapshot(event)
-
-    def test_merge_unreal_context_event_pcallstack_no_threads(self):
-        event = {}
-        unreal_context = {
-            "runtime_properties": {
-                "portable_call_stack": "0x00000000fc440000 + ffffffff PackageA 0x000000003fb70000 + e23831 PackageA 0x000000003fb70000 + 495d7b PackageA 0x000000003fb70000 + 1cbb89",
-                "threads": [],
-            }
-        }
-        merge_unreal_context_event(unreal_context, event, self.project)
-        assert event.get("threads") is None
-
->>>>>>> 13341666
     def test_merge_unreal_context_event_without_user(self):
         expected_message = "user comments"
         context = {"runtime_properties": {"user_description": expected_message}}
@@ -136,37 +98,15 @@
         assert event["user"]["username"] == expected_username
 
     def test_merge_unreal_logs_event(self):
-<<<<<<< HEAD
-        with open(get_unreal_crash_file(), 'rb') as f:
-            event = {'event_id': MOCK_EVENT_ID, 'environment': None}
+        with open(get_unreal_crash_file(), "rb") as f:
+            event = {"event_id": MOCK_EVENT_ID, "environment": None}
             unreal_crash = Unreal4Crash.from_bytes(f.read())
-=======
-        with open(get_unreal_crash_file(), "rb") as f:
-            event = {"event_id": MOCK_EVENT_ID}
-            unreal_crash = process_unreal_crash(f.read(), None, None, event)
->>>>>>> 13341666
             merge_unreal_logs_event(unreal_crash.get_logs(), event)
             breadcrumbs = event["breadcrumbs"]["values"]
             assert len(breadcrumbs) == 100
-<<<<<<< HEAD
-            assert breadcrumbs[0]['timestamp'] == '2018-11-20T11:47:14Z'
-            assert breadcrumbs[0]['message'] == '   4. \'Parallels Display Adapter (WDDM)\' (P:0 D:0)'
-            assert breadcrumbs[0]['category'] == 'LogWindows'
-            assert breadcrumbs[99]['timestamp'] == '2018-11-20T11:47:15Z'
-            assert breadcrumbs[99]['message'] == 'Texture pool size now 1000 MB'
-            assert breadcrumbs[99]['category'] == 'LogContentStreaming'
-=======
             assert breadcrumbs[0]["timestamp"] == "2018-11-20T11:47:14Z"
             assert breadcrumbs[0]["message"] == "   4. 'Parallels Display Adapter (WDDM)' (P:0 D:0)"
             assert breadcrumbs[0]["category"] == "LogWindows"
             assert breadcrumbs[99]["timestamp"] == "2018-11-20T11:47:15Z"
             assert breadcrumbs[99]["message"] == "Texture pool size now 1000 MB"
-            assert breadcrumbs[99]["category"] == "LogContentStreaming"
-
-    def test_merge_apple_crash_report(self):
-        with open(get_unreal_crash_apple_file(), "rb") as f:
-            event = {"event_id": MOCK_EVENT_ID}
-            unreal_crash = process_unreal_crash(f.read(), None, None, event)
-            merge_apple_crash_report(unreal_crash.get_apple_crash_report(), event)
-            self.insta_snapshot(event)
->>>>>>> 13341666
+            assert breadcrumbs[99]["category"] == "LogContentStreaming"