from __future__ import absolute_import
import io
import msgpack
from sentry.lang.native.minidump import is_minidump_event, \
    merge_attached_breadcrumbs, merge_attached_event


class MockFile(object):
    def __init__(self, bytes):
        self._io = io.BytesIO(bytes)
        self.size = len(bytes)

    def __getattr__(self, name):
        return getattr(self._io, name)


def test_merge_attached_event_empty():
    mpack_event = msgpack.packb({})
    event = {}
    merge_attached_event(MockFile(mpack_event), event)
    assert not event


def test_merge_attached_event_too_large_empty():
    mpack_event = msgpack.packb({"a": "a" * 100000})
    event = {}
    merge_attached_event(MockFile(mpack_event), event)
    assert not event


def test_merge_attached_event_arbitrary_key():
    mpack_event = msgpack.packb({"key": "value"})
    event = {}
    merge_attached_event(MockFile(mpack_event), event)
    assert event["key"] == "value"


def test_merge_attached_breadcrumbs_empty_creates_crumb():
    mpack_crumb = msgpack.packb({})
    event = {}
    merge_attached_breadcrumbs(MockFile(mpack_crumb), event)
    assert event


def test_merge_attached_breadcrumb_too_large_empty():
    mpack_crumb = msgpack.packb({"message": "a" * 50000})
    event = {}
    merge_attached_breadcrumbs(MockFile(mpack_crumb), event)
    assert not event.get("breadcrumbs")


# See:
# https://github.com/getsentry/sentrypad/blob/e1d4feb65c3e9db829cc4ca9d4003ff3c818d95a/src/sentry.cpp#L337-L366
def test_merge_attached_breadcrumbs_single_crumb():
    mpack_crumb = msgpack.packb(
        {
            "timestamp": "0000-00-00T00:00:00Z",
            "category": "c",
            "type": "t",
            "level": "debug",
            "message": "m",
        }
    )
    event = {}
    merge_attached_breadcrumbs(MockFile(mpack_crumb), event)
    assert event["breadcrumbs"][0]["timestamp"] == "0000-00-00T00:00:00Z"
    assert event["breadcrumbs"][0]["category"] == "c"
    assert event["breadcrumbs"][0]["type"] == "t"
    assert event["breadcrumbs"][0]["level"] == "debug"
    assert event["breadcrumbs"][0]["message"] == "m"


def test_merge_attached_breadcrumbs_timestamp_ordered():
    event = {}
    mpack_crumb1 = msgpack.packb({"timestamp": "0001-01-01T01:00:02Z"})
    merge_attached_breadcrumbs(MockFile(mpack_crumb1), event)
    assert event["breadcrumbs"][0]["timestamp"] == "0001-01-01T01:00:02Z"

    crumbs_file2 = bytearray()
    crumbs_file2.extend(msgpack.packb({"timestamp": "0001-01-01T01:00:01Z"}))
    # File with 2 items to extend cap
    crumbs_file2.extend(msgpack.packb({"timestamp": "0001-01-01T01:00:01Z"}))
    merge_attached_breadcrumbs(MockFile(crumbs_file2), event)
    assert event["breadcrumbs"][0]["timestamp"] == "0001-01-01T01:00:01Z"
    assert event["breadcrumbs"][1]["timestamp"] == "0001-01-01T01:00:02Z"

    mpack_crumb3 = msgpack.packb({"timestamp": "0001-01-01T01:00:03Z"})
    merge_attached_breadcrumbs(MockFile(mpack_crumb3), event)
    assert event["breadcrumbs"][0]["timestamp"] == "0001-01-01T01:00:02Z"
    assert event["breadcrumbs"][1]["timestamp"] == "0001-01-01T01:00:03Z"

    mpack_crumb4 = msgpack.packb({"timestamp": "0001-01-01T01:00:00Z"})
    merge_attached_breadcrumbs(MockFile(mpack_crumb4), event)
    assert event["breadcrumbs"][0]["timestamp"] == "0001-01-01T01:00:02Z"
    assert event["breadcrumbs"][1]["timestamp"] == "0001-01-01T01:00:03Z"


def test_merge_attached_breadcrumbs_capped():
    # Crumbs are capped by the largest file
    event = {}

    crumbs_file1 = bytearray()
    for i in range(0, 2):
        crumbs_file1.extend(msgpack.packb({"timestamp": "0001-01-01T01:00:01Z"}))

    merge_attached_breadcrumbs(MockFile(crumbs_file1), event)
    assert len(event["breadcrumbs"]) == 2
    assert event["breadcrumbs"][0]["timestamp"] == "0001-01-01T01:00:01Z"
    assert event["breadcrumbs"][1]["timestamp"] == "0001-01-01T01:00:01Z"

    crumbs_file2 = bytearray()
    for i in range(0, 3):
        crumbs_file2.extend(msgpack.packb({"timestamp": "0001-01-01T01:00:02Z"}))

    merge_attached_breadcrumbs(MockFile(crumbs_file2), event)
    assert len(event["breadcrumbs"]) == 3
    assert event["breadcrumbs"][0]["timestamp"] == "0001-01-01T01:00:02Z"
    assert event["breadcrumbs"][1]["timestamp"] == "0001-01-01T01:00:02Z"
    assert event["breadcrumbs"][2]["timestamp"] == "0001-01-01T01:00:02Z"

    crumbs_file3 = msgpack.packb({"timestamp": "0001-01-01T01:00:03Z"})
    merge_attached_breadcrumbs(MockFile(crumbs_file3), event)
    assert len(event["breadcrumbs"]) == 3
    assert event["breadcrumbs"][0]["timestamp"] == "0001-01-01T01:00:02Z"
    assert event["breadcrumbs"][1]["timestamp"] == "0001-01-01T01:00:02Z"
    assert event["breadcrumbs"][2]["timestamp"] == "0001-01-01T01:00:03Z"

    crumbs_file4 = msgpack.packb({"timestamp": "0001-01-01T01:00:04Z"})
    merge_attached_breadcrumbs(MockFile(crumbs_file4), event)
<<<<<<< HEAD
    assert len(event['breadcrumbs']) == 3
    assert event['breadcrumbs'][0]['timestamp'] == '0001-01-01T01:00:02Z'
    assert event['breadcrumbs'][1]['timestamp'] == '0001-01-01T01:00:03Z'
    assert event['breadcrumbs'][2]['timestamp'] == '0001-01-01T01:00:04Z'


def test_is_minidump():
    assert is_minidump_event({
        'exception': {
            'values': [{
                'mechanism': {
                    'type': 'minidump'
                }
            }]
        }
    })

    assert not is_minidump_event({
        'exception': {
            'values': [{
                'mechanism': {
                    'type': 'other'
                }
            }]
        }
    })

    assert not is_minidump_event({
        'exception': {
            'values': [{
                'mechanism': {
                    'type': None
                }
            }]
        }
    })

    assert not is_minidump_event({
        'exception': {
            'values': [{
                'mechanism': None
            }]
        }
    })

    assert not is_minidump_event({
        'exception': {
            'values': [None]
        }
    })

    assert not is_minidump_event({
        'exception': {
            'values': []
        }
    })

    assert not is_minidump_event({
        'exception': {
            'values': None
        }
    })

    assert not is_minidump_event({
        'exception': None
    })
=======
    assert len(event["breadcrumbs"]) == 3
    assert event["breadcrumbs"][0]["timestamp"] == "0001-01-01T01:00:02Z"
    assert event["breadcrumbs"][1]["timestamp"] == "0001-01-01T01:00:03Z"
    assert event["breadcrumbs"][2]["timestamp"] == "0001-01-01T01:00:04Z"
>>>>>>> 13341666
<|MERGE_RESOLUTION|>--- conflicted
+++ resolved
@@ -1,8 +1,11 @@
 from __future__ import absolute_import
 import io
 import msgpack
-from sentry.lang.native.minidump import is_minidump_event, \
-    merge_attached_breadcrumbs, merge_attached_event
+from sentry.lang.native.minidump import (
+    is_minidump_event,
+    merge_attached_breadcrumbs,
+    merge_attached_event,
+)
 
 
 class MockFile(object):
@@ -127,76 +130,18 @@
 
     crumbs_file4 = msgpack.packb({"timestamp": "0001-01-01T01:00:04Z"})
     merge_attached_breadcrumbs(MockFile(crumbs_file4), event)
-<<<<<<< HEAD
-    assert len(event['breadcrumbs']) == 3
-    assert event['breadcrumbs'][0]['timestamp'] == '0001-01-01T01:00:02Z'
-    assert event['breadcrumbs'][1]['timestamp'] == '0001-01-01T01:00:03Z'
-    assert event['breadcrumbs'][2]['timestamp'] == '0001-01-01T01:00:04Z'
-
-
-def test_is_minidump():
-    assert is_minidump_event({
-        'exception': {
-            'values': [{
-                'mechanism': {
-                    'type': 'minidump'
-                }
-            }]
-        }
-    })
-
-    assert not is_minidump_event({
-        'exception': {
-            'values': [{
-                'mechanism': {
-                    'type': 'other'
-                }
-            }]
-        }
-    })
-
-    assert not is_minidump_event({
-        'exception': {
-            'values': [{
-                'mechanism': {
-                    'type': None
-                }
-            }]
-        }
-    })
-
-    assert not is_minidump_event({
-        'exception': {
-            'values': [{
-                'mechanism': None
-            }]
-        }
-    })
-
-    assert not is_minidump_event({
-        'exception': {
-            'values': [None]
-        }
-    })
-
-    assert not is_minidump_event({
-        'exception': {
-            'values': []
-        }
-    })
-
-    assert not is_minidump_event({
-        'exception': {
-            'values': None
-        }
-    })
-
-    assert not is_minidump_event({
-        'exception': None
-    })
-=======
     assert len(event["breadcrumbs"]) == 3
     assert event["breadcrumbs"][0]["timestamp"] == "0001-01-01T01:00:02Z"
     assert event["breadcrumbs"][1]["timestamp"] == "0001-01-01T01:00:03Z"
     assert event["breadcrumbs"][2]["timestamp"] == "0001-01-01T01:00:04Z"
->>>>>>> 13341666
+
+
+def test_is_minidump():
+    assert is_minidump_event({"exception": {"values": [{"mechanism": {"type": "minidump"}}]}})
+    assert not is_minidump_event({"exception": {"values": [{"mechanism": {"type": "other"}}]}})
+    assert not is_minidump_event({"exception": {"values": [{"mechanism": {"type": None}}]}})
+    assert not is_minidump_event({"exception": {"values": [{"mechanism": None}]}})
+    assert not is_minidump_event({"exception": {"values": [None]}})
+    assert not is_minidump_event({"exception": {"values": []}})
+    assert not is_minidump_event({"exception": {"values": None}})
+    assert not is_minidump_event({"exception": None})