from __future__ import absolute_import

from sentry.lang.native.utils import get_sdk_from_event


def test_get_sdk_from_event():
    sdk_info = get_sdk_from_event(
        {
            "debug_meta": {
                "sdk_info": {
                    "sdk_name": "iOS",
                    "version_major": 9,
                    "version_minor": 3,
                    "version_patchlevel": 0,
                }
            }
        }
    )
    assert sdk_info["sdk_name"] == "iOS"
    assert sdk_info["version_major"] == 9
    assert sdk_info["version_minor"] == 3
    assert sdk_info["version_patchlevel"] == 0

    sdk_info = get_sdk_from_event(
        {"contexts": {"os": {"type": "os", "name": "iOS", "version": "9.3.1.1234"}}}
    )

<<<<<<< HEAD
    assert sdk_info['sdk_name'] == 'iOS'
    assert sdk_info['version_major'] == 9
    assert sdk_info['version_minor'] == 3
    assert sdk_info['version_patchlevel'] == 1
=======
    assert sdk_info["sdk_name"] == "iOS"
    assert sdk_info["version_major"] == 9
    assert sdk_info["version_minor"] == 3
    assert sdk_info["version_patchlevel"] == 1


def test_is_minidump():
    assert is_minidump_event({"exception": {"values": [{"mechanism": {"type": "minidump"}}]}})

    assert not is_minidump_event({"exception": {"values": [{"mechanism": {"type": "other"}}]}})

    assert not is_minidump_event({"exception": {"values": [{"mechanism": {"type": None}}]}})

    assert not is_minidump_event({"exception": {"values": [{"mechanism": None}]}})

    assert not is_minidump_event({"exception": {"values": [None]}})

    assert not is_minidump_event({"exception": {"values": []}})

    assert not is_minidump_event({"exception": {"values": None}})

    assert not is_minidump_event({"exception": None})
>>>>>>> 13341666
<|MERGE_RESOLUTION|>--- conflicted
+++ resolved
@@ -25,32 +25,7 @@
         {"contexts": {"os": {"type": "os", "name": "iOS", "version": "9.3.1.1234"}}}
     )
 
-<<<<<<< HEAD
-    assert sdk_info['sdk_name'] == 'iOS'
-    assert sdk_info['version_major'] == 9
-    assert sdk_info['version_minor'] == 3
-    assert sdk_info['version_patchlevel'] == 1
-=======
     assert sdk_info["sdk_name"] == "iOS"
     assert sdk_info["version_major"] == 9
     assert sdk_info["version_minor"] == 3
-    assert sdk_info["version_patchlevel"] == 1
-
-
-def test_is_minidump():
-    assert is_minidump_event({"exception": {"values": [{"mechanism": {"type": "minidump"}}]}})
-
-    assert not is_minidump_event({"exception": {"values": [{"mechanism": {"type": "other"}}]}})
-
-    assert not is_minidump_event({"exception": {"values": [{"mechanism": {"type": None}}]}})
-
-    assert not is_minidump_event({"exception": {"values": [{"mechanism": None}]}})
-
-    assert not is_minidump_event({"exception": {"values": [None]}})
-
-    assert not is_minidump_event({"exception": {"values": []}})
-
-    assert not is_minidump_event({"exception": {"values": None}})
-
-    assert not is_minidump_event({"exception": None})
->>>>>>> 13341666
+    assert sdk_info["version_patchlevel"] == 1