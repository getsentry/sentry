--- conflicted
+++ resolved
@@ -4,11 +4,19 @@
 
 import pytz
 from django.utils.datastructures import MultiValueDict
-from snuba_sdk import Column, Condition, Entity, Function, Granularity, Limit, Offset, Op, Query
-<<<<<<< HEAD
-from snuba_sdk.orderby import Direction, OrderBy
-=======
->>>>>>> 8d4482f0
+from snuba_sdk import (
+    Column,
+    Condition,
+    Direction,
+    Entity,
+    Function,
+    Granularity,
+    Limit,
+    Offset,
+    Op,
+    OrderBy,
+    Query,
+)
 
 from sentry.sentry_metrics.indexer.mock import MockIndexer
 from sentry.snuba.metrics import (
