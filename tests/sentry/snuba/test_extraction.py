from unittest.mock import patch

import pytest

from sentry.api.event_search import ParenExpression, parse_search_query
from sentry.snuba.dataset import Dataset
from sentry.snuba.metrics.extraction import (
    OnDemandMetricSpec,
    cleanup_query,
    query_tokens_to_string,
    should_use_on_demand_metrics,
    to_standard_metrics_query,
)
from sentry.testutils.pytest.fixtures import django_db_all


@pytest.mark.parametrize(
    "agg, query, result",
    [
        ("count()", "release:a", False),  # supported by standard metrics
        ("failure_rate()", "release:a", False),  # supported by standard metrics
        ("count_unique(geo.city)", "release:a", False),
        # geo.city not supported by standard metrics, but also not by on demand
        (
            "count()",
            "transaction.duration:>1",
            True,
        ),  # transaction.duration not supported by standard metrics
        ("failure_rate()", "transaction.duration:>1", True),  # supported by on demand,
        ("apdex(10)", "transaction.duration:>10", True),  # supported by on demand
        (
            "count_if(transaction.duration,equals,0)",
            "release:a",
            False,
        ),  # count_if supported by standard metrics
        ("p75(transaction.duration)", "release:a", False),  # supported by standard metrics
        (
            "p75(transaction.duration)",
            "transaction.duration:>1",
            True,
        ),  # transaction.duration query is on-demand
    ],
)
def test_should_use_on_demand(agg, query, result):
    assert should_use_on_demand_metrics(Dataset.PerformanceMetrics, agg, query) is result


def create_spec_if_needed(dataset, agg, query):
    if should_use_on_demand_metrics(dataset, agg, query):
        return OnDemandMetricSpec(agg, query)


class TestCreatesOndemandMetricSpec:
    dataset = Dataset.PerformanceMetrics

    @pytest.mark.parametrize(
        "aggregate, query",
        [
            ("count()", "transaction.duration:>0"),
            ("p75(measurements.fp)", "transaction.duration:>0"),
            ("p75(transaction.duration)", "transaction.duration:>0"),
            ("count_if(transaction.duration,equals,0)", "transaction.duration:>0"),
            (
                "count()",
                "project:a-1 route.action:CloseBatch level:info",
            ),
            ("count()", "transaction.duration:[1,2,3]"),
            ("count()", "project:a_1 or project:b-2 or transaction.duration:>0"),
<<<<<<< HEAD
            ("failure_rate()", "transaction.duration:>100"),
            ("apdex(10)", "transaction.duration:>100"),
=======
            ("count()", "foo:bar"),
>>>>>>> 1ad48051
        ],
    )
    def test_creates_on_demand_spec(self, aggregate, query):
        assert create_spec_if_needed(self.dataset, aggregate, query)

    @pytest.mark.parametrize(
        "aggregate, query",
        [
            ("count()", "release:a"),
            ("count_unique(user)", "transaction.duration:>0"),
            ("last_seen()", "transaction.duration:>0"),
            ("any(user)", "transaction.duration:>0"),
            ("p95(transaction.duration)", ""),
            ("count()", "p75(transaction.duration):>0"),
            ("message", "transaction.duration:>0"),
            ("equation| count() / count()", "transaction.duration:>0"),
            ("p75(measurements.lcp)", "!event.type:transaction"),
            ("count_web_vitals(measurements.fcp,any)", "transaction.duration:>0"),
            ("p95(measurements.lcp)", ""),
            ("avg(spans.http)", ""),
            ("failure_rate()", "release:bar"),
            ("apdex(10)", "release:foo"),
        ],
    )
    def test_does_not_create_on_demand_spec(self, aggregate, query):
        assert not create_spec_if_needed(self.dataset, aggregate, query)


def test_spec_simple_query_count():
    spec = OnDemandMetricSpec("count()", "transaction.duration:>1s")

    assert spec._metric_type == "c"
    assert spec.field_to_extract is None
    assert spec.op == "sum"
    assert spec.condition == {"name": "event.duration", "op": "gt", "value": 1000.0}


def test_spec_simple_query_distribution():
    spec = OnDemandMetricSpec("p75(measurements.fp)", "transaction.duration:>1s")

    assert spec._metric_type == "d"
    assert spec.field_to_extract == "event.measurements.fp"
    assert spec.op == "p75"
    assert spec.condition == {"name": "event.duration", "op": "gt", "value": 1000.0}


def test_spec_or_condition():
    spec = OnDemandMetricSpec("count()", "transaction.duration:>=100 OR transaction.duration:<1000")

    assert spec.condition == {
        "inner": [
            {"name": "event.duration", "op": "gte", "value": 100.0},
            {"name": "event.duration", "op": "lt", "value": 1000.0},
        ],
        "op": "or",
    }


def test_spec_and_condition():
    spec = OnDemandMetricSpec("count()", "release:foo transaction.duration:<10s")

    assert spec.condition == {
        "inner": [
            {"name": "event.release", "op": "eq", "value": "foo"},
            {"name": "event.duration", "op": "lt", "value": 10000.0},
        ],
        "op": "and",
    }


def test_spec_nested_condition():
    spec = OnDemandMetricSpec("count()", "(release:a OR transaction.op:b) transaction.duration:>1s")

    assert spec.condition == {
        "op": "and",
        "inner": [
            {
                "op": "or",
                "inner": [
                    {"name": "event.release", "op": "eq", "value": "a"},
                    {"name": "event.contexts.trace.op", "op": "eq", "value": "b"},
                ],
            },
            {"name": "event.duration", "op": "gt", "value": 1000.0},
        ],
    }


def test_spec_boolean_precedence():
    spec = OnDemandMetricSpec("count()", "release:a OR transaction.op:b transaction.duration:>1s")

    assert spec.condition == {
        "op": "or",
        "inner": [
            {"name": "event.release", "op": "eq", "value": "a"},
            {
                "op": "and",
                "inner": [
                    {"name": "event.contexts.trace.op", "op": "eq", "value": "b"},
                    {"name": "event.duration", "op": "gt", "value": 1000.0},
                ],
            },
        ],
    }


def test_spec_wildcard():
    spec = OnDemandMetricSpec("count()", "release.version:1.*")

    assert spec.condition == {
        "name": "event.release.version.short",
        "op": "glob",
        "value": ["1.*"],
    }


def test_spec_count_if():
    spec = OnDemandMetricSpec("count_if(transaction.duration,equals,300)", "")

    assert spec._metric_type == "c"
    assert spec.field_to_extract is None
    assert spec.op == "sum"
    assert spec.condition == {
        "name": "event.duration",
        "op": "eq",
        "value": 300.0,
    }


def test_spec_count_if_with_query():
    spec = OnDemandMetricSpec(
        "count_if(transaction.duration,equals,300)", "release:a OR transaction.op:b"
    )

    assert spec.condition == {
        "op": "and",
        "inner": [
            {
                "op": "or",
                "inner": [
                    {"name": "event.release", "op": "eq", "value": "a"},
                    {"name": "event.contexts.trace.op", "op": "eq", "value": "b"},
                ],
            },
            {"name": "event.duration", "op": "eq", "value": 300.0},
        ],
    }


def test_spec_in_operator():
    in_spec = OnDemandMetricSpec("count()", "transaction.duration:[1,2,3]")
    not_in_spec = OnDemandMetricSpec("count()", "!transaction.duration:[1,2,3]")

    assert in_spec.condition == {"name": "event.duration", "op": "eq", "value": [1.0, 2.0, 3.0]}
    assert not_in_spec.condition == {
        "inner": {"name": "event.duration", "op": "eq", "value": [1.0, 2.0, 3.0]},
        "op": "not",
    }


def test_spec_ignore_fields():
    with_ignored_field = OnDemandMetricSpec("count()", "transaction.duration:>=1 project:sentry")
    without_ignored_field = OnDemandMetricSpec("count()", "transaction.duration:>=1")

    assert with_ignored_field.condition == without_ignored_field.condition


@django_db_all
def test_spec_failure_rate(default_project):
    spec = OnDemandMetricSpec("failure_rate()", "transaction.duration:>1s")

    assert spec._metric_type == "c"
    assert spec.field_to_extract is None
    assert spec.op == "on_demand_failure_rate"
    assert spec.condition == {"name": "event.duration", "op": "gt", "value": 1000.0}
    assert spec.tags_conditions(default_project) == [
        {
            "condition": {
                "inner": {
                    "name": "event.contexts.trace.status",
                    "op": "eq",
                    "value": ["ok", "cancelled", "unknown"],
                },
                "op": "not",
            },
            "key": "failure",
            "value": "true",
        },
    ]


@django_db_all
@patch("sentry.snuba.metrics.extraction._get_apdex_project_transaction_threshold")
def test_spec_apdex(_get_apdex_project_transaction_threshold, default_project):
    _get_apdex_project_transaction_threshold.return_value = 100, "transaction.duration"

    spec = OnDemandMetricSpec("apdex(10)", "release:a")

    assert spec._metric_type == "c"
    assert spec.field_to_extract is None
    assert spec.op == "on_demand_apdex"
    assert spec.condition == {"name": "event.release", "op": "eq", "value": "a"}
    assert spec.tags_conditions(default_project) == [
        {
            "condition": {"name": "event.duration", "op": "lte", "value": 10},
            "key": "satisfaction",
            "value": "satisfactory",
        },
        {
            "condition": {
                "inner": [
                    {"name": "event.duration", "op": "gt", "value": 10},
                    {"name": "event.duration", "op": "lte", "value": 40},
                ],
                "op": "and",
            },
            "key": "satisfaction",
            "value": "tolerable",
        },
        {
            "condition": {"name": "event.duration", "op": "gt", "value": 40},
            "key": "satisfaction",
            "value": "frustrated",
        },
    ]


def test_spec_custom_tag():
    custom_tag_spec = OnDemandMetricSpec("count()", "foo:bar")

    assert custom_tag_spec.condition() == {"name": "event.tags.foo", "op": "eq", "value": "bar"}


@pytest.mark.parametrize(
    "query",
    [
        "release:initial OR os.name:android",
        "browser.version:1 os.name:android",
        "(release:a OR (transaction.op:b and browser.version:1)) transaction.duration:>1s",
    ],
)
def test_query_tokens_to_string(query):
    tokens = parse_search_query(query)
    new_query = query_tokens_to_string(tokens)
    new_tokens = parse_search_query(new_query)

    assert tokens == new_tokens


@pytest.mark.parametrize(
    "dirty, clean",
    [
        ("release:initial OR os.name:android", "release:initial OR os.name:android"),
        ("OR AND OR release:initial OR os.name:android", "release:initial OR os.name:android"),
        ("release:initial OR os.name:android AND OR AND ", "release:initial OR os.name:android"),
        (
            "release:initial AND (AND OR) (OR )os.name:android ",
            "release:initial AND os.name:android",
        ),
        (
            " AND ((AND OR (OR ))) release:initial (((AND OR  (AND)))) AND os.name:android  (AND OR) ",
            "release:initial AND os.name:android",
        ),
        (" (AND) And (And) Or release:initial or (and) or", "release:initial"),
    ],
)
def test_cleanup_query(dirty, clean):
    dirty_tokens = parse_search_query(dirty)
    clean_tokens = parse_search_query(clean)
    actual_clean = cleanup_query(dirty_tokens)

    assert actual_clean == clean_tokens


def test_cleanup_query_with_empty_parens():
    """
    Separate test with empty parens because we can't parse a string with empty parens correctly
    """

    paren = ParenExpression
    dirty_tokens = (
        [paren([paren(["AND", "OR", paren([])])])]
        + parse_search_query("release:initial AND (AND OR) (OR)")  # ((AND OR (OR ())))
        + [paren([])]
        + parse_search_query("os.name:android")  # ()
        + [paren([paren([paren(["AND", "OR", paren([])])])])]  # ((()))
    )
    clean_tokens = parse_search_query("release:initial AND os.name:android")
    actual_clean = cleanup_query(dirty_tokens)
    assert actual_clean == clean_tokens


@pytest.mark.parametrize(
    "dirty, clean",
    [
        ("transaction.duration:>=1 ", ""),
        ("transaction.duration:>=1 and geo.city:Vienna ", ""),
        ("transaction.duration:>=1 and geo.city:Vienna or os.name:android", "os.name:android"),
        ("(transaction.duration:>=1 and geo.city:Vienna) or os.name:android", "os.name:android"),
        (
            "release:initial OR (os.name:android AND transaction.duration:>=1 OR environment:dev)",
            "release:initial OR (os.name:android or environment:dev)",
        ),
    ],
)
def test_to_standard_metrics_query(dirty, clean):
    cleaned_up_query = to_standard_metrics_query(dirty)
    cleaned_up_tokens = parse_search_query(cleaned_up_query)
    clean_tokens = parse_search_query(clean)

    assert cleaned_up_tokens == clean_tokens<|MERGE_RESOLUTION|>--- conflicted
+++ resolved
@@ -66,12 +66,9 @@
             ),
             ("count()", "transaction.duration:[1,2,3]"),
             ("count()", "project:a_1 or project:b-2 or transaction.duration:>0"),
-<<<<<<< HEAD
+            ("count()", "foo:bar"),
             ("failure_rate()", "transaction.duration:>100"),
             ("apdex(10)", "transaction.duration:>100"),
-=======
-            ("count()", "foo:bar"),
->>>>>>> 1ad48051
         ],
     )
     def test_creates_on_demand_spec(self, aggregate, query):
