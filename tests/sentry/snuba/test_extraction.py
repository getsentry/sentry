import pytest

from sentry.api.event_search import ParenExpression, parse_search_query
from sentry.snuba.dataset import Dataset
from sentry.snuba.metrics.extraction import (
    OnDemandMetricSpec,
    cleanup_query,
    query_tokens_to_string,
    should_use_on_demand_metrics,
    to_standard_metrics_query,
)


<<<<<<< HEAD
@pytest.mark.parametrize(
    "dataset",
    [
        Dataset.Events,
        Dataset.Discover,
        Dataset.Outcomes,
        Dataset.Transactions,
    ],
)
def test_wrong_dataset(dataset):
    assert should_use_on_demand_metrics(dataset, "count()", "transaction.duration:>0") is False


@pytest.mark.parametrize(
    "aggregate, query",
    [
        # no query
        ("count()", ""),
        # invalid query
        ("count()", "AND"),
        ("count()", ")AND transaction.duration:>0"),
        ("count_if(}", ""),
        # standard metrics supported queries
        ("p75(transaction.duration)", ""),
        ("count()", "environment:dev"),
        ("count()", "release:initial OR os.name:android"),
        ("count()", "(http.method:POST OR http.status_code:404) browser.name:chrome"),
        ('count_if(release,equals,"foo")', ""),
        # standard metrics unsupported queries
        ("foo.bar", ""),
        ("count()", "foo.bar"),
    ],
)
def test_standard_or_invalid_queries(aggregate, query):
    assert should_use_on_demand_metrics(Dataset.PerformanceMetrics, aggregate, query) is False


@pytest.mark.parametrize(
    "aggregate, query",
    [
        ("count()", "transaction.duration:>0"),  # transaction.duration is a non-standard field
        ("count()", "geo.city:Vienna"),  # geo.city  is a non-standard field
        (
            "count()",
            "geo.city:Vienna os.name:android",
        ),  # os.name is a standard field, geo.city is not
        ("count()", "(release:a OR transaction.op:b) transaction.duration:>1s"),
        ("count_if(geo.city.duration,equals,vienna)", ""),  # geo.city is a non-standard field
    ],
)
def test_on_demand_queries(aggregate, query):
    assert should_use_on_demand_metrics(Dataset.PerformanceMetrics, aggregate, query) is True


@pytest.mark.parametrize(
    "aggregate, query",
    [
        # unsupported aggregate functions
        ("failure_rate()", "transaction.duration:>0"),
        ("count_unique(transaction.duration)", "transaction.duration:>0"),
        ("min(transaction.duration)", "transaction.duration:>0"),
        ("any(transaction.duration)", "transaction.duration:>0"),
        # unsupported aggregate fields
        ("message", "transaction.duration:>0"),
        ("title", "transaction.duration:>0"),
        # unsupported operators
        ("count()", "transaction.duration:[1,2,3]"),
        ("count()", "!transaction.duration:[1,2,3]"),
        # unsupported equations
        ("equation|count() / count()", "transaction.duration:>0"),
        ("equation|count() / count()", ""),
        # unsupported aggregate filter
        ("count()", "p75(measurements.fcp):>100"),
    ],
)
def test_unsupported_queries(aggregate, query):
    assert should_use_on_demand_metrics(Dataset.PerformanceMetrics, aggregate, query) is False
=======
class TestIsOnDemandMetricQuery:
    perf_metrics = Dataset.PerformanceMetrics

    def test_wrong_dataset(self):
        assert (
            is_on_demand_metric_query(Dataset.Transactions, "count()", "geo.city:Vienna") is False
        )
        assert (
            is_on_demand_metric_query(
                Dataset.Metrics, "count()", "browser.version:1 os.name:android"
            )
            is False
        )

    def test_no_query(self):
        assert is_on_demand_metric_query(Dataset.PerformanceMetrics, "count()", "") is False

    def test_invalid_query(self):
        assert is_on_demand_metric_query(self.perf_metrics, "count()", "AND") is False
        assert (
            is_on_demand_metric_query(self.perf_metrics, "count()", ")AND transaction.duration:>=1")
            is False
        )
        assert (
            is_on_demand_metric_query(self.perf_metrics, "count()", "transaction.duration:>=abc")
            is False
        )
        assert is_on_demand_metric_query(self.perf_metrics, "count_if(}", "") is False

    def test_on_demand_queries(self):
        # # transaction.duration is a non-standard field
        assert (
            is_on_demand_metric_query(self.perf_metrics, "count()", "transaction.duration:>=1")
            is True
        )
        # # geo.city is a non-standard field
        assert is_on_demand_metric_query(self.perf_metrics, "count()", "geo.city:Vienna") is True
        # os.name is a standard field, browser.version is not
        assert (
            is_on_demand_metric_query(
                self.perf_metrics, "count()", "geo.city:Vienna os.name:android"
            )
            is True
        )
        # os.version is not a standard field
        assert (
            is_on_demand_metric_query(
                self.perf_metrics,
                "count()",
                "(release:a OR transaction.op:b) transaction.duration:>1s",
            )
            is True
        )

    def test_standard_compatible_queries(self):
        assert (
            is_on_demand_metric_query(self.perf_metrics, "p75(transaction.duration)", "") is False
        )
        assert is_on_demand_metric_query(self.perf_metrics, "count()", "") is False
        assert is_on_demand_metric_query(self.perf_metrics, "count()", "environment:dev") is False
        assert (
            is_on_demand_metric_query(
                self.perf_metrics, "count()", "release:initial OR os.name:android"
            )
            is False
        )
        assert (
            is_on_demand_metric_query(
                self.perf_metrics,
                "count()",
                "(http.method:POST OR http.status_code:404) browser.name:chrome",
            )
            is False
        )
        assert is_on_demand_metric_query(self.perf_metrics, "foo.bar", "") is False
        assert is_on_demand_metric_query(self.perf_metrics, "count()", "foo.bar") is False

    def test_countif(self):
        assert (
            is_on_demand_metric_query(
                self.perf_metrics, "count_if(geo.city.duration,equals,vienna)", ""
            )
            is True
        )
        assert (
            is_on_demand_metric_query(self.perf_metrics, 'count_if(release,equals,"foo")', "")
            is False
        )

    def test_unsupported_aggregate_functions(self):
        assert (
            is_on_demand_metric_query(
                self.perf_metrics, "failure_rate()", "transaction.duration:>=1"
            )
            is False
        )
        assert (
            is_on_demand_metric_query(
                self.perf_metrics, "count_unique(transaction.duration)", "transaction.duration:>=1"
            )
            is False
        )
        assert (
            is_on_demand_metric_query(
                self.perf_metrics, "min(transaction.duration)", "transaction.duration:>=1"
            )
            is False
        )
        assert (
            is_on_demand_metric_query(
                self.perf_metrics, "any(transaction.duration)", "transaction.duration:>=1"
            )
            is False
        )

    def test_unsupported_aggregate_fields(self):
        assert (
            is_on_demand_metric_query(self.perf_metrics, "message", "transaction.duration:>=1")
            is False
        )
        assert (
            is_on_demand_metric_query(self.perf_metrics, "title", "transaction.duration:>=1")
            is False
        )

    def test_supported_operators(self):
        assert (
            is_on_demand_metric_query(self.perf_metrics, "count()", "transaction.duration:[1,2,3]")
            is True
        )
        assert (
            is_on_demand_metric_query(self.perf_metrics, "count()", "!transaction.duration:[1,2,3]")
            is True
        )

    def test_unsupported_equations(self):
        assert (
            is_on_demand_metric_query(
                self.perf_metrics, "equation|count() / count()", "transaction.duration:>0"
            )
            is False
        )
        assert (
            is_on_demand_metric_query(self.perf_metrics, "equation|count() / count()", "") is False
        )

    def test_unsupported_aggregate_filter(self):
        assert (
            is_on_demand_metric_query(self.perf_metrics, "count()", "p75(measurements.fcp):>100")
            is False
        )


class TestIsStandardMetricsCompatible:
    perf_metrics = Dataset.PerformanceMetrics

    def test_wrong_dataset(self):
        assert is_standard_metrics_compatible(Dataset.Transactions, "count()", "") is False
        assert (
            is_standard_metrics_compatible(Dataset.Discover, "count()", "os.name:android") is False
        )

    def test_no_query(self):
        assert is_standard_metrics_compatible(Dataset.PerformanceMetrics, "count()", "") is True

    def test_invalid_query(self):
        dataset = Dataset.PerformanceMetrics

        assert is_standard_metrics_compatible(dataset, "count()", ")AND os.name:>=1") is False
        assert is_standard_metrics_compatible(dataset, "count()", "os.name><=abc") is False

    def test_on_demand_queries(self):
        # # transaction.duration is a non-standard field
        assert (
            is_standard_metrics_compatible(self.perf_metrics, "count()", "transaction.duration:>=1")
            is False
        )
        # # geo.city is a non-standard field
        assert (
            is_standard_metrics_compatible(self.perf_metrics, "count()", "geo.city:Vienna") is False
        )
        # os.name is a standard field, browser.version is not
        assert (
            is_standard_metrics_compatible(
                self.perf_metrics, "count()", "geo.city:Vienna os.name:android"
            )
            is False
        )
        # os.version is not a standard field
        assert (
            is_standard_metrics_compatible(
                self.perf_metrics,
                "count()",
                "(release:a OR transaction.op:b) transaction.duration:>1s",
            )
            is False
        )

    def test_standard_compatible_queries(self):
        assert is_standard_metrics_compatible(self.perf_metrics, "count()", "") is True
        assert (
            is_standard_metrics_compatible(self.perf_metrics, "count()", "environment:dev") is True
        )
        assert (
            is_standard_metrics_compatible(
                self.perf_metrics, "count()", "release:initial OR os.name:android"
            )
            is True
        )
        assert (
            is_standard_metrics_compatible(
                self.perf_metrics,
                "count()",
                "(http.method:POST OR http.status_code:404) browser.name:chrome",
            )
            is True
        )

    def test_count_if(self):
        assert (
            is_standard_metrics_compatible(
                self.perf_metrics, "count_if(transaction.duration,equals,300)", ""
            )
            is True
        )
        assert (
            is_standard_metrics_compatible(self.perf_metrics, 'count_if(release,equals,"foo")', "")
            is True
        )
>>>>>>> b968bb18


@pytest.mark.parametrize(
    "agg, query, result",
    [
        ("count()", "release:a", False),  # supported by standard metrics
        ("failure_rate()", "release:a", False),  # supported by standard metrics
        ("count_unique(geo.city)", "release:a", False),
        # geo.city not supported by standard metrics, but also not by on demand
        (
            "count()",
            "transaction.duration:>1",
            True,
        ),  # transaction.duration not supported by standard metrics
        ("failure_rate()", "transaction.duration:>1", False),  # has to fallback to indexed
        (
            "count_if(transaction.duration,equals,0)",
            "release:a",
            False,
        ),  # count_if supported by standard metrics
        ("p75(transaction.duration)", "release:a", False),  # supported by standard metrics
        (
            "p75(transaction.duration)",
            "transaction.duration:>1",
            True,
        ),  # transaction.duration query is on-demand
    ],
)
def test_should_use_on_demand(agg, query, result):
    assert should_use_on_demand_metrics(Dataset.PerformanceMetrics, agg, query) is result


def create_spec_if_needed(dataset, agg, query):
    if should_use_on_demand_metrics(dataset, agg, query):
<<<<<<< HEAD
        return OnDemandMetricSpec(agg, query)


@pytest.mark.parametrize(
    "aggregate, query",
    [
        ("count()", "transaction.duration:>0"),
        ("p75(measurements.fp)", "transaction.duration:>0"),
        ("p75(transaction.duration)", "transaction.duration:>0"),
        ("count_if(transaction.duration,equals,0)", "transaction.duration:>0"),
        (
            "count()",
            "project:a-1 route.action:CloseBatch level:info",
        ),
        ("count()", "project:a_1 or project:b-2 or transaction.duration:>0"),
    ],
)
def test_creates_on_demand_spec(aggregate, query):
    assert create_spec_if_needed(Dataset.PerformanceMetrics, aggregate, query)


@pytest.mark.parametrize(
    "aggregate, query",
    [
        ("count()", "release:a"),
        ("failure_rate()", "transaction.duration:>0"),
        ("count_unique(user)", "transaction.duration:>0"),
        ("last_seen()", "transaction.duration:>0"),
        ("any(user)", "transaction.duration:>0"),
        ("p95(transaction.duration)", ""),
        ("count()", "p75(transaction.duration):>0"),
        ("message", "transaction.duration:>0"),
        ("count()", "transaction.duration:[1,2,3]"),
        ("equation| count() / count()", "transaction.duration:>0"),
        ("p75(measurements.lcp)", "!event.type:transaction"),
        ("count_web_vitals(measurements.fcp,any)", "transaction.duration:>0"),
        ("p95(measurements.lcp)", ""),
        ("avg(spans.http)", ""),
    ],
)
def test_does_not_create_on_demand_spec(aggregate, query):
    assert not create_spec_if_needed(Dataset.PerformanceMetrics, aggregate, query)
=======
        return OndemandMetricSpec(agg, query)


class TestCreatesOndemandMetricSpec:
    dataset = Dataset.PerformanceMetrics

    @pytest.mark.parametrize(
        "aggregate, query",
        [
            ("count()", "transaction.duration:>0"),
            ("p75(measurements.fp)", "transaction.duration:>0"),
            ("p75(transaction.duration)", "transaction.duration:>0"),
            ("count_if(transaction.duration,equals,0)", "transaction.duration:>0"),
            (
                "count()",
                "project:a-1 route.action:CloseBatch level:info",
            ),
            ("count()", "transaction.duration:[1,2,3]"),
            ("count()", "project:a_1 or project:b-2 or transaction.duration:>0"),
        ],
    )
    def test_creates_on_demand_spec(self, aggregate, query):
        assert create_spec_if_needed(self.dataset, aggregate, query)

    @pytest.mark.parametrize(
        "aggregate, query",
        [
            ("count()", "release:a"),
            ("failure_rate()", "transaction.duration:>0"),
            ("count_unique(user)", "transaction.duration:>0"),
            ("last_seen()", "transaction.duration:>0"),
            ("any(user)", "transaction.duration:>0"),
            ("p95(transaction.duration)", ""),
            ("count()", "p75(transaction.duration):>0"),
            ("message", "transaction.duration:>0"),
            ("equation| count() / count()", "transaction.duration:>0"),
            ("p75(measurements.lcp)", "!event.type:transaction"),
            ("count_web_vitals(measurements.fcp,any)", "transaction.duration:>0"),
            ("p95(measurements.lcp)", ""),
            ("avg(spans.http)", ""),
        ],
    )
    def test_does_not_create_on_demand_spec(self, aggregate, query):
        assert not create_spec_if_needed(self.dataset, aggregate, query)
>>>>>>> b968bb18


def test_spec_simple_query_count():
    spec = OnDemandMetricSpec("count()", "transaction.duration:>1s")

    assert spec.metric_type == "c"
    assert spec.field is None
    assert spec.op == "sum"
    assert spec.condition() == {"name": "event.duration", "op": "gt", "value": 1000.0}


def test_spec_simple_query_distribution():
    spec = OnDemandMetricSpec("p75(measurements.fp)", "transaction.duration:>1s")

    assert spec.metric_type == "d"
    assert spec.field == "event.measurements.fp"
    assert spec.op == "p75"
    assert spec.condition() == {"name": "event.duration", "op": "gt", "value": 1000.0}


def test_spec_or_condition():
    spec = OnDemandMetricSpec("count()", "transaction.duration:>=100 OR transaction.duration:<1000")

    assert spec.condition() == {
        "inner": [
            {"name": "event.duration", "op": "gte", "value": 100.0},
            {"name": "event.duration", "op": "lt", "value": 1000.0},
        ],
        "op": "or",
    }


def test_spec_and_condition():
    spec = OnDemandMetricSpec("count()", "release:foo transaction.duration:<10s")
    assert spec.condition() == {
        "inner": [
            {"name": "event.release", "op": "eq", "value": "foo"},
            {"name": "event.duration", "op": "lt", "value": 10000.0},
        ],
        "op": "and",
    }


def test_spec_nested_condition():
    spec = OnDemandMetricSpec("count()", "(release:a OR transaction.op:b) transaction.duration:>1s")
    assert spec.condition() == {
        "op": "and",
        "inner": [
            {
                "op": "or",
                "inner": [
                    {"name": "event.release", "op": "eq", "value": "a"},
                    {"name": "event.contexts.trace.op", "op": "eq", "value": "b"},
                ],
            },
            {"name": "event.duration", "op": "gt", "value": 1000.0},
        ],
    }


def test_spec_boolean_precedence():
    spec = OnDemandMetricSpec("count()", "release:a OR transaction.op:b transaction.duration:>1s")
    assert spec.condition() == {
        "op": "or",
        "inner": [
            {"name": "event.release", "op": "eq", "value": "a"},
            {
                "op": "and",
                "inner": [
                    {"name": "event.contexts.trace.op", "op": "eq", "value": "b"},
                    {"name": "event.duration", "op": "gt", "value": 1000.0},
                ],
            },
        ],
    }


def test_spec_wildcard():
    spec = OnDemandMetricSpec("count()", "release.version:1.*")
    assert spec.condition() == {
        "name": "event.release.version.short",
        "op": "glob",
        "value": ["1.*"],
    }


def test_spec_count_if():
    spec = OnDemandMetricSpec("count_if(transaction.duration,equals,300)", "")

    assert spec.metric_type == "c"
    assert spec.field is None
    assert spec.op == "sum"
    assert spec.condition() == {
        "name": "event.duration",
        "op": "eq",
        "value": 300.0,
    }


def test_spec_count_if_with_query():
    spec = OnDemandMetricSpec(
        "count_if(transaction.duration,equals,300)", "release:a OR transaction.op:b"
    )

    assert spec.condition() == {
        "op": "and",
        "inner": [
            {
                "op": "or",
                "inner": [
                    {"name": "event.release", "op": "eq", "value": "a"},
                    {"name": "event.contexts.trace.op", "op": "eq", "value": "b"},
                ],
            },
            {"name": "event.duration", "op": "eq", "value": 300.0},
        ],
    }


def test_spec_in_operator():
    in_spec = OndemandMetricSpec("count()", "transaction.duration:[1,2,3]")
    not_in_spec = OndemandMetricSpec("count()", "!transaction.duration:[1,2,3]")

    assert in_spec.condition() == {"name": "event.duration", "op": "eq", "value": [1.0, 2.0, 3.0]}
    assert not_in_spec.condition() == {
        "inner": {"name": "event.duration", "op": "eq", "value": [1.0, 2.0, 3.0]},
        "op": "not",
    }


def test_ignore_fields():
    with_ignored_field = OnDemandMetricSpec("count()", "transaction.duration:>=1 project:sentry")
    without_ignored_field = OnDemandMetricSpec("count()", "transaction.duration:>=1")

    assert with_ignored_field.condition() == without_ignored_field.condition()


@pytest.mark.parametrize(
    "query",
    [
        "release:initial OR os.name:android",
        "browser.version:1 os.name:android",
        "(release:a OR (transaction.op:b and browser.version:1)) transaction.duration:>1s",
    ],
)
def test_query_tokens_to_string(query):
    tokens = parse_search_query(query)
    new_query = query_tokens_to_string(tokens)
    new_tokens = parse_search_query(new_query)

    assert tokens == new_tokens


@pytest.mark.parametrize(
    "dirty, clean",
    [
        ("release:initial OR os.name:android", "release:initial OR os.name:android"),
        ("OR AND OR release:initial OR os.name:android", "release:initial OR os.name:android"),
        ("release:initial OR os.name:android AND OR AND ", "release:initial OR os.name:android"),
        (
            "release:initial AND (AND OR) (OR )os.name:android ",
            "release:initial AND os.name:android",
        ),
        (
            " AND ((AND OR (OR ))) release:initial (((AND OR  (AND)))) AND os.name:android  (AND OR) ",
            "release:initial AND os.name:android",
        ),
        (" (AND) And (And) Or release:initial or (and) or", "release:initial"),
    ],
)
def test_cleanup_query(dirty, clean):
    dirty_tokens = parse_search_query(dirty)
    clean_tokens = parse_search_query(clean)
    actual_clean = cleanup_query(dirty_tokens)

    assert actual_clean == clean_tokens


def test_cleanup_query_with_empty_parens():
    """
    Separate test with empty parens because we can't parse a string with empty parens correctly
    """

    paren = ParenExpression
    dirty_tokens = (
        [paren([paren(["AND", "OR", paren([])])])]
        + parse_search_query("release:initial AND (AND OR) (OR)")  # ((AND OR (OR ())))
        + [paren([])]
        + parse_search_query("os.name:android")  # ()
        + [paren([paren([paren(["AND", "OR", paren([])])])])]  # ((()))
    )
    clean_tokens = parse_search_query("release:initial AND os.name:android")
    actual_clean = cleanup_query(dirty_tokens)
    assert actual_clean == clean_tokens


@pytest.mark.parametrize(
    "dirty, clean",
    [
        ("transaction.duration:>=1 ", ""),
        ("transaction.duration:>=1 and geo.city:Vienna ", ""),
        ("transaction.duration:>=1 and geo.city:Vienna or os.name:android", "os.name:android"),
        ("(transaction.duration:>=1 and geo.city:Vienna) or os.name:android", "os.name:android"),
        (
            "release:initial OR (os.name:android AND transaction.duration:>=1 OR environment:dev)",
            "release:initial OR (os.name:android or environment:dev)",
        ),
    ],
)
def test_to_standard_metrics_query(dirty, clean):
    cleaned_up_query = to_standard_metrics_query(dirty)
    cleaned_up_tokens = parse_search_query(cleaned_up_query)
    clean_tokens = parse_search_query(clean)

    assert cleaned_up_tokens == clean_tokens<|MERGE_RESOLUTION|>--- conflicted
+++ resolved
@@ -11,85 +11,6 @@
 )
 
 
-<<<<<<< HEAD
-@pytest.mark.parametrize(
-    "dataset",
-    [
-        Dataset.Events,
-        Dataset.Discover,
-        Dataset.Outcomes,
-        Dataset.Transactions,
-    ],
-)
-def test_wrong_dataset(dataset):
-    assert should_use_on_demand_metrics(dataset, "count()", "transaction.duration:>0") is False
-
-
-@pytest.mark.parametrize(
-    "aggregate, query",
-    [
-        # no query
-        ("count()", ""),
-        # invalid query
-        ("count()", "AND"),
-        ("count()", ")AND transaction.duration:>0"),
-        ("count_if(}", ""),
-        # standard metrics supported queries
-        ("p75(transaction.duration)", ""),
-        ("count()", "environment:dev"),
-        ("count()", "release:initial OR os.name:android"),
-        ("count()", "(http.method:POST OR http.status_code:404) browser.name:chrome"),
-        ('count_if(release,equals,"foo")', ""),
-        # standard metrics unsupported queries
-        ("foo.bar", ""),
-        ("count()", "foo.bar"),
-    ],
-)
-def test_standard_or_invalid_queries(aggregate, query):
-    assert should_use_on_demand_metrics(Dataset.PerformanceMetrics, aggregate, query) is False
-
-
-@pytest.mark.parametrize(
-    "aggregate, query",
-    [
-        ("count()", "transaction.duration:>0"),  # transaction.duration is a non-standard field
-        ("count()", "geo.city:Vienna"),  # geo.city  is a non-standard field
-        (
-            "count()",
-            "geo.city:Vienna os.name:android",
-        ),  # os.name is a standard field, geo.city is not
-        ("count()", "(release:a OR transaction.op:b) transaction.duration:>1s"),
-        ("count_if(geo.city.duration,equals,vienna)", ""),  # geo.city is a non-standard field
-    ],
-)
-def test_on_demand_queries(aggregate, query):
-    assert should_use_on_demand_metrics(Dataset.PerformanceMetrics, aggregate, query) is True
-
-
-@pytest.mark.parametrize(
-    "aggregate, query",
-    [
-        # unsupported aggregate functions
-        ("failure_rate()", "transaction.duration:>0"),
-        ("count_unique(transaction.duration)", "transaction.duration:>0"),
-        ("min(transaction.duration)", "transaction.duration:>0"),
-        ("any(transaction.duration)", "transaction.duration:>0"),
-        # unsupported aggregate fields
-        ("message", "transaction.duration:>0"),
-        ("title", "transaction.duration:>0"),
-        # unsupported operators
-        ("count()", "transaction.duration:[1,2,3]"),
-        ("count()", "!transaction.duration:[1,2,3]"),
-        # unsupported equations
-        ("equation|count() / count()", "transaction.duration:>0"),
-        ("equation|count() / count()", ""),
-        # unsupported aggregate filter
-        ("count()", "p75(measurements.fcp):>100"),
-    ],
-)
-def test_unsupported_queries(aggregate, query):
-    assert should_use_on_demand_metrics(Dataset.PerformanceMetrics, aggregate, query) is False
-=======
 class TestIsOnDemandMetricQuery:
     perf_metrics = Dataset.PerformanceMetrics
 
@@ -319,7 +240,6 @@
             is_standard_metrics_compatible(self.perf_metrics, 'count_if(release,equals,"foo")', "")
             is True
         )
->>>>>>> b968bb18
 
 
 @pytest.mark.parametrize(
@@ -354,50 +274,6 @@
 
 def create_spec_if_needed(dataset, agg, query):
     if should_use_on_demand_metrics(dataset, agg, query):
-<<<<<<< HEAD
-        return OnDemandMetricSpec(agg, query)
-
-
-@pytest.mark.parametrize(
-    "aggregate, query",
-    [
-        ("count()", "transaction.duration:>0"),
-        ("p75(measurements.fp)", "transaction.duration:>0"),
-        ("p75(transaction.duration)", "transaction.duration:>0"),
-        ("count_if(transaction.duration,equals,0)", "transaction.duration:>0"),
-        (
-            "count()",
-            "project:a-1 route.action:CloseBatch level:info",
-        ),
-        ("count()", "project:a_1 or project:b-2 or transaction.duration:>0"),
-    ],
-)
-def test_creates_on_demand_spec(aggregate, query):
-    assert create_spec_if_needed(Dataset.PerformanceMetrics, aggregate, query)
-
-
-@pytest.mark.parametrize(
-    "aggregate, query",
-    [
-        ("count()", "release:a"),
-        ("failure_rate()", "transaction.duration:>0"),
-        ("count_unique(user)", "transaction.duration:>0"),
-        ("last_seen()", "transaction.duration:>0"),
-        ("any(user)", "transaction.duration:>0"),
-        ("p95(transaction.duration)", ""),
-        ("count()", "p75(transaction.duration):>0"),
-        ("message", "transaction.duration:>0"),
-        ("count()", "transaction.duration:[1,2,3]"),
-        ("equation| count() / count()", "transaction.duration:>0"),
-        ("p75(measurements.lcp)", "!event.type:transaction"),
-        ("count_web_vitals(measurements.fcp,any)", "transaction.duration:>0"),
-        ("p95(measurements.lcp)", ""),
-        ("avg(spans.http)", ""),
-    ],
-)
-def test_does_not_create_on_demand_spec(aggregate, query):
-    assert not create_spec_if_needed(Dataset.PerformanceMetrics, aggregate, query)
-=======
         return OndemandMetricSpec(agg, query)
 
 
@@ -442,7 +318,6 @@
     )
     def test_does_not_create_on_demand_spec(self, aggregate, query):
         assert not create_spec_if_needed(self.dataset, aggregate, query)
->>>>>>> b968bb18
 
 
 def test_spec_simple_query_count():
