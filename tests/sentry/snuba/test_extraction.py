from sentry.snuba.dataset import Dataset
from sentry.snuba.metrics.extraction import (
    OndemandMetricSpec,
    is_on_demand_metric_query,
    is_standard_metrics_compatible,
)


class TestIsOnDemandMetricQuery:
    perf_metrics = Dataset.PerformanceMetrics

    def test_wrong_dataset(self):
        assert (
            is_on_demand_metric_query(Dataset.Transactions, "count()", "geo.city:Vienna") is False
        )
        assert (
            is_on_demand_metric_query(
                Dataset.Metrics, "count()", "browser.version:1 os.name:android"
            )
            is False
        )

    def test_no_query(self):
        assert is_on_demand_metric_query(Dataset.PerformanceMetrics, "count()", "") is False

    def test_invalid_query(self):
        assert is_on_demand_metric_query(self.perf_metrics, "count()", "AND") is False
        assert (
            is_on_demand_metric_query(self.perf_metrics, "count()", ")AND transaction.duration:>=1")
            is False
        )
        assert (
            is_on_demand_metric_query(self.perf_metrics, "count()", "transaction.duration:>=abc")
            is False
        )
        assert is_on_demand_metric_query(self.perf_metrics, "count_if(}", "") is False

<<<<<<< HEAD
    def test_returns_true(self):
=======
    def test_on_demand_queries(self):
>>>>>>> 780d7e53
        # # transaction.duration is a non-standard field
        assert (
            is_on_demand_metric_query(self.perf_metrics, "count()", "transaction.duration:>=1")
            is True
        )
        # # geo.city is a non-standard field
        assert is_on_demand_metric_query(self.perf_metrics, "count()", "geo.city:Vienna") is True
        # os.name is a standard field, browser.version is not
        assert (
            is_on_demand_metric_query(
                self.perf_metrics, "count()", "geo.city:Vienna os.name:android"
            )
            is True
        )
        # os.version is not a standard field
        assert (
            is_on_demand_metric_query(
                self.perf_metrics,
                "count()",
                "(release:a OR transaction.op:b) transaction.duration:>1s",
            )
            is True
        )

<<<<<<< HEAD
    def test_returns_false(self):
=======
    def test_standard_comaptible_queries(self):
>>>>>>> 780d7e53
        assert is_on_demand_metric_query(self.perf_metrics, "count()", "") is False
        assert is_on_demand_metric_query(self.perf_metrics, "count()", "environment:dev") is False
        assert (
            is_on_demand_metric_query(
                self.perf_metrics, "count()", "release:initial OR os.name:android"
            )
            is False
        )
        assert (
            is_on_demand_metric_query(
                self.perf_metrics,
                "count()",
                "(http.method:POST OR http.status_code:404) browser.name:chrome",
            )
            is False
        )
<<<<<<< HEAD
=======
        assert is_on_demand_metric_query(self.perf_metrics, "foo.bar", "") is False
        assert is_on_demand_metric_query(self.perf_metrics, "count()", "foo.bar") is False

    def test_countif(self):
        assert (
            is_on_demand_metric_query(
                self.perf_metrics, "count_if(transaction.duration,equals,300)", ""
            )
            is True
        )
        assert (
            is_on_demand_metric_query(self.perf_metrics, 'count_if(release,equals,"foo")', "")
            is False
        )
>>>>>>> 780d7e53

    def test_countif(self):
        assert (
            is_on_demand_metric_query(
                self.perf_metrics, "count_if(transaction.duration,equals,300)", ""
            )
            is True
        )
        assert (
            is_on_demand_metric_query(self.perf_metrics, 'count_if(release,equals,"foo")', "")
            is False
        )

    def test_count_unique(self):
        assert (
            is_on_demand_metric_query(self.perf_metrics, "count_unique(transaction)", "") is False
        )
        assert (
            is_on_demand_metric_query(
                self.perf_metrics, "count_unique(transaction)", "transaction.duration:>=1"
            )
            is True
        )

<<<<<<< HEAD

class TestIsStandardMetricsCompatible:
    perf_metrics = Dataset.PerformanceMetrics

=======
class TestIsStandardMetricsCompatible:
    perf_metrics = Dataset.PerformanceMetrics

>>>>>>> 780d7e53
    def test_wrong_dataset(self):
        assert is_standard_metrics_compatible(Dataset.Transactions, "count()", "") is False
        assert (
            is_standard_metrics_compatible(Dataset.Discover, "count()", "os.name:android") is False
        )

    def test_no_query(self):
        assert is_standard_metrics_compatible(Dataset.PerformanceMetrics, "count()", "") is True

    def test_invalid_query(self):
        dataset = Dataset.PerformanceMetrics

        assert is_standard_metrics_compatible(dataset, "count()", ")AND os.name:>=1") is False
        assert is_standard_metrics_compatible(dataset, "count()", "os.name><=abc") is False
<<<<<<< HEAD

    def test_returns_false(self):
        # # transaction.duration is a non-standard field
        assert (
            is_standard_metrics_compatible(self.perf_metrics, "count()", "transaction.duration:>=1")
            is False
        )
        # # geo.city is a non-standard field
        assert (
            is_standard_metrics_compatible(self.perf_metrics, "count()", "geo.city:Vienna") is False
        )
        # os.name is a standard field, browser.version is not
        assert (
            is_standard_metrics_compatible(
                self.perf_metrics, "count()", "geo.city:Vienna os.name:android"
            )
            is False
        )
        # os.version is not a standard field
        assert (
            is_standard_metrics_compatible(
                self.perf_metrics,
                "count()",
                "(release:a OR transaction.op:b) transaction.duration:>1s",
            )
            is False
        )

    def test_returns_true(self):
        assert is_standard_metrics_compatible(self.perf_metrics, "count()", "") is True
        assert (
            is_standard_metrics_compatible(self.perf_metrics, "count()", "environment:dev") is True
        )
        assert (
            is_standard_metrics_compatible(
                self.perf_metrics, "count()", "release:initial OR os.name:android"
            )
            is True
        )
=======

    def test_on_demand_queries(self):
        # # transaction.duration is a non-standard field
        assert (
            is_standard_metrics_compatible(self.perf_metrics, "count()", "transaction.duration:>=1")
            is False
        )
        # # geo.city is a non-standard field
        assert (
            is_standard_metrics_compatible(self.perf_metrics, "count()", "geo.city:Vienna") is False
        )
        # os.name is a standard field, browser.version is not
        assert (
            is_standard_metrics_compatible(
                self.perf_metrics, "count()", "geo.city:Vienna os.name:android"
            )
            is False
        )
        # os.version is not a standard field
>>>>>>> 780d7e53
        assert (
            is_standard_metrics_compatible(
                self.perf_metrics,
                "count()",
<<<<<<< HEAD
                "(http.method:POST OR http.status_code:404) browser.name:chrome",
            )
            is True
        )

    def test_countif(self):
        assert (
            is_standard_metrics_compatible(
                self.perf_metrics, "count_if(transaction.duration,equals,300)", ""
            )
            is False
        )
        assert (
            is_standard_metrics_compatible(self.perf_metrics, 'count_if(release,equals,"foo")', "")
            is True
        )

    def test_count_unique(self):
        assert (
            is_standard_metrics_compatible(self.perf_metrics, "count_unique(transaction)", "")
            is True
        )
        assert (
            is_standard_metrics_compatible(
                self.perf_metrics, "count_unique(transaction)", "transaction.duration:>=1"
            )
            is False
        )
=======
                "(release:a OR transaction.op:b) transaction.duration:>1s",
            )
            is False
        )

    def test_standard_comaptible_queries(self):
        assert is_standard_metrics_compatible(self.perf_metrics, "count()", "") is True
        assert (
            is_standard_metrics_compatible(self.perf_metrics, "count()", "environment:dev") is True
        )
        assert (
            is_standard_metrics_compatible(
                self.perf_metrics, "count()", "release:initial OR os.name:android"
            )
            is True
        )
        assert (
            is_standard_metrics_compatible(
                self.perf_metrics,
                "count()",
                "(http.method:POST OR http.status_code:404) browser.name:chrome",
            )
            is True
        )

    def test_countif(self):
        assert (
            is_standard_metrics_compatible(
                self.perf_metrics, "count_if(transaction.duration,equals,300)", ""
            )
            is False
        )
        assert (
            is_standard_metrics_compatible(self.perf_metrics, 'count_if(release,equals,"foo")', "")
            is True
        )
>>>>>>> 780d7e53


def test_spec_simple_query_count():
    spec = OndemandMetricSpec("count()", "transaction.duration:>1s")

    assert spec.metric_type == "c"
    assert spec.field is None
    assert spec.op == "sum"
    assert spec.condition() == {"name": "event.duration", "op": "gt", "value": 1000.0}


def test_spec_simple_query_distribution():
    spec = OndemandMetricSpec("p75(measurements.fp)", "transaction.duration:>1s")

    assert spec.metric_type == "d"
    assert spec.field == "event.measurements.fp"
    assert spec.op == "p75"
    assert spec.condition() == {"name": "event.duration", "op": "gt", "value": 1000.0}


def test_spec_or_condition():
    spec = OndemandMetricSpec("count()", "transaction.duration:>=100 OR transaction.duration:<1000")

    assert spec.condition() == {
        "inner": [
            {"name": "event.duration", "op": "gte", "value": 100.0},
            {"name": "event.duration", "op": "lt", "value": 1000.0},
        ],
        "op": "or",
    }


def test_spec_and_condition():
    spec = OndemandMetricSpec("count()", "release:foo transaction.duration:<10s")
    assert spec.condition() == {
        "inner": [
            {"name": "event.release", "op": "eq", "value": "foo"},
            {"name": "event.duration", "op": "lt", "value": 10000.0},
        ],
        "op": "and",
    }


def test_spec_nested_condition():
    spec = OndemandMetricSpec("count()", "(release:a OR transaction.op:b) transaction.duration:>1s")
    assert spec.condition() == {
        "op": "and",
        "inner": [
            {
                "op": "or",
                "inner": [
                    {"name": "event.release", "op": "eq", "value": "a"},
                    {"name": "event.contexts.trace.op", "op": "eq", "value": "b"},
                ],
            },
            {"name": "event.duration", "op": "gt", "value": 1000.0},
        ],
    }


def test_spec_boolean_precedence():
    spec = OndemandMetricSpec("count()", "release:a OR transaction.op:b transaction.duration:>1s")
    assert spec.condition() == {
        "op": "or",
        "inner": [
            {"name": "event.release", "op": "eq", "value": "a"},
            {
                "op": "and",
                "inner": [
                    {"name": "event.contexts.trace.op", "op": "eq", "value": "b"},
                    {"name": "event.duration", "op": "gt", "value": 1000.0},
                ],
            },
        ],
    }


def test_spec_wildcard():
    spec = OndemandMetricSpec("count()", "release.version:1.*")
    assert spec.condition() == {
        "name": "event.release.version.short",
        "op": "glob",
        "value": ["1.*"],
    }


def test_spec_countif():
    spec = OndemandMetricSpec("count_if(transaction.duration,equals,300)", "")

    assert spec.metric_type == "c"
    assert spec.field is None
    assert spec.op == "sum"
    assert spec.condition() == {
        "name": "event.duration",
        "op": "eq",
        "value": 300.0,
    }


def test_spec_countif_with_query():
    spec = OndemandMetricSpec(
        "count_if(transaction.duration,equals,300)", "release:a OR transaction.op:b"
    )

    assert spec.condition() == {
        "op": "and",
        "inner": [
            {
                "op": "or",
                "inner": [
                    {"name": "event.release", "op": "eq", "value": "a"},
                    {"name": "event.contexts.trace.op", "op": "eq", "value": "b"},
                ],
            },
            {"name": "event.duration", "op": "eq", "value": 300.0},
        ],
    }


def test_ignore_fields():
    with_ignored_field = OndemandMetricSpec("count()", "transaction.duration:>=1 project:sentry")
    without_ignored_field = OndemandMetricSpec("count()", "transaction.duration:>=1")

    assert with_ignored_field.condition() == without_ignored_field.condition()<|MERGE_RESOLUTION|>--- conflicted
+++ resolved
@@ -35,11 +35,7 @@
         )
         assert is_on_demand_metric_query(self.perf_metrics, "count_if(}", "") is False
 
-<<<<<<< HEAD
-    def test_returns_true(self):
-=======
     def test_on_demand_queries(self):
->>>>>>> 780d7e53
         # # transaction.duration is a non-standard field
         assert (
             is_on_demand_metric_query(self.perf_metrics, "count()", "transaction.duration:>=1")
@@ -64,11 +60,7 @@
             is True
         )
 
-<<<<<<< HEAD
-    def test_returns_false(self):
-=======
     def test_standard_comaptible_queries(self):
->>>>>>> 780d7e53
         assert is_on_demand_metric_query(self.perf_metrics, "count()", "") is False
         assert is_on_demand_metric_query(self.perf_metrics, "count()", "environment:dev") is False
         assert (
@@ -85,8 +77,6 @@
             )
             is False
         )
-<<<<<<< HEAD
-=======
         assert is_on_demand_metric_query(self.perf_metrics, "foo.bar", "") is False
         assert is_on_demand_metric_query(self.perf_metrics, "count()", "foo.bar") is False
 
@@ -101,41 +91,11 @@
             is_on_demand_metric_query(self.perf_metrics, 'count_if(release,equals,"foo")', "")
             is False
         )
->>>>>>> 780d7e53
-
-    def test_countif(self):
-        assert (
-            is_on_demand_metric_query(
-                self.perf_metrics, "count_if(transaction.duration,equals,300)", ""
-            )
-            is True
-        )
-        assert (
-            is_on_demand_metric_query(self.perf_metrics, 'count_if(release,equals,"foo")', "")
-            is False
-        )
-
-    def test_count_unique(self):
-        assert (
-            is_on_demand_metric_query(self.perf_metrics, "count_unique(transaction)", "") is False
-        )
-        assert (
-            is_on_demand_metric_query(
-                self.perf_metrics, "count_unique(transaction)", "transaction.duration:>=1"
-            )
-            is True
-        )
-
-<<<<<<< HEAD
+
 
 class TestIsStandardMetricsCompatible:
     perf_metrics = Dataset.PerformanceMetrics
 
-=======
-class TestIsStandardMetricsCompatible:
-    perf_metrics = Dataset.PerformanceMetrics
-
->>>>>>> 780d7e53
     def test_wrong_dataset(self):
         assert is_standard_metrics_compatible(Dataset.Transactions, "count()", "") is False
         assert (
@@ -150,47 +110,6 @@
 
         assert is_standard_metrics_compatible(dataset, "count()", ")AND os.name:>=1") is False
         assert is_standard_metrics_compatible(dataset, "count()", "os.name><=abc") is False
-<<<<<<< HEAD
-
-    def test_returns_false(self):
-        # # transaction.duration is a non-standard field
-        assert (
-            is_standard_metrics_compatible(self.perf_metrics, "count()", "transaction.duration:>=1")
-            is False
-        )
-        # # geo.city is a non-standard field
-        assert (
-            is_standard_metrics_compatible(self.perf_metrics, "count()", "geo.city:Vienna") is False
-        )
-        # os.name is a standard field, browser.version is not
-        assert (
-            is_standard_metrics_compatible(
-                self.perf_metrics, "count()", "geo.city:Vienna os.name:android"
-            )
-            is False
-        )
-        # os.version is not a standard field
-        assert (
-            is_standard_metrics_compatible(
-                self.perf_metrics,
-                "count()",
-                "(release:a OR transaction.op:b) transaction.duration:>1s",
-            )
-            is False
-        )
-
-    def test_returns_true(self):
-        assert is_standard_metrics_compatible(self.perf_metrics, "count()", "") is True
-        assert (
-            is_standard_metrics_compatible(self.perf_metrics, "count()", "environment:dev") is True
-        )
-        assert (
-            is_standard_metrics_compatible(
-                self.perf_metrics, "count()", "release:initial OR os.name:android"
-            )
-            is True
-        )
-=======
 
     def test_on_demand_queries(self):
         # # transaction.duration is a non-standard field
@@ -210,41 +129,10 @@
             is False
         )
         # os.version is not a standard field
->>>>>>> 780d7e53
-        assert (
-            is_standard_metrics_compatible(
-                self.perf_metrics,
-                "count()",
-<<<<<<< HEAD
-                "(http.method:POST OR http.status_code:404) browser.name:chrome",
-            )
-            is True
-        )
-
-    def test_countif(self):
-        assert (
-            is_standard_metrics_compatible(
-                self.perf_metrics, "count_if(transaction.duration,equals,300)", ""
-            )
-            is False
-        )
-        assert (
-            is_standard_metrics_compatible(self.perf_metrics, 'count_if(release,equals,"foo")', "")
-            is True
-        )
-
-    def test_count_unique(self):
-        assert (
-            is_standard_metrics_compatible(self.perf_metrics, "count_unique(transaction)", "")
-            is True
-        )
-        assert (
-            is_standard_metrics_compatible(
-                self.perf_metrics, "count_unique(transaction)", "transaction.duration:>=1"
-            )
-            is False
-        )
-=======
+        assert (
+            is_standard_metrics_compatible(
+                self.perf_metrics,
+                "count()",
                 "(release:a OR transaction.op:b) transaction.duration:>1s",
             )
             is False
@@ -281,7 +169,6 @@
             is_standard_metrics_compatible(self.perf_metrics, 'count_if(release,equals,"foo")', "")
             is True
         )
->>>>>>> 780d7e53
 
 
 def test_spec_simple_query_count():
