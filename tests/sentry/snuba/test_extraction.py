import pytest

from sentry.api.event_search import ParenExpression, parse_search_query
from sentry.snuba.dataset import Dataset
from sentry.snuba.metrics.extraction import (
    OnDemandMetricSpec,
    cleanup_query,
    query_tokens_to_string,
    should_use_on_demand_metrics,
    to_standard_metrics_query,
)


@pytest.mark.parametrize(
    "dataset",
    [
        Dataset.Events,
        Dataset.Discover,
        Dataset.Outcomes,
        Dataset.Transactions,
    ],
)
def test_wrong_dataset(dataset):
    assert should_use_on_demand_metrics(dataset, "count()", "transaction.duration:>0") is False


@pytest.mark.parametrize(
    "aggregate, query",
    [
        # no query
        ("count()", ""),
        # invalid query
        ("count()", "AND"),
        ("count()", ")AND transaction.duration:>0"),
        ("count_if(}", ""),
        # standard metrics supported queries
        ("p75(transaction.duration)", ""),
        ("count()", "environment:dev"),
        ("count()", "release:initial OR os.name:android"),
        ("count()", "(http.method:POST OR http.status_code:404) browser.name:chrome"),
        ('count_if(release,equals,"foo")', ""),
        # standard metrics unsupported queries
        ("foo.bar", ""),
        ("count()", "foo.bar"),
    ],
)
def test_standard_or_invalid_queries(aggregate, query):
    assert should_use_on_demand_metrics(Dataset.PerformanceMetrics, aggregate, query) is False


@pytest.mark.parametrize(
    "aggregate, query",
    [
        ("count()", "transaction.duration:>0"),  # transaction.duration is a non-standard field
        ("count()", "geo.city:Vienna"),  # geo.city  is a non-standard field
        (
            "count()",
            "geo.city:Vienna os.name:android",
        ),  # os.name is a standard field, geo.city is not
        ("count()", "(release:a OR transaction.op:b) transaction.duration:>1s"),
        ("count_if(geo.city.duration,equals,vienna)", ""),  # geo.city is a non-standard field
    ],
)
def test_on_demand_queries(aggregate, query):
    assert should_use_on_demand_metrics(Dataset.PerformanceMetrics, aggregate, query) is True


@pytest.mark.parametrize(
    "aggregate, query",
    [
        # unsupported aggregate functions
        ("failure_rate()", "transaction.duration:>0"),
        ("count_unique(transaction.duration)", "transaction.duration:>0"),
        ("min(transaction.duration)", "transaction.duration:>0"),
        ("any(transaction.duration)", "transaction.duration:>0"),
        # unsupported aggregate fields
        ("message", "transaction.duration:>0"),
        ("title", "transaction.duration:>0"),
        # unsupported operators
        ("count()", "transaction.duration:[1,2,3]"),
        ("count()", "!transaction.duration:[1,2,3]"),
        # unsupported equations
        ("equation|count() / count()", "transaction.duration:>0"),
        ("equation|count() / count()", ""),
        # unsupported aggregate filter
        ("count()", "p75(measurements.fcp):>100"),
    ],
)
def test_unsupported_queries(aggregate, query):
    assert should_use_on_demand_metrics(Dataset.PerformanceMetrics, aggregate, query) is False


@pytest.mark.parametrize(
    "agg, query, result",
    [
        ("count()", "release:a", False),  # supported by standard metrics
        ("failure_rate()", "release:a", False),  # supported by standard metrics
        ("count_unique(geo.city)", "release:a", False),
        # geo.city not supported by standard metrics, but also not by on demand
        (
            "count()",
            "transaction.duration:>1",
            True,
        ),  # transaction.duration not supported by standard metrics
        ("failure_rate()", "transaction.duration:>1", False),  # has to fall back to indexed
        (
            "count_if(transaction.duration,equals,0)",
            "release:a",
            False,
        ),  # count_if supported by standard metrics
        ("p75(transaction.duration)", "release:a", False),  # supported by standard metrics
        (
            "p75(transaction.duration)",
            "transaction.duration:>1",
            True,
        ),  # transaction.duration query is on-demand
    ],
)
def test_should_use_on_demand(agg, query, result):
    assert should_use_on_demand_metrics(Dataset.PerformanceMetrics, agg, query) is result


def create_spec_if_needed(dataset, agg, query):
    if should_use_on_demand_metrics(dataset, agg, query):
<<<<<<< HEAD
        return OnDemandMetricSpec(agg, query)


@pytest.mark.parametrize(
    "aggregate, query",
    [
        ("count()", "transaction.duration:>0"),
        ("p75(measurements.fp)", "transaction.duration:>0"),
        ("p75(transaction.duration)", "transaction.duration:>0"),
        ("count_if(transaction.duration,equals,0)", "transaction.duration:>0"),
        (
            "count()",
            "project:android-symbol-collector-server route.action:CloseBatch level:info",
        ),
    ],
)
def test_creates_on_demand_spec(aggregate, query):
    assert create_spec_if_needed(Dataset.PerformanceMetrics, aggregate, query)


@pytest.mark.parametrize(
    "aggregate, query",
    [
        ("count()", "release:a"),
        ("failure_rate()", "transaction.duration:>0"),
        ("count_unique(user)", "transaction.duration:>0"),
        ("last_seen()", "transaction.duration:>0"),
        ("any(user)", "transaction.duration:>0"),
        ("p95(transaction.duration)", ""),
        ("count()", "p75(transaction.duration):>0"),
        ("message", "transaction.duration:>0"),
        ("count()", "transaction.duration:[1,2,3]"),
        ("equation| count() / count()", "transaction.duration:>0"),
        ("p75(measurements.lcp)", "!event.type:transaction"),
        ("count_web_vitals(measurements.fcp,any)", "transaction.duration:>0"),
        ("p95(measurements.lcp)", ""),
        ("avg(spans.http)", ""),
    ],
)
def test_does_not_create_on_demand_spec(aggregate, query):
    assert not create_spec_if_needed(Dataset.PerformanceMetrics, aggregate, query)
=======
        return OndemandMetricSpec(agg, query)


class TestCreatesOndemandMetricSpec:
    dataset = Dataset.PerformanceMetrics

    @pytest.mark.parametrize(
        "aggregate, query",
        [
            ("count()", "transaction.duration:>0"),
            ("p75(measurements.fp)", "transaction.duration:>0"),
            ("p75(transaction.duration)", "transaction.duration:>0"),
            ("count_if(transaction.duration,equals,0)", "transaction.duration:>0"),
            (
                "count()",
                "project:a-1 route.action:CloseBatch level:info",
            ),
            ("count()", "project:a_1 or project:b-2 or transaction.duration:>0"),
        ],
    )
    def test_creates_on_demand_spec(self, aggregate, query):
        assert create_spec_if_needed(self.dataset, aggregate, query)

    @pytest.mark.parametrize(
        "aggregate, query",
        [
            ("count()", "release:a"),
            ("failure_rate()", "transaction.duration:>0"),
            ("count_unique(user)", "transaction.duration:>0"),
            ("last_seen()", "transaction.duration:>0"),
            ("any(user)", "transaction.duration:>0"),
            ("p95(transaction.duration)", ""),
            ("count()", "p75(transaction.duration):>0"),
            ("message", "transaction.duration:>0"),
            ("count()", "transaction.duration:[1,2,3]"),
            ("equation| count() / count()", "transaction.duration:>0"),
            ("p75(measurements.lcp)", "!event.type:transaction"),
            ("count_web_vitals(measurements.fcp,any)", "transaction.duration:>0"),
            ("p95(measurements.lcp)", ""),
            ("avg(spans.http)", ""),
        ],
    )
    def test_does_not_create_on_demand_spec(self, aggregate, query):
        assert not create_spec_if_needed(self.dataset, aggregate, query)
>>>>>>> ae09f316


def test_spec_simple_query_count():
    spec = OnDemandMetricSpec("count()", "transaction.duration:>1s")

    assert spec.metric_type == "c"
    assert spec.field is None
    assert spec.op == "sum"
    assert spec.condition() == {"name": "event.duration", "op": "gt", "value": 1000.0}


def test_spec_simple_query_distribution():
    spec = OnDemandMetricSpec("p75(measurements.fp)", "transaction.duration:>1s")

    assert spec.metric_type == "d"
    assert spec.field == "event.measurements.fp"
    assert spec.op == "p75"
    assert spec.condition() == {"name": "event.duration", "op": "gt", "value": 1000.0}


def test_spec_or_condition():
    spec = OnDemandMetricSpec("count()", "transaction.duration:>=100 OR transaction.duration:<1000")

    assert spec.condition() == {
        "inner": [
            {"name": "event.duration", "op": "gte", "value": 100.0},
            {"name": "event.duration", "op": "lt", "value": 1000.0},
        ],
        "op": "or",
    }


def test_spec_and_condition():
    spec = OnDemandMetricSpec("count()", "release:foo transaction.duration:<10s")
    assert spec.condition() == {
        "inner": [
            {"name": "event.release", "op": "eq", "value": "foo"},
            {"name": "event.duration", "op": "lt", "value": 10000.0},
        ],
        "op": "and",
    }


def test_spec_nested_condition():
    spec = OnDemandMetricSpec("count()", "(release:a OR transaction.op:b) transaction.duration:>1s")
    assert spec.condition() == {
        "op": "and",
        "inner": [
            {
                "op": "or",
                "inner": [
                    {"name": "event.release", "op": "eq", "value": "a"},
                    {"name": "event.contexts.trace.op", "op": "eq", "value": "b"},
                ],
            },
            {"name": "event.duration", "op": "gt", "value": 1000.0},
        ],
    }


def test_spec_boolean_precedence():
    spec = OnDemandMetricSpec("count()", "release:a OR transaction.op:b transaction.duration:>1s")
    assert spec.condition() == {
        "op": "or",
        "inner": [
            {"name": "event.release", "op": "eq", "value": "a"},
            {
                "op": "and",
                "inner": [
                    {"name": "event.contexts.trace.op", "op": "eq", "value": "b"},
                    {"name": "event.duration", "op": "gt", "value": 1000.0},
                ],
            },
        ],
    }


def test_spec_wildcard():
    spec = OnDemandMetricSpec("count()", "release.version:1.*")
    assert spec.condition() == {
        "name": "event.release.version.short",
        "op": "glob",
        "value": ["1.*"],
    }


def test_spec_countif():
    spec = OnDemandMetricSpec("count_if(transaction.duration,equals,300)", "")

    assert spec.metric_type == "c"
    assert spec.field is None
    assert spec.op == "sum"
    assert spec.condition() == {
        "name": "event.duration",
        "op": "eq",
        "value": 300.0,
    }


def test_spec_countif_with_query():
    spec = OnDemandMetricSpec(
        "count_if(transaction.duration,equals,300)", "release:a OR transaction.op:b"
    )

    assert spec.condition() == {
        "op": "and",
        "inner": [
            {
                "op": "or",
                "inner": [
                    {"name": "event.release", "op": "eq", "value": "a"},
                    {"name": "event.contexts.trace.op", "op": "eq", "value": "b"},
                ],
            },
            {"name": "event.duration", "op": "eq", "value": 300.0},
        ],
    }


def test_ignore_fields():
    with_ignored_field = OnDemandMetricSpec("count()", "transaction.duration:>=1 project:sentry")
    without_ignored_field = OnDemandMetricSpec("count()", "transaction.duration:>=1")

    assert with_ignored_field.condition() == without_ignored_field.condition()


@pytest.mark.parametrize(
    "query",
    [
        "release:initial OR os.name:android",
        "browser.version:1 os.name:android",
        "(release:a OR (transaction.op:b and browser.version:1)) transaction.duration:>1s",
    ],
)
def test_query_tokens_to_string(query):
    tokens = parse_search_query(query)
    new_query = query_tokens_to_string(tokens)
    new_tokens = parse_search_query(new_query)

    assert tokens == new_tokens


@pytest.mark.parametrize(
    "dirty, clean",
    [
        ("release:initial OR os.name:android", "release:initial OR os.name:android"),
        ("OR AND OR release:initial OR os.name:android", "release:initial OR os.name:android"),
        ("release:initial OR os.name:android AND OR AND ", "release:initial OR os.name:android"),
        (
            "release:initial AND (AND OR) (OR )os.name:android ",
            "release:initial AND os.name:android",
        ),
        (
            " AND ((AND OR (OR ))) release:initial (((AND OR  (AND)))) AND os.name:android  (AND OR) ",
            "release:initial AND os.name:android",
        ),
        (" (AND) And (And) Or release:initial or (and) or", "release:initial"),
    ],
)
def test_cleanup_query(dirty, clean):
    dirty_tokens = parse_search_query(dirty)
    clean_tokens = parse_search_query(clean)
    actual_clean = cleanup_query(dirty_tokens)

    assert actual_clean == clean_tokens


def test_cleanup_query_with_empty_parens():
    """
    Separate test with empty parens because we can't parse a string with empty parens correctly
    """

    paren = ParenExpression
    dirty_tokens = (
        [paren([paren(["AND", "OR", paren([])])])]
        + parse_search_query("release:initial AND (AND OR) (OR)")  # ((AND OR (OR ())))
        + [paren([])]
        + parse_search_query("os.name:android")  # ()
        + [paren([paren([paren(["AND", "OR", paren([])])])])]  # ((()))
    )
    clean_tokens = parse_search_query("release:initial AND os.name:android")
    actual_clean = cleanup_query(dirty_tokens)
    assert actual_clean == clean_tokens


@pytest.mark.parametrize(
    "dirty, clean",
    [
        ("transaction.duration:>=1 ", ""),
        ("transaction.duration:>=1 and geo.city:Vienna ", ""),
        ("transaction.duration:>=1 and geo.city:Vienna or os.name:android", "os.name:android"),
        ("(transaction.duration:>=1 and geo.city:Vienna) or os.name:android", "os.name:android"),
        (
            "release:initial OR (os.name:android AND transaction.duration:>=1 OR environment:dev)",
            "release:initial OR (os.name:android or environment:dev)",
        ),
    ],
)
def test_to_standard_metrics_query(dirty, clean):
    cleaned_up_query = to_standard_metrics_query(dirty)
    cleaned_up_tokens = parse_search_query(cleaned_up_query)
    clean_tokens = parse_search_query(clean)

    assert cleaned_up_tokens == clean_tokens<|MERGE_RESOLUTION|>--- conflicted
+++ resolved
@@ -102,7 +102,7 @@
             "transaction.duration:>1",
             True,
         ),  # transaction.duration not supported by standard metrics
-        ("failure_rate()", "transaction.duration:>1", False),  # has to fall back to indexed
+        ("failure_rate()", "transaction.duration:>1", False),  # has to fallback to indexed
         (
             "count_if(transaction.duration,equals,0)",
             "release:a",
@@ -122,7 +122,6 @@
 
 def create_spec_if_needed(dataset, agg, query):
     if should_use_on_demand_metrics(dataset, agg, query):
-<<<<<<< HEAD
         return OnDemandMetricSpec(agg, query)
 
 
@@ -135,8 +134,9 @@
         ("count_if(transaction.duration,equals,0)", "transaction.duration:>0"),
         (
             "count()",
-            "project:android-symbol-collector-server route.action:CloseBatch level:info",
+            "project:a-1 route.action:CloseBatch level:info",
         ),
+        ("count()", "project:a_1 or project:b-2 or transaction.duration:>0"),
     ],
 )
 def test_creates_on_demand_spec(aggregate, query):
@@ -164,52 +164,6 @@
 )
 def test_does_not_create_on_demand_spec(aggregate, query):
     assert not create_spec_if_needed(Dataset.PerformanceMetrics, aggregate, query)
-=======
-        return OndemandMetricSpec(agg, query)
-
-
-class TestCreatesOndemandMetricSpec:
-    dataset = Dataset.PerformanceMetrics
-
-    @pytest.mark.parametrize(
-        "aggregate, query",
-        [
-            ("count()", "transaction.duration:>0"),
-            ("p75(measurements.fp)", "transaction.duration:>0"),
-            ("p75(transaction.duration)", "transaction.duration:>0"),
-            ("count_if(transaction.duration,equals,0)", "transaction.duration:>0"),
-            (
-                "count()",
-                "project:a-1 route.action:CloseBatch level:info",
-            ),
-            ("count()", "project:a_1 or project:b-2 or transaction.duration:>0"),
-        ],
-    )
-    def test_creates_on_demand_spec(self, aggregate, query):
-        assert create_spec_if_needed(self.dataset, aggregate, query)
-
-    @pytest.mark.parametrize(
-        "aggregate, query",
-        [
-            ("count()", "release:a"),
-            ("failure_rate()", "transaction.duration:>0"),
-            ("count_unique(user)", "transaction.duration:>0"),
-            ("last_seen()", "transaction.duration:>0"),
-            ("any(user)", "transaction.duration:>0"),
-            ("p95(transaction.duration)", ""),
-            ("count()", "p75(transaction.duration):>0"),
-            ("message", "transaction.duration:>0"),
-            ("count()", "transaction.duration:[1,2,3]"),
-            ("equation| count() / count()", "transaction.duration:>0"),
-            ("p75(measurements.lcp)", "!event.type:transaction"),
-            ("count_web_vitals(measurements.fcp,any)", "transaction.duration:>0"),
-            ("p95(measurements.lcp)", ""),
-            ("avg(spans.http)", ""),
-        ],
-    )
-    def test_does_not_create_on_demand_spec(self, aggregate, query):
-        assert not create_spec_if_needed(self.dataset, aggregate, query)
->>>>>>> ae09f316
 
 
 def test_spec_simple_query_count():
@@ -296,7 +250,7 @@
     }
 
 
-def test_spec_countif():
+def test_spec_count_if():
     spec = OnDemandMetricSpec("count_if(transaction.duration,equals,300)", "")
 
     assert spec.metric_type == "c"
@@ -309,7 +263,7 @@
     }
 
 
-def test_spec_countif_with_query():
+def test_spec_count_if_with_query():
     spec = OnDemandMetricSpec(
         "count_if(transaction.duration,equals,300)", "release:a OR transaction.op:b"
     )
