--- conflicted
+++ resolved
@@ -11,257 +11,9 @@
     should_use_on_demand_metrics,
     to_standard_metrics_query,
 )
-from sentry.testutils.cases import TestCase
-
-
-<<<<<<< HEAD
-class TestIsOnDemandMetricQuery:
-    perf_metrics = Dataset.PerformanceMetrics
-
-    def test_wrong_dataset(self):
-        assert (
-            is_on_demand_metric_query(Dataset.Transactions, "count()", "geo.city:Vienna") is False
-        )
-        assert (
-            is_on_demand_metric_query(
-                Dataset.Metrics, "count()", "browser.version:1 os.name:android"
-            )
-            is False
-        )
-
-    def test_no_query(self):
-        assert is_on_demand_metric_query(Dataset.PerformanceMetrics, "count()", "") is False
-
-    def test_invalid_query(self):
-        assert is_on_demand_metric_query(self.perf_metrics, "count()", "AND") is False
-        assert (
-            is_on_demand_metric_query(self.perf_metrics, "count()", ")AND transaction.duration:>=1")
-            is False
-        )
-        assert (
-            is_on_demand_metric_query(self.perf_metrics, "count()", "transaction.duration:>=abc")
-            is False
-        )
-        assert is_on_demand_metric_query(self.perf_metrics, "count_if(}", "") is False
-
-    def test_on_demand_queries(self):
-        # # transaction.duration is a non-standard field
-        assert (
-            is_on_demand_metric_query(self.perf_metrics, "count()", "transaction.duration:>=1")
-            is True
-        )
-        # # geo.city is a non-standard field
-        assert is_on_demand_metric_query(self.perf_metrics, "count()", "geo.city:Vienna") is True
-        # os.name is a standard field, browser.version is not
-        assert (
-            is_on_demand_metric_query(
-                self.perf_metrics, "count()", "geo.city:Vienna os.name:android"
-            )
-            is True
-        )
-        # os.version is not a standard field
-        assert (
-            is_on_demand_metric_query(
-                self.perf_metrics,
-                "count()",
-                "(release:a OR transaction.op:b) transaction.duration:>1s",
-            )
-            is True
-        )
-
-    def test_standard_compatible_queries(self):
-        assert (
-            is_on_demand_metric_query(self.perf_metrics, "p75(transaction.duration)", "") is False
-        )
-        assert is_on_demand_metric_query(self.perf_metrics, "count()", "") is False
-        assert is_on_demand_metric_query(self.perf_metrics, "count()", "environment:dev") is False
-        assert (
-            is_on_demand_metric_query(
-                self.perf_metrics, "count()", "release:initial OR os.name:android"
-            )
-            is False
-        )
-        assert (
-            is_on_demand_metric_query(
-                self.perf_metrics,
-                "count()",
-                "(http.method:POST OR http.status_code:404) browser.name:chrome",
-            )
-            is False
-        )
-        assert is_on_demand_metric_query(self.perf_metrics, "foo.bar", "") is False
-        assert is_on_demand_metric_query(self.perf_metrics, "count()", "foo.bar") is False
-
-    def test_countif(self):
-        assert (
-            is_on_demand_metric_query(
-                self.perf_metrics, "count_if(geo.city.duration,equals,vienna)", ""
-            )
-            is True
-        )
-        assert (
-            is_on_demand_metric_query(self.perf_metrics, 'count_if(release,equals,"foo")', "")
-            is False
-        )
-
-    def test_unsupported_aggregate_functions(self):
-        assert (
-            is_on_demand_metric_query(
-                self.perf_metrics, "count_unique(transaction.duration)", "transaction.duration:>=1"
-            )
-            is False
-        )
-        assert (
-            is_on_demand_metric_query(
-                self.perf_metrics, "min(transaction.duration)", "transaction.duration:>=1"
-            )
-            is False
-        )
-        assert (
-            is_on_demand_metric_query(
-                self.perf_metrics, "any(transaction.duration)", "transaction.duration:>=1"
-            )
-            is False
-        )
-
-    def test_unsupported_aggregate_fields(self):
-        assert (
-            is_on_demand_metric_query(self.perf_metrics, "message", "transaction.duration:>=1")
-            is False
-        )
-        assert (
-            is_on_demand_metric_query(self.perf_metrics, "title", "transaction.duration:>=1")
-            is False
-        )
-
-    def test_supported_operators(self):
-        assert (
-            is_on_demand_metric_query(self.perf_metrics, "count()", "transaction.duration:[1,2,3]")
-            is True
-        )
-        assert (
-            is_on_demand_metric_query(self.perf_metrics, "count()", "!transaction.duration:[1,2,3]")
-            is True
-        )
-
-    def test_unsupported_equations(self):
-        assert (
-            is_on_demand_metric_query(
-                self.perf_metrics, "equation|count() / count()", "transaction.duration:>0"
-            )
-            is False
-        )
-        assert (
-            is_on_demand_metric_query(self.perf_metrics, "equation|count() / count()", "") is False
-        )
-
-    def test_unsupported_aggregate_filter(self):
-        assert (
-            is_on_demand_metric_query(self.perf_metrics, "count()", "p75(measurements.fcp):>100")
-            is False
-        )
-
-    def test_is_on_demand_query_failure_rate(self):
-        assert is_on_demand_metric_query(self.perf_metrics, "failure_rate()", "") is False
-        assert (
-            is_on_demand_metric_query(self.perf_metrics, "failure_rate()", "release:foo") is False
-        )
-        assert (
-            is_on_demand_metric_query(
-                self.perf_metrics, "failure_rate()", "transaction.duration:1000"
-            )
-            is True
-        )
-
-    def test_is_on_demand_query_apdex(self):
-        assert is_on_demand_metric_query(self.perf_metrics, "apdex()", "") is False
-        assert is_on_demand_metric_query(self.perf_metrics, "apdex()", "release:foo") is False
-        assert (
-            is_on_demand_metric_query(self.perf_metrics, "apdex()", "transaction.duration:1000")
-            is True
-        )
-
-
-class TestIsStandardMetricsCompatible:
-    perf_metrics = Dataset.PerformanceMetrics
-
-    def test_wrong_dataset(self):
-        assert is_standard_metrics_compatible(Dataset.Transactions, "count()", "") is False
-        assert (
-            is_standard_metrics_compatible(Dataset.Discover, "count()", "os.name:android") is False
-        )
-
-    def test_no_query(self):
-        assert is_standard_metrics_compatible(Dataset.PerformanceMetrics, "count()", "") is True
-
-    def test_invalid_query(self):
-        dataset = Dataset.PerformanceMetrics
-
-        assert is_standard_metrics_compatible(dataset, "count()", ")AND os.name:>=1") is False
-        assert is_standard_metrics_compatible(dataset, "count()", "os.name><=abc") is False
-
-    def test_on_demand_queries(self):
-        # # transaction.duration is a non-standard field
-        assert (
-            is_standard_metrics_compatible(self.perf_metrics, "count()", "transaction.duration:>=1")
-            is False
-        )
-        # # geo.city is a non-standard field
-        assert (
-            is_standard_metrics_compatible(self.perf_metrics, "count()", "geo.city:Vienna") is False
-        )
-        # os.name is a standard field, browser.version is not
-        assert (
-            is_standard_metrics_compatible(
-                self.perf_metrics, "count()", "geo.city:Vienna os.name:android"
-            )
-            is False
-        )
-        # os.version is not a standard field
-        assert (
-            is_standard_metrics_compatible(
-                self.perf_metrics,
-                "count()",
-                "(release:a OR transaction.op:b) transaction.duration:>1s",
-            )
-            is False
-        )
-
-    def test_standard_compatible_queries(self):
-        assert is_standard_metrics_compatible(self.perf_metrics, "count()", "") is True
-        assert (
-            is_standard_metrics_compatible(self.perf_metrics, "count()", "environment:dev") is True
-        )
-        assert (
-            is_standard_metrics_compatible(
-                self.perf_metrics, "count()", "release:initial OR os.name:android"
-            )
-            is True
-        )
-        assert (
-            is_standard_metrics_compatible(
-                self.perf_metrics,
-                "count()",
-                "(http.method:POST OR http.status_code:404) browser.name:chrome",
-            )
-            is True
-        )
-
-    def test_count_if(self):
-        assert (
-            is_standard_metrics_compatible(
-                self.perf_metrics, "count_if(transaction.duration,equals,300)", ""
-            )
-            is True
-        )
-        assert (
-            is_standard_metrics_compatible(self.perf_metrics, 'count_if(release,equals,"foo")', "")
-            is True
-        )
-
-
-=======
->>>>>>> f2d673ac
+from sentry.testutils.pytest.fixtures import django_db_all
+
+
 @pytest.mark.parametrize(
     "agg, query, result",
     [
@@ -274,11 +26,8 @@
             "transaction.duration:>1",
             True,
         ),  # transaction.duration not supported by standard metrics
-        (
-            "failure_rate()",
-            "transaction.duration:>1",
-            True,
-        ),  # failure rate is supported by on demand
+        ("failure_rate()", "transaction.duration:>1", True),  # supported by on demand,
+        ("apdex(10)", "transaction.duration:>10", True),  # supported by on demand
         (
             "count_if(transaction.duration,equals,0)",
             "release:a",
@@ -317,6 +66,8 @@
             ),
             ("count()", "transaction.duration:[1,2,3]"),
             ("count()", "project:a_1 or project:b-2 or transaction.duration:>0"),
+            ("failure_rate()", "transaction.duration:>100"),
+            ("apdex(10)", "transaction.duration:>100"),
         ],
     )
     def test_creates_on_demand_spec(self, aggregate, query):
@@ -325,220 +76,48 @@
     @pytest.mark.parametrize(
         "aggregate, query",
         [
-            ("count()", "release:a"),
-            ("count_unique(user)", "transaction.duration:>0"),
-            ("last_seen()", "transaction.duration:>0"),
-            ("any(user)", "transaction.duration:>0"),
-            ("p95(transaction.duration)", ""),
-            ("count()", "p75(transaction.duration):>0"),
-            ("message", "transaction.duration:>0"),
-            ("equation| count() / count()", "transaction.duration:>0"),
-            ("p75(measurements.lcp)", "!event.type:transaction"),
-            ("count_web_vitals(measurements.fcp,any)", "transaction.duration:>0"),
-            ("p95(measurements.lcp)", ""),
-            ("avg(spans.http)", ""),
+            # ("count()", "release:a"),
+            # ("count_unique(user)", "transaction.duration:>0"),
+            # ("last_seen()", "transaction.duration:>0"),
+            # ("any(user)", "transaction.duration:>0"),
+            # ("p95(transaction.duration)", ""),
+            # ("count()", "p75(transaction.duration):>0"),
+            # ("message", "transaction.duration:>0"),
+            # ("equation| count() / count()", "transaction.duration:>0"),
+            # ("p75(measurements.lcp)", "!event.type:transaction"),
+            # ("count_web_vitals(measurements.fcp,any)", "transaction.duration:>0"),
+            # ("p95(measurements.lcp)", ""),
+            # ("avg(spans.http)", ""),
+            # ("failure_rate()", "release:bar"),
+            ("apdex(10)", "release:foo")
         ],
     )
     def test_does_not_create_on_demand_spec(self, aggregate, query):
         assert not create_spec_if_needed(self.dataset, aggregate, query)
 
 
-<<<<<<< HEAD
-class TestBuildSpec(TestCase):
-    def test_spec_simple_query_count(self):
-        spec = OndemandMetricSpec(field="count()", query="transaction.duration:>1s")
-
-        assert spec._metric_type == "c"
-        assert spec.field_to_extract is None
-        assert spec.op == "sum"
-        assert spec.condition == {"name": "event.duration", "op": "gt", "value": 1000.0}
-
-    def test_spec_simple_query_distribution(self):
-        spec = OndemandMetricSpec(field="p75(measurements.fp)", query="transaction.duration:>1s")
-
-        assert spec._metric_type == "d"
-        assert spec.field_to_extract == "event.measurements.fp"
-        assert spec.op == "p75"
-        assert spec.condition == {"name": "event.duration", "op": "gt", "value": 1000.0}
-
-    def test_spec_or_condition(self):
-        spec = OndemandMetricSpec(
-            field="count()", query="transaction.duration:>=100 OR transaction.duration:<1000"
-        )
-
-        assert spec._metric_type == "c"
-        assert spec.field_to_extract is None
-        assert spec.op == "sum"
-        assert spec.condition == {
-            "inner": [
-                {"name": "event.duration", "op": "gte", "value": 100.0},
-                {"name": "event.duration", "op": "lt", "value": 1000.0},
-            ],
-            "op": "or",
-        }
-
-    def test_spec_and_condition(self):
-        spec = OndemandMetricSpec(field="count()", query="release:foo transaction.duration:<10s")
-
-        assert spec._metric_type == "c"
-        assert spec.field_to_extract is None
-        assert spec.op == "sum"
-        assert spec.condition == {
-            "inner": [
-                {"name": "event.release", "op": "eq", "value": "foo"},
-                {"name": "event.duration", "op": "lt", "value": 10000.0},
-            ],
-            "op": "and",
-        }
-
-    def test_spec_nested_condition(self):
-        spec = OndemandMetricSpec(
-            field="count()", query="(release:a OR transaction.op:b) transaction.duration:>1s"
-        )
-
-        assert spec._metric_type == "c"
-        assert spec.field_to_extract is None
-        assert spec.op == "sum"
-        assert spec.condition == {
-            "op": "and",
-            "inner": [
-                {
-                    "op": "or",
-                    "inner": [
-                        {"name": "event.release", "op": "eq", "value": "a"},
-                        {"name": "event.contexts.trace.op", "op": "eq", "value": "b"},
-                    ],
-                },
-                {"name": "event.duration", "op": "gt", "value": 1000.0},
-            ],
-        }
-
-    def test_spec_boolean_precedence(self):
-        spec = OndemandMetricSpec(
-            field="count()", query="release:a OR transaction.op:b transaction.duration:>1s"
-        )
-
-        assert spec._metric_type == "c"
-        assert spec.field_to_extract is None
-        assert spec.op == "sum"
-        assert spec.condition == {
-            "op": "or",
-            "inner": [
-                {"name": "event.release", "op": "eq", "value": "a"},
-                {
-                    "op": "and",
-                    "inner": [
-                        {"name": "event.contexts.trace.op", "op": "eq", "value": "b"},
-                        {"name": "event.duration", "op": "gt", "value": 1000.0},
-                    ],
-                },
-            ],
-        }
-
-    def test_spec_wildcard(self):
-        spec = OndemandMetricSpec(field="count()", query="release.version:1.*")
-
-        assert spec._metric_type == "c"
-        assert spec.field_to_extract is None
-        assert spec.op == "sum"
-        assert spec.condition == {
-            "name": "event.release.version.short",
-            "op": "glob",
-            "value": ["1.*"],
-        }
-
-    def test_spec_countif(self):
-        spec = OndemandMetricSpec(field="count_if(transaction.duration,equals,300)", query="")
-
-        assert spec._metric_type == "c"
-        assert spec.field_to_extract is None
-        assert spec.op == "sum"
-        assert spec.condition == {
-            "name": "event.duration",
-            "op": "eq",
-            "value": 300.0,
-        }
-
-    def test_spec_countif_with_query(self):
-        spec = OndemandMetricSpec(
-            field="count_if(transaction.duration,equals,300)", query="release:a OR transaction.op:b"
-        )
-
-        assert spec._metric_type == "c"
-        assert spec.field_to_extract is None
-        assert spec.op == "sum"
-        assert spec.condition == {
-            "op": "and",
-            "inner": [
-                {
-                    "op": "or",
-                    "inner": [
-                        {"name": "event.release", "op": "eq", "value": "a"},
-                        {"name": "event.contexts.trace.op", "op": "eq", "value": "b"},
-                    ],
-                },
-                {"name": "event.duration", "op": "eq", "value": 300.0},
-            ],
-        }
-
-    def test_spec_ignore_fields(self):
-        with_ignored_field_spec = OndemandMetricSpec(
-            field="count()", query="transaction.duration:>=1 project:sentry"
-        )
-        without_ignored_field_spec = OndemandMetricSpec(
-            field="count()", query="transaction.duration:>=1"
-        )
-
-        assert with_ignored_field_spec.condition == without_ignored_field_spec.condition
-
-    def test_spec_failure_rate(self):
-        spec = OndemandMetricSpec(field="failure_rate()", query="transaction.duration:>1s")
-
-        assert spec._metric_type == "c"
-        assert spec.field_to_extract is None
-        assert spec.op == "on_demand_failure_rate"
-        assert spec.condition == {"name": "event.duration", "op": "gt", "value": 1000.0}
-        assert spec.tags_conditions(self.project) == [
-            {
-                "condition": {
-                    "inner": {
-                        "name": "event.contexts.trace.status",
-                        "op": "eq",
-                        "value": ["ok", "cancelled", "unknown"],
-                    },
-                    "op": "not",
-                },
-                "key": "failure",
-                "value": "true",
-            },
-        ]
-
-    @patch("sentry.snuba.metrics.extraction._get_apdex_project_transaction_threshold")
-    def test_spec_apdex(self, _get_apdex_project_transaction_threshold):
-        _get_apdex_project_transaction_threshold.return_value = 100, "transaction.duration"
-=======
 def test_spec_simple_query_count():
     spec = OnDemandMetricSpec("count()", "transaction.duration:>1s")
 
-    assert spec.metric_type == "c"
-    assert spec.field is None
+    assert spec._metric_type == "c"
+    assert spec.field_to_extract is None
     assert spec.op == "sum"
-    assert spec.condition() == {"name": "event.duration", "op": "gt", "value": 1000.0}
+    assert spec.condition == {"name": "event.duration", "op": "gt", "value": 1000.0}
 
 
 def test_spec_simple_query_distribution():
     spec = OnDemandMetricSpec("p75(measurements.fp)", "transaction.duration:>1s")
 
-    assert spec.metric_type == "d"
-    assert spec.field == "event.measurements.fp"
+    assert spec._metric_type == "d"
+    assert spec.field_to_extract == "event.measurements.fp"
     assert spec.op == "p75"
-    assert spec.condition() == {"name": "event.duration", "op": "gt", "value": 1000.0}
+    assert spec.condition == {"name": "event.duration", "op": "gt", "value": 1000.0}
 
 
 def test_spec_or_condition():
     spec = OnDemandMetricSpec("count()", "transaction.duration:>=100 OR transaction.duration:<1000")
 
-    assert spec.condition() == {
+    assert spec.condition == {
         "inner": [
             {"name": "event.duration", "op": "gte", "value": 100.0},
             {"name": "event.duration", "op": "lt", "value": 1000.0},
@@ -549,37 +128,29 @@
 
 def test_spec_and_condition():
     spec = OnDemandMetricSpec("count()", "release:foo transaction.duration:<10s")
-    assert spec.condition() == {
+
+    assert spec.condition == {
         "inner": [
             {"name": "event.release", "op": "eq", "value": "foo"},
             {"name": "event.duration", "op": "lt", "value": 10000.0},
         ],
         "op": "and",
     }
->>>>>>> f2d673ac
-
-        spec = OndemandMetricSpec(field="apdex(10)", query="release:a")
-
-<<<<<<< HEAD
-        assert spec._metric_type == "c"
-        assert spec.field_to_extract is None
-        assert spec.op == "on_demand_apdex"
-        assert spec.condition == {"name": "event.release", "op": "eq", "value": "a"}
-        assert spec.tags_conditions(self.project) == [
-=======
+
+
 def test_spec_nested_condition():
     spec = OnDemandMetricSpec("count()", "(release:a OR transaction.op:b) transaction.duration:>1s")
-    assert spec.condition() == {
+
+    assert spec.condition == {
         "op": "and",
         "inner": [
->>>>>>> f2d673ac
             {
-                "condition": {"name": "event.duration", "op": "lte", "value": 10},
-                "key": "satisfaction",
-                "value": "satisfactory",
-            },
-<<<<<<< HEAD
-=======
+                "op": "or",
+                "inner": [
+                    {"name": "event.release", "op": "eq", "value": "a"},
+                    {"name": "event.contexts.trace.op", "op": "eq", "value": "b"},
+                ],
+            },
             {"name": "event.duration", "op": "gt", "value": 1000.0},
         ],
     }
@@ -587,31 +158,26 @@
 
 def test_spec_boolean_precedence():
     spec = OnDemandMetricSpec("count()", "release:a OR transaction.op:b transaction.duration:>1s")
-    assert spec.condition() == {
+
+    assert spec.condition == {
         "op": "or",
         "inner": [
             {"name": "event.release", "op": "eq", "value": "a"},
->>>>>>> f2d673ac
             {
-                "condition": {
-                    "inner": [
-                        {"name": "event.duration", "op": "gt", "value": 10},
-                        {"name": "event.duration", "op": "lte", "value": 40},
-                    ],
-                    "op": "and",
-                },
-                "key": "satisfaction",
-                "value": "tolerable",
-            },
-<<<<<<< HEAD
-=======
+                "op": "and",
+                "inner": [
+                    {"name": "event.contexts.trace.op", "op": "eq", "value": "b"},
+                    {"name": "event.duration", "op": "gt", "value": 1000.0},
+                ],
+            },
         ],
     }
 
 
 def test_spec_wildcard():
     spec = OnDemandMetricSpec("count()", "release.version:1.*")
-    assert spec.condition() == {
+
+    assert spec.condition == {
         "name": "event.release.version.short",
         "op": "glob",
         "value": ["1.*"],
@@ -621,10 +187,10 @@
 def test_spec_count_if():
     spec = OnDemandMetricSpec("count_if(transaction.duration,equals,300)", "")
 
-    assert spec.metric_type == "c"
-    assert spec.field is None
+    assert spec._metric_type == "c"
+    assert spec.field_to_extract is None
     assert spec.op == "sum"
-    assert spec.condition() == {
+    assert spec.condition == {
         "name": "event.duration",
         "op": "eq",
         "value": 300.0,
@@ -636,18 +202,16 @@
         "count_if(transaction.duration,equals,300)", "release:a OR transaction.op:b"
     )
 
-    assert spec.condition() == {
+    assert spec.condition == {
         "op": "and",
         "inner": [
->>>>>>> f2d673ac
             {
-                "condition": {"name": "event.duration", "op": "gt", "value": 40},
-                "key": "satisfaction",
-                "value": "frustrated",
-            },
-<<<<<<< HEAD
-        ]
-=======
+                "op": "or",
+                "inner": [
+                    {"name": "event.release", "op": "eq", "value": "a"},
+                    {"name": "event.contexts.trace.op", "op": "eq", "value": "b"},
+                ],
+            },
             {"name": "event.duration", "op": "eq", "value": 300.0},
         ],
     }
@@ -657,8 +221,8 @@
     in_spec = OnDemandMetricSpec("count()", "transaction.duration:[1,2,3]")
     not_in_spec = OnDemandMetricSpec("count()", "!transaction.duration:[1,2,3]")
 
-    assert in_spec.condition() == {"name": "event.duration", "op": "eq", "value": [1.0, 2.0, 3.0]}
-    assert not_in_spec.condition() == {
+    assert in_spec.condition == {"name": "event.duration", "op": "eq", "value": [1.0, 2.0, 3.0]}
+    assert not_in_spec.condition == {
         "inner": {"name": "event.duration", "op": "eq", "value": [1.0, 2.0, 3.0]},
         "op": "not",
     }
@@ -668,8 +232,67 @@
     with_ignored_field = OnDemandMetricSpec("count()", "transaction.duration:>=1 project:sentry")
     without_ignored_field = OnDemandMetricSpec("count()", "transaction.duration:>=1")
 
-    assert with_ignored_field.condition() == without_ignored_field.condition()
->>>>>>> f2d673ac
+    assert with_ignored_field.condition == without_ignored_field.condition
+
+
+@django_db_all
+def test_spec_failure_rate(default_project):
+    spec = OnDemandMetricSpec("failure_rate()", "transaction.duration:>1s")
+
+    assert spec._metric_type == "c"
+    assert spec.field_to_extract is None
+    assert spec.op == "on_demand_failure_rate"
+    assert spec.condition == {"name": "event.duration", "op": "gt", "value": 1000.0}
+    assert spec.tags_conditions(default_project) == [
+        {
+            "condition": {
+                "inner": {
+                    "name": "event.contexts.trace.status",
+                    "op": "eq",
+                    "value": ["ok", "cancelled", "unknown"],
+                },
+                "op": "not",
+            },
+            "key": "failure",
+            "value": "true",
+        },
+    ]
+
+
+@django_db_all
+@patch("sentry.snuba.metrics.extraction._get_apdex_project_transaction_threshold")
+def test_spec_apdex(_get_apdex_project_transaction_threshold, default_project):
+    _get_apdex_project_transaction_threshold.return_value = 100, "transaction.duration"
+
+    spec = OnDemandMetricSpec("apdex(10)", "release:a")
+
+    assert spec._metric_type == "c"
+    assert spec.field_to_extract is None
+    assert spec.op == "on_demand_apdex"
+    assert spec.condition == {"name": "event.release", "op": "eq", "value": "a"}
+    assert spec.tags_conditions(default_project) == [
+        {
+            "condition": {"name": "event.duration", "op": "lte", "value": 10},
+            "key": "satisfaction",
+            "value": "satisfactory",
+        },
+        {
+            "condition": {
+                "inner": [
+                    {"name": "event.duration", "op": "gt", "value": 10},
+                    {"name": "event.duration", "op": "lte", "value": 40},
+                ],
+                "op": "and",
+            },
+            "key": "satisfaction",
+            "value": "tolerable",
+        },
+        {
+            "condition": {"name": "event.duration", "op": "gt", "value": 40},
+            "key": "satisfaction",
+            "value": "frustrated",
+        },
+    ]
 
 
 @pytest.mark.parametrize(
@@ -728,7 +351,6 @@
     )
     clean_tokens = parse_search_query("release:initial AND os.name:android")
     actual_clean = cleanup_query(dirty_tokens)
-
     assert actual_clean == clean_tokens
 
 
