from unittest.mock import patch

import pytest

from sentry.api.event_search import ParenExpression, parse_search_query
from sentry.snuba.dataset import Dataset
from sentry.snuba.metrics.extraction import (
    OnDemandMetricSpec,
    cleanup_query,
    is_on_demand_metric_query,
    is_standard_metrics_compatible,
    query_tokens_to_string,
    should_use_on_demand_metrics,
    to_standard_metrics_query,
)
from sentry.testutils.cases import TestCase


class TestIsOnDemandMetricQuery(TestCase):
    perf_metrics = Dataset.PerformanceMetrics

    def test_wrong_dataset(self):
        assert (
            is_on_demand_metric_query(Dataset.Transactions, "count()", "geo.city:Vienna") is False
        )
        assert (
            is_on_demand_metric_query(
                Dataset.Metrics, "count()", "browser.version:1 os.name:android"
            )
            is False
        )

    def test_no_query(self):
        assert is_on_demand_metric_query(Dataset.PerformanceMetrics, "count()", "") is False

    def test_invalid_query(self):
        assert is_on_demand_metric_query(self.perf_metrics, "count()", "AND") is False
        assert (
            is_on_demand_metric_query(self.perf_metrics, "count()", ")AND transaction.duration:>=1")
            is False
        )
        assert (
            is_on_demand_metric_query(self.perf_metrics, "count()", "transaction.duration:>=abc")
            is False
        )
        assert is_on_demand_metric_query(self.perf_metrics, "count_if(}", "") is False

    def test_on_demand_queries(self):
        # # transaction.duration is a non-standard field
        assert (
            is_on_demand_metric_query(self.perf_metrics, "count()", "transaction.duration:>=1")
            is True
        )
        # # geo.city is a non-standard field
        assert is_on_demand_metric_query(self.perf_metrics, "count()", "geo.city:Vienna") is True
        # os.name is a standard field, browser.version is not
        assert (
            is_on_demand_metric_query(
                self.perf_metrics, "count()", "geo.city:Vienna os.name:android"
            )
            is True
        )
        # os.version is not a standard field
        assert (
            is_on_demand_metric_query(
                self.perf_metrics,
                "count()",
                "(release:a OR transaction.op:b) transaction.duration:>1s",
            )
            is True
        )

    def test_standard_compatible_queries(self):
        assert (
            is_on_demand_metric_query(self.perf_metrics, "p75(transaction.duration)", "") is False
        )
        assert is_on_demand_metric_query(self.perf_metrics, "count()", "") is False
        assert is_on_demand_metric_query(self.perf_metrics, "count()", "environment:dev") is False
        assert (
            is_on_demand_metric_query(
                self.perf_metrics, "count()", "release:initial OR os.name:android"
            )
            is False
        )
        assert (
            is_on_demand_metric_query(
                self.perf_metrics,
                "count()",
                "(http.method:POST OR http.status_code:404) browser.name:chrome",
            )
            is False
        )
        assert is_on_demand_metric_query(self.perf_metrics, "foo.bar", "") is False
        assert is_on_demand_metric_query(self.perf_metrics, "count()", "foo.bar") is False

    def test_countif(self):
        assert (
            is_on_demand_metric_query(
                self.perf_metrics, "count_if(geo.city.duration,equals,vienna)", ""
            )
            is True
        )
        assert (
            is_on_demand_metric_query(self.perf_metrics, 'count_if(release,equals,"foo")', "")
            is False
        )

<<<<<<< HEAD
    def test_is_on_demand_query_failure_rate(self):
        dataset = Dataset.PerformanceMetrics

        assert is_on_demand_metric_query(dataset, "failure_rate()", "") is False
        assert is_on_demand_metric_query(dataset, "failure_rate()", "release:foo") is False
        assert (
            is_on_demand_metric_query(dataset, "failure_rate()", "transaction.duration:1000")
            is True
        )

    def test_is_on_demand_query_apdex(self):
        dataset = Dataset.PerformanceMetrics

        assert is_on_demand_metric_query(dataset, "apdex()", "") is False
        assert is_on_demand_metric_query(dataset, "apdex()", "release:foo") is False
        assert is_on_demand_metric_query(dataset, "apdex()", "transaction.duration:1000") is True
=======
    def test_unsupported_aggregate_functions(self):
        assert (
            is_on_demand_metric_query(
                self.perf_metrics, "failure_rate()", "transaction.duration:>=1"
            )
            is False
        )
        assert (
            is_on_demand_metric_query(
                self.perf_metrics, "count_unique(transaction.duration)", "transaction.duration:>=1"
            )
            is False
        )
        assert (
            is_on_demand_metric_query(
                self.perf_metrics, "min(transaction.duration)", "transaction.duration:>=1"
            )
            is False
        )
        assert (
            is_on_demand_metric_query(
                self.perf_metrics, "any(transaction.duration)", "transaction.duration:>=1"
            )
            is False
        )

    def test_unsupported_aggregate_fields(self):
        assert (
            is_on_demand_metric_query(self.perf_metrics, "message", "transaction.duration:>=1")
            is False
        )
        assert (
            is_on_demand_metric_query(self.perf_metrics, "title", "transaction.duration:>=1")
            is False
        )

    def test_unsupported_operators(self):
        assert (
            is_on_demand_metric_query(self.perf_metrics, "count()", "transaction.duration:[1,2,3]")
            is False
        )
        assert (
            is_on_demand_metric_query(self.perf_metrics, "count()", "!transaction.duration:[1,2,3]")
            is False
        )

    def test_unsupported_equations(self):
        assert (
            is_on_demand_metric_query(
                self.perf_metrics, "equation|count() / count()", "transaction.duration:>0"
            )
            is False
        )
        assert (
            is_on_demand_metric_query(self.perf_metrics, "equation|count() / count()", "") is False
        )

    def test_unsupported_aggregate_filter(self):
        assert (
            is_on_demand_metric_query(self.perf_metrics, "count()", "p75(measurements.fcp):>100")
            is False
        )
>>>>>>> f475e1b5


class TestIsStandardMetricsCompatible(TestCase):
    perf_metrics = Dataset.PerformanceMetrics

    def test_wrong_dataset(self):
        assert is_standard_metrics_compatible(Dataset.Transactions, "count()", "") is False
        assert (
            is_standard_metrics_compatible(Dataset.Discover, "count()", "os.name:android") is False
        )

    def test_no_query(self):
        assert is_standard_metrics_compatible(Dataset.PerformanceMetrics, "count()", "") is True

    def test_invalid_query(self):
        dataset = Dataset.PerformanceMetrics

        assert is_standard_metrics_compatible(dataset, "count()", ")AND os.name:>=1") is False
        assert is_standard_metrics_compatible(dataset, "count()", "os.name><=abc") is False

    def test_on_demand_queries(self):
        # # transaction.duration is a non-standard field
        assert (
            is_standard_metrics_compatible(self.perf_metrics, "count()", "transaction.duration:>=1")
            is False
        )
        # # geo.city is a non-standard field
        assert (
            is_standard_metrics_compatible(self.perf_metrics, "count()", "geo.city:Vienna") is False
        )
        # os.name is a standard field, browser.version is not
        assert (
            is_standard_metrics_compatible(
                self.perf_metrics, "count()", "geo.city:Vienna os.name:android"
            )
            is False
        )
        # os.version is not a standard field
        assert (
            is_standard_metrics_compatible(
                self.perf_metrics,
                "count()",
                "(release:a OR transaction.op:b) transaction.duration:>1s",
            )
            is False
        )

    def test_standard_compatible_queries(self):
        assert is_standard_metrics_compatible(self.perf_metrics, "count()", "") is True
        assert (
            is_standard_metrics_compatible(self.perf_metrics, "count()", "environment:dev") is True
        )
        assert (
            is_standard_metrics_compatible(
                self.perf_metrics, "count()", "release:initial OR os.name:android"
            )
            is True
        )
        assert (
            is_standard_metrics_compatible(
                self.perf_metrics,
                "count()",
                "(http.method:POST OR http.status_code:404) browser.name:chrome",
            )
            is True
        )

    def test_count_if(self):
        assert (
            is_standard_metrics_compatible(
                self.perf_metrics, "count_if(transaction.duration,equals,300)", ""
            )
            is True
        )
        assert (
            is_standard_metrics_compatible(self.perf_metrics, 'count_if(release,equals,"foo")', "")
            is True
        )


<<<<<<< HEAD
class TestBuildSpec(TestCase):
    def test_spec_simple_query_count(self):
        spec = OnDemandMetricSpec(field="count()", query="transaction.duration:>1s")
=======
@pytest.mark.parametrize(
    "agg, query, result",
    [
        ("count()", "release:a", False),  # supported by standard metrics
        ("failure_rate()", "release:a", False),  # supported by standard metrics
        ("count_unique(geo.city)", "release:a", False),
        # geo.city not supported by standard metrics, but also not by on demand
        (
            "count()",
            "transaction.duration:>1",
            True,
        ),  # transaction.duration not supported by standard metrics
        ("failure_rate()", "transaction.duration:>1", False),  # has to fallback to indexed
        (
            "count_if(transaction.duration,equals,0)",
            "release:a",
            False,
        ),  # count_if supported by standard metrics
        ("p75(transaction.duration)", "release:a", False),  # supported by standard metrics
        (
            "p75(transaction.duration)",
            "transaction.duration:>1",
            True,
        ),  # transaction.duration query is on-demand
    ],
)
def test_should_use_on_demand(agg, query, result):
    assert should_use_on_demand_metrics(Dataset.PerformanceMetrics, agg, query) is result


def create_spec_if_needed(dataset, agg, query):
    if should_use_on_demand_metrics(dataset, agg, query):
        return OndemandMetricSpec(agg, query)


class TestCreatesOndemandMetricSpec:
    dataset = Dataset.PerformanceMetrics

    @pytest.mark.parametrize(
        "aggregate, query",
        [
            ("count()", "transaction.duration:>0"),
            ("p75(measurements.fp)", "transaction.duration:>0"),
            ("p75(transaction.duration)", "transaction.duration:>0"),
            ("count_if(transaction.duration,equals,0)", "transaction.duration:>0"),
            ("count()", "transaction.duration:>0"),
            ("count()", "transaction.duration:>0"),
        ],
    )
    def test_creates_on_demand_spec(self, aggregate, query):
        assert create_spec_if_needed(self.dataset, aggregate, query)

    @pytest.mark.parametrize(
        "aggregate, query",
        [
            ("count()", "release:a"),
            ("failure_rate()", "transaction.duration:>0"),
            ("count_unique(user)", "transaction.duration:>0"),
            ("last_seen()", "transaction.duration:>0"),
            ("any(user)", "transaction.duration:>0"),
            ("p95(transaction.duration)", ""),
            ("count()", "p75(transaction.duration):>0"),
            ("message", "transaction.duration:>0"),
            ("count()", "transaction.duration:[1,2,3]"),
            ("equation| count() / count()", "transaction.duration:>0"),
        ],
    )
    def test_does_not_create_on_demand_spec(self, aggregate, query):
        assert not create_spec_if_needed(self.dataset, aggregate, query)


def test_spec_simple_query_count():
    spec = OndemandMetricSpec("count()", "transaction.duration:>1s")
>>>>>>> f475e1b5

        assert spec._metric_type == "c"
        assert spec.field_to_extract is None
        assert spec.op == "sum"
        assert spec.condition == {"name": "event.duration", "op": "gt", "value": 1000.0}

    def test_spec_simple_query_distribution(self):
        spec = OnDemandMetricSpec(field="p75(measurements.fp)", query="transaction.duration:>1s")

        assert spec._metric_type == "d"
        assert spec.field_to_extract == "event.measurements.fp"
        assert spec.op == "p75"
        assert spec.condition == {"name": "event.duration", "op": "gt", "value": 1000.0}

    def test_spec_or_condition(self):
        spec = OnDemandMetricSpec(
            field="count()", query="transaction.duration:>=100 OR transaction.duration:<1000"
        )

        assert spec._metric_type == "c"
        assert spec.field_to_extract is None
        assert spec.op == "sum"
        assert spec.condition == {
            "inner": [
                {"name": "event.duration", "op": "gte", "value": 100.0},
                {"name": "event.duration", "op": "lt", "value": 1000.0},
            ],
            "op": "or",
        }

    def test_spec_and_condition(self):
        spec = OnDemandMetricSpec(field="count()", query="release:foo transaction.duration:<10s")

        assert spec._metric_type == "c"
        assert spec.field_to_extract is None
        assert spec.op == "sum"
        assert spec.condition == {
            "inner": [
                {"name": "event.release", "op": "eq", "value": "foo"},
                {"name": "event.duration", "op": "lt", "value": 10000.0},
            ],
            "op": "and",
        }

    def test_spec_nested_condition(self):
        spec = OnDemandMetricSpec(
            field="count()", query="(release:a OR transaction.op:b) transaction.duration:>1s"
        )

        assert spec._metric_type == "c"
        assert spec.field_to_extract is None
        assert spec.op == "sum"
        assert spec.condition == {
            "op": "and",
            "inner": [
                {
                    "op": "or",
                    "inner": [
                        {"name": "event.release", "op": "eq", "value": "a"},
                        {"name": "event.contexts.trace.op", "op": "eq", "value": "b"},
                    ],
                },
                {"name": "event.duration", "op": "gt", "value": 1000.0},
            ],
        }

    def test_spec_boolean_precedence(self):
        spec = OnDemandMetricSpec(
            field="count()", query="release:a OR transaction.op:b transaction.duration:>1s"
        )

        assert spec._metric_type == "c"
        assert spec.field_to_extract is None
        assert spec.op == "sum"
        assert spec.condition == {
            "op": "or",
            "inner": [
                {"name": "event.release", "op": "eq", "value": "a"},
                {
                    "op": "and",
                    "inner": [
                        {"name": "event.contexts.trace.op", "op": "eq", "value": "b"},
                        {"name": "event.duration", "op": "gt", "value": 1000.0},
                    ],
                },
            ],
        }

    def test_spec_wildcard(self):
        spec = OnDemandMetricSpec(field="count()", query="release.version:1.*")

        assert spec._metric_type == "c"
        assert spec.field_to_extract is None
        assert spec.op == "sum"
        assert spec.condition == {
            "name": "event.release.version.short",
            "op": "glob",
            "value": ["1.*"],
        }

    def test_spec_countif(self):
        spec = OnDemandMetricSpec(field="count_if(transaction.duration,equals,300)", query="")

        assert spec._metric_type == "c"
        assert spec.field_to_extract is None
        assert spec.op == "sum"
        assert spec.condition == {
            "name": "event.duration",
            "op": "eq",
            "value": 300.0,
        }

    def test_spec_countif_with_query(self):
        spec = OnDemandMetricSpec(
            field="count_if(transaction.duration,equals,300)", query="release:a OR transaction.op:b"
        )

        assert spec._metric_type == "c"
        assert spec.field_to_extract is None
        assert spec.op == "sum"
        assert spec.condition == {
            "op": "and",
            "inner": [
                {
                    "op": "or",
                    "inner": [
                        {"name": "event.release", "op": "eq", "value": "a"},
                        {"name": "event.contexts.trace.op", "op": "eq", "value": "b"},
                    ],
                },
                {"name": "event.duration", "op": "eq", "value": 300.0},
            ],
        }

    def test_spec_ignore_fields(self):
        with_ignored_field_spec = OnDemandMetricSpec(
            field="count()", query="transaction.duration:>=1 project:sentry"
        )
        without_ignored_field_spec = OnDemandMetricSpec(
            field="count()", query="transaction.duration:>=1"
        )

        assert with_ignored_field_spec.condition == without_ignored_field_spec.condition

    def test_spec_failure_rate(self):
        spec = OnDemandMetricSpec(field="failure_rate()", query="transaction.duration:>1s")

        assert spec._metric_type == "c"
        assert spec.field_to_extract is None
        assert spec.op == "on_demand_failure_rate"
        assert spec.condition == {"name": "event.duration", "op": "gt", "value": 1000.0}
        assert spec.tags_conditions(self.project) == [
            {
                "condition": {
                    "inner": {
                        "name": "event.contexts.trace.status",
                        "op": "eq",
                        "value": ["ok", "cancelled", "unknown"],
                    },
                    "op": "not",
                },
                "key": "failure",
                "value": "true",
            },
        ]

    @patch("sentry.snuba.metrics.extraction._get_apdex_project_transaction_threshold")
    def test_spec_apdex(self, _get_apdex_project_transaction_threshold):
        _get_apdex_project_transaction_threshold.return_value = 100, "transaction.duration"

        spec = OnDemandMetricSpec(field="apdex(10)", query="release:a")

        assert spec._metric_type == "c"
        assert spec.field_to_extract is None
        assert spec.op == "on_demand_apdex"
        assert spec.condition == {"name": "event.release", "op": "eq", "value": "a"}
        assert spec.tags_conditions(self.project) == [
            {
                "condition": {"name": "event.duration", "op": "lte", "value": 10},
                "key": "satisfaction",
                "value": "satisfactory",
            },
            {
                "condition": {
                    "inner": [
                        {"name": "event.duration", "op": "gt", "value": 10},
                        {"name": "event.duration", "op": "lte", "value": 40},
                    ],
                    "op": "and",
                },
                "key": "satisfaction",
                "value": "tolerable",
            },
            {
                "condition": {"name": "event.duration", "op": "gt", "value": 40},
                "key": "satisfaction",
                "value": "frustrated",
            },
        ]


@pytest.mark.parametrize(
    "query",
    [
        "release:initial OR os.name:android",
        "browser.version:1 os.name:android",
        "(release:a OR (transaction.op:b and browser.version:1)) transaction.duration:>1s",
    ],
)
def test_query_tokens_to_string(query):
    tokens = parse_search_query(query)
    new_query = query_tokens_to_string(tokens)
    new_tokens = parse_search_query(new_query)

    assert tokens == new_tokens


@pytest.mark.parametrize(
    "dirty, clean",
    [
        ("release:initial OR os.name:android", "release:initial OR os.name:android"),
        ("OR AND OR release:initial OR os.name:android", "release:initial OR os.name:android"),
        ("release:initial OR os.name:android AND OR AND ", "release:initial OR os.name:android"),
        (
            "release:initial AND (AND OR) (OR )os.name:android ",
            "release:initial AND os.name:android",
        ),
        (
            " AND ((AND OR (OR ))) release:initial (((AND OR  (AND)))) AND os.name:android  (AND OR) ",
            "release:initial AND os.name:android",
        ),
        (" (AND) And (And) Or release:initial or (and) or", "release:initial"),
    ],
)
def test_cleanup_query(dirty, clean):
    dirty_tokens = parse_search_query(dirty)
    clean_tokens = parse_search_query(clean)
    actual_clean = cleanup_query(dirty_tokens)

    assert actual_clean == clean_tokens


def test_cleanup_query_with_empty_parens():
    """
    Separate test with empty parens because we can't parse a string with empty parens correctly
    """

    paren = ParenExpression
    dirty_tokens = (
        [paren([paren(["AND", "OR", paren([])])])]
        + parse_search_query("release:initial AND (AND OR) (OR)")  # ((AND OR (OR ())))
        + [paren([])]
        + parse_search_query("os.name:android")  # ()
        + [paren([paren([paren(["AND", "OR", paren([])])])])]  # ((()))
    )
    clean_tokens = parse_search_query("release:initial AND os.name:android")
    actual_clean = cleanup_query(dirty_tokens)

    assert actual_clean == clean_tokens


@pytest.mark.parametrize(
    "dirty, clean",
    [
        ("transaction.duration:>=1 ", ""),
        ("transaction.duration:>=1 and geo.city:Vienna ", ""),
        ("transaction.duration:>=1 and geo.city:Vienna or os.name:android", "os.name:android"),
        ("(transaction.duration:>=1 and geo.city:Vienna) or os.name:android", "os.name:android"),
        (
            "release:initial OR (os.name:android AND transaction.duration:>=1 OR environment:dev)",
            "release:initial OR (os.name:android or environment:dev)",
        ),
    ],
)
def test_to_standard_metrics_query(dirty, clean):
    cleaned_up_query = to_standard_metrics_query(dirty)
    cleaned_up_tokens = parse_search_query(cleaned_up_query)
    clean_tokens = parse_search_query(clean)

    assert cleaned_up_tokens == clean_tokens<|MERGE_RESOLUTION|>--- conflicted
+++ resolved
@@ -105,15 +105,67 @@
             is False
         )
 
-<<<<<<< HEAD
-    def test_is_on_demand_query_failure_rate(self):
-        dataset = Dataset.PerformanceMetrics
-
-        assert is_on_demand_metric_query(dataset, "failure_rate()", "") is False
-        assert is_on_demand_metric_query(dataset, "failure_rate()", "release:foo") is False
-        assert (
-            is_on_demand_metric_query(dataset, "failure_rate()", "transaction.duration:1000")
-            is True
+    def test_unsupported_aggregate_functions(self):
+        assert (
+            is_on_demand_metric_query(
+                self.perf_metrics, "failure_rate()", "transaction.duration:>=1"
+            )
+            is False
+        )
+        assert (
+            is_on_demand_metric_query(
+                self.perf_metrics, "count_unique(transaction.duration)", "transaction.duration:>=1"
+            )
+            is False
+        )
+        assert (
+            is_on_demand_metric_query(
+                self.perf_metrics, "min(transaction.duration)", "transaction.duration:>=1"
+            )
+            is False
+        )
+        assert (
+            is_on_demand_metric_query(
+                self.perf_metrics, "any(transaction.duration)", "transaction.duration:>=1"
+            )
+            is False
+        )
+
+    def test_unsupported_aggregate_fields(self):
+        assert (
+            is_on_demand_metric_query(self.perf_metrics, "message", "transaction.duration:>=1")
+            is False
+        )
+        assert (
+            is_on_demand_metric_query(self.perf_metrics, "title", "transaction.duration:>=1")
+            is False
+        )
+
+    def test_unsupported_operators(self):
+        assert (
+            is_on_demand_metric_query(self.perf_metrics, "count()", "transaction.duration:[1,2,3]")
+            is False
+        )
+        assert (
+            is_on_demand_metric_query(self.perf_metrics, "count()", "!transaction.duration:[1,2,3]")
+            is False
+        )
+
+    def test_unsupported_equations(self):
+        assert (
+            is_on_demand_metric_query(
+                self.perf_metrics, "equation|count() / count()", "transaction.duration:>0"
+            )
+            is False
+        )
+        assert (
+            is_on_demand_metric_query(self.perf_metrics, "equation|count() / count()", "") is False
+        )
+
+    def test_unsupported_aggregate_filter(self):
+        assert (
+            is_on_demand_metric_query(self.perf_metrics, "count()", "p75(measurements.fcp):>100")
+            is False
         )
 
     def test_is_on_demand_query_apdex(self):
@@ -122,70 +174,6 @@
         assert is_on_demand_metric_query(dataset, "apdex()", "") is False
         assert is_on_demand_metric_query(dataset, "apdex()", "release:foo") is False
         assert is_on_demand_metric_query(dataset, "apdex()", "transaction.duration:1000") is True
-=======
-    def test_unsupported_aggregate_functions(self):
-        assert (
-            is_on_demand_metric_query(
-                self.perf_metrics, "failure_rate()", "transaction.duration:>=1"
-            )
-            is False
-        )
-        assert (
-            is_on_demand_metric_query(
-                self.perf_metrics, "count_unique(transaction.duration)", "transaction.duration:>=1"
-            )
-            is False
-        )
-        assert (
-            is_on_demand_metric_query(
-                self.perf_metrics, "min(transaction.duration)", "transaction.duration:>=1"
-            )
-            is False
-        )
-        assert (
-            is_on_demand_metric_query(
-                self.perf_metrics, "any(transaction.duration)", "transaction.duration:>=1"
-            )
-            is False
-        )
-
-    def test_unsupported_aggregate_fields(self):
-        assert (
-            is_on_demand_metric_query(self.perf_metrics, "message", "transaction.duration:>=1")
-            is False
-        )
-        assert (
-            is_on_demand_metric_query(self.perf_metrics, "title", "transaction.duration:>=1")
-            is False
-        )
-
-    def test_unsupported_operators(self):
-        assert (
-            is_on_demand_metric_query(self.perf_metrics, "count()", "transaction.duration:[1,2,3]")
-            is False
-        )
-        assert (
-            is_on_demand_metric_query(self.perf_metrics, "count()", "!transaction.duration:[1,2,3]")
-            is False
-        )
-
-    def test_unsupported_equations(self):
-        assert (
-            is_on_demand_metric_query(
-                self.perf_metrics, "equation|count() / count()", "transaction.duration:>0"
-            )
-            is False
-        )
-        assert (
-            is_on_demand_metric_query(self.perf_metrics, "equation|count() / count()", "") is False
-        )
-
-    def test_unsupported_aggregate_filter(self):
-        assert (
-            is_on_demand_metric_query(self.perf_metrics, "count()", "p75(measurements.fcp):>100")
-            is False
-        )
->>>>>>> f475e1b5
 
 
 class TestIsStandardMetricsCompatible(TestCase):
@@ -266,11 +254,6 @@
         )
 
 
-<<<<<<< HEAD
-class TestBuildSpec(TestCase):
-    def test_spec_simple_query_count(self):
-        spec = OnDemandMetricSpec(field="count()", query="transaction.duration:>1s")
-=======
 @pytest.mark.parametrize(
     "agg, query, result",
     [
@@ -303,7 +286,7 @@
 
 def create_spec_if_needed(dataset, agg, query):
     if should_use_on_demand_metrics(dataset, agg, query):
-        return OndemandMetricSpec(agg, query)
+        return OnDemandMetricSpec(agg, query)
 
 
 class TestCreatesOndemandMetricSpec:
@@ -342,9 +325,9 @@
         assert not create_spec_if_needed(self.dataset, aggregate, query)
 
 
-def test_spec_simple_query_count():
-    spec = OndemandMetricSpec("count()", "transaction.duration:>1s")
->>>>>>> f475e1b5
+class TestBuildSpec(TestCase):
+    def test_spec_simple_query_count(self):
+        spec = OnDemandMetricSpec(field="count()", query="transaction.duration:>1s")
 
         assert spec._metric_type == "c"
         assert spec.field_to_extract is None
