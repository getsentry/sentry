--- conflicted
+++ resolved
@@ -322,74 +322,6 @@
                 ],
             },
         },
-<<<<<<< HEAD
-        QueryDatasets.METRICS: {
-            "percentage(sessions_crashed, sessions) as _crash_rate_alert_aggregate": lambda org_id: [
-                Function(
-                    function="sumIf",
-                    parameters=[
-                        Column(name="value"),
-                        Function(
-                            function="equals",
-                            parameters=[
-                                Column(
-                                    name=resolve_tag_key(
-                                        UseCaseKey.RELEASE_HEALTH, org_id, "session.status"
-                                    )
-                                ),
-                                resolve(UseCaseKey.RELEASE_HEALTH, org_id, "init"),
-                            ],
-                        ),
-                    ],
-                    alias="count",
-                ),
-                Function(
-                    function="sumIf",
-                    parameters=[
-                        Column(name="value"),
-                        Function(
-                            function="equals",
-                            parameters=[
-                                Column(
-                                    name=resolve_tag_key(
-                                        UseCaseKey.RELEASE_HEALTH, org_id, "session.status"
-                                    )
-                                ),
-                                resolve(UseCaseKey.RELEASE_HEALTH, org_id, "crashed"),
-                            ],
-                        ),
-                    ],
-                    alias="crashed",
-                ),
-            ],
-            "percentage(users_crashed, users) AS _crash_rate_alert_aggregate": lambda org_id: [
-                Function(
-                    function="uniq",
-                    parameters=[
-                        Column(name="value"),
-                    ],
-                    alias="count",
-                ),
-                Function(
-                    function="uniqIf",
-                    parameters=[
-                        Column(name="value"),
-                        Function(
-                            function="equals",
-                            parameters=[
-                                Column(
-                                    name=resolve_tag_key(
-                                        UseCaseKey.RELEASE_HEALTH, org_id, "session.status"
-                                    )
-                                ),
-                                resolve(UseCaseKey.RELEASE_HEALTH, org_id, "crashed"),
-                            ],
-                        ),
-                    ],
-                    alias="crashed",
-                ),
-            ],
-=======
         SnubaQuery.Type.CRASH_RATE: {
             QueryDatasets.SESSIONS: {
                 "percentage(sessions_crashed, sessions) as _crash_rate_alert_aggregate": lambda org_id, **kwargs: [
@@ -433,8 +365,8 @@
                             Function(
                                 function="equals",
                                 parameters=[
-                                    Column(name=resolve_tag_key(org_id, "session.status")),
-                                    resolve(org_id, "init"),
+                                    Column(name=resolve_tag_key(UseCaseKey.RELEASE_HEALTH, org_id, "session.status")),
+                                    resolve(UseCaseKey.RELEASE_HEALTH, org_id, "init"),
                                 ],
                             ),
                         ],
@@ -447,8 +379,8 @@
                             Function(
                                 function="equals",
                                 parameters=[
-                                    Column(name=resolve_tag_key(org_id, "session.status")),
-                                    resolve(org_id, "crashed"),
+                                    Column(name=resolve_tag_key(UseCaseKey.RELEASE_HEALTH, org_id, "session.status")),
+                                    resolve(UseCaseKey.RELEASE_HEALTH, org_id, "crashed"),
                                 ],
                             ),
                         ],
@@ -470,8 +402,8 @@
                             Function(
                                 function="equals",
                                 parameters=[
-                                    Column(name=resolve_tag_key(org_id, "session.status")),
-                                    resolve(org_id, "crashed"),
+                                    Column(name=resolve_tag_key(UseCaseKey.RELEASE_HEALTH, org_id, "session.status")),
+                                    resolve(UseCaseKey.RELEASE_HEALTH, org_id, "crashed"),
                                 ],
                             ),
                         ],
@@ -479,7 +411,6 @@
                     ),
                 ],
             },
->>>>>>> a3f3f254
         },
         "count()": lambda org_id, **kwargs: [Function("count", parameters=[], alias="count")],
     }
