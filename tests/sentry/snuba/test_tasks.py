import abc
from datetime import timedelta
from unittest.mock import Mock, patch
from uuid import uuid4

import pytest
import responses
from django.utils import timezone
from exam import patcher
from snuba_sdk import And, Column, Condition, Entity, Function, Op, Or, Query

from sentry.sentry_metrics import indexer
from sentry.sentry_metrics.configuration import UseCaseKey
from sentry.sentry_metrics.utils import resolve, resolve_many_weak, resolve_tag_key, resolve_weak
from sentry.snuba.entity_subscription import (
    apply_dataset_query_conditions,
    get_entity_subscription_for_dataset,
    map_aggregate_to_entity_key,
)
from sentry.snuba.metrics.naming_layer.mri import SessionMRI
from sentry.snuba.models import QueryDatasets, QuerySubscription, SnubaQuery, SnubaQueryEventType
from sentry.snuba.tasks import (
    SUBSCRIPTION_STATUS_MAX_AGE,
    build_query_builder,
    build_snuba_filter,
    create_subscription_in_snuba,
    delete_subscription_from_snuba,
    subscription_checker,
    update_subscription_in_snuba,
)
from sentry.testutils import TestCase
from sentry.utils import json
from sentry.utils.snuba import _snuba_pool


def _indexer_record(org_id: int, string: str) -> int:
    return indexer.record(use_case_id=UseCaseKey.RELEASE_HEALTH, org_id=org_id, string=string)


class BaseSnubaTaskTest(metaclass=abc.ABCMeta):
    metrics = patcher("sentry.snuba.tasks.metrics")

    status_translations = {
        QuerySubscription.Status.CREATING: "create",
        QuerySubscription.Status.UPDATING: "update",
        QuerySubscription.Status.DELETING: "delete",
    }

    @abc.abstractproperty
    def expected_status(self):
        pass

    @abc.abstractmethod
    def task(self):
        pass

    def create_subscription(
        self,
        status=None,
        subscription_id=None,
        dataset=None,
        query=None,
        aggregate=None,
        time_window=None,
    ):
        if status is None:
            status = self.expected_status
        if dataset is None:
            dataset = QueryDatasets.EVENTS
        dataset = dataset.value
        if aggregate is None:
            aggregate = "count_unique(tags[sentry:user])"
        if query is None:
            query = "hello"
        if time_window is None:
            time_window = 60
        resolution = 60

        snuba_query = SnubaQuery.objects.create(
            dataset=dataset,
            aggregate=aggregate,
            query=query,
            time_window=time_window,
            resolution=resolution,
        )
        return QuerySubscription.objects.create(
            snuba_query=snuba_query,
            status=status.value,
            subscription_id=subscription_id,
            project=self.project,
            type="something",
        )

    def test_no_subscription(self):
        self.task(12345)
        self.metrics.incr.assert_called_once_with(
            "snuba.subscriptions.{}.subscription_does_not_exist".format(
                self.status_translations[self.expected_status]
            )
        )

    def test_invalid_status(self):
        sub = self.create_subscription(QuerySubscription.Status.ACTIVE)
        self.task(sub.id)
        self.metrics.incr.assert_called_once_with(
            "snuba.subscriptions.{}.incorrect_status".format(
                self.status_translations[self.expected_status]
            )
        )


class CreateSubscriptionInSnubaTest(BaseSnubaTaskTest, TestCase):
    expected_status = QuerySubscription.Status.CREATING
    task = create_subscription_in_snuba

    def test_already_created(self):
        sub = self.create_subscription(
            QuerySubscription.Status.CREATING, subscription_id=uuid4().hex
        )
        create_subscription_in_snuba(sub.id)
        self.metrics.incr.assert_any_call("snuba.subscriptions.create.already_created_in_snuba")

    def test(self):
        sub = self.create_subscription(QuerySubscription.Status.CREATING)
        create_subscription_in_snuba(sub.id)
        sub = QuerySubscription.objects.get(id=sub.id)
        assert sub.status == QuerySubscription.Status.ACTIVE.value
        assert sub.subscription_id is not None

    def test_group_id(self):
        group_id = 1234
        sub = self.create_subscription(
            QuerySubscription.Status.CREATING, query=f"issue.id:{group_id}"
        )
        with patch.object(_snuba_pool, "urlopen", side_effect=_snuba_pool.urlopen) as urlopen:
            create_subscription_in_snuba(sub.id)
            request_body = json.loads(urlopen.call_args[1]["body"])
            assert f"group_id = {group_id}" in request_body["query"]
        sub = QuerySubscription.objects.get(id=sub.id)
        assert sub.status == QuerySubscription.Status.ACTIVE.value
        assert sub.subscription_id is not None

    def test_transaction(self):
        sub = self.create_subscription(
            QuerySubscription.Status.CREATING, dataset=QueryDatasets.TRANSACTIONS
        )
        create_subscription_in_snuba(sub.id)
        sub = QuerySubscription.objects.get(id=sub.id)
        assert sub.status == QuerySubscription.Status.ACTIVE.value
        assert sub.subscription_id is not None

    @responses.activate
    def test_adds_type(self):
        sub = self.create_subscription(QuerySubscription.Status.CREATING)
        with patch("sentry.snuba.tasks._snuba_pool") as pool:
            resp = Mock()
            resp.status = 202
            resp.data = json.dumps({"subscription_id": "123"})
            pool.urlopen.return_value = resp

            create_subscription_in_snuba(sub.id)
            request_body = json.loads(pool.urlopen.call_args[1]["body"])
            assert "type = 'error'" in request_body["query"]

    @responses.activate
    def test_granularity_on_metrics_crash_rate_alerts(self):
        for tag in [SessionMRI.SESSION.value, SessionMRI.USER.value, "session.status"]:
            _indexer_record(self.organization.id, tag)
        for (time_window, expected_granularity) in [
            (30, 10),
            (90, 60),
            (5 * 60, 3600),
            (25 * 60, 3600 * 24),
        ]:
            for idx, aggregate in enumerate(["sessions", "users"]):
                sub = self.create_subscription(
                    dataset=QueryDatasets.METRICS,
                    aggregate=f"percentage({aggregate}_crashed, {aggregate}) AS "
                    f"_crash_rate_alert_aggregate",
                    time_window=int(timedelta(minutes=time_window).total_seconds()),
                    status=QuerySubscription.Status.CREATING,
                )
                with patch("sentry.snuba.tasks._snuba_pool") as pool:
                    resp = Mock()
                    resp.status = 202
                    resp.data = json.dumps({"subscription_id": "123" + f"{time_window + idx}"})
                    pool.urlopen.return_value = resp

                    create_subscription_in_snuba(sub.id)
                    request_body = json.loads(pool.urlopen.call_args[1]["body"])
                    assert request_body["granularity"] == expected_granularity


class UpdateSubscriptionInSnubaTest(BaseSnubaTaskTest, TestCase):
    expected_status = QuerySubscription.Status.UPDATING
    task = update_subscription_in_snuba

    def test(self):
        subscription_id = f"1/{uuid4().hex}"
        sub = self.create_subscription(
            QuerySubscription.Status.UPDATING, subscription_id=subscription_id
        )
        update_subscription_in_snuba(sub.id)
        sub = QuerySubscription.objects.get(id=sub.id)
        assert sub.status == QuerySubscription.Status.ACTIVE.value
        assert sub.subscription_id is not None
        assert sub.subscription_id != subscription_id

    def test_no_subscription_id(self):
        sub = self.create_subscription(QuerySubscription.Status.UPDATING)
        assert sub.subscription_id is None
        update_subscription_in_snuba(sub.id)
        sub = QuerySubscription.objects.get(id=sub.id)
        assert sub.status == QuerySubscription.Status.ACTIVE.value
        assert sub.subscription_id is not None


class DeleteSubscriptionFromSnubaTest(BaseSnubaTaskTest, TestCase):
    expected_status = QuerySubscription.Status.DELETING
    task = delete_subscription_from_snuba

    def test(self):
        subscription_id = f"1/{uuid4().hex}"
        sub = self.create_subscription(
            QuerySubscription.Status.DELETING, subscription_id=subscription_id
        )
        delete_subscription_from_snuba(sub.id)
        assert not QuerySubscription.objects.filter(id=sub.id).exists()

    def test_no_subscription_id(self):
        sub = self.create_subscription(QuerySubscription.Status.DELETING)
        assert sub.subscription_id is None
        delete_subscription_from_snuba(sub.id)
        assert not QuerySubscription.objects.filter(id=sub.id).exists()


class BuildSnubaFilterTest(TestCase):
    def test_simple_events(self):
        entity_subscription = get_entity_subscription_for_dataset(
            dataset=QueryDatasets.EVENTS,
            time_window=3600,
            aggregate="count_unique(user)",
        )
        snuba_filter = build_snuba_filter(entity_subscription, "", environment=None)
        assert snuba_filter
        assert snuba_filter.conditions == [["type", "=", "error"]]
        assert snuba_filter.aggregations == [["uniq", "tags[sentry:user]", "count_unique_user"]]

    def test_simple_transactions(self):
        entity_subscription = get_entity_subscription_for_dataset(
            dataset=QueryDatasets.TRANSACTIONS, time_window=3600, aggregate="count_unique(user)"
        )
        snuba_filter = build_snuba_filter(entity_subscription, "", environment=None)
        assert snuba_filter
        assert snuba_filter.conditions == []
        assert snuba_filter.aggregations == [["uniq", "user", "count_unique_user"]]

    def test_simple_sessions(self):
        entity_subscription = get_entity_subscription_for_dataset(
            dataset=QueryDatasets.SESSIONS,
            time_window=3600,
            aggregate="percentage(sessions_crashed, sessions) AS _crash_rate_alert_aggregate",
            extra_fields={"org_id": self.organization.id},
        )
        snuba_filter = build_snuba_filter(
            entity_subscription,
            query="",
            environment=None,
        )
        assert snuba_filter
        assert snuba_filter.aggregations == [
            [
                "if(greater(sessions,0),divide(sessions_crashed,sessions),null)",
                None,
                "_crash_rate_alert_aggregate",
            ],
            ["identity", "sessions", "_total_count"],
        ]

    def test_simple_users(self):
        entity_subscription = get_entity_subscription_for_dataset(
            dataset=QueryDatasets.SESSIONS,
            time_window=3600,
            aggregate="percentage(users_crashed, users) AS _crash_rate_alert_aggregate",
            extra_fields={"org_id": self.organization.id},
        )
        snuba_filter = build_snuba_filter(
            entity_subscription,
            query="",
            environment=None,
        )
        assert snuba_filter
        assert snuba_filter.aggregations == [
            [
                "if(greater(users,0),divide(users_crashed,users),null)",
                None,
                "_crash_rate_alert_aggregate",
            ],
            ["identity", "users", "_total_count"],
        ]

    def test_simple_sessions_for_metrics(self):
        org_id = self.organization.id
        for tag in [SessionMRI.SESSION.value, "session.status", "crashed", "init"]:
            _indexer_record(org_id, tag)
        entity_subscription = get_entity_subscription_for_dataset(
            dataset=QueryDatasets.METRICS,
            time_window=3600,
            aggregate="percentage(sessions_crashed, sessions) AS _crash_rate_alert_aggregate",
            extra_fields={"org_id": org_id},
        )
        snuba_filter = build_snuba_filter(
            entity_subscription,
            query="",
            environment=None,
        )
        session_status = resolve_tag_key(org_id, "session.status")
        crashed = resolve(org_id, "crashed")
        init = resolve(org_id, "init")
        assert snuba_filter
        assert snuba_filter.aggregations == [
            [f"sumIf(value, equals({session_status}, {init}))", None, "count"],
            [f"sumIf(value, equals({session_status}, {crashed}))", None, "crashed"],
        ]
        assert snuba_filter.conditions == [
            ["metric_id", "=", resolve(org_id, SessionMRI.SESSION.value)],
            [session_status, "IN", [crashed, init]],
        ]
        assert snuba_filter.groupby is None

    def test_simple_users_for_metrics(self):
        org_id = self.organization.id
<<<<<<< HEAD
        for tag in [SessionMRI.USER.value, "session.status", "crashed", "init"]:
            _indexer_record(org_id, tag)
=======
        for tag in [SessionMRI.USER.value, "session.status", "crashed"]:
            indexer.record(org_id, tag)
>>>>>>> 9459c85c
        entity_subscription = get_entity_subscription_for_dataset(
            dataset=QueryDatasets.METRICS,
            time_window=3600,
            aggregate="percentage(users_crashed, users) AS _crash_rate_alert_aggregate",
            extra_fields={"org_id": org_id},
        )
        snuba_filter = build_snuba_filter(
            entity_subscription,
            query="",
            environment=None,
        )
        session_status = resolve_tag_key(org_id, "session.status")
        crashed = resolve(org_id, "crashed")
        assert snuba_filter
        assert snuba_filter.aggregations == [
            ["uniq(value)", None, "count"],
            [f"uniqIf(value, equals({session_status}, {crashed}))", None, "crashed"],
        ]
        assert snuba_filter.conditions == [
            ["metric_id", "=", resolve(org_id, SessionMRI.USER.value)],
        ]
        assert snuba_filter.groupby is None

    def test_aliased_query_events(self):
        entity_subscription = get_entity_subscription_for_dataset(
            dataset=QueryDatasets.EVENTS,
            aggregate="count_unique(user)",
            time_window=3600,
        )
        snuba_filter = build_snuba_filter(entity_subscription, "release:latest", environment=None)
        assert snuba_filter
        assert snuba_filter.conditions == [
            ["type", "=", "error"],
            ["tags[sentry:release]", "=", "latest"],
        ]
        assert snuba_filter.aggregations == [["uniq", "tags[sentry:user]", "count_unique_user"]]

    def test_query_and_environment_sessions(self):
        entity_subscription = get_entity_subscription_for_dataset(
            dataset=QueryDatasets.SESSIONS,
            time_window=3600,
            aggregate="percentage(sessions_crashed, sessions) AS _crash_rate_alert_aggregate",
            extra_fields={"org_id": self.organization.id},
        )
        env = self.create_environment(self.project, name="development")
        snuba_filter = build_snuba_filter(
            entity_subscription,
            query="release:ahmed@12.2",
            environment=env,
        )
        assert snuba_filter
        assert snuba_filter.aggregations == [
            [
                "if(greater(sessions,0),divide(sessions_crashed,sessions),null)",
                None,
                "_crash_rate_alert_aggregate",
            ],
            ["identity", "sessions", "_total_count"],
        ]
        assert snuba_filter.conditions == [
            ["release", "=", "ahmed@12.2"],
            ["environment", "=", "development"],
        ]

    def test_query_and_environment_sessions_metrics(self):
        env = self.create_environment(self.project, name="development")
        org_id = self.organization.id
        for tag in [
            SessionMRI.SESSION.value,
            "session.status",
            "environment",
            "development",
            "init",
            "crashed",
            "release",
            "ahmed@12.2",
        ]:
            _indexer_record(org_id, tag)
        entity_subscription = get_entity_subscription_for_dataset(
            dataset=QueryDatasets.METRICS,
            time_window=3600,
            aggregate="percentage(sessions_crashed, sessions) AS _crash_rate_alert_aggregate",
            extra_fields={"org_id": org_id},
        )
        snuba_filter = build_snuba_filter(
            entity_subscription,
            query="release:ahmed@12.2",
            environment=env,
        )
        assert snuba_filter
        assert snuba_filter.aggregations == [
            [
                f"sumIf(value, equals({resolve_tag_key(org_id, 'session.status')}, {resolve_weak(org_id, 'init')}))",
                None,
                "count",
            ],
            [
                f"sumIf(value, equals({resolve_tag_key(org_id, 'session.status')}, {resolve_weak(org_id, 'crashed')}))",
                None,
                "crashed",
            ],
        ]
        assert snuba_filter.groupby is None
        assert snuba_filter.conditions == [
            ["metric_id", "=", resolve(org_id, SessionMRI.SESSION.value)],
            [
                resolve_tag_key(org_id, "session.status"),
                "IN",
                resolve_many_weak(org_id, ["crashed", "init"]),
            ],
            [resolve_tag_key(org_id, "environment"), "=", resolve_weak(org_id, "development")],
            [resolve_tag_key(org_id, "release"), "=", resolve_weak(org_id, "ahmed@12.2")],
        ]

    def test_query_and_environment_users(self):
        entity_subscription = get_entity_subscription_for_dataset(
            dataset=QueryDatasets.SESSIONS,
            aggregate="percentage(users_crashed, users) AS _crash_rate_alert_aggregate",
            extra_fields={"org_id": self.organization.id},
            time_window=3600,
        )
        env = self.create_environment(self.project, name="development")
        snuba_filter = build_snuba_filter(
            entity_subscription,
            query="release:ahmed@12.2",
            environment=env,
        )
        assert snuba_filter
        assert snuba_filter.aggregations == [
            [
                "if(greater(users,0),divide(users_crashed,users),null)",
                None,
                "_crash_rate_alert_aggregate",
            ],
            ["identity", "users", "_total_count"],
        ]
        assert snuba_filter.conditions == [
            ["release", "=", "ahmed@12.2"],
            ["environment", "=", "development"],
        ]

    def test_query_and_environment_users_metrics(self):
        env = self.create_environment(self.project, name="development")
        org_id = self.organization.id
        for tag in [
            SessionMRI.USER.value,
            "session.status",
            "environment",
            "development",
            "init",
            "crashed",
            "release",
            "ahmed@12.2",
        ]:
            _indexer_record(org_id, tag)
        entity_subscription = get_entity_subscription_for_dataset(
            dataset=QueryDatasets.METRICS,
            time_window=3600,
            aggregate="percentage(users_crashed, users) AS _crash_rate_alert_aggregate",
            extra_fields={"org_id": org_id},
        )
        snuba_filter = build_snuba_filter(
            entity_subscription,
            query="release:ahmed@12.2",
            environment=env,
        )
        session_status = resolve_tag_key(org_id, "session.status")
        crashed = resolve(org_id, "crashed")
        assert snuba_filter
        assert snuba_filter.aggregations == [
            ["uniq(value)", None, "count"],
            [f"uniqIf(value, equals({session_status}, {crashed}))", None, "crashed"],
        ]
        assert snuba_filter.groupby is None
        assert snuba_filter.conditions == [
            ["metric_id", "=", resolve(org_id, SessionMRI.USER.value)],
            [resolve_tag_key(org_id, "environment"), "=", resolve_weak(org_id, "development")],
            [resolve_tag_key(org_id, "release"), "=", resolve_weak(org_id, "ahmed@12.2")],
        ]

    def test_aliased_query_transactions(self):
        entity_subscription = get_entity_subscription_for_dataset(
            dataset=QueryDatasets.TRANSACTIONS,
            time_window=3600,
            aggregate="percentile(transaction.duration,.95)",
        )
        snuba_filter = build_snuba_filter(
            entity_subscription,
            "release:latest",
            environment=None,
        )
        assert snuba_filter
        assert snuba_filter.conditions == [["release", "=", "latest"]]
        assert snuba_filter.aggregations == [
            ["quantile(0.95)", "duration", "percentile_transaction_duration__95"]
        ]

    def test_user_query(self):
        entity_subscription = get_entity_subscription_for_dataset(
            QueryDatasets.EVENTS,
            aggregate="count()",
            time_window=3600,
        )
        snuba_filter = build_snuba_filter(
            entity_subscription, query="user:anengineer@work.io", environment=None
        )
        assert snuba_filter
        assert snuba_filter.conditions == [
            ["type", "=", "error"],
            ["tags[sentry:user]", "=", "anengineer@work.io"],
        ]
        assert snuba_filter.aggregations == [["count", None, "count"]]

    def test_user_query_transactions(self):
        entity_subscription = get_entity_subscription_for_dataset(
            QueryDatasets.TRANSACTIONS,
            aggregate="p95()",
            time_window=3600,
        )
        snuba_filter = build_snuba_filter(
            entity_subscription, query="user:anengineer@work.io", environment=None
        )
        assert snuba_filter
        assert snuba_filter.conditions == [["user", "=", "anengineer@work.io"]]
        assert snuba_filter.aggregations == [["quantile(0.95)", "duration", "p95"]]

    def test_boolean_query(self):
        entity_subscription = get_entity_subscription_for_dataset(
            QueryDatasets.EVENTS,
            aggregate="count_unique(user)",
            time_window=3600,
        )
        snuba_filter = build_snuba_filter(
            entity_subscription, query="release:latest OR release:123", environment=None
        )
        assert snuba_filter
        assert snuba_filter.conditions == [
            ["type", "=", "error"],
            [
                [
                    "or",
                    [
                        ["equals", ["tags[sentry:release]", "'latest'"]],
                        ["equals", ["tags[sentry:release]", "'123'"]],
                    ],
                ],
                "=",
                1,
            ],
        ]
        assert snuba_filter.aggregations == [["uniq", "tags[sentry:user]", "count_unique_user"]]

    def test_event_types(self):
        entity_subscription = get_entity_subscription_for_dataset(
            QueryDatasets.EVENTS,
            aggregate="count_unique(user)",
            time_window=3600,
            extra_fields={
                "event_types": [
                    SnubaQueryEventType.EventType.ERROR,
                    SnubaQueryEventType.EventType.DEFAULT,
                ]
            },
        )
        snuba_filter = build_snuba_filter(
            entity_subscription=entity_subscription,
            query="release:latest OR release:123",
            environment=None,
        )
        assert snuba_filter
        assert snuba_filter.conditions == [
            [["or", [["equals", ["type", "'error'"]], ["equals", ["type", "'default'"]]]], "=", 1],
            [
                [
                    "or",
                    [
                        ["equals", ["tags[sentry:release]", "'latest'"]],
                        ["equals", ["tags[sentry:release]", "'123'"]],
                    ],
                ],
                "=",
                1,
            ],
        ]
        assert snuba_filter.aggregations == [["uniq", "tags[sentry:user]", "count_unique_user"]]


class BuildSnqlQueryTest(TestCase):
    aggregate_mappings = {
        QueryDatasets.EVENTS: {
            "count_unique(user)": Function(
                function="uniq",
                parameters=[Column(name="tags[sentry:user]")],
                alias="count_unique_user",
            ),
        },
        QueryDatasets.TRANSACTIONS: {
            "count_unique(user)": Function(
                function="uniq",
                parameters=[Column(name="user")],
                alias="count_unique_user",
            ),
            "percentile(transaction.duration,.95)": Function(
                "quantile(0.95)",
                parameters=[Column(name="duration")],
                alias="percentile_transaction_duration__95",
            ),
            "p95()": Function("quantile(0.95)", parameters=[Column(name="duration")], alias="p95"),
        },
        QueryDatasets.SESSIONS: {
            "percentage(sessions_crashed, sessions) as _crash_rate_alert_aggregate": Function(
                function="if",
                parameters=[
                    Function(function="greater", parameters=[Column(name="sessions"), 0]),
                    Function(
                        function="divide",
                        parameters=[Column(name="sessions_crashed"), Column(name="sessions")],
                    ),
                    None,
                ],
                alias="_crash_rate_alert_aggregate",
            ),
            "percentage(users_crashed, users) as _crash_rate_alert_aggregate": Function(
                function="if",
                parameters=[
                    Function(function="greater", parameters=[Column(name="users"), 0]),
                    Function(
                        function="divide",
                        parameters=[Column(name="users_crashed"), Column(name="users")],
                    ),
                    None,
                ],
                alias="_crash_rate_alert_aggregate",
            ),
        },
        "count()": Function("count", parameters=[], alias="count"),
    }

    def run_test(
        self,
        dataset,
        aggregate,
        query,
        expected_conditions,
        entity_extra_fields=None,
        environment=None,
    ):
        time_window = 3600
        entity_subscription = get_entity_subscription_for_dataset(
            dataset=dataset,
            aggregate=aggregate,
            time_window=time_window,
            extra_fields=entity_extra_fields,
        )
        snql_query = build_query_builder(
            entity_subscription,
            query,
            (self.project.id,),
            environment=environment,
            params={
                "organization_id": self.organization.id,
                "project_id": [self.project.id],
            },
        ).get_snql_query()
        select = [self.string_aggregate_to_snql(dataset, aggregate)]
        if dataset == QueryDatasets.SESSIONS:
            col_name = "sessions" if "sessions" in aggregate else "users"
            select.insert(
                0,
                Function(
                    function="identity", parameters=[Column(name=col_name)], alias="_total_count"
                ),
            )
        # Select order seems to be unstable, so just arbitrarily sort by name so that it's consistent
        snql_query.query.select.sort(key=lambda q: q.function)
        assert snql_query.query == Query(
            match=Entity(map_aggregate_to_entity_key(dataset, aggregate).value),
            select=select,
            where=expected_conditions,
            groupby=[],
            having=[],
            orderby=[],
        )

    def string_aggregate_to_snql(self, dataset, aggregate):
        return self.aggregate_mappings[dataset].get(
            aggregate, self.aggregate_mappings.get(aggregate, "")
        )

    def test_simple_events(self):
        self.run_test(
            QueryDatasets.EVENTS,
            "count_unique(user)",
            "",
            [
                Condition(Column(name="type"), Op.EQ, "error"),
                Condition(Column(name="project_id"), Op.IN, (self.project.id,)),
            ],
        )

    def test_simple_transactions(self):
        self.run_test(
            QueryDatasets.TRANSACTIONS,
            "count_unique(user)",
            "",
            [
                Condition(Column(name="project_id"), Op.IN, (self.project.id,)),
            ],
        )

    def test_aliased_query_events(self):
        self.create_release(self.project, version="something")
        expected_conditions = [
            And(
                conditions=[
                    Condition(Column(name="type"), Op.EQ, "error"),
                    Condition(
                        Function(
                            function="ifNull",
                            parameters=[Column(name="tags[sentry:release]"), ""],
                        ),
                        Op.IN,
                        ["something"],
                    ),
                ]
            ),
            Condition(Column(name="project_id"), Op.IN, (self.project.id,)),
        ]
        self.run_test(
            QueryDatasets.EVENTS, "count_unique(user)", "release:latest", expected_conditions
        )

    def test_aliased_query_transactions(self):
        self.create_release(self.project, version="something")
        expected_conditions = [
            Condition(Column("release"), Op.IN, ["something"]),
            Condition(Column("project_id"), Op.IN, (self.project.id,)),
        ]
        self.run_test(
            QueryDatasets.TRANSACTIONS,
            "percentile(transaction.duration,.95)",
            "release:latest",
            expected_conditions,
        )

    def test_user_query(self):
        expected_conditions = [
            And(
                conditions=[
                    Condition(Column(name="type"), Op.EQ, "error"),
                    Condition(
                        Function(
                            function="ifNull",
                            parameters=[Column(name="tags[sentry:user]"), ""],
                        ),
                        Op.EQ,
                        "anengineer@work.io",
                    ),
                ]
            ),
            Condition(Column(name="project_id"), Op.IN, (self.project.id,)),
        ]
        self.run_test(
            QueryDatasets.EVENTS, "count()", "user:anengineer@work.io", expected_conditions
        )

    def test_user_query_transactions(self):
        expected_conditions = [
            Condition(Column("user"), Op.EQ, "anengineer@work.io"),
            Condition(Column("project_id"), Op.IN, (self.project.id,)),
        ]
        self.run_test(
            QueryDatasets.TRANSACTIONS,
            "p95()",
            "user:anengineer@work.io",
            expected_conditions,
        )

    def test_boolean_query(self):
        self.create_release(self.project, version="something")
        expected_conditions = [
            And(
                [
                    Condition(Column(name="type"), Op.EQ, "error"),
                    Or(
                        [
                            Condition(
                                Function(
                                    "ifNull", parameters=[Column(name="tags[sentry:release]"), ""]
                                ),
                                Op.IN,
                                ["something"],
                            ),
                            Condition(
                                Function(
                                    "ifNull", parameters=[Column(name="tags[sentry:release]"), ""]
                                ),
                                Op.IN,
                                ["123"],
                            ),
                        ]
                    ),
                ]
            ),
            Condition(Column(name="project_id"), Op.IN, (self.project.id,)),
        ]
        self.run_test(
            QueryDatasets.EVENTS,
            "count_unique(user)",
            "release:latest OR release:123",
            expected_conditions,
        )

    def test_event_types(self):
        self.create_release(self.project, version="something")
        expected_conditions = [
            And(
                [
                    Or(
                        [
                            Condition(Column(name="type"), Op.EQ, "error"),
                            Condition(Column(name="type"), Op.EQ, "default"),
                        ]
                    ),
                    Or(
                        [
                            Condition(
                                Function(
                                    "ifNull", parameters=[Column(name="tags[sentry:release]"), ""]
                                ),
                                Op.IN,
                                ["something"],
                            ),
                            Condition(
                                Function(
                                    "ifNull", parameters=[Column(name="tags[sentry:release]"), ""]
                                ),
                                Op.IN,
                                ["123"],
                            ),
                        ]
                    ),
                ]
            ),
            Condition(Column(name="project_id"), Op.IN, (self.project.id,)),
        ]
        self.run_test(
            QueryDatasets.EVENTS,
            "count_unique(user)",
            "release:latest OR release:123",
            expected_conditions,
            entity_extra_fields={
                "event_types": [
                    SnubaQueryEventType.EventType.ERROR,
                    SnubaQueryEventType.EventType.DEFAULT,
                ]
            },
        )

    def test_issue_id_snql(self):
        expected_conditions = [
            And(
                [
                    Condition(Column(name="type"), Op.EQ, "error"),
                    Condition(
                        Column(name="group_id"),
                        Op.IN,
                        [self.group.id, 2],
                    ),
                ]
            ),
            Condition(Column(name="project_id"), Op.IN, (self.project.id,)),
        ]
        self.run_test(
            QueryDatasets.EVENTS,
            "count_unique(user)",
            f"issue.id:[{self.group.id}, 2]",
            expected_conditions,
        )

    def test_simple_sessions(self):
        expected_conditions = [
            Condition(Column(name="project_id"), Op.IN, (self.project.id,)),
            Condition(Column(name="org_id"), Op.EQ, self.organization.id),
        ]

        self.run_test(
            QueryDatasets.SESSIONS,
            "percentage(sessions_crashed, sessions) as _crash_rate_alert_aggregate",
            "",
            expected_conditions,
            entity_extra_fields={"org_id": self.organization.id},
        )

    def test_simple_users(self):
        expected_conditions = [
            Condition(Column(name="project_id"), Op.IN, (self.project.id,)),
            Condition(Column(name="org_id"), Op.EQ, self.organization.id),
        ]
        self.run_test(
            QueryDatasets.SESSIONS,
            "percentage(users_crashed, users) as _crash_rate_alert_aggregate",
            "",
            expected_conditions,
            entity_extra_fields={"org_id": self.organization.id},
        )

    def test_query_and_environment_sessions(self):
        env = self.create_environment(self.project, name="development")
        expected_conditions = [
            Condition(Column(name="release"), Op.IN, ["ahmed@12.2"]),
            Condition(Column(name="project_id"), Op.IN, (self.project.id,)),
            Condition(Column(name="environment"), Op.EQ, "development"),
            Condition(Column(name="org_id"), Op.EQ, self.organization.id),
        ]
        self.run_test(
            QueryDatasets.SESSIONS,
            "percentage(sessions_crashed, sessions) as _crash_rate_alert_aggregate",
            "release:ahmed@12.2",
            expected_conditions,
            entity_extra_fields={"org_id": self.organization.id},
            environment=env,
        )

    def test_query_and_environment_users(self):
        env = self.create_environment(self.project, name="development")
        expected_conditions = [
            Condition(Column(name="release"), Op.IN, ["ahmed@12.2"]),
            Condition(Column(name="project_id"), Op.IN, (self.project.id,)),
            Condition(Column(name="environment"), Op.EQ, "development"),
            Condition(Column(name="org_id"), Op.EQ, self.organization.id),
        ]
        self.run_test(
            QueryDatasets.SESSIONS,
            "percentage(users_crashed, users) as _crash_rate_alert_aggregate",
            "release:ahmed@12.2",
            expected_conditions,
            entity_extra_fields={"org_id": self.organization.id},
            environment=env,
        )

    # TODO: Convert these tests once we implement `build_snql_query` for metrics
    # def test_simple_sessions_for_metrics(self):
    #     org_id = self.organization.id
    #     for tag in [SessionMRI.SESSION.value, "session.status", "crashed", "init"]:
    #         indexer.record(org_id, tag)
    #     entity_subscription = get_entity_subscription_for_dataset(
    #         dataset=QueryDatasets.METRICS,
    #         time_window=3600,
    #         aggregate="percentage(sessions_crashed, sessions) AS _crash_rate_alert_aggregate",
    #         extra_fields={"org_id": org_id},
    #     )
    #     snuba_filter = build_snuba_filter(
    #         entity_subscription,
    #         query="",
    #         environment=None,
    #     )
    #     session_status = resolve_tag_key(org_id, "session.status")
    #     session_status_tag_values = resolve_many_weak(org_id, ["crashed", "init"])
    #     assert snuba_filter
    #     assert snuba_filter.aggregations == [["sum(value)", None, "value"]]
    #     assert snuba_filter.conditions == [
    #         ["metric_id", "=", resolve(org_id, SessionMRI.SESSION.value)],
    #         [session_status, "IN", session_status_tag_values],
    #     ]
    #     assert snuba_filter.groupby == [session_status]
    #
    # def test_simple_users_for_metrics(self):
    #     org_id = self.organization.id
    #     for tag in [SessionMRI.USER.value, "session.status", "crashed", "init"]:
    #         indexer.record(org_id, tag)
    #     entity_subscription = get_entity_subscription_for_dataset(
    #         dataset=QueryDatasets.METRICS,
    #         time_window=3600,
    #         aggregate="percentage(users_crashed, users) AS _crash_rate_alert_aggregate",
    #         extra_fields={"org_id": org_id},
    #     )
    #     snuba_filter = build_snuba_filter(
    #         entity_subscription,
    #         query="",
    #         environment=None,
    #     )
    #     session_status = resolve_tag_key(org_id, "session.status")
    #     session_status_tag_values = resolve_many_weak(org_id, ["crashed", "init"])
    #     assert snuba_filter
    #     assert snuba_filter.aggregations == [["uniq(value)", None, "value"]]
    #     assert snuba_filter.conditions == [
    #         ["metric_id", "=", resolve(org_id, SessionMRI.USER.value)],
    #         [session_status, "IN", session_status_tag_values],
    #     ]
    #     assert snuba_filter.groupby == [session_status]
    #
    # def test_query_and_environment_sessions_metrics(self):
    #     env = self.create_environment(self.project, name="development")
    #     org_id = self.organization.id
    #     for tag in [
    #         SessionMRI.SESSION.value,
    #         "session.status",
    #         "environment",
    #         "development",
    #         "init",
    #         "crashed",
    #         "release",
    #         "ahmed@12.2",
    #     ]:
    #         indexer.record(org_id, tag)
    #     entity_subscription = get_entity_subscription_for_dataset(
    #         dataset=QueryDatasets.METRICS,
    #         time_window=3600,
    #         aggregate="percentage(sessions_crashed, sessions) AS _crash_rate_alert_aggregate",
    #         extra_fields={"org_id": org_id},
    #     )
    #     snuba_filter = build_snuba_filter(
    #         entity_subscription,
    #         query="release:ahmed@12.2",
    #         environment=env,
    #     )
    #     assert snuba_filter
    #     assert snuba_filter.aggregations == [["sum(value)", None, "value"]]
    #     assert snuba_filter.groupby == [resolve_tag_key(org_id, "session.status")]
    #     assert snuba_filter.conditions == [
    #         ["metric_id", "=", resolve(org_id, SessionMRI.SESSION.value)],
    #         [
    #             resolve_tag_key(org_id, "session.status"),
    #             "IN",
    #             resolve_many_weak(org_id, ["crashed", "init"]),
    #         ],
    #         [resolve_tag_key(org_id, "environment"), "=", resolve_weak(org_id, "development")],
    #         [resolve_tag_key(org_id, "release"), "=", resolve_weak(org_id, "ahmed@12.2")],
    #     ]
    #
    # def test_query_and_environment_users_metrics(self):
    #     env = self.create_environment(self.project, name="development")
    #     org_id = self.organization.id
    #     for tag in [
    #         SessionMRI.USER.value,
    #         "session.status",
    #         "environment",
    #         "development",
    #         "init",
    #         "crashed",
    #         "release",
    #         "ahmed@12.2",
    #     ]:
    #         indexer.record(org_id, tag)
    #     entity_subscription = get_entity_subscription_for_dataset(
    #         dataset=QueryDatasets.METRICS,
    #         time_window=3600,
    #         aggregate="percentage(users_crashed, users) AS _crash_rate_alert_aggregate",
    #         extra_fields={"org_id": org_id},
    #     )
    #     snuba_filter = build_snuba_filter(
    #         entity_subscription,
    #         query="release:ahmed@12.2",
    #         environment=env,
    #     )
    #     assert snuba_filter
    #     assert snuba_filter.aggregations == [["uniq(value)", None, "value"]]
    #     assert snuba_filter.groupby == [resolve_tag_key(org_id, "session.status")]
    #     assert snuba_filter.conditions == [
    #         ["metric_id", "=", resolve(org_id, SessionMRI.USER.value)],
    #         [
    #             resolve_tag_key(org_id, "session.status"),
    #             "IN",
    #             resolve_many_weak(org_id, ["crashed", "init"]),
    #         ],
    #         [resolve_tag_key(org_id, "environment"), "=", resolve_weak(org_id, "development")],
    #         [resolve_tag_key(org_id, "release"), "=", resolve_weak(org_id, "ahmed@12.2")],
    #     ]
    #


class TestApplyDatasetQueryConditions(TestCase):
    def test_no_event_types_no_discover(self):
        assert (
            apply_dataset_query_conditions(QueryDatasets.EVENTS, "release:123", None, False)
            == "(event.type:error) AND (release:123)"
        )
        assert (
            apply_dataset_query_conditions(
                QueryDatasets.EVENTS, "release:123 OR release:456", None, False
            )
            == "(event.type:error) AND (release:123 OR release:456)"
        )
        assert (
            apply_dataset_query_conditions(QueryDatasets.TRANSACTIONS, "release:123", None, False)
            == "release:123"
        )
        assert (
            apply_dataset_query_conditions(
                QueryDatasets.TRANSACTIONS, "release:123 OR release:456", None, False
            )
            == "release:123 OR release:456"
        )

    def test_no_event_types_discover(self):
        assert (
            apply_dataset_query_conditions(QueryDatasets.EVENTS, "release:123", None, True)
            == "(event.type:error) AND (release:123)"
        )
        assert (
            apply_dataset_query_conditions(
                QueryDatasets.EVENTS, "release:123 OR release:456", None, True
            )
            == "(event.type:error) AND (release:123 OR release:456)"
        )
        assert (
            apply_dataset_query_conditions(QueryDatasets.TRANSACTIONS, "release:123", None, True)
            == "(event.type:transaction) AND (release:123)"
        )
        assert (
            apply_dataset_query_conditions(
                QueryDatasets.TRANSACTIONS, "release:123 OR release:456", None, True
            )
            == "(event.type:transaction) AND (release:123 OR release:456)"
        )

    def test_event_types_no_discover(self):
        assert (
            apply_dataset_query_conditions(
                QueryDatasets.EVENTS, "release:123", [SnubaQueryEventType.EventType.ERROR], False
            )
            == "(event.type:error) AND (release:123)"
        )
        assert (
            apply_dataset_query_conditions(
                QueryDatasets.EVENTS,
                "release:123",
                [SnubaQueryEventType.EventType.ERROR, SnubaQueryEventType.EventType.DEFAULT],
                False,
            )
            == "(event.type:error OR event.type:default) AND (release:123)"
        )
        assert (
            apply_dataset_query_conditions(
                QueryDatasets.TRANSACTIONS,
                "release:123",
                [SnubaQueryEventType.EventType.TRANSACTION],
                False,
            )
            == "release:123"
        )
        assert (
            apply_dataset_query_conditions(
                QueryDatasets.SESSIONS,
                "release:123",
                [],
                False,
            )
            == "release:123"
        )

    def test_event_types_discover(self):
        assert (
            apply_dataset_query_conditions(
                QueryDatasets.EVENTS, "release:123", [SnubaQueryEventType.EventType.ERROR], True
            )
            == "(event.type:error) AND (release:123)"
        )
        assert (
            apply_dataset_query_conditions(
                QueryDatasets.EVENTS,
                "release:123",
                [SnubaQueryEventType.EventType.ERROR, SnubaQueryEventType.EventType.DEFAULT],
                True,
            )
            == "(event.type:error OR event.type:default) AND (release:123)"
        )
        assert (
            apply_dataset_query_conditions(
                QueryDatasets.TRANSACTIONS,
                "release:123",
                [SnubaQueryEventType.EventType.TRANSACTION],
                True,
            )
            == "(event.type:transaction) AND (release:123)"
        )


class SubscriptionCheckerTest(TestCase):
    def create_subscription(self, status, subscription_id=None, date_updated=None):
        dataset = QueryDatasets.EVENTS.value
        aggregate = "count_unique(tags[sentry:user])"
        query = "hello"
        time_window = 60
        resolution = 60

        snuba_query = SnubaQuery.objects.create(
            dataset=dataset,
            aggregate=aggregate,
            query=query,
            time_window=time_window,
            resolution=resolution,
        )
        sub = QuerySubscription.objects.create(
            snuba_query=snuba_query,
            status=status.value,
            subscription_id=subscription_id,
            project=self.project,
            type="something",
        )
        if date_updated:
            QuerySubscription.objects.filter(id=sub.id).update(date_updated=date_updated)
        return sub

    def test_create_update(self):
        for status in (
            QuerySubscription.Status.CREATING,
            QuerySubscription.Status.UPDATING,
            QuerySubscription.Status.DELETING,
        ):
            sub = self.create_subscription(
                status,
                date_updated=timezone.now() - SUBSCRIPTION_STATUS_MAX_AGE * 2,
            )
            sub_new = self.create_subscription(status, date_updated=timezone.now())
            with self.tasks():
                subscription_checker()
            if status == QuerySubscription.Status.DELETING:
                with pytest.raises(QuerySubscription.DoesNotExist):
                    QuerySubscription.objects.get(id=sub.id)
                sub_new = QuerySubscription.objects.get(id=sub_new.id)
                assert sub_new.status == status.value
                assert sub_new.subscription_id is None
            else:
                sub = QuerySubscription.objects.get(id=sub.id)
                assert sub.status == QuerySubscription.Status.ACTIVE.value
                assert sub.subscription_id is not None
                sub_new = QuerySubscription.objects.get(id=sub_new.id)
                assert sub_new.status == status.value
                assert sub_new.subscription_id is None<|MERGE_RESOLUTION|>--- conflicted
+++ resolved
@@ -330,13 +330,8 @@
 
     def test_simple_users_for_metrics(self):
         org_id = self.organization.id
-<<<<<<< HEAD
-        for tag in [SessionMRI.USER.value, "session.status", "crashed", "init"]:
+        for tag in [SessionMRI.USER.value, "session.status", "crashed"]:
             _indexer_record(org_id, tag)
-=======
-        for tag in [SessionMRI.USER.value, "session.status", "crashed"]:
-            indexer.record(org_id, tag)
->>>>>>> 9459c85c
         entity_subscription = get_entity_subscription_for_dataset(
             dataset=QueryDatasets.METRICS,
             time_window=3600,
