import time
from datetime import timedelta
from unittest import mock

from django.utils.datastructures import MultiValueDict

from sentry.sentry_metrics import indexer
from sentry.sentry_metrics.configuration import UseCaseKey
from sentry.snuba.metrics.datasource import get_custom_measurements, get_series
from sentry.snuba.metrics.query_builder import QueryDefinition
from sentry.testutils import SessionMetricsReleaseHealthTestCase, TestCase
from sentry.testutils.cases import MetricsEnhancedPerformanceTestCase
from sentry.testutils.helpers.datetime import before_now


class DataSourceTestCase(TestCase, SessionMetricsReleaseHealthTestCase):
    def test_valid_filter_include_meta(self):
        self.create_release(version="foo", project=self.project)
        self.store_session(
            self.build_session(
                project_id=self.project.id, started=(time.time() // 60), release="foo"
            )
        )

        query_params = MultiValueDict(
            {
                "query": [
                    "release:staging"
                ],  # weird release but we need a string existing in mock indexer
                "groupBy": ["environment", "release"],
                "field": [
                    "sum(sentry.sessions.session)",
                ],
            }
        )
        query = QueryDefinition([self.project], query_params)
        data = get_series(
            [self.project],
            query.to_metrics_query(),
            include_meta=True,
            use_case_id=UseCaseKey.RELEASE_HEALTH,
        )
        assert data["meta"] == sorted(
            [
                {"name": "environment", "type": "string"},
                {"name": "release", "type": "string"},
                {"name": "sum(sentry.sessions.session)", "type": "Float64"},
                {"name": "bucketed_time", "type": "DateTime('Universal')"},
            ],
            key=lambda elem: elem["name"],
        )

    def test_valid_filter_include_meta_for_transactions_derived_metrics(self):
        query_params = MultiValueDict(
            {
                "field": [
                    "transaction.user_misery",
                    "transaction.apdex",
                    "transaction.failure_rate",
                    "transaction.failure_count",
                    "transaction.miserable_user",
                ],
            }
        )
        query = QueryDefinition([self.project], query_params)
        data = get_series(
            [self.project],
            query.to_metrics_query(),
            include_meta=True,
            use_case_id=UseCaseKey.RELEASE_HEALTH,
        )
        assert data["meta"] == sorted(
            [
                {"name": "bucketed_time", "type": "DateTime('Universal')"},
                {"name": "transaction.apdex", "type": "Float64"},
                {"name": "transaction.failure_count", "type": "UInt64"},
                {"name": "transaction.failure_rate", "type": "Float64"},
                {"name": "transaction.miserable_user", "type": "UInt64"},
                {"name": "transaction.user_misery", "type": "Float64"},
            ],
            key=lambda elem: elem["name"],
        )

    def test_validate_include_meta_only_non_composite_derived_metrics_and_in_select(self):
        query_params = MultiValueDict(
            {
                "field": [
                    "session.errored",
                    "session.healthy",
                ],
                "includeSeries": "0",
            }
        )
        query = QueryDefinition([self.project], query_params)
        assert (
            get_series(
                [self.project],
                query.to_metrics_query(),
                include_meta=True,
                use_case_id=UseCaseKey.RELEASE_HEALTH,
            )["meta"]
            == []
        )


class GetCustomMeasurementsTest(MetricsEnhancedPerformanceTestCase):
    METRIC_STRINGS = [
        "d:transactions/measurements.something_custom@millisecond",
        "d:transactions/measurements.something_else@byte",
    ]

    def setUp(self):
        super().setUp()
        self.day_ago = before_now(days=1).replace(hour=10, minute=0, second=0, microsecond=0)

    def test_simple(self):
        something_custom_metric = "d:transactions/measurements.something_custom@millisecond"
        self.store_metric(
            1,
            metric="measurements.something_custom",
            internal_metric=something_custom_metric,
            entity="metrics_distributions",
            timestamp=self.day_ago + timedelta(hours=1, minutes=0),
        )
        result = get_custom_measurements(
<<<<<<< HEAD
            project_ids=[self.project.id], organization_id=self.organization.id, start=self.day_ago
=======
            projects=[self.project],
            organization=self.organization,
            start=self.day_ago,
            use_case_id=UseCaseKey.PERFORMANCE,
>>>>>>> 3609b9f9
        )
        assert result == [
            {
                "name": "measurements.something_custom",
                "type": "generic_distribution",
                "operations": [
                    "avg",
                    "count",
                    "histogram",
                    "max",
                    "min",
                    "p50",
                    "p75",
                    "p90",
                    "p95",
                    "p99",
                ],
                "unit": "millisecond",
                "metric_id": indexer.resolve(
                    self.organization.id, something_custom_metric, UseCaseKey.PERFORMANCE
                ),
            }
        ]

    def test_metric_outside_query_daterange(self):
        something_custom_metric = "d:transactions/measurements.something_custom@millisecond"
        something_else_metric = "d:transactions/measurements.something_else@byte"
        self.store_metric(
            1,
            metric="measurements.something_custom",
            internal_metric=something_custom_metric,
            entity="metrics_distributions",
            timestamp=self.day_ago + timedelta(hours=1, minutes=0),
        )
        # Shouldn't show up
        self.store_metric(
            1,
            metric="measurements.something_else",
            internal_metric=something_else_metric,
            entity="metrics_distributions",
            timestamp=self.day_ago - timedelta(days=1, minutes=0),
        )
        result = get_custom_measurements(
<<<<<<< HEAD
            project_ids=[self.project.id], organization_id=self.organization.id, start=self.day_ago
=======
            projects=[self.project],
            organization=self.organization,
            start=self.day_ago,
            use_case_id=UseCaseKey.PERFORMANCE,
>>>>>>> 3609b9f9
        )

        assert result == [
            {
                "name": "measurements.something_custom",
                "type": "generic_distribution",
                "operations": [
                    "avg",
                    "count",
                    "histogram",
                    "max",
                    "min",
                    "p50",
                    "p75",
                    "p90",
                    "p95",
                    "p99",
                ],
                "unit": "millisecond",
                "metric_id": indexer.resolve(
                    self.organization.id, something_custom_metric, UseCaseKey.PERFORMANCE
                ),
            }
        ]

    @mock.patch("sentry.snuba.metrics.datasource.parse_mri")
    def test_broken_custom_metric(self, mock):
        # Store valid metric
        self.store_metric(
            1,
            metric="measurements.something_custom",
            internal_metric="d:transactions/measurements.something_custom@millisecond",
            entity="metrics_distributions",
            timestamp=self.day_ago + timedelta(hours=1, minutes=0),
        )

        # mock mri failing to parse the metric
        mock.return_value = None
        result = get_custom_measurements(
            projects=[self.project], organization=self.organization, start=self.day_ago
        )
        assert result == []<|MERGE_RESOLUTION|>--- conflicted
+++ resolved
@@ -123,14 +123,10 @@
             timestamp=self.day_ago + timedelta(hours=1, minutes=0),
         )
         result = get_custom_measurements(
-<<<<<<< HEAD
-            project_ids=[self.project.id], organization_id=self.organization.id, start=self.day_ago
-=======
-            projects=[self.project],
+            project_ids=[self.project.id],
             organization=self.organization,
             start=self.day_ago,
             use_case_id=UseCaseKey.PERFORMANCE,
->>>>>>> 3609b9f9
         )
         assert result == [
             {
@@ -174,14 +170,10 @@
             timestamp=self.day_ago - timedelta(days=1, minutes=0),
         )
         result = get_custom_measurements(
-<<<<<<< HEAD
-            project_ids=[self.project.id], organization_id=self.organization.id, start=self.day_ago
-=======
-            projects=[self.project],
+            project_ids=[self.project.id],
             organization=self.organization,
             start=self.day_ago,
             use_case_id=UseCaseKey.PERFORMANCE,
->>>>>>> 3609b9f9
         )
 
         assert result == [
