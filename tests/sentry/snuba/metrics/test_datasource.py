--- conflicted
+++ resolved
@@ -5,10 +5,7 @@
 from django.utils.datastructures import MultiValueDict
 
 from sentry.sentry_metrics import indexer
-<<<<<<< HEAD
 from sentry.sentry_metrics.configuration import UseCaseKey
-=======
->>>>>>> 390cbd10
 from sentry.snuba.metrics.datasource import get_custom_measurements, get_series
 from sentry.snuba.metrics.query_builder import QueryDefinition
 from sentry.testutils import SessionMetricsReleaseHealthTestCase, TestCase
@@ -148,13 +145,9 @@
                     "p99",
                 ],
                 "unit": "millisecond",
-<<<<<<< HEAD
                 "metric_id": indexer.resolve(
                     self.organization.id, something_custom_metric, UseCaseKey.PERFORMANCE
                 ),
-=======
-                "metric_id": indexer.resolve(self.organization.id, something_custom_metric),
->>>>>>> 390cbd10
             }
         ]
 
@@ -200,13 +193,9 @@
                     "p99",
                 ],
                 "unit": "millisecond",
-<<<<<<< HEAD
                 "metric_id": indexer.resolve(
                     self.organization.id, something_custom_metric, UseCaseKey.PERFORMANCE
                 ),
-=======
-                "metric_id": indexer.resolve(self.organization.id, something_custom_metric),
->>>>>>> 390cbd10
             }
         ]
 
