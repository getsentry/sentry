import copy
from unittest import mock
from unittest.mock import patch

import pytest
from snuba_sdk import Direction, OrderBy

from sentry.sentry_metrics import indexer
from sentry.snuba.dataset import EntityKey
from sentry.snuba.metrics import (
    DERIVED_METRICS,
    DerivedMetricParseException,
    MetricDoesNotExistException,
    NotSupportedOverCompositeEntityException,
    SingularEntityDerivedMetric,
)
from sentry.snuba.metrics.fields.base import CompositeEntityDerivedMetric
from sentry.snuba.metrics.fields.snql import (
    abnormal_sessions,
    all_sessions,
    all_users,
    crashed_sessions,
    crashed_users,
    errored_preaggr_sessions,
    percentage,
    sessions_errored_set,
)
from sentry.testutils import TestCase


def get_entity_of_metric_mocked(_, metric_name):
    return {
        "sentry.sessions.session": EntityKey.MetricsCounters,
        "sentry.sessions.user": EntityKey.MetricsSets,
        "sentry.sessions.session.error": EntityKey.MetricsSets,
    }[metric_name]


MOCKED_DERIVED_METRICS = copy.deepcopy(DERIVED_METRICS)
MOCKED_DERIVED_METRICS.update(
    {
        "crash_free_fake": SingularEntityDerivedMetric(
            metric_name="crash_free_fake",
            metrics=["session.crashed", "session.errored_set"],
            unit="percentage",
<<<<<<< HEAD
            snql=lambda *args, org_id, metric_ids, alias=None: percentage(
                *args, org_id, metric_ids, alias="crash_free_fake"
=======
            snql=lambda *args, entity, metric_ids, alias=None: percentage(
                *args, entity, metric_ids, alias="crash_free_fake"
>>>>>>> 50aabde6
            ),
        ),
        "random_composite": CompositeEntityDerivedMetric(
            metric_name="random_composite",
            metrics=["session.errored"],
            unit="sessions",
        ),
    }
)


@patch("sentry.snuba.metrics.fields.base.DERIVED_METRICS", MOCKED_DERIVED_METRICS)
class SingleEntityDerivedMetricTestCase(TestCase):
    def setUp(self):
        self.crash_free_fake = MOCKED_DERIVED_METRICS["crash_free_fake"]

    @mock.patch(
        "sentry.snuba.metrics.fields.base._get_entity_of_metric_name", get_entity_of_metric_mocked
    )
    def test_get_entity_and_validate_dependency_tree_of_a_single_entity_derived_metric(self):
        """
        Tests that ensures that get_entity method works expected in the sense that:
        - Since it is the first function that is called by the query_builder, validation is
        applied there to ensure that if it is an instance of a SingleEntityDerivedMetric,
        then it is composed of only other SingleEntityDerivedMetric or
        RawMetric that belong to the same entity
        - Return the entity of that derived metric
        """
        expected_derived_metrics_entities = {
            "session.all": "metrics_counters",
            "session.all_user": "metrics_sets",
            "session.crashed": "metrics_counters",
            "session.crashed_user": "metrics_sets",
            "session.abnormal": "metrics_counters",
            "session.crash_free_rate": "metrics_counters",
            "session.errored_preaggregated": "metrics_counters",
            "session.errored_set": "metrics_sets",
        }
        for key, value in expected_derived_metrics_entities.items():
            assert (MOCKED_DERIVED_METRICS[key].get_entity(projects=[self.project])) == value

        # Incorrectly setup SingularEntityDerivedMetric with metrics spanning multiple entities
        with pytest.raises(DerivedMetricParseException):
            self.crash_free_fake.get_entity(projects=[self.project])

    @mock.patch(
        "sentry.snuba.metrics.fields.base._get_entity_of_metric_name", get_entity_of_metric_mocked
    )
    def test_generate_select_snql_of_derived_metric(self):
        """
        Test that ensures that method generate_select_statements generates the equivalent SnQL
        required to query for the instance of DerivedMetric
        """
        org_id = self.project.organization_id
        for status in ("init", "crashed"):
            indexer.record(org_id, status)
        session_ids = [indexer.record(org_id, "sentry.sessions.session")]
        session_user_ids = [indexer.record(org_id, "sentry.sessions.user")]

        derived_name_snql = {
            "session.all": (all_sessions, session_ids),
            "session.crashed": (crashed_sessions, session_ids),
            "session.abnormal": (abnormal_sessions, session_ids),
            "session.errored_preaggregated": (errored_preaggr_sessions, session_ids),
            "session.errored_set": (
                sessions_errored_set,
                [indexer.record(org_id, "sentry.sessions.session.error")],
            ),
            "session.all_user": (all_users, session_user_ids),
            "session.crashed_user": (crashed_users, session_user_ids),
        }
        for metric_name, (func, metric_ids_list) in derived_name_snql.items():
            assert DERIVED_METRICS[metric_name].generate_select_statements([self.project]) == [
                func(
                    org_id=self.project.organization_id,
                    metric_ids=metric_ids_list,
                    alias=metric_name,
                ),
            ]

        assert MOCKED_DERIVED_METRICS["session.crash_free_rate"].generate_select_statements(
            [self.project]
        ) == [
            percentage(
<<<<<<< HEAD
                crashed_sessions(
                    self.project.organization_id, metric_ids=session_ids, alias="session.crashed"
                ),
                init_sessions(
                    self.project.organization_id, metric_ids=session_ids, alias="session.init"
                ),
=======
                crashed_sessions(metric_ids=session_ids, alias="session.crashed"),
                all_sessions(metric_ids=session_ids, alias="session.all"),
>>>>>>> 50aabde6
                alias="session.crash_free_rate",
            )
        ]

        # Test that ensures that even if `generate_select_statements` is called before
        # `get_entity` is called, and thereby the entity validation logic, we throw an exception
        with pytest.raises(DerivedMetricParseException):
            self.crash_free_fake.generate_select_statements([self.project])

    @mock.patch(
        "sentry.snuba.metrics.fields.base._get_entity_of_metric_name", get_entity_of_metric_mocked
    )
    @mock.patch("sentry.snuba.metrics.fields.base.org_id_from_projects", lambda _: 0)
    def test_generate_metric_ids(self):
        org_id = self.project.organization_id
        session_metric_id = indexer.record(org_id, "sentry.sessions.session")
        session_error_metric_id = indexer.record(org_id, "sentry.sessions.session.error")
        session_user_id = indexer.record(org_id, "sentry.sessions.user")

        for derived_metric_name in [
            "session.all",
            "session.crashed",
            "session.abnormal",
            "session.crash_free_rate",
            "session.errored_preaggregated",
        ]:
<<<<<<< HEAD
            assert DERIVED_METRICS[derived_metric_name].generate_metric_ids([]) == {
                session_metric_id
            }
        assert DERIVED_METRICS["session.errored_set"].generate_metric_ids([]) == {
=======
            assert MOCKED_DERIVED_METRICS[derived_metric_name].generate_metric_ids() == {
                session_metric_id
            }
        for derived_metric_name in [
            "session.all_user",
            "session.crashed_user",
        ]:
            assert MOCKED_DERIVED_METRICS[derived_metric_name].generate_metric_ids() == {
                session_user_id
            }
        assert MOCKED_DERIVED_METRICS["session.errored_set"].generate_metric_ids() == {
>>>>>>> 50aabde6
            session_error_metric_id
        }

    @mock.patch(
        "sentry.snuba.metrics.fields.base._get_entity_of_metric_name", get_entity_of_metric_mocked
    )
    def test_generate_order_by_clause(self):
        for derived_metric_name in MOCKED_DERIVED_METRICS.keys():
            if derived_metric_name == self.crash_free_fake.metric_name:
                continue
            derived_metric_obj = MOCKED_DERIVED_METRICS[derived_metric_name]
            if not isinstance(derived_metric_obj, SingularEntityDerivedMetric):
                continue
            assert derived_metric_obj.generate_orderby_clause(
                projects=[self.project], direction=Direction.ASC
            ) == [
                OrderBy(
                    derived_metric_obj.generate_select_statements([self.project])[0], Direction.ASC
                )
            ]

        with pytest.raises(DerivedMetricParseException):
            self.crash_free_fake.generate_orderby_clause(
                projects=[self.project], direction=Direction.DESC
            )

    def test_generate_default_value(self):
        for derived_metric_name in [
            "session.all",
            "session.all_user",
            "session.crashed",
            "session.crashed_user",
            "session.abnormal",
            "session.errored_set",
            "session.errored_preaggregated",
        ]:
            assert MOCKED_DERIVED_METRICS[derived_metric_name].generate_default_null_values() == 0

        for derived_metric_name in ["session.crash_free_rate", "crash_free_fake"]:
            assert (
                MOCKED_DERIVED_METRICS[derived_metric_name].generate_default_null_values() is None
            )

    def test_create_singular_entity_derived_metric_without_snql(self):
        """
        Test that ensures that if we try to create an instance of SingularEntityDerivedMetric
        without snql, then an exception is raised
        """
        with pytest.raises(DerivedMetricParseException):
            SingularEntityDerivedMetric(
                metric_name="session.errored_set",
                metrics=["sentry.sessions.session.error"],
                unit="sessions",
                snql=None,
            )

    def test_run_post_query_function(self):
        totals = {
            "session.crashed": 7,
        }
        series = {
            "session.crashed": [4, 0, 0, 0, 3, 0],
        }
        crashed_sessions = MOCKED_DERIVED_METRICS["session.crashed"]
        assert crashed_sessions.run_post_query_function(totals) == 7
        assert crashed_sessions.run_post_query_function(series, idx=0) == 4
        assert crashed_sessions.run_post_query_function(series, idx=4) == 3


class CompositeEntityDerivedMetricTestCase(TestCase):
    def setUp(self):
        self.sessions_errored = MOCKED_DERIVED_METRICS["session.errored"]

    def test_get_entity(self):
        """
        Test that ensures that the even when generating the component entities dict of instances
        of SingleEntityDerivedMetric, we are still validating that they exist
        """
        with pytest.raises(MetricDoesNotExistException):
            assert self.sessions_errored.get_entity(projects=[1]) == {
                "metrics_counters": ["session.errored_preaggregated"],
                "metrics_sets": ["session.errored_set"],
            }

    @mock.patch(
        "sentry.snuba.metrics.fields.base._get_entity_of_metric_name", get_entity_of_metric_mocked
    )
    def test_get_entity_and_validate_dependency_tree_of_single_entity_constituents(self):
        assert self.sessions_errored.get_entity(projects=[1]) == {
            "metrics_counters": ["session.errored_preaggregated"],
            "metrics_sets": ["session.errored_set"],
        }

    def test_generate_metric_ids(self):
        with pytest.raises(NotSupportedOverCompositeEntityException):
            self.sessions_errored.generate_metric_ids()

    def test_generate_select_snql_of_derived_metric(self):
        with pytest.raises(NotSupportedOverCompositeEntityException):
            self.sessions_errored.generate_select_statements(projects=[1])

    def test_generate_orderby_clause(self):
        with pytest.raises(NotSupportedOverCompositeEntityException):
            self.sessions_errored.generate_orderby_clause(direction=Direction.ASC, projects=[1])

    def test_generate_default_value(self):
        assert self.sessions_errored.generate_default_null_values() == 0

    @patch("sentry.snuba.metrics.fields.base.DERIVED_METRICS", MOCKED_DERIVED_METRICS)
    def test_generate_bottom_up_derived_metrics_dependencies(self):
        assert list(self.sessions_errored.generate_bottom_up_derived_metrics_dependencies()) == [
            (None, "session.errored_set"),
            (None, "session.errored_preaggregated"),
            (None, "session.errored"),
        ]

        assert list(
            MOCKED_DERIVED_METRICS[
                "random_composite"
            ].generate_bottom_up_derived_metrics_dependencies()
        ) == [
            (None, "session.errored_set"),
            (None, "session.errored_preaggregated"),
            (None, "session.errored"),
            (None, "random_composite"),
        ]

    def test_run_post_query_function(self):
        totals = {
            "session.errored_set": 3,
            "session.errored_preaggregated": 4.0,
            "session.errored": 0,
        }
        series = {
            "session.errored_set": [0, 0, 0, 0, 3, 0],
            "session.errored": [0, 0, 0, 0, 0, 0],
            "session.errored_preaggregated": [4.0, 0, 0, 0, 0, 0],
        }
        assert self.sessions_errored.run_post_query_function(totals) == 7
        assert self.sessions_errored.run_post_query_function(series, idx=0) == 4
        assert self.sessions_errored.run_post_query_function(series, idx=4) == 3<|MERGE_RESOLUTION|>--- conflicted
+++ resolved
@@ -26,6 +26,7 @@
     sessions_errored_set,
 )
 from sentry.testutils import TestCase
+from tests.sentry.snuba.metrics.test_query_builder import PseudoProject
 
 
 def get_entity_of_metric_mocked(_, metric_name):
@@ -43,13 +44,8 @@
             metric_name="crash_free_fake",
             metrics=["session.crashed", "session.errored_set"],
             unit="percentage",
-<<<<<<< HEAD
             snql=lambda *args, org_id, metric_ids, alias=None: percentage(
                 *args, org_id, metric_ids, alias="crash_free_fake"
-=======
-            snql=lambda *args, entity, metric_ids, alias=None: percentage(
-                *args, entity, metric_ids, alias="crash_free_fake"
->>>>>>> 50aabde6
             ),
         ),
         "random_composite": CompositeEntityDerivedMetric(
@@ -134,17 +130,9 @@
             [self.project]
         ) == [
             percentage(
-<<<<<<< HEAD
-                crashed_sessions(
-                    self.project.organization_id, metric_ids=session_ids, alias="session.crashed"
-                ),
-                init_sessions(
-                    self.project.organization_id, metric_ids=session_ids, alias="session.init"
-                ),
-=======
-                crashed_sessions(metric_ids=session_ids, alias="session.crashed"),
-                all_sessions(metric_ids=session_ids, alias="session.all"),
->>>>>>> 50aabde6
+                org_id,
+                crashed_sessions(org_id, metric_ids=session_ids, alias="session.crashed"),
+                all_sessions(org_id, metric_ids=session_ids, alias="session.all"),
                 alias="session.crash_free_rate",
             )
         ]
@@ -171,24 +159,17 @@
             "session.crash_free_rate",
             "session.errored_preaggregated",
         ]:
-<<<<<<< HEAD
-            assert DERIVED_METRICS[derived_metric_name].generate_metric_ids([]) == {
-                session_metric_id
-            }
-        assert DERIVED_METRICS["session.errored_set"].generate_metric_ids([]) == {
-=======
-            assert MOCKED_DERIVED_METRICS[derived_metric_name].generate_metric_ids() == {
+            assert MOCKED_DERIVED_METRICS[derived_metric_name].generate_metric_ids([]) == {
                 session_metric_id
             }
         for derived_metric_name in [
             "session.all_user",
             "session.crashed_user",
         ]:
-            assert MOCKED_DERIVED_METRICS[derived_metric_name].generate_metric_ids() == {
+            assert MOCKED_DERIVED_METRICS[derived_metric_name].generate_metric_ids([]) == {
                 session_user_id
             }
-        assert MOCKED_DERIVED_METRICS["session.errored_set"].generate_metric_ids() == {
->>>>>>> 50aabde6
+        assert MOCKED_DERIVED_METRICS["session.errored_set"].generate_metric_ids([]) == {
             session_error_metric_id
         }
 
@@ -268,7 +249,7 @@
         of SingleEntityDerivedMetric, we are still validating that they exist
         """
         with pytest.raises(MetricDoesNotExistException):
-            assert self.sessions_errored.get_entity(projects=[1]) == {
+            assert self.sessions_errored.get_entity(projects=[PseudoProject(1, 1)]) == {
                 "metrics_counters": ["session.errored_preaggregated"],
                 "metrics_sets": ["session.errored_set"],
             }
