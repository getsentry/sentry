import copy
from functools import partial
from unittest import mock
from unittest.mock import patch

import pytest
from snuba_sdk import Column, Direction, Function, OrderBy

from sentry.sentry_metrics import indexer
from sentry.sentry_metrics.configuration import UseCaseKey
from sentry.sentry_metrics.utils import resolve_tag_value, resolve_weak
from sentry.snuba.dataset import EntityKey
from sentry.snuba.metrics import (
    DERIVED_METRICS,
    DerivedMetricParseException,
    NotSupportedOverCompositeEntityException,
    SingularEntityDerivedMetric,
)
from sentry.snuba.metrics.fields.base import (
    DERIVED_ALIASES,
    CompositeEntityDerivedMetric,
    _get_known_entity_of_metric_mri,
)
from sentry.snuba.metrics.fields.snql import (
    abnormal_sessions,
    abnormal_users,
    addition,
    all_sessions,
    all_users,
    complement,
    crashed_sessions,
    crashed_users,
    division_float,
    errored_all_users,
    errored_preaggr_sessions,
    subtraction,
    uniq_aggregation_on_metric,
)
from sentry.snuba.metrics.naming_layer import SessionMRI, TransactionMRI, get_public_name_from_mri
from sentry.testutils import TestCase
from tests.sentry.snuba.metrics.test_query_builder import PseudoProject

pytestmark = pytest.mark.sentry_metrics


def indexer_record(use_case_id: UseCaseKey, org_id: int, string: str) -> int:
    return indexer.record(use_case_id=use_case_id, org_id=org_id, string=string)


perf_indexer_record = partial(indexer_record, UseCaseKey.PERFORMANCE)
rh_indexer_record = partial(indexer_record, UseCaseKey.RELEASE_HEALTH)


def get_entity_of_metric_mocked(_, metric_mri, use_case_id):
    return {
        SessionMRI.SESSION.value: EntityKey.MetricsCounters,
        SessionMRI.USER.value: EntityKey.MetricsSets,
        SessionMRI.ERROR.value: EntityKey.MetricsSets,
        TransactionMRI.DURATION.value: EntityKey.MetricsDistributions,
        TransactionMRI.USER.value: EntityKey.MetricsSets,
    }[metric_mri]


MOCKED_DERIVED_METRICS = copy.deepcopy(DERIVED_METRICS)
MOCKED_DERIVED_METRICS.update(
    {
        "crash_free_fake": SingularEntityDerivedMetric(
            metric_mri="crash_free_fake",
            metrics=[SessionMRI.CRASHED.value, SessionMRI.ERRORED_SET.value],
            unit="percentage",
            snql=lambda *args, org_id, metric_ids, alias=None: complement(
                division_float(*args, metric_ids, alias="crash_free_fake")
            ),
        ),
        "random_composite": CompositeEntityDerivedMetric(
            metric_mri="random_composite",
            metrics=[SessionMRI.ERRORED.value],
            unit="sessions",
        ),
    }
)


def mocked_mri_resolver(metric_mris, mri_func):
    return lambda x: x if x in metric_mris else mri_func(x)


@patch("sentry.snuba.metrics.fields.base.DERIVED_METRICS", MOCKED_DERIVED_METRICS)
class SingleEntityDerivedMetricTestCase(TestCase):
    def setUp(self):
        self.crash_free_fake = MOCKED_DERIVED_METRICS["crash_free_fake"]

    @mock.patch(
        "sentry.snuba.metrics.fields.base._get_entity_of_metric_mri", get_entity_of_metric_mocked
    )
    @mock.patch(
        "sentry.snuba.metrics.fields.base.get_public_name_from_mri",
        mocked_mri_resolver(["crash_free_fake"], get_public_name_from_mri),
    )
    def test_get_entity_and_validate_dependency_tree_of_a_single_entity_derived_metric(self):
        """
        Tests that ensures that get_entity method works expected in the sense that:
        - Since it is the first function that is called by the query_builder, validation is
        applied there to ensure that if it is an instance of a SingleEntityDerivedMetric,
        then it is composed of only other SingleEntityDerivedMetric or
        RawMetric that belong to the same entity
        - Return the entity of that derived metric
        """
        use_case_id = UseCaseKey.RELEASE_HEALTH
        expected_derived_metrics_entities = {
            SessionMRI.ALL.value: "metrics_counters",
            SessionMRI.ALL_USER.value: "metrics_sets",
            SessionMRI.CRASHED.value: "metrics_counters",
            SessionMRI.CRASHED_USER.value: "metrics_sets",
            SessionMRI.ABNORMAL.value: "metrics_counters",
            SessionMRI.ABNORMAL_USER.value: "metrics_sets",
            SessionMRI.CRASH_FREE_RATE.value: "metrics_counters",
            SessionMRI.CRASH_FREE_USER_RATE.value: "metrics_sets",
            SessionMRI.ERRORED_PREAGGREGATED.value: "metrics_counters",
            SessionMRI.ERRORED_SET.value: "metrics_sets",
            SessionMRI.ERRORED_USER_ALL.value: "metrics_sets",
            SessionMRI.CRASHED_AND_ABNORMAL_USER.value: "metrics_sets",
            SessionMRI.ERRORED_USER.value: "metrics_sets",
        }
        for key, value in expected_derived_metrics_entities.items():
            assert (
                MOCKED_DERIVED_METRICS[key].get_entity(
                    projects=[self.project], use_case_id=use_case_id
                )
            ) == value

        # Incorrectly setup SingularEntityDerivedMetric with metrics spanning multiple entities
        with pytest.raises(DerivedMetricParseException):
            self.crash_free_fake.get_entity(projects=[self.project], use_case_id=use_case_id)

    @mock.patch(
        "sentry.snuba.metrics.fields.base._get_entity_of_metric_mri", get_entity_of_metric_mocked
    )
    @mock.patch(
        "sentry.snuba.metrics.fields.base.get_public_name_from_mri",
        mocked_mri_resolver(["crash_free_fake"], get_public_name_from_mri),
    )
    def test_generate_select_snql_of_derived_metric(self):
        """
        Test that ensures that method generate_select_statements generates the equivalent SnQL
        required to query for the instance of DerivedMetric
        """
        metrics_query = object()

        org_id = self.project.organization_id
        use_case_id = UseCaseKey.RELEASE_HEALTH
        for status in ("init", "abnormal", "crashed", "errored"):
            rh_indexer_record(org_id, status)
        session_ids = [rh_indexer_record(org_id, SessionMRI.SESSION.value)]
        session_user_ids = [rh_indexer_record(org_id, SessionMRI.USER.value)]

        derived_name_snql = {
            SessionMRI.ALL.value: (all_sessions, session_ids),
            SessionMRI.CRASHED.value: (crashed_sessions, session_ids),
            SessionMRI.ABNORMAL.value: (abnormal_sessions, session_ids),
            SessionMRI.ERRORED_PREAGGREGATED.value: (errored_preaggr_sessions, session_ids),
            SessionMRI.ALL_USER.value: (all_users, session_user_ids),
            SessionMRI.CRASHED_USER.value: (crashed_users, session_user_ids),
            SessionMRI.ABNORMAL_USER.value: (abnormal_users, session_user_ids),
            SessionMRI.ERRORED_USER_ALL.value: (errored_all_users, session_user_ids),
        }
        for metric_mri, (func, metric_ids_list) in derived_name_snql.items():
            assert DERIVED_METRICS[metric_mri].generate_select_statements(
                [self.project], metrics_query=metrics_query, use_case_id=use_case_id
            ) == [
                func(
                    org_id=self.project.organization_id,
                    metric_ids=metric_ids_list,
                    alias=metric_mri,
                ),
            ]

        session_error_metric_ids = [rh_indexer_record(org_id, SessionMRI.ERROR.value)]
        assert DERIVED_METRICS[SessionMRI.ERRORED_SET.value].generate_select_statements(
            [self.project], metrics_query=metrics_query, use_case_id=use_case_id
        ) == [
            uniq_aggregation_on_metric(
                metric_ids=session_error_metric_ids,
                alias=SessionMRI.ERRORED_SET.value,
            ),
        ]

        assert MOCKED_DERIVED_METRICS[
            SessionMRI.CRASHED_AND_ABNORMAL_USER.value
        ].generate_select_statements(
            [self.project], metrics_query=metrics_query, use_case_id=use_case_id
        ) == [
            addition(
                crashed_users(org_id, session_user_ids, alias=SessionMRI.CRASHED_USER.value),
                abnormal_users(org_id, session_user_ids, alias=SessionMRI.ABNORMAL_USER.value),
                alias=SessionMRI.CRASHED_AND_ABNORMAL_USER.value,
            )
        ]
        assert MOCKED_DERIVED_METRICS[SessionMRI.ERRORED_USER.value].generate_select_statements(
            [self.project], metrics_query=metrics_query, use_case_id=use_case_id
        ) == [
            subtraction(
                errored_all_users(
                    org_id, session_user_ids, alias=SessionMRI.ERRORED_USER_ALL.value
                ),
                addition(
                    crashed_users(org_id, session_user_ids, alias=SessionMRI.CRASHED_USER.value),
                    abnormal_users(org_id, session_user_ids, alias=SessionMRI.ABNORMAL_USER.value),
                    alias=SessionMRI.CRASHED_AND_ABNORMAL_USER.value,
                ),
                alias=SessionMRI.ERRORED_USER.value,
            )
        ]

        assert MOCKED_DERIVED_METRICS[SessionMRI.HEALTHY_USER.value].generate_select_statements(
            [self.project], metrics_query=metrics_query, use_case_id=use_case_id
        ) == [
            subtraction(
                all_users(org_id, session_user_ids, alias=SessionMRI.ALL_USER.value),
                errored_all_users(
                    org_id, session_user_ids, alias=SessionMRI.ERRORED_USER_ALL.value
                ),
                alias=SessionMRI.HEALTHY_USER.value,
            )
        ]

        assert MOCKED_DERIVED_METRICS[SessionMRI.CRASH_FREE_RATE.value].generate_select_statements(
            [self.project], metrics_query=metrics_query, use_case_id=use_case_id
        ) == [
            complement(
                division_float(
                    crashed_sessions(
                        org_id, metric_ids=session_ids, alias=SessionMRI.CRASHED.value
                    ),
                    all_sessions(org_id, metric_ids=session_ids, alias=SessionMRI.ALL.value),
                    alias="e:sessions/crash_rate@ratio",
                ),
                alias=SessionMRI.CRASH_FREE_RATE.value,
            )
        ]
        assert MOCKED_DERIVED_METRICS[
            SessionMRI.CRASH_FREE_USER_RATE.value
        ].generate_select_statements(
            [self.project], metrics_query=metrics_query, use_case_id=use_case_id
        ) == [
            complement(
                division_float(
                    crashed_users(
                        org_id, metric_ids=session_user_ids, alias=SessionMRI.CRASHED_USER.value
                    ),
                    all_users(org_id, metric_ids=session_user_ids, alias=SessionMRI.ALL_USER.value),
                    alias=SessionMRI.CRASH_USER_RATE.value,
                ),
                alias=SessionMRI.CRASH_FREE_USER_RATE.value,
            )
        ]

        # Test that ensures that even if `generate_select_statements` is called before
        # `get_entity` is called, and thereby the entity validation logic, we throw an exception
        with pytest.raises(DerivedMetricParseException):
            self.crash_free_fake.generate_select_statements(
                [self.project], metrics_query=metrics_query, use_case_id=use_case_id
            )

    @mock.patch(
        "sentry.snuba.metrics.fields.base._get_entity_of_metric_mri", get_entity_of_metric_mocked
    )
    @mock.patch("sentry.snuba.metrics.fields.base.org_id_from_projects", lambda _: 0)
    def test_generate_metric_ids(self):
        org_id = self.project.organization_id
        session_metric_id = rh_indexer_record(org_id, SessionMRI.SESSION.value)
        session_error_metric_id = rh_indexer_record(org_id, SessionMRI.ERROR.value)
        session_user_id = rh_indexer_record(org_id, SessionMRI.USER.value)
        use_case_id = UseCaseKey.RELEASE_HEALTH

        for derived_metric_mri in [
            SessionMRI.ALL.value,
            SessionMRI.CRASHED.value,
            SessionMRI.ABNORMAL.value,
            SessionMRI.CRASH_FREE_RATE.value,
            SessionMRI.ERRORED_PREAGGREGATED.value,
        ]:
            assert MOCKED_DERIVED_METRICS[derived_metric_mri].generate_metric_ids(
                [], use_case_id
            ) == {session_metric_id}
        for derived_metric_mri in [
            SessionMRI.ALL_USER.value,
            SessionMRI.CRASHED_USER.value,
            SessionMRI.ABNORMAL_USER.value,
            SessionMRI.CRASH_FREE_USER_RATE.value,
            SessionMRI.CRASHED_AND_ABNORMAL_USER.value,
            SessionMRI.ERRORED_USER_ALL.value,
            SessionMRI.ERRORED_USER.value,
        ]:
            assert MOCKED_DERIVED_METRICS[derived_metric_mri].generate_metric_ids(
                [], use_case_id
            ) == {session_user_id}
        assert MOCKED_DERIVED_METRICS[SessionMRI.ERRORED_SET.value].generate_metric_ids(
            [], use_case_id
        ) == {session_error_metric_id}

    @mock.patch(
        "sentry.snuba.metrics.fields.base._get_entity_of_metric_mri", get_entity_of_metric_mocked
    )
    @mock.patch(
        "sentry.snuba.metrics.fields.base.get_public_name_from_mri",
        mocked_mri_resolver(["crash_free_fake"], get_public_name_from_mri),
    )
    def test_generate_order_by_clause(self):
        metrics_query = object()
        use_case_id = UseCaseKey.RELEASE_HEALTH

        for derived_metric_mri in MOCKED_DERIVED_METRICS.keys():
            if derived_metric_mri == self.crash_free_fake.metric_mri:
                continue
            derived_metric_obj = MOCKED_DERIVED_METRICS[derived_metric_mri]
            if not isinstance(derived_metric_obj, SingularEntityDerivedMetric):
                continue
            assert derived_metric_obj.generate_orderby_clause(
                projects=[self.project],
                direction=Direction.ASC,
                metrics_query=metrics_query,
                use_case_id=use_case_id,
            ) == [
                OrderBy(
                    derived_metric_obj.generate_select_statements(
                        [self.project], metrics_query=metrics_query, use_case_id=use_case_id
                    )[0],
                    Direction.ASC,
                )
            ]

        with pytest.raises(DerivedMetricParseException):
            self.crash_free_fake.generate_orderby_clause(
                projects=[self.project],
                direction=Direction.DESC,
                metrics_query=metrics_query,
                use_case_id=use_case_id,
            )

    def test_generate_default_value(self):
        for derived_metric_mri in [
            SessionMRI.ALL.value,
            SessionMRI.ALL_USER.value,
            SessionMRI.CRASHED.value,
            SessionMRI.CRASHED_USER.value,
            SessionMRI.ABNORMAL.value,
            SessionMRI.ABNORMAL_USER.value,
            SessionMRI.ERRORED_SET.value,
            SessionMRI.ERRORED_PREAGGREGATED.value,
            SessionMRI.ERRORED_USER.value,
            SessionMRI.ERRORED_USER_ALL.value,
            SessionMRI.CRASHED_AND_ABNORMAL_USER.value,
        ]:
            assert MOCKED_DERIVED_METRICS[derived_metric_mri].generate_default_null_values() == 0

        for derived_metric_mri in [
            SessionMRI.CRASH_FREE_RATE.value,
            "crash_free_fake",
            SessionMRI.CRASH_FREE_USER_RATE.value,
        ]:
            assert MOCKED_DERIVED_METRICS[derived_metric_mri].generate_default_null_values() is None

    def test_create_singular_entity_derived_metric_without_snql(self):
        """
        Test that ensures that if we try to create an instance of SingularEntityDerivedMetric
        without snql, then an exception is raised
        """
        with pytest.raises(DerivedMetricParseException):
            SingularEntityDerivedMetric(
                metric_mri=SessionMRI.ERRORED_SET.value,
                metrics=[SessionMRI.ERROR.value],
                unit="sessions",
                snql=None,
            )

    def test_run_post_query_function(self):
        metrics_query = object()
        totals = {
            SessionMRI.CRASHED.value: 7,
        }
        series = {
            SessionMRI.CRASHED.value: [4, 0, 0, 0, 3, 0],
        }
        crashed_sessions = MOCKED_DERIVED_METRICS[SessionMRI.CRASHED.value]
        assert crashed_sessions.run_post_query_function(totals, metrics_query=metrics_query) == 7
        assert (
            crashed_sessions.run_post_query_function(series, metrics_query=metrics_query, idx=0)
            == 4
        )
        assert (
            crashed_sessions.run_post_query_function(series, metrics_query=metrics_query, idx=4)
            == 3
        )


class CompositeEntityDerivedMetricTestCase(TestCase):
    def setUp(self):
        self.sessions_errored = MOCKED_DERIVED_METRICS[SessionMRI.ERRORED.value]

    def test_get_entity(self):
        """
        Test that ensures that the even when generating the component entities dict of instances
        of SingleEntityDerivedMetric, we are still validating that they exist
        """
        assert self.sessions_errored.get_entity(
            projects=[PseudoProject(1, 1)], use_case_id=UseCaseKey.RELEASE_HEALTH
        ) == {
            "metrics_counters": [
                SessionMRI.ERRORED_PREAGGREGATED.value,
                SessionMRI.CRASHED_AND_ABNORMAL.value,
            ],
            "metrics_sets": [SessionMRI.ERRORED_SET.value],
        }

    @mock.patch(
        "sentry.snuba.metrics.fields.base._get_entity_of_metric_mri", get_entity_of_metric_mocked
    )
    def test_get_entity_and_validate_dependency_tree_of_single_entity_constituents(self):
        use_case_id = UseCaseKey.RELEASE_HEALTH

        assert self.sessions_errored.get_entity(projects=[1], use_case_id=use_case_id) == {
            "metrics_counters": [
                SessionMRI.ERRORED_PREAGGREGATED.value,
                SessionMRI.CRASHED_AND_ABNORMAL.value,
            ],
            "metrics_sets": [SessionMRI.ERRORED_SET.value],
        }
        component_entities = DERIVED_METRICS[SessionMRI.HEALTHY.value].get_entity(
            projects=[1], use_case_id=use_case_id
        )

        assert sorted(component_entities["metrics_counters"]) == [
            SessionMRI.ALL.value,
            SessionMRI.ERRORED_PREAGGREGATED.value,
        ]
        assert sorted(component_entities["metrics_sets"]) == [SessionMRI.ERRORED_SET.value]

    def test_generate_metric_ids(self):
        with pytest.raises(NotSupportedOverCompositeEntityException):
            self.sessions_errored.generate_metric_ids(
                projects=[1], use_case_id=UseCaseKey.RELEASE_HEALTH
            )

    def test_generate_select_snql_of_derived_metric(self):
        metrics_query = object()

        with pytest.raises(NotSupportedOverCompositeEntityException):
            self.sessions_errored.generate_select_statements(
                projects=[1], metrics_query=metrics_query, use_case_id=UseCaseKey.RELEASE_HEALTH
            )

    def test_generate_orderby_clause(self):
        metrics_query = object()

        with pytest.raises(NotSupportedOverCompositeEntityException):
            self.sessions_errored.generate_orderby_clause(
                direction=Direction.ASC,
                projects=[1],
                metrics_query=metrics_query,
                use_case_id=UseCaseKey.RELEASE_HEALTH,
            )

    def test_generate_default_value(self):
        assert self.sessions_errored.generate_default_null_values() == 0

    @patch("sentry.snuba.metrics.fields.base.DERIVED_METRICS", MOCKED_DERIVED_METRICS)
    def test_generate_bottom_up_derived_metrics_dependencies(self):
        assert list(self.sessions_errored.generate_bottom_up_derived_metrics_dependencies()) == [
            (None, SessionMRI.ERRORED_SET.value),
            (None, SessionMRI.ERRORED_PREAGGREGATED.value),
            (None, SessionMRI.CRASHED_AND_ABNORMAL.value),
            (None, SessionMRI.ERRORED_ALL.value),
            (None, SessionMRI.ERRORED.value),
        ]

        assert list(
            MOCKED_DERIVED_METRICS[
                "random_composite"
            ].generate_bottom_up_derived_metrics_dependencies()
        ) == [
            (None, SessionMRI.ERRORED_SET.value),
            (None, SessionMRI.ERRORED_PREAGGREGATED.value),
            (None, SessionMRI.CRASHED_AND_ABNORMAL.value),
            (None, SessionMRI.ERRORED_ALL.value),
            (None, SessionMRI.ERRORED.value),
            (None, "random_composite"),
        ]

    def test_run_post_query_function(self):
        metrics_query = object()
        totals = {
            SessionMRI.ERRORED_SET.value: 3,
            SessionMRI.ERRORED_PREAGGREGATED.value: 4.0,
            SessionMRI.CRASHED_AND_ABNORMAL.value: 0,
            SessionMRI.ERRORED.value: 0,
            SessionMRI.ERRORED_ALL.value: 7,
        }
        series = {
            SessionMRI.ERRORED_SET.value: [0, 0, 0, 0, 3, 0],
            SessionMRI.ERRORED.value: [0, 0, 0, 0, 0, 0],
            SessionMRI.ERRORED_PREAGGREGATED.value: [4.0, 0, 0, 0, 0, 0],
            SessionMRI.CRASHED_AND_ABNORMAL.value: [0, 0, 0, 0, 0, 0],
            SessionMRI.ERRORED_ALL.value: [4.0, 0, 0, 0, 3, 0],
        }
        assert (
            self.sessions_errored.run_post_query_function(totals, metrics_query=metrics_query) == 7
        )
        assert (
            self.sessions_errored.run_post_query_function(
                series, metrics_query=metrics_query, idx=0
            )
            == 4
        )
        assert (
            self.sessions_errored.run_post_query_function(
                series, metrics_query=metrics_query, idx=4
            )
            == 3
        )


class DerivedMetricAliasTestCase(TestCase):
    def test_session_duration_derived_alias(self):
        org_id = self.project.organization_id
        use_case_id = UseCaseKey.RELEASE_HEALTH
        session_duration_derived_alias = DERIVED_ALIASES[SessionMRI.DURATION.value]
        assert session_duration_derived_alias.generate_filter_snql_conditions(
            org_id, use_case_id
        ) == Function(
            "and",
            [
                Function(
                    "equals",
                    [
                        Column("metric_id"),
                        resolve_weak(use_case_id, org_id, SessionMRI.RAW_DURATION.value),
                    ],
                ),
                Function(
                    "equals",
                    (
<<<<<<< HEAD
                        Column(f"tags[{resolve_weak(org_id, 'session.status')}]"),
                        resolve_tag_value(org_id, "exited"),
=======
                        Column(f"tags[{resolve_weak(use_case_id, org_id, 'session.status')}]"),
                        resolve_weak(use_case_id, org_id, "exited"),
>>>>>>> 3d49d342
                    ),
                ),
            ],
        )


@pytest.mark.parametrize(
    "metric_mri,expected_entity",
    [
        ("c:sessions/session@none", EntityKey.MetricsCounters),
        ("s:sessions/user@none", EntityKey.MetricsSets),
        ("d:sessions/duration@second", EntityKey.MetricsDistributions),
        ("d:sessions/unknown_metric@second", None),
        ("e:sessions/all@none", None),  # derived metric
        ("", None),
        ("foo", None),
        ("foo:foo:foo", None),
    ],
)
def test_known_entity_of_metric_mri(metric_mri, expected_entity):
    assert _get_known_entity_of_metric_mri(metric_mri) == expected_entity<|MERGE_RESOLUTION|>--- conflicted
+++ resolved
@@ -540,13 +540,8 @@
                 Function(
                     "equals",
                     (
-<<<<<<< HEAD
-                        Column(f"tags[{resolve_weak(org_id, 'session.status')}]"),
-                        resolve_tag_value(org_id, "exited"),
-=======
                         Column(f"tags[{resolve_weak(use_case_id, org_id, 'session.status')}]"),
-                        resolve_weak(use_case_id, org_id, "exited"),
->>>>>>> 3d49d342
+                        resolve_tag_value(use_case_id, org_id, "exited"),
                     ),
                 ),
             ],
