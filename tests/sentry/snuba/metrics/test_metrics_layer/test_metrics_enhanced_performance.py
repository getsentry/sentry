--- conflicted
+++ resolved
@@ -240,7 +240,6 @@
             key=lambda elem: elem["name"],
         )
 
-<<<<<<< HEAD
     def test_custom_measurement_query_with_valid_mri(self):
         CUSTOM_SPEED_MRI = "d:transactions/measurements.speed@millisecond"
 
@@ -296,9 +295,7 @@
             key=lambda elem: elem["name"],
         )
 
-=======
     @pytest.mark.skip(reason="flaky: TET-423")
->>>>>>> 53cb5ab6
     def test_count_transaction_with_valid_condition(self):
         for transaction, values in (
             ("<< unparameterized >>", [1]),
