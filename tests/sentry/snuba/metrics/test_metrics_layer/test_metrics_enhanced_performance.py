--- conflicted
+++ resolved
@@ -9,7 +9,7 @@
 import pytest
 from django.utils import timezone
 from django.utils.datastructures import MultiValueDict
-from freezegun import freeze_time
+from zegun import freeze_time
 from snuba_sdk import Direction, Granularity, Limit, Offset
 
 from sentry.api.utils import InvalidParams
@@ -241,7 +241,6 @@
             key=lambda elem: elem["name"],
         )
 
-<<<<<<< HEAD
     def test_count_transaction_with_valid_condition(self):
         for transaction, values in (
             ("<< unparameterized >>", [1]),
@@ -379,9 +378,6 @@
                 use_case_id=UseCaseKey.PERFORMANCE,
             )
 
-    @freeze_time()
-=======
->>>>>>> f9bf16e7
     def test_alias_on_single_entity_derived_metrics(self):
         for value, tag_value in (
             (3.4, TransactionStatusTagValue.OK.value),
