"""
Metrics Service Layer Tests for Performance
"""
import re
import time
from datetime import timedelta
from unittest import mock

import pytest
from django.utils import timezone
from django.utils.datastructures import MultiValueDict
from freezegun import freeze_time
from snuba_sdk import Direction, Granularity, Limit, Offset

from sentry.api.utils import InvalidParams
from sentry.sentry_metrics import indexer
from sentry.sentry_metrics.configuration import UseCaseKey
from sentry.snuba.metrics import (
    MetricField,
    MetricGroupByField,
    MetricsQuery,
    OrderBy,
    TransactionStatusTagValue,
    TransactionTagsKey,
)
from sentry.snuba.metrics.datasource import get_custom_measurements, get_series
from sentry.snuba.metrics.naming_layer import TransactionMetricKey, TransactionMRI
from sentry.snuba.metrics.query_builder import QueryDefinition, get_date_range
from sentry.testutils import BaseMetricsTestCase, TestCase
from sentry.testutils.cases import MetricsEnhancedPerformanceTestCase
from sentry.testutils.helpers.datetime import before_now, iso_format

pytestmark = pytest.mark.sentry_metrics


class PerformanceMetricsLayerTestCase(TestCase, BaseMetricsTestCase):
    def setUp(self):
        super().setUp()
        self.now = timezone.now()

    def test_valid_filter_include_meta_derived_metrics(self):
        query_params = MultiValueDict(
            {
                "field": [
                    "transaction.user_misery",
                    "transaction.apdex",
                    "transaction.failure_rate",
                    "transaction.failure_count",
                    "transaction.miserable_user",
                ],
            }
        )
        query = QueryDefinition([self.project], query_params)
        data = get_series(
            [self.project],
            query.to_metrics_query(),
            include_meta=True,
            use_case_id=UseCaseKey.PERFORMANCE,
        )
        assert data["meta"] == sorted(
            [
                {"name": "bucketed_time", "type": "DateTime('Universal')"},
                {"name": "transaction.apdex", "type": "Float64"},
                {"name": "transaction.failure_count", "type": "UInt64"},
                {"name": "transaction.failure_rate", "type": "Float64"},
                {"name": "transaction.miserable_user", "type": "UInt64"},
                {"name": "transaction.user_misery", "type": "Float64"},
            ],
            key=lambda elem: elem["name"],
        )

    def test_alias_on_different_metrics_expression(self):
        for v_transaction, count in (("/foo", 1), ("/bar", 3), ("/baz", 2)):
            for value in [123.4] * count:
                self.store_metric(
                    org_id=self.organization.id,
                    project_id=self.project.id,
                    type="distribution",
                    name=TransactionMRI.MEASUREMENTS_LCP.value,
                    tags={"transaction": v_transaction, "measurement_rating": "poor"},
                    timestamp=int(time.time()),
                    value=value,
                    use_case_id=UseCaseKey.PERFORMANCE,
                )

        metrics_query = MetricsQuery(
            org_id=self.organization.id,
            project_ids=[self.project.id],
            select=[
                MetricField(
                    op="count",
                    metric_mri=TransactionMRI.MEASUREMENTS_LCP.value,
                    alias="count_lcp",
                ),
                MetricField(
                    op="count",
                    metric_mri=TransactionMRI.MEASUREMENTS_FCP.value,
                    alias="count_fcp",
                ),
            ],
            start=self.now - timedelta(hours=1),
            end=self.now,
            granularity=Granularity(granularity=3600),
            groupby=[MetricGroupByField(name="transaction", alias="transaction_group")],
            orderby=[
                OrderBy(
                    MetricField(
                        op="count",
                        metric_mri=TransactionMRI.MEASUREMENTS_LCP.value,
                        alias="count_lcp",
                    ),
                    Direction.DESC,
                ),
                OrderBy(
                    MetricField(
                        op="count",
                        metric_mri=TransactionMRI.MEASUREMENTS_FCP.value,
                        alias="count_fcp",
                    ),
                    Direction.DESC,
                ),
            ],
            limit=Limit(limit=2),
            offset=Offset(offset=0),
            include_series=False,
        )
        data = get_series(
            [self.project],
            metrics_query=metrics_query,
            include_meta=True,
            use_case_id=UseCaseKey.PERFORMANCE,
        )
        groups = data["groups"]
        assert len(groups) == 2

        expected = [
            ("/bar", 3),
            ("/baz", 2),
        ]
        for (expected_transaction, expected_count), group in zip(expected, groups):
            # With orderBy, you only get totals:
            assert group["by"] == {"transaction_group": expected_transaction}
            assert group["totals"] == {
                "count_lcp": expected_count,
                "count_fcp": 0,
            }

        assert data["meta"] == sorted(
            [
                {"name": "count_fcp", "type": "UInt64"},
                {"name": "count_lcp", "type": "UInt64"},
                {"name": "transaction_group", "type": "string"},
            ],
            key=lambda elem: elem["name"],
        )

    def test_alias_on_same_metrics_expression_but_different_aliases(self):
        for v_transaction, count in (("/foo", 1), ("/bar", 3), ("/baz", 2)):
            for value in [123.4] * count:
                self.store_metric(
                    org_id=self.organization.id,
                    project_id=self.project.id,
                    type="distribution",
                    name=TransactionMRI.MEASUREMENTS_LCP.value,
                    tags={"transaction": v_transaction, "measurement_rating": "poor"},
                    timestamp=int(time.time()),
                    value=value,
                    use_case_id=UseCaseKey.PERFORMANCE,
                )

        metrics_query = MetricsQuery(
            org_id=self.organization.id,
            project_ids=[self.project.id],
            select=[
                MetricField(
                    op="count",
                    metric_mri=TransactionMRI.MEASUREMENTS_LCP.value,
                    alias="count_lcp",
                ),
                MetricField(
                    op="count",
                    metric_mri=TransactionMRI.MEASUREMENTS_LCP.value,
                    alias="count_lcp_2",
                ),
            ],
            start=self.now - timedelta(hours=1),
            end=self.now,
            granularity=Granularity(granularity=3600),
            groupby=[
                MetricGroupByField("transaction", alias="transaction_group"),
            ],
            orderby=[
                OrderBy(
                    MetricField(
                        op="count",
                        metric_mri=TransactionMRI.MEASUREMENTS_LCP.value,
                        alias="count_lcp",
                    ),
                    Direction.DESC,
                ),
                OrderBy(
                    MetricField(
                        op="count",
                        metric_mri=TransactionMRI.MEASUREMENTS_LCP.value,
                        alias="count_lcp_2",
                    ),
                    Direction.DESC,
                ),
            ],
            limit=Limit(limit=2),
            offset=Offset(offset=0),
            include_series=False,
        )
        data = get_series(
            [self.project],
            metrics_query=metrics_query,
            include_meta=True,
            use_case_id=UseCaseKey.PERFORMANCE,
        )
        groups = data["groups"]
        assert len(groups) == 2

        expected = [
            ("/bar", 3),
            ("/baz", 2),
        ]
        for (expected_transaction, expected_count), group in zip(expected, groups):
            # With orderBy, you only get totals:
            assert group["by"] == {"transaction_group": expected_transaction}
            assert group["totals"] == {
                "count_lcp": expected_count,
                "count_lcp_2": expected_count,
            }
        assert data["meta"] == sorted(
            [
                {"name": "count_lcp", "type": "UInt64"},
                {"name": "count_lcp_2", "type": "UInt64"},
                {"name": "transaction_group", "type": "string"},
            ],
            key=lambda elem: elem["name"],
        )

<<<<<<< HEAD
    def test_count_transaction_with_valid_condition(self):
        for transaction, values in (
            ("<< unparameterized >>", [1]),
            ("", [2, 3]),
            ("/foo", [4, 5, 6]),
        ):
            if transaction == "":
                tags = {}
            else:
                tags = {"transaction": transaction}

            for value in values:
                self.store_metric(
                    org_id=self.organization.id,
                    project_id=self.project.id,
                    type="distribution",
                    name=TransactionMRI.DURATION.value,
                    tags=tags,
                    timestamp=(self.now - timedelta(minutes=2)).timestamp(),
                    value=value,
                    use_case_id=UseCaseKey.PERFORMANCE,
                )

        metrics_query = MetricsQuery(
            org_id=self.organization.id,
            project_ids=[self.project.id],
            select=[
                MetricField(
                    op="count_transaction_name",
                    metric_mri=TransactionMRI.DURATION.value,
                    params={"transaction_name": "is_unparameterized"},
                    alias="count_transaction_name_is_unparameterized",
                ),
                MetricField(
                    op="count_transaction_name",
                    metric_mri=TransactionMRI.DURATION.value,
                    params={"transaction_name": "is_null"},
                    alias="count_transaction_name_is_null",
                ),
                MetricField(
                    op="count_transaction_name",
                    metric_mri=TransactionMRI.DURATION.value,
                    params={"transaction_name": "has_value"},
                    alias="count_transaction_name_has_value",
                ),
            ],
            start=self.now - timedelta(hours=1),
            end=self.now,
            groupby=[],
            granularity=Granularity(granularity=3600),
            limit=Limit(limit=51),
            offset=Offset(offset=0),
            include_series=False,
        )

        data = get_series(
            [self.project],
            metrics_query=metrics_query,
            include_meta=True,
            use_case_id=UseCaseKey.PERFORMANCE,
        )

        groups = data["groups"]
        assert len(groups) == 1

        assert groups[0]["totals"] == {
            "count_transaction_name_is_unparameterized": 1,
            "count_transaction_name_is_null": 2,
            "count_transaction_name_has_value": 3,
        }

        assert data["meta"] == sorted(
            [
                {"name": "count_transaction_name_is_unparameterized", "type": "UInt64"},
                {"name": "count_transaction_name_is_null", "type": "UInt64"},
                {"name": "count_transaction_name_has_value", "type": "UInt64"},
            ],
            key=lambda elem: elem["name"],
        )

    def test_count_transaction_with_invalid_condition(self):
        for transaction, values in (
            ("<< unparameterized >>", [1]),
            ("", [2]),
            ("/foo", [4]),
        ):
            if transaction == "":
                tags = {}
            else:
                tags = {"transaction": transaction}

            for value in values:
                self.store_metric(
                    org_id=self.organization.id,
                    project_id=self.project.id,
                    type="distribution",
                    name=TransactionMRI.DURATION.value,
                    tags=tags,
                    timestamp=(self.now - timedelta(minutes=2)).timestamp(),
                    value=value,
                    use_case_id=UseCaseKey.PERFORMANCE,
                )

        invalid_condition = "invalid"

        metrics_query = MetricsQuery(
            org_id=self.organization.id,
            project_ids=[self.project.id],
            select=[
                MetricField(
                    op="count_transaction_name",
                    metric_mri=TransactionMRI.DURATION.value,
                    params={"transaction_name": invalid_condition},
                    alias="count_transaction_name_invalid",
                ),
            ],
            start=self.now - timedelta(hours=1),
            end=self.now,
            groupby=[],
            granularity=Granularity(granularity=3600),
            limit=Limit(limit=51),
            offset=Offset(offset=0),
            include_series=False,
        )

        with pytest.raises(
            InvalidParams,
            match=f"The `count_transaction_name` function expects a valid transaction name filter, which must be "
            f"either is_unparameterized is_null has_value but {invalid_condition} was passed",
        ):
            get_series(
                [self.project],
                metrics_query=metrics_query,
                include_meta=True,
                use_case_id=UseCaseKey.PERFORMANCE,
            )

=======
    @freeze_time()
>>>>>>> 623ef4a0
    def test_alias_on_single_entity_derived_metrics(self):
        for value, tag_value in (
            (3.4, TransactionStatusTagValue.OK.value),
            (0.3, TransactionStatusTagValue.CANCELLED.value),
            (2.3, TransactionStatusTagValue.UNKNOWN.value),
            (0.5, TransactionStatusTagValue.ABORTED.value),
        ):
            self.store_metric(
                org_id=self.organization.id,
                project_id=self.project.id,
                type="distribution",
                name=TransactionMRI.DURATION.value,
                tags={TransactionTagsKey.TRANSACTION_STATUS.value: tag_value},
                timestamp=self.now.timestamp(),
                value=value,
                use_case_id=UseCaseKey.PERFORMANCE,
            )

        metrics_query = MetricsQuery(
            org_id=self.organization.id,
            project_ids=[self.project.id],
            select=[
                MetricField(
                    op=None,
                    metric_mri=TransactionMRI.FAILURE_RATE.value,
                    alias="failure_rate_alias",
                ),
            ],
            start=self.now - timedelta(minutes=1),
            end=self.now,
            granularity=Granularity(granularity=60),
            limit=Limit(limit=2),
            offset=Offset(offset=0),
            include_series=False,
        )
        data = get_series(
            [self.project],
            metrics_query=metrics_query,
            include_meta=True,
            use_case_id=UseCaseKey.PERFORMANCE,
        )
        assert len(data["groups"]) == 1
        group = data["groups"][0]
        assert group["by"] == {}
        assert group["totals"] == {"failure_rate_alias": 0.25}
        assert data["meta"] == [{"name": "failure_rate_alias", "type": "Float64"}]

    def test_groupby_aliasing_with_multiple_groups_and_orderby(self):
        for tag, value, numbers in (
            ("transaction", "/foo/", [10, 11, 12]),
            ("transaction", "/bar/", [4, 5, 6]),
        ):
            for subvalue in numbers:
                self.store_metric(
                    org_id=self.organization.id,
                    project_id=self.project.id,
                    type="distribution",
                    name=TransactionMRI.MEASUREMENTS_LCP.value,
                    tags={tag: value},
                    timestamp=int(time.time()),
                    value=subvalue,
                    use_case_id=UseCaseKey.PERFORMANCE,
                )

        for tag, value, numbers in (
            ("transaction", "/foo/", [1, 2, 3]),
            ("transaction", "/bar/", [13, 14, 15]),
        ):
            for subvalue in numbers:
                self.store_metric(
                    org_id=self.organization.id,
                    project_id=self.project.id,
                    type="distribution",
                    name=TransactionMRI.MEASUREMENTS_FCP.value,
                    tags={tag: value},
                    timestamp=int(time.time()),
                    value=subvalue,
                    use_case_id=UseCaseKey.PERFORMANCE,
                )

        start, end, rollup = get_date_range(
            {
                "statsPeriod": "1h",
                "interval": "1h",
            }
        )
        metrics_query = MetricsQuery(
            org_id=self.organization.id,
            project_ids=[self.project.id],
            select=[
                MetricField(
                    op="p50",
                    metric_mri=TransactionMRI.MEASUREMENTS_LCP.value,
                    alias="p50_lcp",
                ),
                MetricField(
                    op="p50",
                    metric_mri=TransactionMRI.MEASUREMENTS_FCP.value,
                    alias="p50_fcp",
                ),
            ],
            start=start,
            end=end,
            groupby=[
                MetricGroupByField("transaction", "transaction_group"),
                MetricGroupByField("project_id", "project"),
                MetricGroupByField("project", "project_alias"),
            ],
            orderby=[
                OrderBy(
                    MetricField(
                        op="p50",
                        metric_mri=TransactionMRI.MEASUREMENTS_LCP.value,
                        alias="p50_lcp",
                    ),
                    direction=Direction.ASC,
                )
            ],
            granularity=Granularity(granularity=rollup),
            limit=Limit(limit=51),
            offset=Offset(offset=0),
        )
        data = get_series(
            [self.project],
            metrics_query=metrics_query,
            include_meta=True,
            use_case_id=UseCaseKey.PERFORMANCE,
        )

        groups = data["groups"]
        assert len(groups) == 2

        expected = [
            ("/bar/", 5.0, 14.0),
            ("/foo/", 11.0, 2.0),
        ]
        for (expected_tag_value, expected_lcp_count, expected_fcp_count), group in zip(
            expected, groups
        ):
            # With orderBy, you only get totals:
            assert group["by"] == {
                "transaction_group": expected_tag_value,
                "project": self.project.id,
                "project_alias": self.project.id,
            }
            assert group["totals"] == {
                "p50_lcp": expected_lcp_count,
                "p50_fcp": expected_fcp_count,
            }
            assert group["series"] == {
                "p50_lcp": [expected_lcp_count],
                "p50_fcp": [expected_fcp_count],
            }
        assert data["meta"] == sorted(
            [
                {"name": "bucketed_time", "type": "DateTime('Universal')"},
                {"name": "p50_fcp", "type": "Array(Float64)"},
                {"name": "p50_lcp", "type": "Array(Float64)"},
                {"name": "project", "type": "string"},
                {"name": "project_alias", "type": "string"},
                {"name": "transaction_group", "type": "string"},
            ],
            key=lambda elem: elem["name"],
        )

    def test_histogram_transaction_duration(self):
        for tag, value, numbers in (
            ("tag1", "value1", [1, 2, 3]),
            ("tag1", "value2", [10, 100, 1000]),
        ):
            for subvalue in numbers:
                self.store_metric(
                    org_id=self.organization.id,
                    project_id=self.project.id,
                    type="distribution",
                    name=TransactionMRI.MEASUREMENTS_LCP.value,
                    tags={tag: value},
                    timestamp=int(time.time()),
                    value=subvalue,
                    use_case_id=UseCaseKey.PERFORMANCE,
                )

        metrics_query = MetricsQuery(
            org_id=self.organization.id,
            project_ids=[self.project.id],
            select=[
                MetricField(
                    op="histogram",
                    # ToDo(ahmed): Replace this with MRI once we make MetricsQuery accept MRI
                    metric_mri=TransactionMRI.MEASUREMENTS_LCP.value,
                    params={
                        "histogram_from": 2,
                        "histogram_to": None,
                        "histogram_buckets": 2,
                    },
                    alias="histogram_lcp_1",
                ),
                MetricField(
                    op="histogram",
                    metric_mri=TransactionMRI.MEASUREMENTS_LCP.value,
                    params={
                        "histogram_from": None,
                        "histogram_to": 9,
                        "histogram_buckets": 2,
                    },
                    alias="histogram_lcp_2",
                ),
            ],
            start=self.now - timedelta(hours=1),
            end=self.now,
            granularity=Granularity(granularity=3600),
            limit=Limit(limit=51),
            offset=Offset(offset=0),
            include_series=False,
        )
        data = get_series(
            [self.project],
            metrics_query=metrics_query,
            include_meta=True,
            use_case_id=UseCaseKey.PERFORMANCE,
        )

        assert data["groups"] == [
            {
                "by": {},
                "totals": {
                    "histogram_lcp_1": [(2.0, 501.0, 4), (501.0, 1000.0, 2)],
                    "histogram_lcp_2": [(1.0, 5.0, 3), (5.0, 9.0, 0)],
                },
            }
        ]

    def test_rate_epm_hour_rollup(self):
        event_counts = [6, 0, 6, 3, 0, 3]
        for hour, count in enumerate(event_counts):
            for _ in range(count):
                self.store_metric(
                    org_id=self.organization.id,
                    project_id=self.project.id,
                    type="distribution",
                    name=TransactionMRI.DURATION.value,
                    tags={},
                    timestamp=(self.now - timedelta(hours=hour)).timestamp(),
                    value=1,
                    use_case_id=UseCaseKey.PERFORMANCE,
                )

        start, end, rollup = get_date_range(
            {
                "statsPeriod": "6h",
                "interval": "1h",
            }
        )
        metrics_query = MetricsQuery(
            org_id=self.organization.id,
            project_ids=[self.project.id],
            select=[
                MetricField(
                    op="rate",
                    metric_mri=TransactionMRI.DURATION.value,
                    params={"numerator": 3600, "denominator": 60},
                ),
                MetricField(
                    op="count",
                    metric_mri=TransactionMRI.DURATION.value,
                ),
            ],
            start=start,
            end=end,
            granularity=Granularity(granularity=rollup),
            limit=Limit(limit=51),
            offset=Offset(offset=0),
            include_series=True,
        )
        data = get_series(
            [self.project],
            metrics_query=metrics_query,
            include_meta=True,
            use_case_id=UseCaseKey.PERFORMANCE,
        )

        # The order they will be in is the reverse of the order they were inserted so -> [3, 0, 3, 6, 0, 6] and hence
        # the expected rates would be each of those event counts divided by 3600 / 60
        assert data["groups"] == [
            {
                "by": {},
                "series": {
                    "rate(transaction.duration)": [0.05, 0, 0.05, 0.1, 0, 0.1],
                    "count(transaction.duration)": [3, 0, 3, 6, 0, 6],
                },
                "totals": {"rate(transaction.duration)": 0.3, "count(transaction.duration)": 18},
            }
        ]

    def test_rate_epm_day_rollup(self):
        event_counts = [6, 0, 6, 3, 0, 3]
        for hour, count in enumerate(event_counts):
            for minute in range(count):
                self.store_metric(
                    org_id=self.organization.id,
                    project_id=self.project.id,
                    type="distribution",
                    name=TransactionMRI.DURATION.value,
                    tags={},
                    timestamp=(self.now - timedelta(hours=hour)).timestamp(),
                    value=1,
                    use_case_id=UseCaseKey.PERFORMANCE,
                )

        start, end, rollup = get_date_range(
            {
                "statsPeriod": "6h",
                "interval": "1h",
            }
        )
        metrics_query = MetricsQuery(
            org_id=self.organization.id,
            project_ids=[self.project.id],
            select=[
                MetricField(
                    op="rate",
                    metric_mri=TransactionMRI.DURATION.value,
                    params={"numerator": 86400, "denominator": 60},
                ),
            ],
            start=start,
            end=end,
            granularity=Granularity(granularity=rollup),
            limit=Limit(limit=51),
            offset=Offset(offset=0),
            include_series=True,
        )
        data = get_series(
            [self.project],
            metrics_query=metrics_query,
            include_meta=True,
            use_case_id=UseCaseKey.PERFORMANCE,
        )

        # The order they will be in is the reverse of the order they were inserted so -> [3, 0, 3, 6, 0, 6] and hence
        # the expected rates would be each of those event counts divided by 86400 / 60
        assert data["groups"] == [
            {
                "by": {},
                "series": {
                    "rate(transaction.duration)": [3 / 1440, 0, 3 / 1440, 6 / 1440, 0, 6 / 1440],
                },
                "totals": {"rate(transaction.duration)": 18 / 1440},
            }
        ]

    @pytest.mark.skip(reason="Contains granularity/rollup logic that is not yet implemented")
    def test_throughput_epm_hour_rollup_offset_of_hour(self):
        # Each of these denotes how many events to create in each hour
        day_ago = before_now(days=1).replace(hour=10, minute=0, second=0, microsecond=0)

        event_counts = [6, 0, 6, 3, 0, 3]

        self.store_metric(
            org_id=self.organization.id,
            project_id=self.project.id,
            type="distribution",
            name=TransactionMRI.DURATION.value,
            tags={},
            timestamp=(day_ago + timedelta(hours=0, minutes=25)).timestamp(),
            value=1,
            use_case_id=UseCaseKey.PERFORMANCE,
        )

        for hour, count in enumerate(event_counts):
            for minute in range(count):
                self.store_metric(
                    org_id=self.organization.id,
                    project_id=self.project.id,
                    type="distribution",
                    name=TransactionMRI.DURATION.value,
                    tags={},
                    timestamp=(day_ago + timedelta(hours=hour, minutes=minute + 30)).timestamp(),
                    value=1,
                    use_case_id=UseCaseKey.PERFORMANCE,
                )

        metrics_query = MetricsQuery(
            org_id=self.organization.id,
            project_ids=[self.project.id],
            select=[
                MetricField(
                    op="rate",
                    metric_mri=TransactionMRI.DURATION.value,
                    params={"numerator": 3600, "denominator": 60},
                ),
                MetricField(
                    op="count",
                    metric_mri=TransactionMRI.DURATION.value,
                ),
            ],
            start=day_ago + timedelta(minutes=30),
            end=day_ago + timedelta(hours=6, minutes=30),
            granularity=Granularity(granularity=1800),
            limit=Limit(limit=5),
            offset=Offset(offset=0),
            include_series=True,
        )

        start, end, rollup = get_date_range(
            {
                "start": iso_format(day_ago + timedelta(minutes=30)),
                "end": iso_format(day_ago + timedelta(hours=6, minutes=30)),
            }
        )

        data = get_series(
            [self.project],
            metrics_query=metrics_query,
            include_meta=True,
            use_case_id=UseCaseKey.PERFORMANCE,
        )
        assert data

    def test_throughput_eps_minute_rollup(self):
        event_counts = [6, 0, 6, 3, 0, 3]
        for minute, count in enumerate(event_counts):
            for _ in range(count):
                self.store_metric(
                    org_id=self.organization.id,
                    project_id=self.project.id,
                    type="distribution",
                    name=TransactionMRI.DURATION.value,
                    tags={},
                    timestamp=(self.now - timedelta(minutes=minute)).timestamp(),
                    value=1,
                    use_case_id=UseCaseKey.PERFORMANCE,
                )

        start, end, rollup = get_date_range(
            {
                "statsPeriod": "6m",
                "interval": "1m",
            }
        )
        metrics_query = MetricsQuery(
            org_id=self.organization.id,
            project_ids=[self.project.id],
            select=[
                MetricField(
                    op="rate",
                    metric_mri=TransactionMRI.DURATION.value,
                    params={"numerator": 60},
                ),
                MetricField(
                    op="count",
                    metric_mri=TransactionMRI.DURATION.value,
                ),
            ],
            start=start,
            end=end,
            granularity=Granularity(granularity=rollup),
            limit=Limit(limit=51),
            offset=Offset(offset=0),
            include_series=True,
        )
        data = get_series(
            [self.project],
            metrics_query=metrics_query,
            include_meta=True,
            use_case_id=UseCaseKey.PERFORMANCE,
        )
        # The order they will be in is the reverse of the order they were inserted so -> [3, 0, 3, 6, 0, 6] and hence
        # the expected rates would be each of those event counts divided by 86400 / 60
        assert data["groups"] == [
            {
                "by": {},
                "series": {
                    "rate(transaction.duration)": [3 / 60, 0, 3 / 60, 6 / 60, 0, 6 / 60],
                    "count(transaction.duration)": [3, 0, 3, 6, 0, 6],
                },
                "totals": {
                    "rate(transaction.duration)": 18 / 60,
                    "count(transaction.duration)": 18,
                },
            }
        ]

    def test_rate_with_missing_numerator_value(self):
        event_counts = [6, 0, 6, 3, 0, 3]
        for minute, count in enumerate(event_counts):
            for _ in range(count):
                self.store_metric(
                    org_id=self.organization.id,
                    project_id=self.project.id,
                    type="distribution",
                    name=TransactionMRI.DURATION.value,
                    tags={},
                    timestamp=(self.now - timedelta(minutes=minute)).timestamp(),
                    value=1,
                    use_case_id=UseCaseKey.PERFORMANCE,
                )
        start, end, rollup = get_date_range(
            {
                "statsPeriod": "6m",
                "interval": "1m",
            }
        )
        metrics_query = MetricsQuery(
            org_id=self.organization.id,
            project_ids=[self.project.id],
            select=[
                MetricField(
                    op="rate",
                    metric_mri=TransactionMRI.DURATION.value,
                ),
            ],
            start=start,
            end=end,
            granularity=Granularity(granularity=rollup),
            limit=Limit(limit=51),
            offset=Offset(offset=0),
            include_series=True,
        )
        with pytest.raises(
            InvalidParams,
            match=re.escape(
                "rate_snql_factory() missing 1 required positional argument: 'numerator'"
            ),
        ):
            get_series(
                [self.project],
                metrics_query=metrics_query,
                include_meta=True,
                use_case_id=UseCaseKey.PERFORMANCE,
            )

    def test_measurement_rating(self):
        min_ago = before_now(minutes=1)

        for tags, metric, metric_mri, value in (
            (
                {"measurement_rating": "good", "transaction": "foo_transaction"},
                TransactionMetricKey.MEASUREMENTS_LCP.value,
                TransactionMRI.MEASUREMENTS_LCP.value,
                50,
            ),
            (
                {"measurement_rating": "good", "transaction": "foo_transaction"},
                TransactionMetricKey.MEASUREMENTS_FP.value,
                TransactionMRI.MEASUREMENTS_FP.value,
                15,
            ),
            (
                {"measurement_rating": "meh", "transaction": "foo_transaction"},
                TransactionMetricKey.MEASUREMENTS_FCP.value,
                TransactionMRI.MEASUREMENTS_FCP.value,
                1500,
            ),
            (
                {"measurement_rating": "meh", "transaction": "foo_transaction"},
                TransactionMetricKey.MEASUREMENTS_FID.value,
                TransactionMRI.MEASUREMENTS_FID.value,
                125,
            ),
            (
                {"measurement_rating": "good", "transaction": "foo_transaction"},
                TransactionMetricKey.MEASUREMENTS_CLS.value,
                TransactionMRI.MEASUREMENTS_CLS.value,
                0.15,
            ),
        ):
            self.store_metric(
                org_id=self.organization.id,
                project_id=self.project.id,
                type="distribution",
                name=metric_mri,
                tags=tags,
                timestamp=min_ago.timestamp(),
                value=value,
                use_case_id=UseCaseKey.PERFORMANCE,
            )

        start, end, rollup = get_date_range(
            {
                "statsPeriod": "1h",
                "interval": "1h",
            }
        )

        metrics_query = MetricsQuery(
            org_id=self.organization.id,
            project_ids=[self.project.id],
            select=[
                MetricField(
                    op="count_web_vitals",
                    metric_mri=TransactionMRI.MEASUREMENTS_LCP.value,
                    params={"measurement_rating": "good"},
                    alias="count_web_vitals_measurements_lcp_good",
                ),
                MetricField(
                    op="count_web_vitals",
                    metric_mri=TransactionMRI.MEASUREMENTS_FP.value,
                    params={"measurement_rating": "good"},
                    alias="count_web_vitals_measurements_fp_good",
                ),
                MetricField(
                    op="count_web_vitals",
                    metric_mri=TransactionMRI.MEASUREMENTS_FCP.value,
                    params={"measurement_rating": "meh"},
                    alias="count_web_vitals_measurements_fcp_meh",
                ),
                MetricField(
                    op="count_web_vitals",
                    metric_mri=TransactionMRI.MEASUREMENTS_FID.value,
                    params={"measurement_rating": "meh"},
                    alias="count_web_vitals_measurements_fid_meh",
                ),
                MetricField(
                    op="count_web_vitals",
                    metric_mri=TransactionMRI.MEASUREMENTS_CLS.value,
                    params={"measurement_rating": "good"},
                    alias="count_web_vitals_measurements_cls_good",
                ),
            ],
            start=start,
            groupby=[
                MetricGroupByField(
                    name="transaction",
                )
            ],
            end=end,
            granularity=Granularity(granularity=rollup),
            limit=Limit(limit=51),
            offset=Offset(offset=0),
            include_series=False,
        )

        data = get_series(
            [self.project],
            metrics_query=metrics_query,
            include_meta=True,
            use_case_id=UseCaseKey.PERFORMANCE,
        )

        group_totals = data["groups"][0]["totals"]

        assert group_totals["count_web_vitals_measurements_lcp_good"] == 1
        assert group_totals["count_web_vitals_measurements_fp_good"] == 1
        assert group_totals["count_web_vitals_measurements_fcp_meh"] == 1
        assert group_totals["count_web_vitals_measurements_cls_good"] == 1
        assert group_totals["count_web_vitals_measurements_fid_meh"] == 1

        assert data["meta"] == sorted(
            [
                {"name": "count_web_vitals_measurements_cls_good", "type": "UInt64"},
                {"name": "count_web_vitals_measurements_fcp_meh", "type": "UInt64"},
                {"name": "count_web_vitals_measurements_fid_meh", "type": "UInt64"},
                {"name": "count_web_vitals_measurements_fp_good", "type": "UInt64"},
                {"name": "count_web_vitals_measurements_lcp_good", "type": "UInt64"},
                {"name": "transaction", "type": "string"},
            ],
            key=lambda elem: elem["name"],
        )


class GetCustomMeasurementsTestCase(MetricsEnhancedPerformanceTestCase):
    METRIC_STRINGS = [
        "d:transactions/measurements.something_custom@millisecond",
        "d:transactions/measurements.something_else@byte",
    ]

    def setUp(self):
        super().setUp()
        self.day_ago = before_now(days=1).replace(hour=10, minute=0, second=0, microsecond=0)

    def test_simple(self):
        something_custom_metric = "d:transactions/measurements.something_custom@millisecond"
        self.store_transaction_metric(
            1,
            metric="measurements.something_custom",
            internal_metric=something_custom_metric,
            entity="metrics_distributions",
            timestamp=self.day_ago + timedelta(hours=1, minutes=0),
        )
        result = get_custom_measurements(
            project_ids=[self.project.id],
            organization_id=self.organization.id,
            start=self.day_ago,
            use_case_id=UseCaseKey.PERFORMANCE,
        )
        assert result == [
            {
                "name": "measurements.something_custom",
                "type": "generic_distribution",
                "operations": [
                    "avg",
                    "count",
                    "histogram",
                    "max",
                    "min",
                    "p50",
                    "p75",
                    "p90",
                    "p95",
                    "p99",
                ],
                "unit": "millisecond",
                "metric_id": indexer.resolve(
                    UseCaseKey.PERFORMANCE, self.organization.id, something_custom_metric
                ),
            }
        ]

    def test_metric_outside_query_daterange(self):
        something_custom_metric = "d:transactions/measurements.something_custom@millisecond"
        something_else_metric = "d:transactions/measurements.something_else@byte"
        self.store_transaction_metric(
            1,
            metric="measurements.something_custom",
            internal_metric=something_custom_metric,
            entity="metrics_distributions",
            timestamp=self.day_ago + timedelta(hours=1, minutes=0),
        )
        # Shouldn't show up
        self.store_transaction_metric(
            1,
            metric="measurements.something_else",
            internal_metric=something_else_metric,
            entity="metrics_distributions",
            timestamp=self.day_ago - timedelta(days=1, minutes=0),
        )
        result = get_custom_measurements(
            project_ids=[self.project.id],
            organization_id=self.organization.id,
            start=self.day_ago,
            use_case_id=UseCaseKey.PERFORMANCE,
        )

        assert result == [
            {
                "name": "measurements.something_custom",
                "type": "generic_distribution",
                "operations": [
                    "avg",
                    "count",
                    "histogram",
                    "max",
                    "min",
                    "p50",
                    "p75",
                    "p90",
                    "p95",
                    "p99",
                ],
                "unit": "millisecond",
                "metric_id": indexer.resolve(
                    UseCaseKey.PERFORMANCE, self.organization.id, something_custom_metric
                ),
            }
        ]

    @mock.patch("sentry.snuba.metrics.datasource.parse_mri")
    def test_broken_custom_metric(self, mock):
        # Store valid metric
        self.store_transaction_metric(
            1,
            metric="measurements.something_custom",
            internal_metric="d:transactions/measurements.something_custom@millisecond",
            entity="metrics_distributions",
            timestamp=self.day_ago + timedelta(hours=1, minutes=0),
        )

        # mock mri failing to parse the metric
        mock.return_value = None
        result = get_custom_measurements(
            project_ids=[self.project.id], organization_id=self.organization.id, start=self.day_ago
        )
        assert result == []<|MERGE_RESOLUTION|>--- conflicted
+++ resolved
@@ -240,7 +240,6 @@
             key=lambda elem: elem["name"],
         )
 
-<<<<<<< HEAD
     def test_count_transaction_with_valid_condition(self):
         for transaction, values in (
             ("<< unparameterized >>", [1]),
@@ -378,9 +377,7 @@
                 use_case_id=UseCaseKey.PERFORMANCE,
             )
 
-=======
     @freeze_time()
->>>>>>> 623ef4a0
     def test_alias_on_single_entity_derived_metrics(self):
         for value, tag_value in (
             (3.4, TransactionStatusTagValue.OK.value),
