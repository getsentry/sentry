--- conflicted
+++ resolved
@@ -93,14 +93,7 @@
                     alias="count_fcp",
                 ),
             ],
-<<<<<<< HEAD
-            groupby=[MetricGroupByField(name="transaction", alias="transaction_group")],
-=======
-            start=self.now - timedelta(hours=1),
-            end=self.now,
-            granularity=Granularity(granularity=3600),
-            groupby=[MetricGroupByField(field="transaction", alias="transaction_group")],
->>>>>>> 1e5966cf
+            groupby=[MetricGroupByField("transaction", alias="transaction_group")],
             orderby=[
                 OrderBy(
                     MetricField(
