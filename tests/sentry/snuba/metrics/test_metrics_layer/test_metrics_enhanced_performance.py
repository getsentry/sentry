"""
Metrics Service Layer Tests for Performance
"""
import re
import time
from datetime import timedelta
from unittest import mock

import pytest
from django.utils import timezone
from django.utils.datastructures import MultiValueDict
from freezegun import freeze_time
from snuba_sdk import Direction, Granularity, Limit, Offset

from sentry.api.utils import InvalidParams
from sentry.sentry_metrics import indexer
from sentry.sentry_metrics.configuration import UseCaseKey
from sentry.snuba.metrics import (
    MetricField,
    MetricGroupByField,
    MetricsQuery,
    OrderBy,
    TransactionStatusTagValue,
    TransactionTagsKey,
)
from sentry.snuba.metrics.datasource import get_custom_measurements, get_series
from sentry.snuba.metrics.naming_layer import TransactionMetricKey, TransactionMRI
from sentry.snuba.metrics.query_builder import QueryDefinition, get_date_range
from sentry.testutils import BaseMetricsTestCase, TestCase
from sentry.testutils.cases import MetricsEnhancedPerformanceTestCase
from sentry.testutils.helpers.datetime import before_now, iso_format

pytestmark = pytest.mark.sentry_metrics


class PerformanceMetricsLayerTestCase(TestCase, BaseMetricsTestCase):
    def setUp(self):
        super().setUp()
        self.now = timezone.now()

    def test_valid_filter_include_meta_derived_metrics(self):
        query_params = MultiValueDict(
            {
                "field": [
                    "transaction.user_misery",
                    "transaction.apdex",
                    "transaction.failure_rate",
                    "transaction.failure_count",
                    "transaction.miserable_user",
                ],
            }
        )
        query = QueryDefinition([self.project], query_params)
        data = get_series(
            [self.project],
            query.to_metrics_query(),
            include_meta=True,
            use_case_id=UseCaseKey.PERFORMANCE,
        )
        assert data["meta"] == sorted(
            [
                {"name": "bucketed_time", "type": "DateTime('Universal')"},
                {"name": "transaction.apdex", "type": "Float64"},
                {"name": "transaction.failure_count", "type": "UInt64"},
                {"name": "transaction.failure_rate", "type": "Float64"},
                {"name": "transaction.miserable_user", "type": "UInt64"},
                {"name": "transaction.user_misery", "type": "Float64"},
            ],
            key=lambda elem: elem["name"],
        )

    def test_alias_on_different_metrics_expression(self):
        for v_transaction, count in (("/foo", 1), ("/bar", 3), ("/baz", 2)):
            for value in [123.4] * count:
                self.store_metric(
                    org_id=self.organization.id,
                    project_id=self.project.id,
                    type="distribution",
                    name=TransactionMRI.MEASUREMENTS_LCP.value,
                    tags={"transaction": v_transaction, "measurement_rating": "poor"},
                    timestamp=int(time.time()),
                    value=value,
                    use_case_id=UseCaseKey.PERFORMANCE,
                )

        metrics_query = MetricsQuery(
            org_id=self.organization.id,
            project_ids=[self.project.id],
            select=[
                MetricField(
                    op="count",
                    metric_mri=TransactionMRI.MEASUREMENTS_LCP.value,
                    alias="count_lcp",
                ),
                MetricField(
                    op="count",
                    metric_mri=TransactionMRI.MEASUREMENTS_FCP.value,
                    alias="count_fcp",
                ),
            ],
            start=self.now - timedelta(hours=1),
            end=self.now,
            granularity=Granularity(granularity=3600),
            groupby=[MetricGroupByField(name="transaction", alias="transaction_group")],
            orderby=[
                OrderBy(
                    MetricField(
                        op="count",
                        metric_mri=TransactionMRI.MEASUREMENTS_LCP.value,
                        alias="count_lcp",
                    ),
                    Direction.DESC,
                ),
                OrderBy(
                    MetricField(
                        op="count",
                        metric_mri=TransactionMRI.MEASUREMENTS_FCP.value,
                        alias="count_fcp",
                    ),
                    Direction.DESC,
                ),
            ],
            limit=Limit(limit=2),
            offset=Offset(offset=0),
            include_series=False,
        )
        data = get_series(
            [self.project],
            metrics_query=metrics_query,
            include_meta=True,
            use_case_id=UseCaseKey.PERFORMANCE,
        )
        groups = data["groups"]
        assert len(groups) == 2

        expected = [
            ("/bar", 3),
            ("/baz", 2),
        ]
        for (expected_transaction, expected_count), group in zip(expected, groups):
            # With orderBy, you only get totals:
            assert group["by"] == {"transaction_group": expected_transaction}
            assert group["totals"] == {
                "count_lcp": expected_count,
                "count_fcp": 0,
            }

        assert data["meta"] == sorted(
            [
                {"name": "count_fcp", "type": "UInt64"},
                {"name": "count_lcp", "type": "UInt64"},
                {"name": "transaction_group", "type": "string"},
            ],
            key=lambda elem: elem["name"],
        )

    def test_alias_on_same_metrics_expression_but_different_aliases(self):
        for v_transaction, count in (("/foo", 1), ("/bar", 3), ("/baz", 2)):
            for value in [123.4] * count:
                self.store_metric(
                    org_id=self.organization.id,
                    project_id=self.project.id,
                    type="distribution",
                    name=TransactionMRI.MEASUREMENTS_LCP.value,
                    tags={"transaction": v_transaction, "measurement_rating": "poor"},
                    timestamp=int(time.time()),
                    value=value,
                    use_case_id=UseCaseKey.PERFORMANCE,
                )

        metrics_query = MetricsQuery(
            org_id=self.organization.id,
            project_ids=[self.project.id],
            select=[
                MetricField(
                    op="count",
                    metric_mri=TransactionMRI.MEASUREMENTS_LCP.value,
                    alias="count_lcp",
                ),
                MetricField(
                    op="count",
                    metric_mri=TransactionMRI.MEASUREMENTS_LCP.value,
                    alias="count_lcp_2",
                ),
            ],
            start=self.now - timedelta(hours=1),
            end=self.now,
            granularity=Granularity(granularity=3600),
            groupby=[
                MetricGroupByField("transaction", alias="transaction_group"),
            ],
            orderby=[
                OrderBy(
                    MetricField(
                        op="count",
                        metric_mri=TransactionMRI.MEASUREMENTS_LCP.value,
                        alias="count_lcp",
                    ),
                    Direction.DESC,
                ),
                OrderBy(
                    MetricField(
                        op="count",
                        metric_mri=TransactionMRI.MEASUREMENTS_LCP.value,
                        alias="count_lcp_2",
                    ),
                    Direction.DESC,
                ),
            ],
            limit=Limit(limit=2),
            offset=Offset(offset=0),
            include_series=False,
        )
        data = get_series(
            [self.project],
            metrics_query=metrics_query,
            include_meta=True,
            use_case_id=UseCaseKey.PERFORMANCE,
        )
        groups = data["groups"]
        assert len(groups) == 2

        expected = [
            ("/bar", 3),
            ("/baz", 2),
        ]
        for (expected_transaction, expected_count), group in zip(expected, groups):
            # With orderBy, you only get totals:
            assert group["by"] == {"transaction_group": expected_transaction}
            assert group["totals"] == {
                "count_lcp": expected_count,
                "count_lcp_2": expected_count,
            }
        assert data["meta"] == sorted(
            [
                {"name": "count_lcp", "type": "UInt64"},
                {"name": "count_lcp_2", "type": "UInt64"},
                {"name": "transaction_group", "type": "string"},
            ],
            key=lambda elem: elem["name"],
        )

<<<<<<< HEAD
    def test_custom_measurement_query_with_valid_mri(self):
        CUSTOM_SPEED_MRI = "d:transactions/measurements.speed@millisecond"

        for value in (100, 200, 300):
            self.store_metric(
                org_id=self.organization.id,
                project_id=self.project.id,
                type="distribution",
                name=CUSTOM_SPEED_MRI,
                tags={},
                timestamp=int(time.time()),
                value=value,
                use_case_id=UseCaseKey.PERFORMANCE,
            )

        metrics_query = MetricsQuery(
            org_id=self.organization.id,
            project_ids=[self.project.id],
            select=[
                MetricField(
                    op="count",
                    metric_mri=CUSTOM_SPEED_MRI,
                ),
            ],
            start=self.now - timedelta(hours=1),
            end=self.now,
            granularity=Granularity(granularity=3600),
            groupby=[],
            orderby=[],
            limit=Limit(limit=2),
            offset=Offset(offset=0),
            include_series=False,
        )

        data = get_series(
            [self.project],
            metrics_query=metrics_query,
            include_meta=True,
            use_case_id=UseCaseKey.PERFORMANCE,
        )
        groups = data["groups"]
        assert len(groups) == 1

        expected_sum = 3
        expected_alias = "count(measurements.speed)"
        assert groups[0]["totals"] == {
            expected_alias: expected_sum,
        }
        assert data["meta"] == sorted(
            [
                {"name": expected_alias, "type": "UInt64"},
            ],
            key=lambda elem: elem["name"],
        )

    @pytest.mark.skip(reason="flaky: TET-423")
=======
    @freeze_time("2022-09-22 10:01:09")
>>>>>>> db2cbbc5
    def test_count_transaction_with_valid_condition(self):
        now = timezone.now()

        for transaction, values in (
            ("<< unparameterized >>", [1]),
            ("", [2, 3]),
            ("/foo", [4, 5, 6]),
        ):
            if transaction == "":
                tags = {}
            else:
                tags = {"transaction": transaction}

            for value in values:
                self.store_metric(
                    org_id=self.organization.id,
                    project_id=self.project.id,
                    type="distribution",
                    name=TransactionMRI.DURATION.value,
                    tags=tags,
                    timestamp=now.timestamp(),
                    value=value,
                    use_case_id=UseCaseKey.PERFORMANCE,
                )

        metrics_query = MetricsQuery(
            org_id=self.organization.id,
            project_ids=[self.project.id],
            select=[
                MetricField(
                    op="count_transaction_name",
                    metric_mri=TransactionMRI.DURATION.value,
                    params={"transaction_name": "is_unparameterized"},
                    alias="count_transaction_name_is_unparameterized",
                ),
                MetricField(
                    op="count_transaction_name",
                    metric_mri=TransactionMRI.DURATION.value,
                    params={"transaction_name": "is_null"},
                    alias="count_transaction_name_is_null",
                ),
                MetricField(
                    op="count_transaction_name",
                    metric_mri=TransactionMRI.DURATION.value,
                    params={"transaction_name": "has_value"},
                    alias="count_transaction_name_has_value",
                ),
            ],
            start=now - timedelta(minutes=1),
            end=now,
            groupby=[],
            granularity=Granularity(granularity=60),
            limit=Limit(limit=3),
            offset=Offset(offset=0),
            include_series=False,
        )

        data = get_series(
            [self.project],
            metrics_query=metrics_query,
            include_meta=True,
            use_case_id=UseCaseKey.PERFORMANCE,
        )

        groups = data["groups"]
        assert len(groups) == 1

        assert groups[0]["totals"] == {
            "count_transaction_name_is_unparameterized": 1,
            "count_transaction_name_is_null": 2,
            "count_transaction_name_has_value": 3,
        }

        assert data["meta"] == sorted(
            [
                {"name": "count_transaction_name_is_unparameterized", "type": "UInt64"},
                {"name": "count_transaction_name_is_null", "type": "UInt64"},
                {"name": "count_transaction_name_has_value", "type": "UInt64"},
            ],
            key=lambda elem: elem["name"],
        )

    @freeze_time("2022-09-22 10:01:09")
    def test_count_transaction_with_invalid_condition(self):
        now = timezone.now()

        for transaction, values in (
            ("<< unparameterized >>", [1]),
            ("", [2]),
            ("/foo", [4]),
        ):
            if transaction == "":
                tags = {}
            else:
                tags = {"transaction": transaction}

            for value in values:
                self.store_metric(
                    org_id=self.organization.id,
                    project_id=self.project.id,
                    type="distribution",
                    name=TransactionMRI.DURATION.value,
                    tags=tags,
                    timestamp=now.timestamp(),
                    value=value,
                    use_case_id=UseCaseKey.PERFORMANCE,
                )

        invalid_condition = "invalid"

        metrics_query = MetricsQuery(
            org_id=self.organization.id,
            project_ids=[self.project.id],
            select=[
                MetricField(
                    op="count_transaction_name",
                    metric_mri=TransactionMRI.DURATION.value,
                    params={"transaction_name": invalid_condition},
                    alias="count_transaction_name_invalid",
                ),
            ],
            start=now - timedelta(minutes=1),
            end=now,
            groupby=[],
            granularity=Granularity(granularity=60),
            limit=Limit(limit=3),
            offset=Offset(offset=0),
            include_series=False,
        )

        with pytest.raises(
            InvalidParams,
            match=f"The `count_transaction_name` function expects a valid transaction name filter, which must be "
            f"either is_unparameterized is_null has_value but {invalid_condition} was passed",
        ):
            get_series(
                [self.project],
                metrics_query=metrics_query,
                include_meta=True,
                use_case_id=UseCaseKey.PERFORMANCE,
            )

    @freeze_time("2022-09-22 11:07:00")
    def test_alias_on_single_entity_derived_metrics(self):
        """
        We want to freeze time and self.now don't freezes when we decorate only function
        it helps to reproduce flakiness. Also it's important to freeze it for :00 second,
        otherwise you can't catch race condition and test will work.
        """
        now = timezone.now()
        for value, tag_value in (
            (3.4, TransactionStatusTagValue.OK.value),
            (0.3, TransactionStatusTagValue.CANCELLED.value),
            (2.3, TransactionStatusTagValue.UNKNOWN.value),
            (0.5, TransactionStatusTagValue.ABORTED.value),
        ):
            self.store_metric(
                org_id=self.organization.id,
                project_id=self.project.id,
                type="distribution",
                name=TransactionMRI.DURATION.value,
                tags={TransactionTagsKey.TRANSACTION_STATUS.value: tag_value},
                # It's important that we store metric between now and now - 1 minute
                # Note: now is not included
                timestamp=(now - timedelta(seconds=1)).timestamp(),
                value=value,
                use_case_id=UseCaseKey.PERFORMANCE,
            )

        metrics_query = MetricsQuery(
            org_id=self.organization.id,
            project_ids=[self.project.id],
            select=[
                MetricField(
                    op=None,
                    metric_mri=TransactionMRI.FAILURE_RATE.value,
                    alias="failure_rate_alias",
                ),
            ],
            start=now - timedelta(minutes=1),
            end=now,
            granularity=Granularity(granularity=60),
            limit=Limit(limit=2),
            offset=Offset(offset=0),
            include_series=False,
        )
        data = get_series(
            [self.project],
            metrics_query=metrics_query,
            include_meta=True,
            use_case_id=UseCaseKey.PERFORMANCE,
        )
        assert len(data["groups"]) == 1
        group = data["groups"][0]
        assert group["by"] == {}
        assert group["totals"] == {"failure_rate_alias": 0.25}
        assert data["meta"] == [{"name": "failure_rate_alias", "type": "Float64"}]

    def test_groupby_aliasing_with_multiple_groups_and_orderby(self):
        for tag, value, numbers in (
            ("transaction", "/foo/", [10, 11, 12]),
            ("transaction", "/bar/", [4, 5, 6]),
        ):
            for subvalue in numbers:
                self.store_metric(
                    org_id=self.organization.id,
                    project_id=self.project.id,
                    type="distribution",
                    name=TransactionMRI.MEASUREMENTS_LCP.value,
                    tags={tag: value},
                    timestamp=int(time.time()),
                    value=subvalue,
                    use_case_id=UseCaseKey.PERFORMANCE,
                )

        for tag, value, numbers in (
            ("transaction", "/foo/", [1, 2, 3]),
            ("transaction", "/bar/", [13, 14, 15]),
        ):
            for subvalue in numbers:
                self.store_metric(
                    org_id=self.organization.id,
                    project_id=self.project.id,
                    type="distribution",
                    name=TransactionMRI.MEASUREMENTS_FCP.value,
                    tags={tag: value},
                    timestamp=int(time.time()),
                    value=subvalue,
                    use_case_id=UseCaseKey.PERFORMANCE,
                )

        start, end, rollup = get_date_range(
            {
                "statsPeriod": "1h",
                "interval": "1h",
            }
        )
        metrics_query = MetricsQuery(
            org_id=self.organization.id,
            project_ids=[self.project.id],
            select=[
                MetricField(
                    op="p50",
                    metric_mri=TransactionMRI.MEASUREMENTS_LCP.value,
                    alias="p50_lcp",
                ),
                MetricField(
                    op="p50",
                    metric_mri=TransactionMRI.MEASUREMENTS_FCP.value,
                    alias="p50_fcp",
                ),
            ],
            start=start,
            end=end,
            groupby=[
                MetricGroupByField("transaction", "transaction_group"),
                MetricGroupByField("project_id", "project"),
                MetricGroupByField("project", "project_alias"),
            ],
            orderby=[
                OrderBy(
                    MetricField(
                        op="p50",
                        metric_mri=TransactionMRI.MEASUREMENTS_LCP.value,
                        alias="p50_lcp",
                    ),
                    direction=Direction.ASC,
                )
            ],
            granularity=Granularity(granularity=rollup),
            limit=Limit(limit=51),
            offset=Offset(offset=0),
        )
        data = get_series(
            [self.project],
            metrics_query=metrics_query,
            include_meta=True,
            use_case_id=UseCaseKey.PERFORMANCE,
        )

        groups = data["groups"]
        assert len(groups) == 2

        expected = [
            ("/bar/", 5.0, 14.0),
            ("/foo/", 11.0, 2.0),
        ]
        for (expected_tag_value, expected_lcp_count, expected_fcp_count), group in zip(
            expected, groups
        ):
            # With orderBy, you only get totals:
            assert group["by"] == {
                "transaction_group": expected_tag_value,
                "project": self.project.id,
                "project_alias": self.project.id,
            }
            assert group["totals"] == {
                "p50_lcp": expected_lcp_count,
                "p50_fcp": expected_fcp_count,
            }
            assert group["series"] == {
                "p50_lcp": [expected_lcp_count],
                "p50_fcp": [expected_fcp_count],
            }
        assert data["meta"] == sorted(
            [
                {"name": "bucketed_time", "type": "DateTime('Universal')"},
                {"name": "p50_fcp", "type": "Array(Float64)"},
                {"name": "p50_lcp", "type": "Array(Float64)"},
                {"name": "project", "type": "string"},
                {"name": "project_alias", "type": "string"},
                {"name": "transaction_group", "type": "string"},
            ],
            key=lambda elem: elem["name"],
        )

    def test_histogram_transaction_duration(self):
        for tag, value, numbers in (
            ("tag1", "value1", [1, 2, 3]),
            ("tag1", "value2", [10, 100, 1000]),
        ):
            for subvalue in numbers:
                self.store_metric(
                    org_id=self.organization.id,
                    project_id=self.project.id,
                    type="distribution",
                    name=TransactionMRI.MEASUREMENTS_LCP.value,
                    tags={tag: value},
                    timestamp=int(time.time()),
                    value=subvalue,
                    use_case_id=UseCaseKey.PERFORMANCE,
                )

        metrics_query = MetricsQuery(
            org_id=self.organization.id,
            project_ids=[self.project.id],
            select=[
                MetricField(
                    op="histogram",
                    # ToDo(ahmed): Replace this with MRI once we make MetricsQuery accept MRI
                    metric_mri=TransactionMRI.MEASUREMENTS_LCP.value,
                    params={
                        "histogram_from": 2,
                        "histogram_to": None,
                        "histogram_buckets": 2,
                    },
                    alias="histogram_lcp_1",
                ),
                MetricField(
                    op="histogram",
                    metric_mri=TransactionMRI.MEASUREMENTS_LCP.value,
                    params={
                        "histogram_from": None,
                        "histogram_to": 9,
                        "histogram_buckets": 2,
                    },
                    alias="histogram_lcp_2",
                ),
            ],
            start=self.now - timedelta(hours=1),
            end=self.now,
            granularity=Granularity(granularity=3600),
            limit=Limit(limit=51),
            offset=Offset(offset=0),
            include_series=False,
        )
        data = get_series(
            [self.project],
            metrics_query=metrics_query,
            include_meta=True,
            use_case_id=UseCaseKey.PERFORMANCE,
        )

        assert data["groups"] == [
            {
                "by": {},
                "totals": {
                    "histogram_lcp_1": [(2.0, 501.0, 4), (501.0, 1000.0, 2)],
                    "histogram_lcp_2": [(1.0, 5.0, 3), (5.0, 9.0, 0)],
                },
            }
        ]

    def test_rate_epm_hour_rollup(self):
        event_counts = [6, 0, 6, 3, 0, 3]
        for hour, count in enumerate(event_counts):
            for _ in range(count):
                self.store_metric(
                    org_id=self.organization.id,
                    project_id=self.project.id,
                    type="distribution",
                    name=TransactionMRI.DURATION.value,
                    tags={},
                    timestamp=(self.now - timedelta(hours=hour)).timestamp(),
                    value=1,
                    use_case_id=UseCaseKey.PERFORMANCE,
                )

        start, end, rollup = get_date_range(
            {
                "statsPeriod": "6h",
                "interval": "1h",
            }
        )
        metrics_query = MetricsQuery(
            org_id=self.organization.id,
            project_ids=[self.project.id],
            select=[
                MetricField(
                    op="rate",
                    metric_mri=TransactionMRI.DURATION.value,
                    params={"numerator": 3600, "denominator": 60},
                ),
                MetricField(
                    op="count",
                    metric_mri=TransactionMRI.DURATION.value,
                ),
            ],
            start=start,
            end=end,
            granularity=Granularity(granularity=rollup),
            limit=Limit(limit=51),
            offset=Offset(offset=0),
            include_series=True,
        )
        data = get_series(
            [self.project],
            metrics_query=metrics_query,
            include_meta=True,
            use_case_id=UseCaseKey.PERFORMANCE,
        )

        # The order they will be in is the reverse of the order they were inserted so -> [3, 0, 3, 6, 0, 6] and hence
        # the expected rates would be each of those event counts divided by 3600 / 60
        assert data["groups"] == [
            {
                "by": {},
                "series": {
                    "rate(transaction.duration)": [0.05, 0, 0.05, 0.1, 0, 0.1],
                    "count(transaction.duration)": [3, 0, 3, 6, 0, 6],
                },
                "totals": {"rate(transaction.duration)": 0.3, "count(transaction.duration)": 18},
            }
        ]

    def test_rate_epm_day_rollup(self):
        event_counts = [6, 0, 6, 3, 0, 3]
        for hour, count in enumerate(event_counts):
            for minute in range(count):
                self.store_metric(
                    org_id=self.organization.id,
                    project_id=self.project.id,
                    type="distribution",
                    name=TransactionMRI.DURATION.value,
                    tags={},
                    timestamp=(self.now - timedelta(hours=hour)).timestamp(),
                    value=1,
                    use_case_id=UseCaseKey.PERFORMANCE,
                )

        start, end, rollup = get_date_range(
            {
                "statsPeriod": "6h",
                "interval": "1h",
            }
        )
        metrics_query = MetricsQuery(
            org_id=self.organization.id,
            project_ids=[self.project.id],
            select=[
                MetricField(
                    op="rate",
                    metric_mri=TransactionMRI.DURATION.value,
                    params={"numerator": 86400, "denominator": 60},
                ),
            ],
            start=start,
            end=end,
            granularity=Granularity(granularity=rollup),
            limit=Limit(limit=51),
            offset=Offset(offset=0),
            include_series=True,
        )
        data = get_series(
            [self.project],
            metrics_query=metrics_query,
            include_meta=True,
            use_case_id=UseCaseKey.PERFORMANCE,
        )

        # The order they will be in is the reverse of the order they were inserted so -> [3, 0, 3, 6, 0, 6] and hence
        # the expected rates would be each of those event counts divided by 86400 / 60
        assert data["groups"] == [
            {
                "by": {},
                "series": {
                    "rate(transaction.duration)": [3 / 1440, 0, 3 / 1440, 6 / 1440, 0, 6 / 1440],
                },
                "totals": {"rate(transaction.duration)": 18 / 1440},
            }
        ]

    @pytest.mark.skip(reason="Contains granularity/rollup logic that is not yet implemented")
    def test_throughput_epm_hour_rollup_offset_of_hour(self):
        # Each of these denotes how many events to create in each hour
        day_ago = before_now(days=1).replace(hour=10, minute=0, second=0, microsecond=0)

        event_counts = [6, 0, 6, 3, 0, 3]

        self.store_metric(
            org_id=self.organization.id,
            project_id=self.project.id,
            type="distribution",
            name=TransactionMRI.DURATION.value,
            tags={},
            timestamp=(day_ago + timedelta(hours=0, minutes=25)).timestamp(),
            value=1,
            use_case_id=UseCaseKey.PERFORMANCE,
        )

        for hour, count in enumerate(event_counts):
            for minute in range(count):
                self.store_metric(
                    org_id=self.organization.id,
                    project_id=self.project.id,
                    type="distribution",
                    name=TransactionMRI.DURATION.value,
                    tags={},
                    timestamp=(day_ago + timedelta(hours=hour, minutes=minute + 30)).timestamp(),
                    value=1,
                    use_case_id=UseCaseKey.PERFORMANCE,
                )

        metrics_query = MetricsQuery(
            org_id=self.organization.id,
            project_ids=[self.project.id],
            select=[
                MetricField(
                    op="rate",
                    metric_mri=TransactionMRI.DURATION.value,
                    params={"numerator": 3600, "denominator": 60},
                ),
                MetricField(
                    op="count",
                    metric_mri=TransactionMRI.DURATION.value,
                ),
            ],
            start=day_ago + timedelta(minutes=30),
            end=day_ago + timedelta(hours=6, minutes=30),
            granularity=Granularity(granularity=1800),
            limit=Limit(limit=5),
            offset=Offset(offset=0),
            include_series=True,
        )

        start, end, rollup = get_date_range(
            {
                "start": iso_format(day_ago + timedelta(minutes=30)),
                "end": iso_format(day_ago + timedelta(hours=6, minutes=30)),
            }
        )

        data = get_series(
            [self.project],
            metrics_query=metrics_query,
            include_meta=True,
            use_case_id=UseCaseKey.PERFORMANCE,
        )
        assert data

    def test_throughput_eps_minute_rollup(self):
        event_counts = [6, 0, 6, 3, 0, 3]
        for minute, count in enumerate(event_counts):
            for _ in range(count):
                self.store_metric(
                    org_id=self.organization.id,
                    project_id=self.project.id,
                    type="distribution",
                    name=TransactionMRI.DURATION.value,
                    tags={},
                    timestamp=(self.now - timedelta(minutes=minute)).timestamp(),
                    value=1,
                    use_case_id=UseCaseKey.PERFORMANCE,
                )

        start, end, rollup = get_date_range(
            {
                "statsPeriod": "6m",
                "interval": "1m",
            }
        )
        metrics_query = MetricsQuery(
            org_id=self.organization.id,
            project_ids=[self.project.id],
            select=[
                MetricField(
                    op="rate",
                    metric_mri=TransactionMRI.DURATION.value,
                    params={"numerator": 60},
                ),
                MetricField(
                    op="count",
                    metric_mri=TransactionMRI.DURATION.value,
                ),
            ],
            start=start,
            end=end,
            granularity=Granularity(granularity=rollup),
            limit=Limit(limit=51),
            offset=Offset(offset=0),
            include_series=True,
        )
        data = get_series(
            [self.project],
            metrics_query=metrics_query,
            include_meta=True,
            use_case_id=UseCaseKey.PERFORMANCE,
        )
        # The order they will be in is the reverse of the order they were inserted so -> [3, 0, 3, 6, 0, 6] and hence
        # the expected rates would be each of those event counts divided by 86400 / 60
        assert data["groups"] == [
            {
                "by": {},
                "series": {
                    "rate(transaction.duration)": [3 / 60, 0, 3 / 60, 6 / 60, 0, 6 / 60],
                    "count(transaction.duration)": [3, 0, 3, 6, 0, 6],
                },
                "totals": {
                    "rate(transaction.duration)": 18 / 60,
                    "count(transaction.duration)": 18,
                },
            }
        ]

    def test_rate_with_missing_numerator_value(self):
        event_counts = [6, 0, 6, 3, 0, 3]
        for minute, count in enumerate(event_counts):
            for _ in range(count):
                self.store_metric(
                    org_id=self.organization.id,
                    project_id=self.project.id,
                    type="distribution",
                    name=TransactionMRI.DURATION.value,
                    tags={},
                    timestamp=(self.now - timedelta(minutes=minute)).timestamp(),
                    value=1,
                    use_case_id=UseCaseKey.PERFORMANCE,
                )
        start, end, rollup = get_date_range(
            {
                "statsPeriod": "6m",
                "interval": "1m",
            }
        )
        metrics_query = MetricsQuery(
            org_id=self.organization.id,
            project_ids=[self.project.id],
            select=[
                MetricField(
                    op="rate",
                    metric_mri=TransactionMRI.DURATION.value,
                ),
            ],
            start=start,
            end=end,
            granularity=Granularity(granularity=rollup),
            limit=Limit(limit=51),
            offset=Offset(offset=0),
            include_series=True,
        )
        with pytest.raises(
            InvalidParams,
            match=re.escape(
                "rate_snql_factory() missing 1 required positional argument: 'numerator'"
            ),
        ):
            get_series(
                [self.project],
                metrics_query=metrics_query,
                include_meta=True,
                use_case_id=UseCaseKey.PERFORMANCE,
            )

    def test_measurement_rating(self):
        min_ago = before_now(minutes=1)

        for tags, metric, metric_mri, value in (
            (
                {"measurement_rating": "good", "transaction": "foo_transaction"},
                TransactionMetricKey.MEASUREMENTS_LCP.value,
                TransactionMRI.MEASUREMENTS_LCP.value,
                50,
            ),
            (
                {"measurement_rating": "good", "transaction": "foo_transaction"},
                TransactionMetricKey.MEASUREMENTS_FP.value,
                TransactionMRI.MEASUREMENTS_FP.value,
                15,
            ),
            (
                {"measurement_rating": "meh", "transaction": "foo_transaction"},
                TransactionMetricKey.MEASUREMENTS_FCP.value,
                TransactionMRI.MEASUREMENTS_FCP.value,
                1500,
            ),
            (
                {"measurement_rating": "meh", "transaction": "foo_transaction"},
                TransactionMetricKey.MEASUREMENTS_FID.value,
                TransactionMRI.MEASUREMENTS_FID.value,
                125,
            ),
            (
                {"measurement_rating": "good", "transaction": "foo_transaction"},
                TransactionMetricKey.MEASUREMENTS_CLS.value,
                TransactionMRI.MEASUREMENTS_CLS.value,
                0.15,
            ),
        ):
            self.store_metric(
                org_id=self.organization.id,
                project_id=self.project.id,
                type="distribution",
                name=metric_mri,
                tags=tags,
                timestamp=min_ago.timestamp(),
                value=value,
                use_case_id=UseCaseKey.PERFORMANCE,
            )

        start, end, rollup = get_date_range(
            {
                "statsPeriod": "1h",
                "interval": "1h",
            }
        )

        metrics_query = MetricsQuery(
            org_id=self.organization.id,
            project_ids=[self.project.id],
            select=[
                MetricField(
                    op="count_web_vitals",
                    metric_mri=TransactionMRI.MEASUREMENTS_LCP.value,
                    params={"measurement_rating": "good"},
                    alias="count_web_vitals_measurements_lcp_good",
                ),
                MetricField(
                    op="count_web_vitals",
                    metric_mri=TransactionMRI.MEASUREMENTS_FP.value,
                    params={"measurement_rating": "good"},
                    alias="count_web_vitals_measurements_fp_good",
                ),
                MetricField(
                    op="count_web_vitals",
                    metric_mri=TransactionMRI.MEASUREMENTS_FCP.value,
                    params={"measurement_rating": "meh"},
                    alias="count_web_vitals_measurements_fcp_meh",
                ),
                MetricField(
                    op="count_web_vitals",
                    metric_mri=TransactionMRI.MEASUREMENTS_FID.value,
                    params={"measurement_rating": "meh"},
                    alias="count_web_vitals_measurements_fid_meh",
                ),
                MetricField(
                    op="count_web_vitals",
                    metric_mri=TransactionMRI.MEASUREMENTS_CLS.value,
                    params={"measurement_rating": "good"},
                    alias="count_web_vitals_measurements_cls_good",
                ),
            ],
            start=start,
            groupby=[
                MetricGroupByField(
                    name="transaction",
                )
            ],
            end=end,
            granularity=Granularity(granularity=rollup),
            limit=Limit(limit=51),
            offset=Offset(offset=0),
            include_series=False,
        )

        data = get_series(
            [self.project],
            metrics_query=metrics_query,
            include_meta=True,
            use_case_id=UseCaseKey.PERFORMANCE,
        )

        group_totals = data["groups"][0]["totals"]

        assert group_totals["count_web_vitals_measurements_lcp_good"] == 1
        assert group_totals["count_web_vitals_measurements_fp_good"] == 1
        assert group_totals["count_web_vitals_measurements_fcp_meh"] == 1
        assert group_totals["count_web_vitals_measurements_cls_good"] == 1
        assert group_totals["count_web_vitals_measurements_fid_meh"] == 1

        assert data["meta"] == sorted(
            [
                {"name": "count_web_vitals_measurements_cls_good", "type": "UInt64"},
                {"name": "count_web_vitals_measurements_fcp_meh", "type": "UInt64"},
                {"name": "count_web_vitals_measurements_fid_meh", "type": "UInt64"},
                {"name": "count_web_vitals_measurements_fp_good", "type": "UInt64"},
                {"name": "count_web_vitals_measurements_lcp_good", "type": "UInt64"},
                {"name": "transaction", "type": "string"},
            ],
            key=lambda elem: elem["name"],
        )


class GetCustomMeasurementsTestCase(MetricsEnhancedPerformanceTestCase):
    METRIC_STRINGS = [
        "d:transactions/measurements.something_custom@millisecond",
        "d:transactions/measurements.something_else@byte",
    ]

    def setUp(self):
        super().setUp()
        self.day_ago = before_now(days=1).replace(hour=10, minute=0, second=0, microsecond=0)

    def test_simple(self):
        something_custom_metric = "d:transactions/measurements.something_custom@millisecond"
        self.store_transaction_metric(
            1,
            metric="measurements.something_custom",
            internal_metric=something_custom_metric,
            entity="metrics_distributions",
            timestamp=self.day_ago + timedelta(hours=1, minutes=0),
        )
        result = get_custom_measurements(
            project_ids=[self.project.id],
            organization_id=self.organization.id,
            start=self.day_ago,
            use_case_id=UseCaseKey.PERFORMANCE,
        )
        assert result == [
            {
                "name": "measurements.something_custom",
                "type": "generic_distribution",
                "operations": [
                    "avg",
                    "count",
                    "histogram",
                    "max",
                    "min",
                    "p50",
                    "p75",
                    "p90",
                    "p95",
                    "p99",
                ],
                "unit": "millisecond",
                "metric_id": indexer.resolve(
                    UseCaseKey.PERFORMANCE, self.organization.id, something_custom_metric
                ),
            }
        ]

    def test_metric_outside_query_daterange(self):
        something_custom_metric = "d:transactions/measurements.something_custom@millisecond"
        something_else_metric = "d:transactions/measurements.something_else@byte"
        self.store_transaction_metric(
            1,
            metric="measurements.something_custom",
            internal_metric=something_custom_metric,
            entity="metrics_distributions",
            timestamp=self.day_ago + timedelta(hours=1, minutes=0),
        )
        # Shouldn't show up
        self.store_transaction_metric(
            1,
            metric="measurements.something_else",
            internal_metric=something_else_metric,
            entity="metrics_distributions",
            timestamp=self.day_ago - timedelta(days=1, minutes=0),
        )
        result = get_custom_measurements(
            project_ids=[self.project.id],
            organization_id=self.organization.id,
            start=self.day_ago,
            use_case_id=UseCaseKey.PERFORMANCE,
        )

        assert result == [
            {
                "name": "measurements.something_custom",
                "type": "generic_distribution",
                "operations": [
                    "avg",
                    "count",
                    "histogram",
                    "max",
                    "min",
                    "p50",
                    "p75",
                    "p90",
                    "p95",
                    "p99",
                ],
                "unit": "millisecond",
                "metric_id": indexer.resolve(
                    UseCaseKey.PERFORMANCE, self.organization.id, something_custom_metric
                ),
            }
        ]

    @mock.patch("sentry.snuba.metrics.datasource.parse_mri")
    def test_broken_custom_metric(self, mock):
        # Store valid metric
        self.store_transaction_metric(
            1,
            metric="measurements.something_custom",
            internal_metric="d:transactions/measurements.something_custom@millisecond",
            entity="metrics_distributions",
            timestamp=self.day_ago + timedelta(hours=1, minutes=0),
        )

        # mock mri failing to parse the metric
        mock.return_value = None
        result = get_custom_measurements(
            project_ids=[self.project.id], organization_id=self.organization.id, start=self.day_ago
        )
        assert result == []<|MERGE_RESOLUTION|>--- conflicted
+++ resolved
@@ -240,7 +240,6 @@
             key=lambda elem: elem["name"],
         )
 
-<<<<<<< HEAD
     def test_custom_measurement_query_with_valid_mri(self):
         CUSTOM_SPEED_MRI = "d:transactions/measurements.speed@millisecond"
 
@@ -296,10 +295,7 @@
             key=lambda elem: elem["name"],
         )
 
-    @pytest.mark.skip(reason="flaky: TET-423")
-=======
     @freeze_time("2022-09-22 10:01:09")
->>>>>>> db2cbbc5
     def test_count_transaction_with_valid_condition(self):
         now = timezone.now()
 
