import pytest
from snuba_sdk import Column, Function

from sentry.sentry_metrics import indexer
from sentry.sentry_metrics.configuration import UseCaseKey
from sentry.sentry_metrics.utils import resolve_tag_value
from sentry.snuba.metrics import (
    TransactionStatusTagValue,
    TransactionTagsKey,
    abnormal_sessions,
    abnormal_users,
    addition,
    all_sessions,
    all_transactions,
    all_users,
    crashed_sessions,
    crashed_users,
    errored_all_users,
    errored_preaggr_sessions,
    session_duration_filters,
    subtraction,
    uniq_aggregation_on_metric,
)
from sentry.snuba.metrics.fields.snql import (
    complement,
    division_float,
    failure_count_transaction,
    miserable_users,
    satisfaction_count_transaction,
    tolerated_count_transaction,
)
from sentry.snuba.metrics.naming_layer.public import TransactionSatisfactionTagValue
from sentry.testutils import TestCase

pytestmark = pytest.mark.sentry_metrics


class DerivedMetricSnQLTestCase(TestCase):
    def setUp(self):
        self.org_id = 666
        self.metric_ids = [0, 1, 2]
        indexer.bulk_record(
            use_case_id=UseCaseKey.RELEASE_HEALTH,
            org_strings={
                self.org_id: [
                    "abnormal",
                    "crashed",
                    "errored_preaggr",
                    "errored",
                    "exited",
                    "init",
                    "session.status",
                ]
            },
        )
        indexer.bulk_record(
            use_case_id=UseCaseKey.PERFORMANCE,
            org_strings={
                self.org_id: [
                    TransactionSatisfactionTagValue.FRUSTRATED.value,
                    TransactionSatisfactionTagValue.SATISFIED.value,
                    TransactionSatisfactionTagValue.TOLERATED.value,
                    TransactionStatusTagValue.CANCELLED.value,
                    TransactionStatusTagValue.OK.value,
                    TransactionStatusTagValue.UNKNOWN.value,
                    TransactionTagsKey.TRANSACTION_SATISFACTION.value,
                    TransactionTagsKey.TRANSACTION_STATUS.value,
                ]
            },
        )

    def test_counter_sum_aggregation_on_session_status(self):
        for status, func in [
            ("init", all_sessions),
            ("crashed", crashed_sessions),
            ("errored_preaggr", errored_preaggr_sessions),
            ("abnormal", abnormal_sessions),
        ]:
            assert func(self.org_id, self.metric_ids, alias=status) == Function(
                "sumIf",
                [
                    Column("value"),
                    Function(
                        "and",
                        [
                            Function(
                                "equals",
                                [
                                    Column(
                                        f"tags[{indexer.resolve(self.org_id, 'session.status', use_case_id=UseCaseKey.RELEASE_HEALTH)}]"
                                    ),
                                    indexer.resolve(
                                        self.org_id, status, use_case_id=UseCaseKey.RELEASE_HEALTH
                                    ),
<<<<<<< HEAD
                                    resolve_tag_value(self.org_id, status),
=======
>>>>>>> 3d49d342
                                ],
                            ),
                            Function("in", [Column("metric_id"), list(self.metric_ids)]),
                        ],
                    ),
                ],
                status,
            )

    def test_set_uniq_aggregation_on_session_status(self):
        for status, func in [
            ("crashed", crashed_users),
            ("abnormal", abnormal_users),
            ("errored", errored_all_users),
        ]:

            assert func(self.org_id, self.metric_ids, alias=status) == Function(
                "uniqIf",
                [
                    Column("value"),
                    Function(
                        "and",
                        [
                            Function(
                                "equals",
                                [
                                    Column(
                                        f"tags[{indexer.resolve(self.org_id, 'session.status', use_case_id=UseCaseKey.RELEASE_HEALTH)}]"
                                    ),
                                    indexer.resolve(
                                        self.org_id, status, use_case_id=UseCaseKey.RELEASE_HEALTH
                                    ),
<<<<<<< HEAD
                                    resolve_tag_value(self.org_id, status),
=======
>>>>>>> 3d49d342
                                ],
                            ),
                            Function("in", [Column("metric_id"), list(self.metric_ids)]),
                        ],
                    ),
                ],
                status,
            )

    def test_set_uniq_aggregation_all_users(self):
        assert all_users(self.org_id, self.metric_ids, alias="foo") == Function(
            "uniqIf",
            [
                Column("value"),
                Function("in", [Column("metric_id"), list(self.metric_ids)]),
            ],
            alias="foo",
        )

    def test_set_sum_aggregation_for_errored_sessions(self):
        alias = "whatever"
        assert uniq_aggregation_on_metric(self.metric_ids, alias) == Function(
            "uniqIf",
            [
                Column("value"),
                Function(
                    "in",
                    [
                        Column("metric_id"),
                        list(self.metric_ids),
                    ],
                ),
            ],
            alias,
        )

    def test_dist_count_aggregation_on_tx_status(self):
        expected_all_txs = Function(
            "countIf",
            [
                Column("value"),
                Function(
                    "in",
                    [
                        Column(name="metric_id"),
                        list(self.metric_ids),
                    ],
                    alias=None,
                ),
            ],
            alias="transactions.all",
        )
        assert (
            all_transactions(self.org_id, self.metric_ids, "transactions.all") == expected_all_txs
        )

        expected_failed_txs = Function(
            "countIf",
            [
                Column("value"),
                Function(
                    "and",
                    [
                        Function(
                            "in",
                            [Column(name="metric_id"), list(self.metric_ids)],
                        ),
                        Function(
                            "notIn",
                            [
                                Column(
                                    f"tags[{indexer.resolve(self.org_id, TransactionTagsKey.TRANSACTION_STATUS.value, use_case_id=UseCaseKey.PERFORMANCE)}]"
                                ),
                                [
<<<<<<< HEAD
                                    resolve_tag_value(
                                        self.org_id, TransactionStatusTagValue.OK.value
                                    ),
                                    resolve_tag_value(
                                        self.org_id, TransactionStatusTagValue.CANCELLED.value
                                    ),
                                    resolve_tag_value(
                                        self.org_id, TransactionStatusTagValue.UNKNOWN.value
=======
                                    indexer.resolve(
                                        self.org_id,
                                        TransactionStatusTagValue.OK.value,
                                        use_case_id=UseCaseKey.PERFORMANCE,
                                    ),
                                    indexer.resolve(
                                        self.org_id,
                                        TransactionStatusTagValue.CANCELLED.value,
                                        use_case_id=UseCaseKey.PERFORMANCE,
                                    ),
                                    indexer.resolve(
                                        self.org_id,
                                        TransactionStatusTagValue.UNKNOWN.value,
                                        use_case_id=UseCaseKey.PERFORMANCE,
>>>>>>> 3d49d342
                                    ),
                                ],
                            ],
                        ),
                    ],
                ),
            ],
            alias="transactions.failed",
        )
        assert (
            failure_count_transaction(self.org_id, self.metric_ids, alias="transactions.failed")
            == expected_failed_txs
        )

    def test_set_count_aggregation_on_tx_satisfaction(self):
        alias = "transaction.miserable_user"

        assert miserable_users(self.org_id, self.metric_ids, alias) == Function(
            "uniqIf",
            [
                Column("value"),
                Function(
                    "and",
                    [
                        Function(
                            "equals",
                            [
                                Column(
                                    f"tags[{indexer.resolve(self.org_id, TransactionTagsKey.TRANSACTION_SATISFACTION.value, use_case_id=UseCaseKey.PERFORMANCE)}]"
                                ),
                                resolve_tag_value(
                                    self.org_id,
                                    TransactionSatisfactionTagValue.FRUSTRATED.value,
                                    use_case_id=UseCaseKey.PERFORMANCE,
                                ),
                            ],
                        ),
                        Function(
                            "in",
                            [
                                Column("metric_id"),
                                list(self.metric_ids),
                            ],
                        ),
                    ],
                ),
            ],
            alias,
        )

    def test_dist_count_aggregation_on_tx_satisfaction(self):

        assert satisfaction_count_transaction(
            self.org_id, self.metric_ids, "transaction.satisfied"
        ) == Function(
            "countIf",
            [
                Column("value"),
                Function(
                    "and",
                    [
                        Function(
                            "equals",
                            [
                                Column(
                                    f"tags[{indexer.resolve(self.org_id, TransactionTagsKey.TRANSACTION_SATISFACTION.value, use_case_id=UseCaseKey.PERFORMANCE)}]"
                                ),
<<<<<<< HEAD
                                resolve_tag_value(
                                    self.org_id, TransactionSatisfactionTagValue.SATISFIED.value
=======
                                indexer.resolve(
                                    self.org_id,
                                    TransactionSatisfactionTagValue.SATISFIED.value,
                                    use_case_id=UseCaseKey.PERFORMANCE,
>>>>>>> 3d49d342
                                ),
                            ],
                        ),
                        Function(
                            "in",
                            [
                                Column("metric_id"),
                                list(self.metric_ids),
                            ],
                        ),
                    ],
                ),
            ],
            "transaction.satisfied",
        )

        assert tolerated_count_transaction(
            self.org_id, self.metric_ids, alias="transaction.tolerated"
        ) == Function(
            "countIf",
            [
                Column("value"),
                Function(
                    "and",
                    [
                        Function(
                            "equals",
                            [
                                Column(
                                    f"tags[{indexer.resolve(self.org_id, TransactionTagsKey.TRANSACTION_SATISFACTION.value, use_case_id=UseCaseKey.PERFORMANCE)}]"
                                ),
<<<<<<< HEAD
                                resolve_tag_value(
                                    self.org_id, TransactionSatisfactionTagValue.TOLERATED.value
=======
                                indexer.resolve(
                                    self.org_id,
                                    TransactionSatisfactionTagValue.TOLERATED.value,
                                    use_case_id=UseCaseKey.PERFORMANCE,
>>>>>>> 3d49d342
                                ),
                            ],
                        ),
                        Function(
                            "in",
                            [
                                Column("metric_id"),
                                list(self.metric_ids),
                            ],
                        ),
                    ],
                ),
            ],
            alias="transaction.tolerated",
        )

    def test_complement_in_sql(self):
        alias = "foo.complement"
        assert complement(0.64, alias=alias) == Function("minus", [1, 0.64], alias)

    def test_addition_in_snql(self):
        alias = "session.crashed_and_abnormal_user"
        arg1_snql = crashed_users(self.org_id, self.metric_ids, alias="session.crashed_user")
        arg2_snql = abnormal_users(self.org_id, self.metric_ids, alias="session.abnormal_user")
        assert addition(
            arg1_snql,
            arg2_snql,
            alias=alias,
        ) == Function("plus", [arg1_snql, arg2_snql], alias=alias)

    def test_subtraction_in_snql(self):
        arg1_snql = all_users(self.org_id, self.metric_ids, alias="session.all_user")
        arg2_snql = errored_all_users(
            self.org_id, self.metric_ids, alias="session.errored_user_all"
        )

        assert subtraction(
            arg1_snql,
            arg2_snql,
            alias="session.healthy_user",
        ) == Function("minus", [arg1_snql, arg2_snql], alias="session.healthy_user")

    def test_division_in_snql(self):
        alias = "transactions.failure_rate"
        failed = failure_count_transaction(self.org_id, self.metric_ids, "transactions.failed")
        all = all_transactions(self.org_id, self.metric_ids, "transactions.all")

        assert division_float(failed, all, alias=alias) == Function(
            "divide",
            [failed, all],
            alias=alias,
        )

    def test_session_duration_filters(self):
        assert session_duration_filters(self.org_id) == [
            Function(
                "equals",
                (
<<<<<<< HEAD
                    Column(f"tags[{indexer.resolve(self.org_id, 'session.status')}]"),
                    resolve_tag_value(self.org_id, "exited"),
=======
                    Column(
                        f"tags[{indexer.resolve(self.org_id, 'session.status', use_case_id=UseCaseKey.RELEASE_HEALTH)}]"
                    ),
                    indexer.resolve(self.org_id, "exited", use_case_id=UseCaseKey.RELEASE_HEALTH),
>>>>>>> 3d49d342
                ),
            )
        ]<|MERGE_RESOLUTION|>--- conflicted
+++ resolved
@@ -89,13 +89,9 @@
                                     Column(
                                         f"tags[{indexer.resolve(self.org_id, 'session.status', use_case_id=UseCaseKey.RELEASE_HEALTH)}]"
                                     ),
-                                    indexer.resolve(
-                                        self.org_id, status, use_case_id=UseCaseKey.RELEASE_HEALTH
-                                    ),
-<<<<<<< HEAD
-                                    resolve_tag_value(self.org_id, status),
-=======
->>>>>>> 3d49d342
+                                    resolve_tag_value(
+                                        UseCaseKey.RELEASE_HEALTH, self.org_id, status
+                                    ),
                                 ],
                             ),
                             Function("in", [Column("metric_id"), list(self.metric_ids)]),
@@ -125,13 +121,9 @@
                                     Column(
                                         f"tags[{indexer.resolve(self.org_id, 'session.status', use_case_id=UseCaseKey.RELEASE_HEALTH)}]"
                                     ),
-                                    indexer.resolve(
-                                        self.org_id, status, use_case_id=UseCaseKey.RELEASE_HEALTH
-                                    ),
-<<<<<<< HEAD
-                                    resolve_tag_value(self.org_id, status),
-=======
->>>>>>> 3d49d342
+                                    resolve_tag_value(
+                                        UseCaseKey.RELEASE_HEALTH, self.org_id, status
+                                    ),
                                 ],
                             ),
                             Function("in", [Column("metric_id"), list(self.metric_ids)]),
@@ -206,31 +198,20 @@
                                     f"tags[{indexer.resolve(self.org_id, TransactionTagsKey.TRANSACTION_STATUS.value, use_case_id=UseCaseKey.PERFORMANCE)}]"
                                 ),
                                 [
-<<<<<<< HEAD
-                                    resolve_tag_value(
-                                        self.org_id, TransactionStatusTagValue.OK.value
-                                    ),
-                                    resolve_tag_value(
-                                        self.org_id, TransactionStatusTagValue.CANCELLED.value
-                                    ),
-                                    resolve_tag_value(
-                                        self.org_id, TransactionStatusTagValue.UNKNOWN.value
-=======
-                                    indexer.resolve(
+                                    resolve_tag_value(
+                                        UseCaseKey.PERFORMANCE,
                                         self.org_id,
                                         TransactionStatusTagValue.OK.value,
-                                        use_case_id=UseCaseKey.PERFORMANCE,
-                                    ),
-                                    indexer.resolve(
+                                    ),
+                                    resolve_tag_value(
+                                        UseCaseKey.PERFORMANCE,
                                         self.org_id,
                                         TransactionStatusTagValue.CANCELLED.value,
-                                        use_case_id=UseCaseKey.PERFORMANCE,
-                                    ),
-                                    indexer.resolve(
+                                    ),
+                                    resolve_tag_value(
+                                        UseCaseKey.PERFORMANCE,
                                         self.org_id,
                                         TransactionStatusTagValue.UNKNOWN.value,
-                                        use_case_id=UseCaseKey.PERFORMANCE,
->>>>>>> 3d49d342
                                     ),
                                 ],
                             ],
@@ -262,9 +243,9 @@
                                     f"tags[{indexer.resolve(self.org_id, TransactionTagsKey.TRANSACTION_SATISFACTION.value, use_case_id=UseCaseKey.PERFORMANCE)}]"
                                 ),
                                 resolve_tag_value(
+                                    UseCaseKey.PERFORMANCE,
                                     self.org_id,
                                     TransactionSatisfactionTagValue.FRUSTRATED.value,
-                                    use_case_id=UseCaseKey.PERFORMANCE,
                                 ),
                             ],
                         ),
@@ -298,15 +279,10 @@
                                 Column(
                                     f"tags[{indexer.resolve(self.org_id, TransactionTagsKey.TRANSACTION_SATISFACTION.value, use_case_id=UseCaseKey.PERFORMANCE)}]"
                                 ),
-<<<<<<< HEAD
                                 resolve_tag_value(
-                                    self.org_id, TransactionSatisfactionTagValue.SATISFIED.value
-=======
-                                indexer.resolve(
+                                    UseCaseKey.PERFORMANCE,
                                     self.org_id,
                                     TransactionSatisfactionTagValue.SATISFIED.value,
-                                    use_case_id=UseCaseKey.PERFORMANCE,
->>>>>>> 3d49d342
                                 ),
                             ],
                         ),
@@ -338,15 +314,10 @@
                                 Column(
                                     f"tags[{indexer.resolve(self.org_id, TransactionTagsKey.TRANSACTION_SATISFACTION.value, use_case_id=UseCaseKey.PERFORMANCE)}]"
                                 ),
-<<<<<<< HEAD
                                 resolve_tag_value(
-                                    self.org_id, TransactionSatisfactionTagValue.TOLERATED.value
-=======
-                                indexer.resolve(
+                                    UseCaseKey.PERFORMANCE,
                                     self.org_id,
                                     TransactionSatisfactionTagValue.TOLERATED.value,
-                                    use_case_id=UseCaseKey.PERFORMANCE,
->>>>>>> 3d49d342
                                 ),
                             ],
                         ),
@@ -405,15 +376,10 @@
             Function(
                 "equals",
                 (
-<<<<<<< HEAD
-                    Column(f"tags[{indexer.resolve(self.org_id, 'session.status')}]"),
-                    resolve_tag_value(self.org_id, "exited"),
-=======
                     Column(
                         f"tags[{indexer.resolve(self.org_id, 'session.status', use_case_id=UseCaseKey.RELEASE_HEALTH)}]"
                     ),
-                    indexer.resolve(self.org_id, "exited", use_case_id=UseCaseKey.RELEASE_HEALTH),
->>>>>>> 3d49d342
+                    resolve_tag_value(UseCaseKey.RELEASE_HEALTH, self.org_id, "exited"),
                 ),
             )
         ]