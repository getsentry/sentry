from snuba_sdk import Column, Function

from sentry.sentry_metrics.utils import resolve_weak
from sentry.snuba.metrics import (
    abnormal_sessions,
    all_sessions,
    all_users,
    crashed_sessions,
    crashed_users,
    errored_preaggr_sessions,
    percentage,
    sessions_errored_set,
)
from sentry.testutils import TestCase


class DerivedMetricSnQLTestCase(TestCase):
    def setUp(self):
        self.metric_ids = [0, 1, 2]

    def test_counter_sum_aggregation_on_session_status(self):
        org_id = 0
        for status, func in [
            ("init", all_sessions),
            ("crashed", crashed_sessions),
            ("errored_preaggr", errored_preaggr_sessions),
            ("abnormal", abnormal_sessions),
        ]:
            assert func(org_id, self.metric_ids, alias=status) == Function(
                "sumIf",
                [
                    Column("value"),
                    Function(
                        "and",
                        [
                            Function(
                                "equals",
                                [
                                    Column(f"tags[{resolve_weak(org_id, 'session.status')}]"),
                                    resolve_weak(org_id, status),
                                ],
                            ),
                            Function("in", [Column("metric_id"), list(self.metric_ids)]),
                        ],
                    ),
                ],
                status,
            )

    def test_set_uniq_aggregation_on_session_status(self):
        for status, func in [
            ("init", all_users),
            ("crashed", crashed_users),
        ]:
            assert func(self.metric_ids, alias=status) == Function(
                "uniqIf",
                [
                    Column("value"),
                    Function(
                        "and",
                        [
                            Function(
                                "equals",
                                [
                                    Column(f"tags[{resolve_weak('session.status')}]"),
                                    resolve_weak(status),
                                ],
                            ),
                            Function("in", [Column("metric_id"), list(self.metric_ids)]),
                        ],
                    ),
                ],
                status,
            )

    def test_set_sum_aggregation_for_errored_sessions(self):
        org_id = 666
        alias = "whatever"
        assert sessions_errored_set(org_id, self.metric_ids, alias) == Function(
            "uniqIf",
            [
                Column("value"),
                Function(
                    "in",
                    [
                        Column("metric_id"),
                        list(self.metric_ids),
                    ],
                ),
            ],
            alias,
        )

    def test_percentage_in_snql(self):
        org_id = 666
        alias = "foo.percentage"
<<<<<<< HEAD
        init_session_snql = init_sessions(org_id, self.metric_ids, "init_sessions")
        crashed_session_snql = crashed_sessions(org_id, self.metric_ids, "crashed_sessions")
=======
        init_session_snql = all_sessions(self.metric_ids, "init_sessions")
        crashed_session_snql = crashed_sessions(self.metric_ids, "crashed_sessions")
>>>>>>> 50aabde6

        assert percentage(crashed_session_snql, init_session_snql, alias=alias) == Function(
            "minus", [1, Function("divide", [crashed_session_snql, init_session_snql])], alias
        )<|MERGE_RESOLUTION|>--- conflicted
+++ resolved
@@ -52,7 +52,8 @@
             ("init", all_users),
             ("crashed", crashed_users),
         ]:
-            assert func(self.metric_ids, alias=status) == Function(
+            org_id = 666
+            assert func(org_id, self.metric_ids, alias=status) == Function(
                 "uniqIf",
                 [
                     Column("value"),
@@ -62,8 +63,8 @@
                             Function(
                                 "equals",
                                 [
-                                    Column(f"tags[{resolve_weak('session.status')}]"),
-                                    resolve_weak(status),
+                                    Column(f"tags[{resolve_weak(org_id, 'session.status')}]"),
+                                    resolve_weak(org_id, status),
                                 ],
                             ),
                             Function("in", [Column("metric_id"), list(self.metric_ids)]),
@@ -94,14 +95,9 @@
     def test_percentage_in_snql(self):
         org_id = 666
         alias = "foo.percentage"
-<<<<<<< HEAD
-        init_session_snql = init_sessions(org_id, self.metric_ids, "init_sessions")
+        init_session_snql = all_sessions(org_id, self.metric_ids, "init_sessions")
         crashed_session_snql = crashed_sessions(org_id, self.metric_ids, "crashed_sessions")
-=======
-        init_session_snql = all_sessions(self.metric_ids, "init_sessions")
-        crashed_session_snql = crashed_sessions(self.metric_ids, "crashed_sessions")
->>>>>>> 50aabde6
 
-        assert percentage(crashed_session_snql, init_session_snql, alias=alias) == Function(
+        assert percentage(org_id, crashed_session_snql, init_session_snql, alias=alias) == Function(
             "minus", [1, Function("divide", [crashed_session_snql, init_session_snql])], alias
         )