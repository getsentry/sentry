from datetime import datetime, timedelta

import pytest
from django.utils import timezone

from sentry.discover.arithmetic import ArithmeticValidationError
from sentry.exceptions import InvalidSearchQuery
from sentry.models import ProjectTransactionThreshold, ReleaseProjectEnvironment
from sentry.models.transaction_threshold import (
    ProjectTransactionThresholdOverride,
    TransactionMetric,
)
from sentry.search.events.constants import (
<<<<<<< HEAD
    PROJECT_THRESHOLD_CONFIG_INDEX_ALIAS,
    PROJECT_THRESHOLD_OVERRIDE_CONFIG_INDEX_ALIAS,
    RELEASE_STAGE_ALIAS,
    SEMVER_ALIAS,
=======
    RELEASE_STAGE_ALIAS,
    SEMVER_ALIAS,
    SEMVER_BUILD_ALIAS,
>>>>>>> 81687905
    SEMVER_PACKAGE_ALIAS,
)
from sentry.snuba import discover
from sentry.testutils import SnubaTestCase, TestCase
from sentry.testutils.helpers.datetime import before_now, iso_format
from sentry.utils.compat.mock import patch
from sentry.utils.samples import load_data
from sentry.utils.snuba import Dataset, get_array_column_alias

ARRAY_COLUMNS = ["measurements", "span_op_breakdowns"]


class QueryIntegrationTest(SnubaTestCase, TestCase):
    def setUp(self):
        super().setUp()
        self.environment = self.create_environment(self.project, name="prod")
        self.release = self.create_release(self.project, version="first-release")
        self.now = before_now()
        self.one_min_ago = before_now(minutes=1)
        self.two_min_ago = before_now(minutes=2)

        self.event_time = self.one_min_ago
        self.event = self.store_event(
            data={
                "message": "oh no",
                "release": "first-release",
                "environment": "prod",
                "platform": "python",
                "user": {"id": "99", "email": "bruce@example.com", "username": "brucew"},
                "timestamp": iso_format(self.event_time),
            },
            project_id=self.project.id,
        )

    def test_project_mapping(self):
        other_project = self.create_project(organization=self.organization)
        self.store_event(
            data={"message": "hello", "timestamp": iso_format(self.one_min_ago)},
            project_id=other_project.id,
        )

        for query_fn in [discover.query, discover.wip_snql_query]:
            result = query_fn(
                selected_columns=["project", "message"],
                query="",
                params={
                    "project_id": [other_project.id],
                    "start": self.two_min_ago,
                    "end": self.now,
                },
                orderby="project",
            )

            data = result["data"]
            assert len(data) == 1, query_fn
            assert data[0]["project"] == other_project.slug, query_fn

    def test_sorting_project_name(self):
        project_ids = []
        for project_name in ["a" * 32, "z" * 32, "m" * 32]:
            other_project = self.create_project(organization=self.organization, slug=project_name)
            project_ids.append(other_project.id)
            self.store_event(
                data={"message": "ohh no", "timestamp": iso_format(self.one_min_ago)},
                project_id=other_project.id,
            )

        for query_fn in [discover.query, discover.wip_snql_query]:
            result = query_fn(
                selected_columns=["project", "message"],
                query="",
                params={
                    "project_id": project_ids,
                    "start": self.two_min_ago,
                    "end": self.now,
                },
                orderby="project",
            )
            data = result["data"]
            assert len(data) == 3, query_fn
            assert [item["project"] for item in data] == ["a" * 32, "m" * 32, "z" * 32], query_fn

    def test_reverse_sorting_project_name(self):
        project_ids = []
        for project_name in ["a" * 32, "z" * 32, "m" * 32]:
            other_project = self.create_project(organization=self.organization, slug=project_name)
            project_ids.append(other_project.id)
            self.store_event(
                data={"message": "ohh no", "timestamp": iso_format(self.one_min_ago)},
                project_id=other_project.id,
            )

        for query_fn in [discover.query, discover.wip_snql_query]:
            result = query_fn(
                selected_columns=["project", "message"],
                query="",
                params={
                    "project_id": project_ids,
                    "start": self.two_min_ago,
                    "end": self.now,
                },
                orderby="-project",
            )
            data = result["data"]
            assert len(data) == 3, query_fn
            assert [item["project"] for item in data] == ["z" * 32, "m" * 32, "a" * 32], query_fn

    def test_using_project_and_project_name(self):
        project_ids = []
        for project_name in ["a" * 32, "z" * 32, "m" * 32]:
            other_project = self.create_project(organization=self.organization, slug=project_name)
            project_ids.append(other_project.id)
            self.store_event(
                data={"message": "ohh no", "timestamp": iso_format(self.one_min_ago)},
                project_id=other_project.id,
            )

        for query_fn in [discover.query, discover.wip_snql_query]:
            result = query_fn(
                selected_columns=["project.name", "message", "project"],
                query="",
                params={
                    "project_id": project_ids,
                    "start": self.two_min_ago,
                    "end": self.now,
                },
                orderby="project.name",
            )
            data = result["data"]
            assert len(data) == 3, query_fn
            assert [item["project.name"] for item in data] == [
                "a" * 32,
                "m" * 32,
                "z" * 32,
            ], query_fn

    def test_missing_project(self):
        project_ids = []
        for project_name in ["a" * 32, "z" * 32, "m" * 32]:
            other_project = self.create_project(organization=self.organization, slug=project_name)
            project_ids.append(other_project.id)
            self.store_event(
                data={"message": "ohh no", "timestamp": iso_format(self.one_min_ago)},
                project_id=other_project.id,
            )

        # delete the last project so its missing
        other_project.delete()

        for query_fn in [discover.query, discover.wip_snql_query]:
            result = query_fn(
                selected_columns=["message", "project"],
                query="",
                params={
                    "project_id": project_ids,
                    "start": self.two_min_ago,
                    "end": self.now,
                },
                orderby="project",
            )
            data = result["data"]
            assert len(data) == 3, query_fn
            assert [item["project"] for item in data] == ["", "a" * 32, "z" * 32], query_fn

    def test_issue_short_id_mapping(self):
        tests = [
            ("issue", f"issue:{self.event.group.qualified_short_id}"),
            ("issue", f"issue.id:{self.event.group_id}"),
            ("issue.id", f"issue:{self.event.group.qualified_short_id}"),
            ("issue.id", f"issue.id:{self.event.group_id}"),
        ]

        for query_fn in [discover.query, discover.wip_snql_query]:
            for column, query in tests:
                result = query_fn(
                    selected_columns=[column],
                    query=query,
                    params={
                        "organization_id": self.organization.id,
                        "project_id": [self.project.id],
                        "start": self.two_min_ago,
                        "end": self.now,
                    },
                )
                data = result["data"]
                assert len(data) == 1, query_fn
                # The query will translate `issue` into `issue.id`. Additional post processing
                # is required to insert the `issue` column.
                assert [item["issue.id"] for item in data] == [self.event.group_id], query_fn

    def test_issue_filters(self):
        tests = [
            "has:issue",
            "has:issue.id",
            f"issue:[{self.event.group.qualified_short_id}]",
            f"issue.id:[{self.event.group_id}]",
        ]

        for query_fn in [discover.query, discover.wip_snql_query]:
            for query in tests:
                result = query_fn(
                    selected_columns=["issue", "issue.id"],
                    query=query,
                    params={
                        "organization_id": self.organization.id,
                        "project_id": [self.project.id],
                        "start": self.two_min_ago,
                        "end": self.now,
                    },
                )
                data = result["data"]
                assert len(data) == 1, query_fn
                # The query will translate `issue` into `issue.id`. Additional post processing
                # is required to insert the `issue` column.
                assert [item["issue.id"] for item in data] == [self.event.group_id], query_fn

    def test_reverse_sorting_issue(self):
        other_event = self.store_event(
            data={
                "message": "whoopsies",
                "release": "first-release",
                "environment": "prod",
                "platform": "python",
                "user": {"id": "99", "email": "bruce@example.com", "username": "brucew"},
                "timestamp": iso_format(self.event_time),
            },
            project_id=self.project.id,
        )

        tests = [
            # issue is not sortable
            # "issue",
            "issue.id",
        ]

        for query_fn in [discover.query, discover.wip_snql_query]:
            for column in tests:
                for direction in ["", "-"]:
                    result = query_fn(
                        selected_columns=[column],
                        query="",
                        params={
                            "organization_id": self.organization.id,
                            "project_id": [self.project.id],
                            "start": self.two_min_ago,
                            "end": self.now,
                        },
                        orderby=f"{direction}{column}",
                    )
                    data = result["data"]
                    assert len(data) == 2, query_fn
                    expected = [self.event.group_id, other_event.group_id]
                    if direction == "-":
                        expected.reverse()
                    assert [item["issue.id"] for item in data] == expected, query_fn

    def test_timestamp_rounding_fields(self):
        for query_fn in [discover.query, discover.wip_snql_query]:
            result = query_fn(
                selected_columns=["timestamp.to_hour", "timestamp.to_day"],
                query="",
                params={
                    "organization_id": self.organization.id,
                    "project_id": [self.project.id],
                    "start": self.two_min_ago,
                    "end": self.now,
                },
            )
            data = result["data"]
            assert len(data) == 1, query_fn

            hour = self.event_time.replace(minute=0, second=0, microsecond=0)
            day = hour.replace(hour=0)
            assert [item["timestamp.to_hour"] for item in data] == [
                f"{iso_format(hour)}+00:00"
            ], query_fn
            assert [item["timestamp.to_day"] for item in data] == [
                f"{iso_format(day)}+00:00"
            ], query_fn

    def test_timestamp_rounding_filters(self):
        one_day_ago = before_now(days=1)
        two_day_ago = before_now(days=2)
        three_day_ago = before_now(days=3)

        self.store_event(
            data={
                "message": "oh no",
                "release": "first-release",
                "environment": "prod",
                "platform": "python",
                "user": {"id": "99", "email": "bruce@example.com", "username": "brucew"},
                "timestamp": iso_format(two_day_ago),
            },
            project_id=self.project.id,
        )

        for query_fn in [discover.query, discover.wip_snql_query]:
            result = query_fn(
                selected_columns=["timestamp.to_hour", "timestamp.to_day"],
                query=f"timestamp.to_hour:<{iso_format(one_day_ago)} timestamp.to_day:<{iso_format(one_day_ago)}",
                params={
                    "organization_id": self.organization.id,
                    "project_id": [self.project.id],
                    "start": three_day_ago,
                    "end": self.now,
                },
            )
            data = result["data"]
            assert len(data) == 1, query_fn

            hour = two_day_ago.replace(minute=0, second=0, microsecond=0)
            day = hour.replace(hour=0)
            assert [item["timestamp.to_hour"] for item in data] == [
                f"{iso_format(hour)}+00:00"
            ], query_fn
            assert [item["timestamp.to_day"] for item in data] == [
                f"{iso_format(day)}+00:00"
            ], query_fn

    def test_user_display(self):
        # `user.display` should give `username`
        self.store_event(
            data={
                "message": "oh no",
                "release": "first-release",
                "environment": "prod",
                "platform": "python",
                "user": {"username": "brucew", "ip": "127.0.0.1"},
                "timestamp": iso_format(self.event_time),
            },
            project_id=self.project.id,
        )

        # `user.display` should give `ip`
        self.store_event(
            data={
                "message": "oh no",
                "release": "first-release",
                "environment": "prod",
                "platform": "python",
                "user": {"ip_address": "127.0.0.1"},
                "timestamp": iso_format(self.event_time),
            },
            project_id=self.project.id,
        )

        for query_fn in [discover.query, discover.wip_snql_query]:
            result = query_fn(
                selected_columns=["user.display"],
                query="",
                params={
                    "organization_id": self.organization.id,
                    "project_id": [self.project.id],
                    "start": self.two_min_ago,
                    "end": self.now,
                },
            )
            data = result["data"]
            assert len(data) == 3, query_fn
            assert {item["user.display"] for item in data} == {
                "bruce@example.com",
                "brucew",
                "127.0.0.1",
            }

    def test_user_display_filter(self):
        # `user.display` should give `username`
        self.store_event(
            data={
                "message": "oh no",
                "release": "first-release",
                "environment": "prod",
                "platform": "python",
                "user": {"username": "brucew", "ip": "127.0.0.1"},
                "timestamp": iso_format(self.event_time),
            },
            project_id=self.project.id,
        )

        for query_fn in [discover.query, discover.wip_snql_query]:
            result = query_fn(
                selected_columns=["user.display"],
                query="has:user.display user.display:bruce@example.com",
                params={
                    "organization_id": self.organization.id,
                    "project_id": [self.project.id],
                    "start": self.two_min_ago,
                    "end": self.now,
                },
            )
            data = result["data"]
            assert len(data) == 1, query_fn
            assert [item["user.display"] for item in data] == ["bruce@example.com"]

    def test_transaction_status(self):
        data = load_data("transaction", timestamp=before_now(minutes=1))
        data["transaction"] = "/test_transaction/success"
        data["contexts"]["trace"]["status"] = "ok"
        self.store_event(data, project_id=self.project.id)

        data = load_data("transaction", timestamp=before_now(minutes=1))
        data["transaction"] = "/test_transaction/aborted"
        data["contexts"]["trace"]["status"] = "aborted"
        self.store_event(data, project_id=self.project.id)

        data = load_data("transaction", timestamp=before_now(minutes=1))
        data["transaction"] = "/test_transaction/already_exists"
        data["contexts"]["trace"]["status"] = "already_exists"
        self.store_event(data, project_id=self.project.id)

        for query_fn in [discover.query, discover.wip_snql_query]:
            result = query_fn(
                selected_columns=["transaction.status"],
                query="",
                params={
                    "organization_id": self.organization.id,
                    "project_id": [self.project.id],
                    "start": self.two_min_ago,
                    "end": self.now,
                },
            )
            data = result["data"]
            assert len(data) == 3
            assert {
                data[0]["transaction.status"],
                data[1]["transaction.status"],
                data[2]["transaction.status"],
            } == {0, 10, 6}

    def test_transaction_status_filter(self):
        data = load_data("transaction", timestamp=before_now(minutes=1))
        data["transaction"] = "/test_transaction/success"
        data["contexts"]["trace"]["status"] = "ok"
        self.store_event(data, project_id=self.project.id)
        self.store_event(data, project_id=self.project.id)

        data = load_data("transaction", timestamp=before_now(minutes=1))
        data["transaction"] = "/test_transaction/already_exists"
        data["contexts"]["trace"]["status"] = "already_exists"
        self.store_event(data, project_id=self.project.id)

        def run_query(query, expected_statuses, message):
            for query_fn in [discover.query, discover.wip_snql_query]:
                result = query_fn(
                    selected_columns=["transaction.status"],
                    query=query,
                    params={
                        "organization_id": self.organization.id,
                        "project_id": [self.project.id],
                        "start": self.two_min_ago,
                        "end": self.now,
                    },
                )
                data = result["data"]
                assert len(data) == len(
                    expected_statuses
                ), f"failed with '{query_fn.__name__}' due to {message}"
                assert sorted(item["transaction.status"] for item in data) == sorted(
                    expected_statuses
                ), f"failed with '{query_fn.__name__}' due to {message} condition"

        run_query("has:transaction.status transaction.status:ok", [0, 0], "status 'ok'")
        run_query(
            "has:transaction.status transaction.status:[ok,already_exists]",
            [0, 0, 6],
            "status 'ok' or 'already_exists'",
        )
        run_query("has:transaction.status !transaction.status:ok", [6], "status not 'ok'")
        run_query(
            "has:transaction.status !transaction.status:already_exists",
            [0, 0],
            "status not 'already_exists'",
        )
        run_query(
            "has:transaction.status !transaction.status:[ok,already_exists]",
            [],
            "status not 'ok' and not 'already_exists'",
        )
        run_query("!has:transaction.status", [], "status nonexistant")

    def test_field_aliasing_in_selected_columns(self):
        result = discover.query(
            selected_columns=["project.id", "user", "release", "timestamp.to_hour"],
            query="",
            params={"project_id": [self.project.id]},
        )
        data = result["data"]
        assert len(data) == 1
        assert data[0]["project.id"] == self.project.id
        assert data[0]["user"] == "id:99"
        assert data[0]["release"] == "first-release"

        event_hour = self.event_time.replace(minute=0, second=0)
        assert data[0]["timestamp.to_hour"] == iso_format(event_hour) + "+00:00"

        assert len(result["meta"]) == 4
        assert result["meta"] == {
            "project.id": "integer",
            "user": "string",
            "release": "string",
            "timestamp.to_hour": "date",
        }

    def test_field_alias_with_component(self):
        result = discover.query(
            selected_columns=["project.id", "user", "user.email"],
            query="",
            params={"project_id": [self.project.id]},
        )
        data = result["data"]
        assert len(data) == 1
        assert data[0]["project.id"] == self.project.id
        assert data[0]["user"] == "id:99"
        assert data[0]["user.email"] == "bruce@example.com"

        assert len(result["meta"]) == 3
        assert result["meta"] == {
            "project.id": "integer",
            "user": "string",
            "user.email": "string",
        }

    def test_field_aliasing_in_aggregate_functions_and_groupby(self):
        result = discover.query(
            selected_columns=["project.id", "count_unique(user.email)"],
            query="",
            params={"project_id": [self.project.id]},
            auto_fields=True,
        )
        data = result["data"]
        assert len(data) == 1
        assert data[0]["project.id"] == self.project.id
        assert data[0]["count_unique_user_email"] == 1

    def test_field_aliasing_in_conditions(self):
        result = discover.query(
            selected_columns=["project.id", "user.email"],
            query="user.email:bruce@example.com",
            params={"project_id": [self.project.id]},
            auto_fields=True,
        )
        data = result["data"]
        assert len(data) == 1
        assert data[0]["project.id"] == self.project.id
        assert data[0]["user.email"] == "bruce@example.com"

    def test_auto_fields_simple_fields(self):
        result = discover.query(
            selected_columns=["user.email", "release"],
            query="",
            params={"project_id": [self.project.id]},
            auto_fields=True,
        )
        data = result["data"]
        assert len(data) == 1
        assert data[0]["id"] == self.event.event_id
        assert data[0]["project.id"] == self.project.id
        assert data[0]["user.email"] == "bruce@example.com"
        assert data[0]["release"] == "first-release"
        assert data[0]["project.name"] == self.project.slug

        assert len(result["meta"]) == 5
        assert result["meta"] == {
            "user.email": "string",
            "release": "string",
            "id": "string",
            "project.id": "integer",
            "project.name": "string",
        }

    def test_auto_fields_aggregates(self):
        result = discover.query(
            selected_columns=["count_unique(user.email)"],
            query="",
            params={"project_id": [self.project.id]},
            auto_fields=True,
        )
        data = result["data"]
        assert len(data) == 1
        assert data[0]["count_unique_user_email"] == 1

    def test_release_condition(self):
        result = discover.query(
            selected_columns=["id", "message"],
            query=f"release:{self.create_release(self.project).version}",
            params={"project_id": [self.project.id]},
        )
        assert len(result["data"]) == 0

        result = discover.query(
            selected_columns=["id", "message"],
            query=f"release:{self.release.version}",
            params={"project_id": [self.project.id]},
        )
        assert len(result["data"]) == 1
        data = result["data"]
        assert data[0]["id"] == self.event.event_id
        assert data[0]["message"] == self.event.message
        assert "event_id" not in data[0]

    def test_semver_condition(self):
        release_1 = self.create_release(version="test@1.2.3")
        release_2 = self.create_release(version="test@1.2.4")
        release_3 = self.create_release(version="test@1.2.5")

        release_1_e_1 = self.store_event(
            data={"release": release_1.version},
            project_id=self.project.id,
        ).event_id
        release_1_e_2 = self.store_event(
            data={"release": release_1.version},
            project_id=self.project.id,
        ).event_id
        release_2_e_1 = self.store_event(
            data={"release": release_2.version},
            project_id=self.project.id,
        ).event_id
        release_2_e_2 = self.store_event(
            data={"release": release_2.version},
            project_id=self.project.id,
        ).event_id
        release_3_e_1 = self.store_event(
            data={"release": release_3.version},
            project_id=self.project.id,
        ).event_id
        release_3_e_2 = self.store_event(
            data={"release": release_3.version},
            project_id=self.project.id,
        ).event_id

        result = discover.query(
            selected_columns=["id"],
            query=f"{SEMVER_ALIAS}:>1.2.3",
            params={"project_id": [self.project.id], "organization_id": self.organization.id},
        )
        assert {r["id"] for r in result["data"]} == {
            release_2_e_1,
            release_2_e_2,
            release_3_e_1,
            release_3_e_2,
        }
        result = discover.query(
            selected_columns=["id"],
            query=f"{SEMVER_ALIAS}:>=1.2.3",
            params={"project_id": [self.project.id], "organization_id": self.organization.id},
        )
        assert {r["id"] for r in result["data"]} == {
            release_1_e_1,
            release_1_e_2,
            release_2_e_1,
            release_2_e_2,
            release_3_e_1,
            release_3_e_2,
        }
        result = discover.query(
            selected_columns=["id"],
            query=f"{SEMVER_ALIAS}:<1.2.4",
            params={"project_id": [self.project.id], "organization_id": self.organization.id},
        )
        assert {r["id"] for r in result["data"]} == {release_1_e_1, release_1_e_2}

    def test_release_stage_condition(self):
        replaced_release = self.create_release(version="replaced_release")
        adopted_release = self.create_release(version="adopted_release")
        not_adopted_release = self.create_release(version="not_adopted_release")
        ReleaseProjectEnvironment.objects.create(
            project_id=self.project.id,
            release_id=adopted_release.id,
            environment_id=self.environment.id,
            adopted=timezone.now(),
        )
        ReleaseProjectEnvironment.objects.create(
            project_id=self.project.id,
            release_id=replaced_release.id,
            environment_id=self.environment.id,
            adopted=timezone.now(),
            unadopted=timezone.now(),
        )
        ReleaseProjectEnvironment.objects.create(
            project_id=self.project.id,
            release_id=not_adopted_release.id,
            environment_id=self.environment.id,
        )

        adopted_release_e_1 = self.store_event(
            data={"release": adopted_release.version},
            project_id=self.project.id,
        ).event_id
        adopted_release_e_2 = self.store_event(
            data={"release": adopted_release.version},
            project_id=self.project.id,
        ).event_id
        replaced_release_e_1 = self.store_event(
            data={"release": replaced_release.version},
            project_id=self.project.id,
        ).event_id
        replaced_release_e_2 = self.store_event(
            data={"release": replaced_release.version},
            project_id=self.project.id,
        ).event_id

        result = discover.query(
            selected_columns=["id"],
            query=f"{RELEASE_STAGE_ALIAS}:adopted",
            params={"project_id": [self.project.id], "organization_id": self.organization.id},
        )
        assert {r["id"] for r in result["data"]} == {
            adopted_release_e_1,
            adopted_release_e_2,
        }

        result = discover.query(
            selected_columns=["id"],
            query=f"!{RELEASE_STAGE_ALIAS}:not_adopted",
            params={"project_id": [self.project.id], "organization_id": self.organization.id},
        )
        assert {r["id"] for r in result["data"]} == {
            adopted_release_e_1,
            adopted_release_e_2,
            replaced_release_e_1,
            replaced_release_e_2,
        }
        result = discover.query(
            selected_columns=["id"],
            query=f"{RELEASE_STAGE_ALIAS}:[adopted, replaced]",
            params={"project_id": [self.project.id], "organization_id": self.organization.id},
        )
        assert {r["id"] for r in result["data"]} == {
            adopted_release_e_1,
            adopted_release_e_2,
            replaced_release_e_1,
            replaced_release_e_2,
        }

    def test_semver_package_condition(self):
        release_1 = self.create_release(version="test@1.2.3")
        release_2 = self.create_release(version="test2@1.2.4")

        release_1_e_1 = self.store_event(
            data={"release": release_1.version},
            project_id=self.project.id,
        ).event_id
        release_1_e_2 = self.store_event(
            data={"release": release_1.version},
            project_id=self.project.id,
        ).event_id
        release_2_e_1 = self.store_event(
            data={"release": release_2.version},
            project_id=self.project.id,
        ).event_id

        result = discover.query(
            selected_columns=["id"],
            query=f"{SEMVER_PACKAGE_ALIAS}:test",
            params={"project_id": [self.project.id], "organization_id": self.organization.id},
        )
        assert {r["id"] for r in result["data"]} == {
            release_1_e_1,
            release_1_e_2,
        }
        result = discover.query(
            selected_columns=["id"],
            query=f"{SEMVER_PACKAGE_ALIAS}:test2",
            params={"project_id": [self.project.id], "organization_id": self.organization.id},
        )
        assert {r["id"] for r in result["data"]} == {
            release_2_e_1,
        }

    def test_semver_build_condition(self):
        release_1 = self.create_release(version="test@1.2.3+123")
        release_2 = self.create_release(version="test2@1.2.4+124")

        release_1_e_1 = self.store_event(
            data={"release": release_1.version},
            project_id=self.project.id,
        ).event_id
        release_1_e_2 = self.store_event(
            data={"release": release_1.version},
            project_id=self.project.id,
        ).event_id
        release_2_e_1 = self.store_event(
            data={"release": release_2.version},
            project_id=self.project.id,
        ).event_id

        result = discover.query(
            selected_columns=["id"],
            query=f"{SEMVER_BUILD_ALIAS}:123",
            params={"project_id": [self.project.id], "organization_id": self.organization.id},
        )
        assert {r["id"] for r in result["data"]} == {
            release_1_e_1,
            release_1_e_2,
        }
        result = discover.query(
            selected_columns=["id"],
            query=f"{SEMVER_BUILD_ALIAS}:124",
            params={"project_id": [self.project.id], "organization_id": self.organization.id},
        )
        assert {r["id"] for r in result["data"]} == {
            release_2_e_1,
        }
        result = discover.query(
            selected_columns=["id"],
            query=f"{SEMVER_BUILD_ALIAS}:>=123",
            params={"project_id": [self.project.id], "organization_id": self.organization.id},
        )
        assert {r["id"] for r in result["data"]} == {release_1_e_1, release_1_e_2, release_2_e_1}

    def test_latest_release_condition(self):
        result = discover.query(
            selected_columns=["id", "message"],
            query="release:latest",
            params={"project_id": [self.project.id], "organization_id": self.organization.id},
        )
        assert len(result["data"]) == 1
        data = result["data"]
        assert data[0]["id"] == self.event.event_id
        assert data[0]["message"] == self.event.message
        assert "event_id" not in data[0]

    def test_environment_condition(self):
        result = discover.query(
            selected_columns=["id", "message"],
            query=f"environment:{self.create_environment(self.project).name}",
            params={"project_id": [self.project.id]},
        )
        assert len(result["data"]) == 0

        result = discover.query(
            selected_columns=["id", "message"],
            query=f"environment:{self.environment.name}",
            params={"project_id": [self.project.id]},
        )
        assert len(result["data"]) == 1
        data = result["data"]
        assert data[0]["id"] == self.event.event_id
        assert data[0]["message"] == self.event.message

    def test_conditional_filter(self):
        project2 = self.create_project(organization=self.organization)
        project3 = self.create_project(organization=self.organization)

        self.store_event(
            data={"message": "aaaaa", "timestamp": iso_format(self.one_min_ago)},
            project_id=project2.id,
        )
        self.store_event(
            data={"message": "bbbbb", "timestamp": iso_format(self.one_min_ago)},
            project_id=project3.id,
        )

        result = discover.query(
            selected_columns=["project", "message"],
            query=f"project:{self.project.slug} OR project:{project2.slug}",
            params={"project_id": [self.project.id, project2.id]},
            orderby="message",
        )

        data = result["data"]
        assert len(data) == 2
        assert data[0]["project"] == project2.slug
        assert data[1]["project"] == self.project.slug

    def test_nested_conditional_filter(self):
        project2 = self.create_project(organization=self.organization)
        self.store_event(
            data={"release": "a" * 32, "timestamp": iso_format(self.one_min_ago)},
            project_id=self.project.id,
        )
        self.event = self.store_event(
            data={"release": "b" * 32, "timestamp": iso_format(self.one_min_ago)},
            project_id=self.project.id,
        )
        self.event = self.store_event(
            data={"release": "c" * 32, "timestamp": iso_format(self.one_min_ago)},
            project_id=self.project.id,
        )
        self.event = self.store_event(
            data={"release": "a" * 32, "timestamp": iso_format(self.one_min_ago)},
            project_id=project2.id,
        )

        result = discover.query(
            selected_columns=["release"],
            query="(release:{} OR release:{}) AND project:{}".format(
                "a" * 32, "b" * 32, self.project.slug
            ),
            params={"project_id": [self.project.id, project2.id]},
            orderby="release",
        )

        data = result["data"]
        assert len(data) == 2
        assert data[0]["release"] == "a" * 32
        assert data[1]["release"] == "b" * 32

    def test_conditions_with_special_columns(self):
        for val in ["a", "b", "c"]:
            data = load_data("transaction")
            data["timestamp"] = iso_format(before_now(seconds=1))
            data["transaction"] = val * 32
            data["message"] = val * 32
            data["tags"] = {"sub_customer.is-Enterprise-42": val * 32}
            self.store_event(data=data, project_id=self.project.id)

        result = discover.query(
            selected_columns=["title", "message"],
            query="event.type:transaction (title:{} OR message:{})".format("a" * 32, "b" * 32),
            params={"project_id": [self.project.id]},
            orderby="title",
        )

        data = result["data"]
        assert len(data) == 2
        assert data[0]["title"] == "a" * 32
        assert data[1]["title"] == "b" * 32

        result = discover.query(
            selected_columns=["title", "sub_customer.is-Enterprise-42"],
            query="event.type:transaction (title:{} AND sub_customer.is-Enterprise-42:{})".format(
                "a" * 32, "a" * 32
            ),
            params={"project_id": [self.project.id]},
            orderby="title",
        )

        data = result["data"]
        assert len(data) == 1
        assert data[0]["title"] == "a" * 32
        assert data[0]["sub_customer.is-Enterprise-42"] == "a" * 32

    def test_conditions_with_aggregates(self):
        events = [("a", 2), ("b", 3), ("c", 4)]
        for ev in events:
            val = ev[0] * 32
            for i in range(ev[1]):
                data = load_data("transaction")
                data["timestamp"] = iso_format(before_now(seconds=1))
                data["transaction"] = f"{val}-{i}"
                data["message"] = val
                data["tags"] = {"trek": val}
                self.store_event(data=data, project_id=self.project.id)

        result = discover.query(
            selected_columns=["trek", "count()"],
            query="event.type:transaction (trek:{} OR trek:{}) AND count():>2".format(
                "a" * 32, "b" * 32
            ),
            params={"project_id": [self.project.id]},
            orderby="trek",
            use_aggregate_conditions=True,
        )

        data = result["data"]
        assert len(data) == 1
        assert data[0]["trek"] == "b" * 32
        assert data[0]["count"] == 3

    def test_conditions_with_nested_aggregates(self):
        events = [("a", 2), ("b", 3), ("c", 4)]
        for ev in events:
            val = ev[0] * 32
            for i in range(ev[1]):
                data = load_data("transaction")
                data["timestamp"] = iso_format(before_now(seconds=1))
                data["transaction"] = f"{val}-{i}"
                data["message"] = val
                data["tags"] = {"trek": val}
                self.store_event(data=data, project_id=self.project.id)

        result = discover.query(
            selected_columns=["trek", "count()"],
            query="(event.type:transaction AND (trek:{} AND (transaction:*{}* AND count():>2)))".format(
                "b" * 32, "b" * 32
            ),
            params={"project_id": [self.project.id]},
            orderby="trek",
            use_aggregate_conditions=True,
        )

        data = result["data"]
        assert len(data) == 1
        assert data[0]["trek"] == "b" * 32
        assert data[0]["count"] == 3

        with pytest.raises(InvalidSearchQuery):
            discover.query(
                selected_columns=["trek", "transaction"],
                query="(event.type:transaction AND (trek:{} AND (transaction:*{}* AND count():>2)))".format(
                    "b" * 32, "b" * 32
                ),
                params={"project_id": [self.project.id]},
                orderby="trek",
                use_aggregate_conditions=True,
            )

    def test_conditions_with_timestamps(self):
        events = [("a", 1), ("b", 2), ("c", 3)]
        for t, ev in enumerate(events):
            val = ev[0] * 32
            for i in range(ev[1]):
                data = load_data("transaction", timestamp=before_now(seconds=3 * t + 1))
                data["transaction"] = f"{val}"
                self.store_event(data=data, project_id=self.project.id)

        results = discover.query(
            selected_columns=["transaction", "count()"],
            query="event.type:transaction AND (timestamp:<{} OR timestamp:>{})".format(
                iso_format(before_now(seconds=5)),
                iso_format(before_now(seconds=3)),
            ),
            params={"project_id": [self.project.id]},
            orderby="transaction",
            use_aggregate_conditions=True,
        )

        data = results["data"]
        assert len(data) == 2
        assert data[0]["transaction"] == "a" * 32
        assert data[0]["count"] == 1
        assert data[1]["transaction"] == "c" * 32
        assert data[1]["count"] == 3

    def test_timestamp_rollup_filter(self):
        event_hour = self.event_time.replace(minute=0, second=0)
        result = discover.query(
            selected_columns=["project.id", "user", "release"],
            query="timestamp.to_hour:" + iso_format(event_hour),
            params={"project_id": [self.project.id]},
        )
        data = result["data"]
        assert len(data) == 1
        assert data[0]["project.id"] == self.project.id
        assert data[0]["user"] == "id:99"
        assert data[0]["release"] == "first-release"

        assert len(result["meta"]) == 3
        assert result["meta"] == {
            "project.id": "integer",
            "user": "string",
            "release": "string",
        }

    def test_count_with_or(self):
        data = load_data("transaction", timestamp=before_now(seconds=3))
        data["transaction"] = "a" * 32
        self.store_event(data=data, project_id=self.project.id)

        results = discover.query(
            selected_columns=["transaction", "count()"],
            query="event.type:transaction AND (count():<1 OR count():>0)",
            params={"project_id": [self.project.id]},
            orderby="transaction",
            use_aggregate_conditions=True,
        )

        data = results["data"]
        assert len(data) == 1
        assert data[0]["transaction"] == "a" * 32
        assert data[0]["count"] == 1

    def test_access_to_private_functions(self):
        # using private functions directly without access should error
        with pytest.raises(InvalidSearchQuery, match="array_join: no access to private function"):
            discover.query(
                selected_columns=["array_join(tags.key)"],
                query="",
                params={"project_id": [self.project.id]},
            )

        # using private functions in an aggregation without access should error
        with pytest.raises(InvalidSearchQuery, match="histogram: no access to private function"):
            for array_column in ARRAY_COLUMNS:
                discover.query(
                    selected_columns=[f"histogram({array_column}_value, 1,0,1)"],
                    query=f"histogram({array_column}_value, 1,0,1):>0",
                    params={"project_id": [self.project.id]},
                    use_aggregate_conditions=True,
                )

        # using private functions in an aggregation without access should error
        # with auto aggregation on
        with pytest.raises(InvalidSearchQuery, match="histogram: no access to private function"):
            for array_column in ARRAY_COLUMNS:
                discover.query(
                    selected_columns=["count()"],
                    query=f"histogram({array_column}_value, 1,0,1):>0",
                    params={"project_id": [self.project.id]},
                    auto_aggregations=True,
                    use_aggregate_conditions=True,
                )

    def test_any_function(self):
        data = load_data("transaction", timestamp=before_now(seconds=3))
        data["transaction"] = "a" * 32
        self.store_event(data=data, project_id=self.project.id)

        results = discover.query(
            selected_columns=["count()", "any(transaction)", "any(user.id)"],
            query="event.type:transaction",
            params={"project_id": [self.project.id]},
            use_aggregate_conditions=True,
        )

        data = results["data"]
        assert len(data) == 1
        assert data[0]["any_transaction"] == "a" * 32
        assert data[0]["any_user_id"] is None
        assert data[0]["count"] == 1

    def test_reflective_types(self):
        results = discover.query(
            selected_columns=[
                "p50(measurements.lcp)",
                "p50(measurements.foo)",
                "p50(spans.foo)",
            ],
            query="event.type:transaction",
            params={"project_id": [self.project.id]},
            use_aggregate_conditions=True,
        )

        assert results["meta"] == {
            "p50_measurements_lcp": "duration",
            "p50_measurements_foo": "number",
            "p50_spans_foo": "duration",
        }

    def test_measurements(self):
        event_data = load_data("transaction", timestamp=before_now(seconds=3))
        self.store_event(data=event_data, project_id=self.project.id)

        results = discover.query(
            selected_columns=[
                "measurements.fp",
                "measurements.fcp",
                "measurements.lcp",
                "measurements.fid",
                "measurements.cls",
                "measurements.does_not_exist",
            ],
            query="event.type:transaction",
            params={"project_id": [self.project.id]},
        )

        data = results["data"]
        assert len(data) == 1
        assert data[0]["measurements.fp"] == event_data["measurements"]["fp"]["value"]
        assert data[0]["measurements.fcp"] == event_data["measurements"]["fcp"]["value"]
        assert data[0]["measurements.lcp"] == event_data["measurements"]["lcp"]["value"]
        assert data[0]["measurements.fid"] == event_data["measurements"]["fid"]["value"]
        assert data[0]["measurements.cls"] == event_data["measurements"]["cls"]["value"]
        assert data[0]["measurements.does_not_exist"] is None

    def test_span_op_breakdowns(self):
        event_data = load_data("transaction", timestamp=before_now(seconds=3))
        self.store_event(data=event_data, project_id=self.project.id)

        results = discover.query(
            selected_columns=[
                "spans.http",
                "spans.db",
                "spans.resource",
                "spans.browser",
                "spans.total.time",
                "spans.does_not_exist",
            ],
            query="event.type:transaction",
            params={"project_id": [self.project.id]},
        )

        data = results["data"]
        assert len(data) == 1
        span_ops = event_data["breakdowns"]["span_ops"]
        assert data[0]["spans.http"] == span_ops["ops.http"]["value"]
        assert data[0]["spans.db"] == span_ops["ops.db"]["value"]
        assert data[0]["spans.resource"] == span_ops["ops.resource"]["value"]
        assert data[0]["spans.browser"] == span_ops["ops.browser"]["value"]
        assert data[0]["spans.total.time"] == span_ops["total.time"]["value"]
        assert data[0]["spans.does_not_exist"] is None


class QueryTransformTest(TestCase):
    """
    This test mocks snuba.raw_query to let us isolate column transformations.
    """

    @patch("sentry.snuba.discover.raw_query")
    def test_query_parse_error(self, mock_query):
        mock_query.return_value = {
            "meta": [{"name": "transaction"}, {"name": "duration"}],
            "data": [{"transaction": "api.do_things", "duration": 200}],
        }
        with pytest.raises(InvalidSearchQuery):
            discover.query(
                selected_columns=[],
                query="foo(id):<1dino",
                params={"project_id": [self.project.id]},
            )
        assert mock_query.call_count == 0

    @patch("sentry.snuba.discover.raw_query")
    def test_query_no_fields(self, mock_query):
        mock_query.return_value = {
            "meta": [{"name": "transaction"}, {"name": "duration"}],
            "data": [{"transaction": "api.do_things", "duration": 200}],
        }
        with pytest.raises(InvalidSearchQuery) as err:
            discover.query(
                selected_columns=[],
                query="event.type:transaction",
                params={"project_id": [self.project.id]},
            )
        assert "No columns selected" in str(err)
        assert mock_query.call_count == 0

    @patch("sentry.snuba.discover.raw_query")
    def test_selected_columns_field_alias_macro(self, mock_query):
        mock_query.return_value = {
            "meta": [{"name": "user"}, {"name": "project_id"}],
            "data": [{"user": "a@example.org", "project_id": self.project.id}],
        }
        discover.query(
            selected_columns=["user", "project"], query="", params={"project_id": [self.project.id]}
        )
        mock_query.assert_called_with(
            selected_columns=[
                "user",
                "project_id",
                [
                    "transform",
                    [
                        ["toString", ["project_id"]],
                        ["array", [f"'{self.project.id}'"]],
                        ["array", [f"'{self.project.slug}'"]],
                        "''",
                    ],
                    "project",
                ],
            ],
            aggregations=[],
            filter_keys={"project_id": [self.project.id]},
            dataset=Dataset.Discover,
            end=None,
            start=None,
            conditions=[],
            groupby=[],
            having=[],
            orderby=None,
            limit=50,
            offset=None,
            referrer=None,
        )

    @patch("sentry.snuba.discover.raw_query")
    def test_project_filter_limits_automatic_fields(self, mock_query):
        project2 = self.create_project(organization=self.organization)
        mock_query.return_value = {
            "meta": [{"name": "title"}, {"name": "project_id"}],
            "data": [{"title": "stuff", "project_id": project2.id}],
        }
        discover.query(
            selected_columns=["title", "project"],
            query=f"project:{project2.slug}",
            params={"project_id": [self.project.id, project2.id]},
        )
        mock_query.assert_called_with(
            selected_columns=[
                "title",
                "project_id",
                [
                    "transform",
                    [
                        ["toString", ["project_id"]],
                        ["array", [f"'{project2.id}'"]],
                        ["array", [f"'{project2.slug}'"]],
                        "''",
                    ],
                    "project",
                ],
            ],
            aggregations=[],
            filter_keys={"project_id": [project2.id]},
            dataset=Dataset.Discover,
            end=None,
            start=None,
            conditions=[["project_id", "=", project2.id]],
            groupby=[],
            having=[],
            orderby=None,
            limit=50,
            offset=None,
            referrer=None,
        )

    @patch("sentry.snuba.discover.raw_query")
    def test_project_with_aggregate_grouping(self, mock_query):
        project2 = self.create_project(organization=self.organization)
        mock_query.return_value = {
            "meta": [{"name": "title"}, {"name": "project_id"}],
            "data": [{"title": "stuff", "project_id": project2.id}],
        }
        discover.query(
            selected_columns=["title", "project", "p99()"],
            query=f"project:{project2.slug}",
            params={"project_id": [self.project.id, project2.id]},
        )
        mock_query.assert_called_with(
            selected_columns=[
                "title",
                "project_id",
                [
                    "transform",
                    [
                        ["toString", ["project_id"]],
                        ["array", [f"'{project2.id}'"]],
                        ["array", [f"'{project2.slug}'"]],
                        "''",
                    ],
                    "project",
                ],
            ],
            aggregations=[["quantile(0.99)", "duration", "p99"]],
            filter_keys={"project_id": [project2.id]},
            dataset=Dataset.Discover,
            end=None,
            start=None,
            conditions=[["project_id", "=", project2.id]],
            groupby=["title", "project_id"],
            having=[],
            orderby=None,
            limit=50,
            offset=None,
            referrer=None,
        )

    @patch("sentry.snuba.discover.raw_query")
    def test_selected_columns_no_auto_fields(self, mock_query):
        mock_query.return_value = {
            "meta": [{"name": "count"}],
            "data": [{"count": 1}],
        }
        discover.query(
            selected_columns=["count()"],
            query="",
            params={"project_id": [self.project.id]},
            auto_fields=False,
        )
        mock_query.assert_called_with(
            selected_columns=[],
            aggregations=[["count", None, "count"]],
            filter_keys={"project_id": [self.project.id]},
            dataset=Dataset.Discover,
            end=None,
            start=None,
            conditions=[],
            groupby=[],
            having=[],
            orderby=None,
            limit=50,
            offset=None,
            referrer=None,
        )

    @patch("sentry.snuba.discover.raw_query")
    def test_selected_columns_aliasing_in_function(self, mock_query):
        mock_query.return_value = {
            "meta": [{"name": "transaction"}, {"name": "duration"}],
            "data": [{"transaction": "api.do_things", "duration": 200}],
        }
        discover.query(
            selected_columns=[
                "transaction",
                "transaction.duration",
                "count_unique(transaction.duration)",
            ],
            query="",
            params={"project_id": [self.project.id]},
            auto_fields=True,
        )
        mock_query.assert_called_with(
            selected_columns=["transaction", "duration"],
            aggregations=[["uniq", "duration", "count_unique_transaction_duration"]],
            filter_keys={"project_id": [self.project.id]},
            dataset=Dataset.Discover,
            end=None,
            start=None,
            conditions=[],
            groupby=["transaction", "duration"],
            having=[],
            orderby=None,
            limit=50,
            offset=None,
            referrer=None,
        )

    @patch("sentry.snuba.discover.raw_query")
    def test_selected_columns_aggregate_alias(self, mock_query):
        mock_query.return_value = {
            "meta": [{"name": "transaction"}, {"name": "p95"}],
            "data": [{"transaction": "api.do_things", "p95": 200}],
        }
        discover.query(
            selected_columns=["transaction", "p95()", "count_unique(transaction)"],
            query="",
            params={"project_id": [self.project.id]},
            auto_fields=True,
        )
        mock_query.assert_called_with(
            selected_columns=["transaction"],
            aggregations=[
                ["quantile(0.95)", "duration", "p95"],
                ["uniq", "transaction", "count_unique_transaction"],
            ],
            filter_keys={"project_id": [self.project.id]},
            dataset=Dataset.Discover,
            groupby=["transaction"],
            conditions=[],
            end=None,
            start=None,
            orderby=None,
            having=[],
            limit=50,
            offset=None,
            referrer=None,
        )

    @patch("sentry.snuba.discover.raw_query")
    def test_selected_columns_failure_rate_alias(self, mock_query):
        mock_query.return_value = {
            "meta": [{"name": "transaction"}, {"name": "failure_rate"}],
            "data": [{"transaction": "api.do_things", "failure_rate": 0.314159}],
        }
        discover.query(
            selected_columns=["transaction", "failure_rate()"],
            query="",
            params={"project_id": [self.project.id]},
            auto_fields=True,
        )
        mock_query.assert_called_with(
            selected_columns=["transaction"],
            aggregations=[["failure_rate()", None, "failure_rate"]],
            filter_keys={"project_id": [self.project.id]},
            dataset=Dataset.Discover,
            groupby=["transaction"],
            conditions=[],
            end=None,
            start=None,
            orderby=None,
            having=[],
            limit=50,
            offset=None,
            referrer=None,
        )

    @patch("sentry.snuba.discover.raw_query")
    def test_selected_columns_apdex_new_alias(self, mock_query):
        mock_query.return_value = {
            "meta": [
                {"name": "transaction"},
                {"name": "project_threshold_config"},
                {"name": "apdex"},
            ],
            "data": [
                {
                    "transaction": "api.do_things",
                    "project_threshold_config": ("duration", 300),
                    "apdex": 0.15,
                }
            ],
        }

        discover.query(
            selected_columns=[
                "transaction",
                "apdex()",
            ],
            query="",
            params={"project_id": [self.project.id], "organization_id": self.organization.id},
            auto_fields=True,
        )
        mock_query.assert_called_with(
            start=None,
            end=None,
            groupby=["transaction", "project_threshold_config"],
            conditions=[],
            aggregations=[
                [
                    "apdex(multiIf(equals(tupleElement(project_threshold_config,1),'lcp'),if(has(measurements.key,'lcp'),arrayElement(measurements.value,indexOf(measurements.key,'lcp')),NULL),duration),tupleElement(project_threshold_config,2))",
                    None,
                    "apdex",
                ]
            ],
            selected_columns=[
                "transaction",
                [
                    "tuple",
                    ["'duration'", 300],
                    "project_threshold_config",
                ],
            ],
            filter_keys={"project_id": [self.project.id]},
            having=[],
            orderby=None,
            dataset=Dataset.Discover,
            limit=50,
            offset=None,
            referrer=None,
        )

    @patch("sentry.snuba.discover.raw_query")
    def test_selected_columns_user_misery_alias(self, mock_query):
        mock_query.return_value = {
            "meta": [{"name": "transaction"}, {"name": "user_misery_300"}],
            "data": [{"transaction": "api.do_things", "user_misery_300": 0.15}],
        }
        discover.query(
            selected_columns=["transaction", "user_misery(300)"],
            query="",
            params={"project_id": [self.project.id]},
            auto_fields=True,
        )
        mock_query.assert_called_with(
            selected_columns=["transaction"],
            aggregations=[
                [
                    "ifNull(divide(plus(uniqIf(user, greater(duration, 1200)), 5.8875), plus(uniq(user), 117.75)), 0)",
                    None,
                    "user_misery_300",
                ]
            ],
            filter_keys={"project_id": [self.project.id]},
            dataset=Dataset.Discover,
            groupby=["transaction"],
            conditions=[],
            end=None,
            start=None,
            orderby=None,
            having=[],
            limit=50,
            offset=None,
            referrer=None,
        )

    @patch("sentry.snuba.discover.raw_query")
    def test_selected_columns_user_misery_new_alias(self, mock_query):
        mock_query.return_value = {
            "meta": [
                {"name": "transaction"},
                {"name": "project_threshold_config"},
                {"name": "user_misery"},
            ],
            "data": [
                {
                    "transaction": "api.do_things",
                    "project_threshold_config": ("duration", 300),
                    "user_misery": 0.15,
                }
            ],
        }

        discover.query(
            selected_columns=[
                "transaction",
                "user_misery()",
            ],
            query="",
            params={"project_id": [self.project.id], "organization_id": self.organization.id},
            auto_fields=True,
        )
        mock_query.assert_called_with(
            start=None,
            end=None,
            groupby=["transaction", "project_threshold_config"],
            conditions=[],
            aggregations=[
                [
                    "ifNull(divide(plus(uniqIf(user,greater(multiIf(equals(tupleElement(project_threshold_config,1),'lcp'),if(has(measurements.key,'lcp'),arrayElement(measurements.value,indexOf(measurements.key,'lcp')),NULL),duration),multiply(tupleElement(project_threshold_config,2),4))),5.8875),plus(uniq(user),117.75)),0)",
                    None,
                    "user_misery",
                ]
            ],
            selected_columns=[
                "transaction",
                [
                    "tuple",
                    ["'duration'", 300],
                    "project_threshold_config",
                ],
            ],
            filter_keys={"project_id": [self.project.id]},
            having=[],
            orderby=None,
            dataset=Dataset.Discover,
            limit=50,
            offset=None,
            referrer=None,
        )

    @patch("sentry.snuba.discover.raw_query")
    def test_selected_columns_count_miserable_alias(self, mock_query):
        mock_query.return_value = {
            "meta": [{"name": "transaction"}, {"name": "count_miserable_user_300"}],
            "data": [{"transaction": "api.do_things", "count_miserable_user_300": 15}],
        }
        discover.query(
            selected_columns=["transaction", "count_miserable(user, 300)"],
            query="",
            params={"project_id": [self.project.id]},
            auto_fields=True,
        )
        mock_query.assert_called_with(
            selected_columns=["transaction"],
            aggregations=[
                [
                    "uniqIf(user, greater(duration, 1200))",
                    None,
                    "count_miserable_user_300",
                ],
            ],
            filter_keys={"project_id": [self.project.id]},
            dataset=Dataset.Discover,
            groupby=["transaction"],
            conditions=[],
            end=None,
            start=None,
            orderby=None,
            having=[],
            limit=50,
            offset=None,
            referrer=None,
        )

    @patch("sentry.snuba.discover.raw_query")
    def test_selected_columns_count_miserable_allows_zero_threshold(self, mock_query):
        mock_query.return_value = {
            "meta": [{"name": "transaction"}, {"name": "count_miserable_user_0"}],
            "data": [{"transaction": "api.do_things", "count_miserable_user_0": 15}],
        }
        discover.query(
            selected_columns=["transaction", "count_miserable(user,0)"],
            query="",
            params={"project_id": [self.project.id]},
            auto_fields=True,
        )
        mock_query.assert_called_with(
            selected_columns=["transaction"],
            aggregations=[
                [
                    "uniqIf(user, greater(duration, 0))",
                    None,
                    "count_miserable_user_0",
                ],
            ],
            filter_keys={"project_id": [self.project.id]},
            dataset=Dataset.Discover,
            groupby=["transaction"],
            conditions=[],
            end=None,
            start=None,
            orderby=None,
            having=[],
            limit=50,
            offset=None,
            referrer=None,
        )

    @patch("sentry.snuba.discover.raw_query")
    def test_apdex_allows_zero_threshold(self, mock_query):
        mock_query.return_value = {
            "meta": [{"name": "transaction"}, {"name": "apdex_0"}],
            "data": [{"transaction": "api.do_things", "apdex_0": 15}],
        }
        discover.query(
            selected_columns=["transaction", "apdex(0)"],
            query="",
            params={"project_id": [self.project.id]},
            auto_fields=True,
        )
        mock_query.assert_called_with(
            selected_columns=["transaction"],
            aggregations=[
                [
                    "apdex(duration, 0)",
                    None,
                    "apdex_0",
                ],
            ],
            filter_keys={"project_id": [self.project.id]},
            dataset=Dataset.Discover,
            groupby=["transaction"],
            conditions=[],
            end=None,
            start=None,
            orderby=None,
            having=[],
            limit=50,
            offset=None,
            referrer=None,
        )

    @patch("sentry.snuba.discover.raw_query")
    def test_selected_columns_project_threshold_config_alias_no_configured_thresholds(
        self, mock_query
    ):
        mock_query.return_value = {
            "meta": [
                {"name": "transaction"},
                {"name": "project_threshold_config"},
            ],
            "data": [
                {
                    "transaction": "api.do_things",
                    "project_threshold_config": ("duration", 300),
                }
            ],
        }

        discover.query(
            selected_columns=[
                "transaction",
                "project_threshold_config",
            ],
            query="",
            params={"project_id": [self.project.id], "organization_id": self.organization.id},
            auto_fields=True,
        )

        mock_query.assert_called_with(
            start=None,
            end=None,
            groupby=[],
            conditions=[],
            aggregations=[],
            selected_columns=[
                "transaction",
                [
                    "tuple",
                    ["'duration'", 300],
                    "project_threshold_config",
                ],
                "event_id",
                "project_id",
                [
                    "transform",
                    [
                        ["toString", ["project_id"]],
                        ["array", [f"'{self.project.id}'"]],
                        ["array", ["'bar'"]],
                        "''",
                    ],
                    "`project.name`",
                ],
            ],
            filter_keys={"project_id": [self.project.id]},
            having=[],
            orderby=None,
            dataset=Dataset.Discover,
            limit=50,
            offset=None,
            referrer=None,
        )

    @patch("sentry.snuba.discover.raw_query")
    def test_threshold_config_selected_with_project_threshold_configured(self, mock_query):
        mock_query.return_value = {
            "meta": [
                {"name": "transaction"},
                {"name": "project_threshold_config"},
            ],
            "data": [
                {
                    "transaction": "api.do_things",
                    "project_threshold_config": ("duration", 400),
                }
            ],
        }

        ProjectTransactionThreshold.objects.create(
            project_id=self.project.id,
            organization_id=self.organization.id,
            threshold=200,
            metric=TransactionMetric.DURATION.value,
        )

        discover.query(
            selected_columns=[
                "transaction",
                "project_threshold_config",
            ],
            query="",
            params={"project_id": [self.project.id], "organization_id": self.organization.id},
            auto_fields=True,
        )

        mock_query.assert_called_with(
            start=None,
            end=None,
            groupby=[],
            conditions=[],
            aggregations=[],
            selected_columns=[
                "transaction",
                [
                    "if",
                    [
                        [
                            "equals",
                            [
                                [
                                    "indexOf",
                                    [["array", [["toUInt64", [self.project.id]]]], "project_id"],
                                    PROJECT_THRESHOLD_CONFIG_INDEX_ALIAS,
                                ],
                                0,
                            ],
                        ],
                        ["tuple", ["'duration'", 300]],
                        [
                            "arrayElement",
                            [
                                ["array", [["tuple", ["'duration'", 200]]]],
                                [
                                    "indexOf",
                                    [["array", [["toUInt64", [self.project.id]]]], "project_id"],
                                    PROJECT_THRESHOLD_CONFIG_INDEX_ALIAS,
                                ],
                            ],
                        ],
                    ],
                    "project_threshold_config",
                ],
                "event_id",
                "project_id",
                [
                    "transform",
                    [
                        ["toString", ["project_id"]],
                        ["array", [f"'{self.project.id}'"]],
                        ["array", ["'bar'"]],
                        "''",
                    ],
                    "`project.name`",
                ],
            ],
            filter_keys={"project_id": [self.project.id]},
            having=[],
            orderby=None,
            dataset=Dataset.Discover,
            limit=50,
            offset=None,
            referrer=None,
        )

    @patch("sentry.snuba.discover.raw_query")
    def test_threshold_config_selected_with_txn_threshold_configured(self, mock_query):
        mock_query.return_value = {
            "meta": [
                {"name": "transaction"},
                {"name": "project_threshold_config"},
            ],
            "data": [
                {
                    "transaction": "api.do_things",
                    "project_threshold_config": ("duration", 400),
                }
            ],
        }

        ProjectTransactionThresholdOverride.objects.create(
            transaction="transaction/threshold",
            project_id=self.project.id,
            organization_id=self.organization.id,
            threshold=200,
            metric=TransactionMetric.DURATION.value,
        )

        discover.query(
            selected_columns=[
                "transaction",
                "project_threshold_config",
            ],
            query="",
            params={"project_id": [self.project.id], "organization_id": self.organization.id},
            auto_fields=True,
        )

        mock_query.assert_called_with(
            start=None,
            end=None,
            groupby=[],
            conditions=[],
            aggregations=[],
            selected_columns=[
                "transaction",
                [
                    "if",
                    [
                        [
                            "equals",
                            [
                                [
                                    "indexOf",
                                    [
                                        [
                                            "array",
                                            [
                                                [
                                                    "tuple",
                                                    [
                                                        ["toUInt64", [self.project.id]],
                                                        "'transaction/threshold'",
                                                    ],
                                                ],
                                            ],
                                        ],
                                        ["tuple", ["project_id", "transaction"]],
                                    ],
                                    PROJECT_THRESHOLD_OVERRIDE_CONFIG_INDEX_ALIAS,
                                ],
                                0,
                            ],
                        ],
                        ["tuple", ["'duration'", 300]],
                        [
                            "arrayElement",
                            [
                                ["array", [["tuple", ["'duration'", 200]]]],
                                [
                                    "indexOf",
                                    [
                                        [
                                            "array",
                                            [
                                                [
                                                    "tuple",
                                                    [
                                                        ["toUInt64", [self.project.id]],
                                                        "'transaction/threshold'",
                                                    ],
                                                ],
                                            ],
                                        ],
                                        ["tuple", ["project_id", "transaction"]],
                                    ],
                                    PROJECT_THRESHOLD_OVERRIDE_CONFIG_INDEX_ALIAS,
                                ],
                            ],
                        ],
                    ],
                    "project_threshold_config",
                ],
                "event_id",
                "project_id",
                [
                    "transform",
                    [
                        ["toString", ["project_id"]],
                        ["array", [f"'{self.project.id}'"]],
                        ["array", ["'bar'"]],
                        "''",
                    ],
                    "`project.name`",
                ],
            ],
            filter_keys={"project_id": [self.project.id]},
            having=[],
            orderby=None,
            dataset=Dataset.Discover,
            limit=50,
            offset=None,
            referrer=None,
        )

    @patch("sentry.snuba.discover.raw_query")
    def test_threshold_config_selected_with_project_and_txn_thresholds_configured(self, mock_query):
        mock_query.return_value = {
            "meta": [
                {"name": "transaction"},
                {"name": "project_threshold_config"},
            ],
            "data": [
                {
                    "transaction": "api.do_things",
                    "project_threshold_config": ("duration", 400),
                }
            ],
        }

        ProjectTransactionThresholdOverride.objects.create(
            transaction="transaction/threshold",
            project_id=self.project.id,
            organization_id=self.organization.id,
            threshold=200,
            metric=TransactionMetric.DURATION.value,
        )

        ProjectTransactionThreshold.objects.create(
            project_id=self.project.id,
            organization_id=self.organization.id,
            threshold=200,
            metric=TransactionMetric.DURATION.value,
        )

        discover.query(
            selected_columns=[
                "transaction",
                "project_threshold_config",
            ],
            query="",
            params={"project_id": [self.project.id], "organization_id": self.organization.id},
            auto_fields=True,
        )

        mock_query.assert_called_with(
            start=None,
            end=None,
            groupby=[],
            conditions=[],
            aggregations=[],
            selected_columns=[
                "transaction",
                [
                    "if",
                    [
                        [
                            "equals",
                            [
                                [
                                    "indexOf",
                                    [
                                        [
                                            "array",
                                            [
                                                [
                                                    "tuple",
                                                    [
                                                        ["toUInt64", [self.project.id]],
                                                        "'transaction/threshold'",
                                                    ],
                                                ],
                                            ],
                                        ],
                                        ["tuple", ["project_id", "transaction"]],
                                    ],
                                    PROJECT_THRESHOLD_OVERRIDE_CONFIG_INDEX_ALIAS,
                                ],
                                0,
                            ],
                        ],
                        [
                            "if",
                            [
                                [
                                    "equals",
                                    [
                                        [
                                            "indexOf",
                                            [
                                                ["array", [["toUInt64", [self.project.id]]]],
                                                "project_id",
                                            ],
                                            PROJECT_THRESHOLD_CONFIG_INDEX_ALIAS,
                                        ],
                                        0,
                                    ],
                                ],
                                ["tuple", ["'duration'", 300]],
                                [
                                    "arrayElement",
                                    [
                                        ["array", [["tuple", ["'duration'", 200]]]],
                                        [
                                            "indexOf",
                                            [
                                                ["array", [["toUInt64", [self.project.id]]]],
                                                "project_id",
                                            ],
                                            PROJECT_THRESHOLD_CONFIG_INDEX_ALIAS,
                                        ],
                                    ],
                                ],
                            ],
                        ],
                        [
                            "arrayElement",
                            [
                                ["array", [["tuple", ["'duration'", 200]]]],
                                [
                                    "indexOf",
                                    [
                                        [
                                            "array",
                                            [
                                                [
                                                    "tuple",
                                                    [
                                                        ["toUInt64", [self.project.id]],
                                                        "'transaction/threshold'",
                                                    ],
                                                ],
                                            ],
                                        ],
                                        ["tuple", ["project_id", "transaction"]],
                                    ],
                                    PROJECT_THRESHOLD_OVERRIDE_CONFIG_INDEX_ALIAS,
                                ],
                            ],
                        ],
                    ],
                    "project_threshold_config",
                ],
                "event_id",
                "project_id",
                [
                    "transform",
                    [
                        ["toString", ["project_id"]],
                        ["array", [f"'{self.project.id}'"]],
                        ["array", ["'bar'"]],
                        "''",
                    ],
                    "`project.name`",
                ],
            ],
            filter_keys={"project_id": [self.project.id]},
            having=[],
            orderby=None,
            dataset=Dataset.Discover,
            limit=50,
            offset=None,
            referrer=None,
        )

    @patch("sentry.snuba.discover.raw_query")
    def test_selected_columns_count_miserable_new_alias(self, mock_query):
        mock_query.return_value = {
            "meta": [
                {"name": "transaction"},
                {"name": "project_threshold_config"},
                {"name": "count_miserable_user_project_threshold_config"},
            ],
            "data": [
                {
                    "transaction": "api.do_things",
                    "project_threshold_config": ("duration", 400),
                    "count_miserable_user": 15,
                }
            ],
        }
        discover.query(
            selected_columns=[
                "transaction",
                "count_miserable(user)",
            ],
            query="",
            params={"project_id": [self.project.id], "organization_id": self.organization.id},
            auto_fields=True,
        )

        mock_query.assert_called_with(
            start=None,
            end=None,
            groupby=["transaction", "project_threshold_config"],
            conditions=[],
            aggregations=[
                [
                    """
                    uniqIf(user, greater(
                        multiIf(
                            equals(tupleElement(project_threshold_config, 1), 'lcp'),
                            if(has(measurements.key, 'lcp'), arrayElement(measurements.value, indexOf(measurements.key, 'lcp')), NULL),
                            duration
                        ),
                        multiply(tupleElement(project_threshold_config, 2), 4)
                    ))
                    """.replace(
                        "\n", ""
                    ).replace(
                        " ", ""
                    ),
                    None,
                    "count_miserable_user",
                ]
            ],
            selected_columns=[
                "transaction",
                [
                    "tuple",
                    ["'duration'", 300],
                    "project_threshold_config",
                ],
            ],
            filter_keys={"project_id": [self.project.id]},
            having=[],
            orderby=None,
            limit=50,
            dataset=Dataset.Discover,
            offset=None,
            referrer=None,
        )

    @patch("sentry.snuba.discover.raw_query")
    def test_selected_columns_percentile_range_function(self, mock_query):
        mock_query.return_value = {
            "meta": [{"name": "transaction"}, {"name": "firstPercentile"}],
            "data": [{"transaction": "api.do_things", "firstPercentile": 15}],
        }
        discover.query(
            selected_columns=[
                "transaction",
                "percentile_range(transaction.duration, 0.5, greater, 2020-05-02T14:45:01) as percentile_range_1",
            ],
            query="",
            params={"project_id": [self.project.id]},
            auto_fields=True,
        )
        mock_query.assert_called_with(
            selected_columns=["transaction"],
            aggregations=[
                [
                    "quantileIf(0.50)",
                    [
                        "duration",
                        ["greater", [["toDateTime", ["'2020-05-02T14:45:01'"]], "timestamp"]],
                    ],
                    "percentile_range_1",
                ]
            ],
            filter_keys={"project_id": [self.project.id]},
            dataset=Dataset.Discover,
            groupby=["transaction"],
            conditions=[],
            end=None,
            start=None,
            orderby=None,
            having=[],
            limit=50,
            offset=None,
            referrer=None,
        )

    @patch("sentry.snuba.discover.raw_query")
    def test_selected_columns_avg_range_function(self, mock_query):
        mock_query.return_value = {
            "meta": [{"name": "transaction"}, {"name": "firstAverage"}],
            "data": [{"transaction": "api.do_things", "firstAverage": 15}],
        }
        discover.query(
            selected_columns=[
                "transaction",
                "avg_range(transaction.duration, greater, 2020-05-02T14:45:01) as avg_range_1",
            ],
            query="",
            params={"project_id": [self.project.id]},
            auto_fields=True,
        )
        mock_query.assert_called_with(
            selected_columns=["transaction"],
            aggregations=[
                [
                    "avgIf",
                    [
                        "duration",
                        ["greater", [["toDateTime", ["'2020-05-02T14:45:01'"]], "timestamp"]],
                    ],
                    "avg_range_1",
                ]
            ],
            filter_keys={"project_id": [self.project.id]},
            dataset=Dataset.Discover,
            groupby=["transaction"],
            conditions=[],
            end=None,
            start=None,
            orderby=None,
            having=[],
            limit=50,
            offset=None,
            referrer=None,
        )

    @patch("sentry.snuba.discover.raw_query")
    def test_percentile_function(self, mock_query):
        mock_query.return_value = {
            "meta": [{"name": "transaction"}, {"name": "percentile_transaction_duration_0_75"}],
            "data": [
                {"transaction": "api.do_things", "percentile_transaction_duration_0_75": 1123}
            ],
        }
        discover.query(
            selected_columns=["transaction", "percentile(transaction.duration, 0.75)"],
            query="",
            params={"project_id": [self.project.id]},
            auto_fields=True,
        )
        mock_query.assert_called_with(
            selected_columns=["transaction"],
            aggregations=[["quantile(0.75)", "duration", "percentile_transaction_duration_0_75"]],
            filter_keys={"project_id": [self.project.id]},
            dataset=Dataset.Discover,
            groupby=["transaction"],
            conditions=[],
            end=None,
            start=None,
            orderby=None,
            having=[],
            limit=50,
            offset=None,
            referrer=None,
        )

    @patch("sentry.snuba.discover.raw_query")
    def test_orderby_limit_offset(self, mock_query):
        mock_query.return_value = {
            "meta": [{"name": "title"}, {"name": "project.id"}],
            "data": [{"project.id": "tester", "title": "test title"}],
        }
        discover.query(
            selected_columns=["project.id", "title"],
            query="",
            params={"project_id": [self.project.id]},
            orderby=["project.id"],
            offset=100,
            limit=200,
        )
        mock_query.assert_called_with(
            selected_columns=["project_id", "title"],
            filter_keys={"project_id": [self.project.id]},
            dataset=Dataset.Discover,
            orderby=["project_id"],
            aggregations=[],
            end=None,
            start=None,
            conditions=[],
            groupby=[],
            having=[],
            limit=200,
            offset=100,
            referrer=None,
        )

    @patch("sentry.snuba.discover.raw_query")
    def test_orderby_must_be_selected_if_aggregate(self, mock_query):
        with pytest.raises(InvalidSearchQuery):
            discover.query(
                selected_columns=["transaction", "transaction.duration"],
                query="",
                params={"project_id": [self.project.id]},
                orderby=["count()"],
            )
        assert mock_query.call_count == 0

    @patch("sentry.snuba.discover.raw_query")
    def test_orderby_aggregate_alias(self, mock_query):
        mock_query.return_value = {
            "meta": [{"name": "count_id"}, {"name": "project.id"}],
            "data": [{"project.id": "tester", "count_id": 10}],
        }
        discover.query(
            selected_columns=["count(id)", "project.id", "id"],
            query="",
            params={"project_id": [self.project.id]},
            orderby=["count_id"],
        )
        mock_query.assert_called_with(
            selected_columns=["project_id", "event_id"],
            filter_keys={"project_id": [self.project.id]},
            dataset=Dataset.Discover,
            orderby=["count_id"],
            aggregations=[["count", None, "count_id"]],
            end=None,
            start=None,
            conditions=[],
            groupby=["project_id", "event_id"],
            having=[],
            limit=50,
            offset=None,
            referrer=None,
        )

    @patch("sentry.snuba.discover.raw_query")
    def test_conditions_order_and_groupby_aliasing(self, mock_query):
        mock_query.return_value = {
            "meta": [{"name": "transaction"}, {"name": "duration"}],
            "data": [{"transaction": "api.do_things", "duration": 200}],
        }
        discover.query(
            selected_columns=["timestamp", "transaction", "transaction.duration", "count()"],
            query="transaction.op:ok transaction.duration:200 sdk.name:python tags[projectid]:123",
            params={"project_id": [self.project.id]},
            orderby=["-timestamp", "-count"],
        )
        mock_query.assert_called_with(
            selected_columns=["timestamp", "transaction", "duration"],
            aggregations=[["count", None, "count"]],
            conditions=[
                ["transaction_op", "=", "ok"],
                ["duration", "=", 200],
                ["sdk_name", "=", "python"],
                [["ifNull", ["tags[projectid]", "''"]], "=", "123"],
            ],
            filter_keys={"project_id": [self.project.id]},
            groupby=["timestamp", "transaction", "duration"],
            having=[],
            orderby=["-timestamp", "-count"],
            dataset=Dataset.Discover,
            end=None,
            start=None,
            limit=50,
            offset=None,
            referrer=None,
        )

    @patch("sentry.snuba.discover.raw_query")
    def test_conditions_nested_function_aliasing(self, mock_query):
        mock_query.return_value = {
            "meta": [{"name": "transaction"}],
            "data": [{"transaction": "api.do_things"}],
        }
        discover.query(
            selected_columns=["transaction", "count()"],
            query="event.type:transaction user.email:*@sentry.io message:recent-searches",
            params={"project_id": [self.project.id]},
        )
        mock_query.assert_called_with(
            selected_columns=["transaction"],
            conditions=[
                ["type", "=", "transaction"],
                [["match", ["email", r"'(?i)^.*@sentry\.io$'"]], "=", 1],
                [["positionCaseInsensitive", ["message", "'recent-searches'"]], "!=", 0],
            ],
            aggregations=[["count", None, "count"]],
            filter_keys={"project_id": [self.project.id]},
            dataset=Dataset.Discover,
            groupby=["transaction"],
            having=[],
            orderby=None,
            end=None,
            start=None,
            limit=50,
            offset=None,
            referrer=None,
        )

    @patch("sentry.snuba.discover.raw_query")
    def test_condition_transform(self, mock_query):
        mock_query.return_value = {
            "meta": [{"name": "transaction"}, {"name": "duration"}],
            "data": [{"transaction": "api.do_things", "duration": 200}],
        }
        discover.query(
            selected_columns=["transaction", "transaction.duration"],
            query="http.method:GET",
            params={"project_id": [self.project.id]},
        )
        mock_query.assert_called_with(
            selected_columns=["transaction", "duration"],
            conditions=[["http_method", "=", "GET"]],
            filter_keys={"project_id": [self.project.id]},
            groupby=[],
            dataset=Dataset.Discover,
            aggregations=[],
            having=[],
            orderby=None,
            end=None,
            start=None,
            limit=50,
            offset=None,
            referrer=None,
        )

    @patch("sentry.snuba.discover.raw_query")
    def test_condition_projectid_transform(self, mock_query):
        mock_query.return_value = {
            "meta": [{"name": "transaction"}, {"name": "duration"}],
            "data": [{"transaction": "api.do_things", "duration": 200}],
        }
        # The project_id column is not a public column, but we
        # have to let it through in conditions to ensure project.name works.
        discover.query(
            selected_columns=["transaction", "transaction.duration"],
            query="project_id:1",
            params={"project_id": [self.project.id]},
        )
        mock_query.assert_called_with(
            selected_columns=["transaction", "duration"],
            conditions=[["project_id", "=", 1]],
            filter_keys={"project_id": [self.project.id]},
            groupby=[],
            dataset=Dataset.Discover,
            aggregations=[],
            having=[],
            orderby=None,
            end=None,
            start=None,
            limit=50,
            offset=None,
            referrer=None,
        )

    @patch("sentry.snuba.discover.raw_query")
    def test_condition_projectname_transform(self, mock_query):
        mock_query.return_value = {
            "meta": [{"name": "transaction"}, {"name": "duration"}],
            "data": [{"transaction": "api.do_things", "duration": 200}],
        }
        project2 = self.create_project(organization=self.organization)

        # project.name is in the public schema and should be converted to a
        # project_id condition.
        discover.query(
            selected_columns=["transaction", "transaction.duration"],
            query=f"project.name:{project2.slug}",
            params={"project_id": [self.project.id, project2.id]},
        )
        mock_query.assert_called_with(
            selected_columns=["transaction", "duration"],
            conditions=[["project_id", "=", project2.id]],
            filter_keys={"project_id": [project2.id]},
            groupby=[],
            dataset=Dataset.Discover,
            aggregations=[],
            having=[],
            orderby=None,
            end=None,
            start=None,
            limit=50,
            offset=None,
            referrer=None,
        )

    @patch("sentry.snuba.discover.raw_query")
    def test_params_forward(self, mock_query):
        mock_query.return_value = {
            "meta": [{"name": "transaction"}, {"name": "duration"}],
            "data": [{"transaction": "api.do_things", "duration": 200}],
        }
        start_time = before_now(minutes=10)
        end_time = before_now(seconds=1)
        discover.query(
            selected_columns=["transaction", "transaction.duration"],
            query="http.method:GET",
            params={"project_id": [self.project.id], "start": start_time, "end": end_time},
        )
        mock_query.assert_called_with(
            selected_columns=["transaction", "duration"],
            conditions=[["http_method", "=", "GET"]],
            filter_keys={"project_id": [self.project.id]},
            groupby=[],
            dataset=Dataset.Discover,
            aggregations=[],
            having=[],
            end=end_time,
            start=start_time,
            orderby=None,
            limit=50,
            offset=None,
            referrer=None,
        )

    @patch("sentry.snuba.discover.raw_query")
    def test_aggregate_conditions(self, mock_query):
        mock_query.return_value = {
            "meta": [{"name": "transaction"}, {"name": "duration"}],
            "data": [{"transaction": "api.do_things", "duration": 200}],
        }
        start_time = before_now(minutes=10)
        end_time = before_now(seconds=1)
        discover.query(
            selected_columns=["transaction", "avg(transaction.duration)"],
            query="http.method:GET avg(transaction.duration):>5",
            params={"project_id": [self.project.id], "start": start_time, "end": end_time},
            use_aggregate_conditions=True,
        )
        mock_query.assert_called_with(
            selected_columns=["transaction"],
            conditions=[["http_method", "=", "GET"]],
            filter_keys={"project_id": [self.project.id]},
            groupby=["transaction"],
            dataset=Dataset.Discover,
            aggregations=[["avg", "duration", "avg_transaction_duration"]],
            having=[["avg_transaction_duration", ">", 5]],
            end=end_time,
            start=start_time,
            orderby=None,
            limit=50,
            offset=None,
            referrer=None,
        )

    @patch("sentry.snuba.discover.raw_query")
    def test_alias_aggregate_conditions(self, mock_query):
        mock_query.return_value = {
            "meta": [{"name": "transaction"}, {"name": "duration"}],
            "data": [{"transaction": "api.do_things", "duration": 200}],
        }
        start_time = before_now(minutes=10)
        end_time = before_now(seconds=1)
        discover.query(
            selected_columns=["transaction", "p95()"],
            query="http.method:GET p95():>5",
            params={"project_id": [self.project.id], "start": start_time, "end": end_time},
            use_aggregate_conditions=True,
        )

        mock_query.assert_called_with(
            selected_columns=["transaction"],
            conditions=[["http_method", "=", "GET"]],
            filter_keys={"project_id": [self.project.id]},
            groupby=["transaction"],
            dataset=Dataset.Discover,
            aggregations=[["quantile(0.95)", "duration", "p95"]],
            having=[["p95", ">", 5]],
            end=end_time,
            start=start_time,
            orderby=None,
            limit=50,
            offset=None,
            referrer=None,
        )

    @patch("sentry.snuba.discover.raw_query")
    def test_duration_aliases(self, mock_query):
        start_time = before_now(minutes=10)
        end_time = before_now(seconds=1)
        test_cases = [
            ("1ms", 1),
            ("1.5s", 1500),
            ("23.4m", 1000 * 60 * 23.4),
            ("1.00min", 1000 * 60),
            ("3.45hr", 1000 * 60 * 60 * 3.45),
            ("1.23h", 1000 * 60 * 60 * 1.23),
            ("3wk", 1000 * 60 * 60 * 24 * 7 * 3),
            ("2.1w", 1000 * 60 * 60 * 24 * 7 * 2.1),
        ]
        for query_string, value in test_cases:
            mock_query.return_value = {
                "meta": [{"name": "transaction"}, {"name": "duration"}],
                "data": [{"transaction": "api.do_things", "duration": 200}],
            }
            discover.query(
                selected_columns=["transaction", "p95()"],
                query=f"http.method:GET p95():>{query_string}",
                params={"project_id": [self.project.id], "start": start_time, "end": end_time},
                use_aggregate_conditions=True,
            )

            mock_query.assert_called_with(
                selected_columns=["transaction"],
                conditions=[["http_method", "=", "GET"]],
                filter_keys={"project_id": [self.project.id]},
                groupby=["transaction"],
                dataset=Dataset.Discover,
                aggregations=[["quantile(0.95)", "duration", "p95"]],
                having=[["p95", ">", value]],
                end=end_time,
                start=start_time,
                orderby=None,
                limit=50,
                offset=None,
                referrer=None,
            )

    @patch("sentry.snuba.discover.raw_query")
    def test_alias_aggregate_conditions_with_brackets(self, mock_query):
        mock_query.return_value = {
            "meta": [{"name": "transaction"}, {"name": "duration"}],
            "data": [{"transaction": "api.do_things", "duration": 200}],
        }
        start_time = before_now(minutes=10)
        end_time = before_now(seconds=1)
        discover.query(
            selected_columns=["transaction", "p95()"],
            query="http.method:GET p95():>5",
            params={"project_id": [self.project.id], "start": start_time, "end": end_time},
            use_aggregate_conditions=True,
        )

        mock_query.assert_called_with(
            selected_columns=["transaction"],
            conditions=[["http_method", "=", "GET"]],
            filter_keys={"project_id": [self.project.id]},
            groupby=["transaction"],
            dataset=Dataset.Discover,
            aggregations=[["quantile(0.95)", "duration", "p95"]],
            having=[["p95", ">", 5]],
            end=end_time,
            start=start_time,
            orderby=None,
            limit=50,
            offset=None,
            referrer=None,
        )

    @patch("sentry.snuba.discover.raw_query")
    def test_aggregate_date_conditions(self, mock_query):
        mock_query.return_value = {
            "meta": [{"name": "transaction"}, {"name": "duration"}],
            "data": [{"transaction": "api.do_things", "duration": 200}],
        }
        start_time = before_now(minutes=10)
        end_time = before_now(seconds=1)

        discover.query(
            selected_columns=[
                "transaction",
                "avg(transaction.duration)",
                "stddev(transaction.duration)",
                "max(timestamp)",
            ],
            query="http.method:GET max(timestamp):>2019-12-01",
            params={"project_id": [self.project.id], "start": start_time, "end": end_time},
            use_aggregate_conditions=True,
        )
        mock_query.assert_called_with(
            selected_columns=["transaction"],
            conditions=[["http_method", "=", "GET"]],
            filter_keys={"project_id": [self.project.id]},
            groupby=["transaction"],
            dataset=Dataset.Discover,
            aggregations=[
                ["avg", "duration", "avg_transaction_duration"],
                ["stddevSamp", "duration", "stddev_transaction_duration"],
                ["max", "timestamp", "max_timestamp"],
            ],
            having=[["max_timestamp", ">", 1575158400]],
            end=end_time,
            start=start_time,
            orderby=None,
            limit=50,
            offset=None,
            referrer=None,
        )

    @patch("sentry.snuba.discover.raw_query")
    def test_aggregate_duration_alias(self, mock_query):
        start_time = before_now(minutes=10)
        end_time = before_now(seconds=1)

        test_cases = [
            ("1ms", 1),
            ("1.5s", 1500),
            ("1.00min", 1000 * 60),
            ("3.45hr", 1000 * 60 * 60 * 3.45),
        ]
        for query_string, value in test_cases:
            mock_query.return_value = {
                "meta": [{"name": "transaction"}, {"name": "duration"}],
                "data": [{"transaction": "api.do_things", "duration": 200}],
            }
            discover.query(
                selected_columns=[
                    "transaction",
                    "avg(transaction.duration)",
                    "stddev(transaction.duration)",
                    "max(timestamp)",
                ],
                query=f"http.method:GET avg(transaction.duration):>{query_string}",
                params={"project_id": [self.project.id], "start": start_time, "end": end_time},
                use_aggregate_conditions=True,
            )
            mock_query.assert_called_with(
                selected_columns=["transaction"],
                conditions=[["http_method", "=", "GET"]],
                filter_keys={"project_id": [self.project.id]},
                groupby=["transaction"],
                dataset=Dataset.Discover,
                aggregations=[
                    ["avg", "duration", "avg_transaction_duration"],
                    ["stddevSamp", "duration", "stddev_transaction_duration"],
                    ["max", "timestamp", "max_timestamp"],
                ],
                having=[["avg_transaction_duration", ">", value]],
                end=end_time,
                start=start_time,
                orderby=None,
                limit=50,
                offset=None,
                referrer=None,
            )

    @patch("sentry.snuba.discover.raw_query")
    def test_aggregate_condition_missing_selected_column(self, mock_query):
        mock_query.return_value = {
            "meta": [{"name": "transaction"}, {"name": "duration"}],
            "data": [{"transaction": "api.do_things", "duration": 200}],
        }
        start_time = before_now(minutes=10)
        end_time = before_now(seconds=1)

        with pytest.raises(InvalidSearchQuery):
            discover.query(
                selected_columns=["transaction"],
                query="http.method:GET max(timestamp):>5",
                params={"project_id": [self.project.id], "start": start_time, "end": end_time},
                use_aggregate_conditions=True,
            )

    @patch("sentry.snuba.discover.raw_query")
    def test_aggregate_condition_missing_with_auto(self, mock_query):
        mock_query.return_value = {
            "meta": [{"name": "transaction"}, {"name": "duration"}],
            "data": [{"transaction": "api.do_things", "duration": 200}],
        }
        start_time = before_now(minutes=10)
        end_time = before_now(seconds=1)

        with pytest.raises(InvalidSearchQuery):
            discover.query(
                selected_columns=["transaction"],
                query="http.method:GET max(timestamp):>5",
                params={"project_id": [self.project.id], "start": start_time, "end": end_time},
                use_aggregate_conditions=True,
                auto_aggregations=True,
            )

    @patch("sentry.snuba.discover.raw_query")
    def test_no_aggregate_conditions_with_auto(self, mock_query):
        mock_query.return_value = {
            "meta": [{"name": "transaction"}, {"name": "duration"}],
            "data": [{"transaction": "api.do_things", "duration": 200}],
        }
        start_time = before_now(minutes=10)
        end_time = before_now(seconds=1)

        with pytest.raises(AssertionError):
            discover.query(
                selected_columns=["transaction"],
                query="http.method:GET max(timestamp):>5",
                params={"project_id": [self.project.id], "start": start_time, "end": end_time},
                use_aggregate_conditions=False,
                auto_aggregations=True,
            )

    @patch("sentry.snuba.discover.raw_query")
    def test_auto_aggregation(self, mock_query):
        mock_query.return_value = {
            "meta": [{"name": "transaction"}, {"name": "duration"}],
            "data": [{"transaction": "api.do_things", "duration": 200}],
        }
        start_time = before_now(minutes=10)
        end_time = before_now(seconds=1)

        discover.query(
            selected_columns=["transaction", "p95()"],
            query="http.method:GET max(timestamp):>5",
            params={"project_id": [self.project.id], "start": start_time, "end": end_time},
            use_aggregate_conditions=True,
            auto_aggregations=True,
        )
        mock_query.assert_called_with(
            selected_columns=["transaction"],
            aggregations=[
                ["quantile(0.95)", "duration", "p95"],
                ["max", "timestamp", "max_timestamp"],
            ],
            filter_keys={"project_id": [self.project.id]},
            dataset=Dataset.Discover,
            groupby=["transaction"],
            conditions=[["http_method", "=", "GET"]],
            start=start_time,
            end=end_time,
            orderby=None,
            having=[["max_timestamp", ">", 5.0]],
            limit=50,
            offset=None,
            referrer=None,
        )

    @patch("sentry.snuba.discover.raw_query")
    def test_auto_aggregation_with_boolean_conditions(self, mock_query):
        mock_query.return_value = {
            "meta": [{"name": "transaction"}, {"name": "duration"}],
            "data": [{"transaction": "api.do_things", "duration": 200}],
        }
        start_time = before_now(minutes=10)
        end_time = before_now(seconds=1)

        discover.query(
            selected_columns=["transaction", "min(timestamp)"],
            query="max(timestamp):>5 AND min(timestamp):<10",
            params={"project_id": [self.project.id], "start": start_time, "end": end_time},
            use_aggregate_conditions=True,
            auto_aggregations=True,
        )
        mock_query.assert_called_with(
            selected_columns=["transaction"],
            aggregations=[
                ["min", "timestamp", "min_timestamp"],
                ["max", "timestamp", "max_timestamp"],
            ],
            filter_keys={"project_id": [self.project.id]},
            dataset=Dataset.Discover,
            groupby=["transaction"],
            conditions=[],
            start=start_time,
            end=end_time,
            orderby=None,
            having=[["max_timestamp", ">", 5.0], ["min_timestamp", "<", 10.0]],
            limit=50,
            offset=None,
            referrer=None,
        )

    @patch("sentry.snuba.discover.raw_query")
    def test_function_conditions(self, mock_query):
        mock_query.return_value = {
            "meta": [{"name": "transaction"}, {"name": "percentile_transaction_duration_0_75"}],
            "data": [
                {"transaction": "api.do_things", "percentile_transaction_duration_0_75": 1123}
            ],
        }
        discover.query(
            selected_columns=["transaction", "percentile(transaction.duration, 0.75)"],
            query="percentile(transaction.duration, 0.75):>100",
            params={"project_id": [self.project.id]},
            auto_fields=True,
            use_aggregate_conditions=True,
        )
        mock_query.assert_called_with(
            selected_columns=["transaction"],
            aggregations=[["quantile(0.75)", "duration", "percentile_transaction_duration_0_75"]],
            filter_keys={"project_id": [self.project.id]},
            dataset=Dataset.Discover,
            groupby=["transaction"],
            conditions=[],
            end=None,
            start=None,
            orderby=None,
            having=[["percentile_transaction_duration_0_75", ">", 100]],
            limit=50,
            offset=None,
            referrer=None,
        )

    @patch("sentry.snuba.discover.raw_query")
    def test_find_histogram_min_max(self, mock_query):
        for array_column in ARRAY_COLUMNS:
            alias = get_array_column_alias(array_column)
            # no rows returned from snuba
            mock_query.side_effect = [{"meta": [], "data": []}]
            values = discover.find_histogram_min_max(
                [f"{alias}.foo"], None, None, "", {"project_id": [self.project.id]}
            )
            assert values == (None, None), f"failing for {array_column}"

            # more than 2 rows returned snuba
            mock_query.side_effect = [{"meta": [], "data": [{}, {}]}]
            values = discover.find_histogram_min_max(
                [f"{alias}.foo"], None, None, "", {"project_id": [self.project.id]}
            )
            assert values == (None, None), f"failing for {array_column}"

            # None rows are returned from snuba
            mock_query.side_effect = [
                {
                    "meta": [
                        {"name": f"min_{alias}_foo"},
                        {"name": f"max_{alias}_foo"},
                    ],
                    "data": [{f"min_{alias}_foo": None, f"max_{alias}_foo": None}],
                },
            ]
            values = discover.find_histogram_min_max(
                [f"{alias}.foo"], None, None, "", {"project_id": [self.project.id]}
            )
            assert values == (None, None), f"failing for {array_column}"

            # use the given min/max
            values = discover.find_histogram_min_max(
                [f"{alias}.foo"], 1, 2, "", {"project_id": [self.project.id]}
            )
            assert values == (1, 2), f"failing for {array_column}"

            # use the given min, but query for max
            mock_query.side_effect = [
                {
                    "meta": [{"name": f"max_{alias}_foo"}],
                    "data": [{f"max_{alias}_foo": 3.45}],
                },
            ]
            values = discover.find_histogram_min_max(
                [f"{alias}.foo"], 1.23, None, "", {"project_id": [self.project.id]}
            )
            assert values == (
                1.23,
                3.45,
            ), f"failing for {array_column}"

            # use the given min, but query for max. the given min will be above
            # the queried max
            mock_query.side_effect = [
                {
                    "meta": [{"name": f"max_{alias}_foo"}],
                    "data": [{f"max_{alias}_foo": 3.45}],
                },
            ]
            values = discover.find_histogram_min_max(
                [f"{alias}.foo"], 3.5, None, "", {"project_id": [self.project.id]}
            )
            assert values == (
                3.5,
                3.5,
            ), f"failing for {array_column}"

            # use the given max, but query for min. the given max will be below
            # the queried min
            mock_query.side_effect = [
                {
                    "meta": [{"name": f"min_{alias}_foo"}],
                    "data": [{f"min_{alias}_foo": 3.45}],
                },
            ]
            values = discover.find_histogram_min_max(
                [f"{alias}.foo"], None, 3.4, "", {"project_id": [self.project.id]}
            )
            assert values == (
                3.4,
                3.4,
            ), f"failing for {array_column}"

            # use the given max, but query for min
            mock_query.side_effect = [
                {
                    "meta": [{"name": f"min_{alias}_foo"}],
                    "data": [{f"min_{alias}_foo": 1.23}],
                },
            ]
            values = discover.find_histogram_min_max(
                [f"{alias}.foo"], None, 3.45, "", {"project_id": [self.project.id]}
            )
            assert values == (
                1.23,
                3.45,
            ), f"failing for {array_column}"

            # single min/max returned from snuba
            mock_query.side_effect = [
                {
                    "meta": [
                        {"name": f"min_{alias}_foo"},
                        {"name": f"max_{alias}_foo"},
                    ],
                    "data": [{f"min_{alias}_foo": 1.23, f"max_{alias}_foo": 3.45}],
                },
            ]
            values = discover.find_histogram_min_max(
                [f"{alias}.foo"], None, None, "", {"project_id": [self.project.id]}
            )
            assert values == (
                1.23,
                3.45,
            ), f"failing for {array_column}"

            # multiple min/max returned from snuba
            mock_query.side_effect = [
                {
                    "meta": [
                        {"name": f"min_{alias}_foo"},
                        {"name": f"min_{alias}_bar"},
                        {"name": f"min_{alias}_baz"},
                        {"name": f"max_{alias}_foo"},
                        {"name": f"max_{alias}_bar"},
                        {"name": f"max_{alias}_baz"},
                    ],
                    "data": [
                        {
                            f"min_{alias}_foo": 1.23,
                            f"min_{alias}_bar": 1.34,
                            f"min_{alias}_baz": 1.45,
                            f"max_{alias}_foo": 3.45,
                            f"max_{alias}_bar": 3.56,
                            f"max_{alias}_baz": 3.67,
                        }
                    ],
                },
            ]
            values = discover.find_histogram_min_max(
                [f"{alias}.foo", f"{alias}.bar", f"{alias}.baz"],
                None,
                None,
                "",
                {"project_id": [self.project.id]},
            )
            assert values == (
                1.23,
                3.67,
            ), f"failing for {array_column}"

            # multiple min/max with some Nones returned from snuba
            mock_query.side_effect = [
                {
                    "meta": [
                        {"name": f"min_{alias}_foo"},
                        {"name": f"min_{alias}_bar"},
                        {"name": f"min_{alias}_baz"},
                        {"name": f"max_{alias}_foo"},
                        {"name": f"max_{alias}_bar"},
                        {"name": f"max_{alias}_baz"},
                    ],
                    "data": [
                        {
                            f"min_{alias}_foo": 1.23,
                            f"min_{alias}_bar": None,
                            f"min_{alias}_baz": 1.45,
                            f"max_{alias}_foo": 3.45,
                            f"max_{alias}_bar": None,
                            f"max_{alias}_baz": 3.67,
                        }
                    ],
                },
            ]
            values = discover.find_histogram_min_max(
                [f"{alias}.foo", f"{alias}.bar", f"{alias}.baz"],
                None,
                None,
                "",
                {"project_id": [self.project.id]},
            )
            assert values == (
                1.23,
                3.67,
            ), f"failing for {array_column}"

    def test_find_histogram_params(self):
        # min and max is None
        assert discover.find_histogram_params(1, None, None, 1) == (1, 1, 0, 1)
        # min is None
        assert discover.find_histogram_params(1, None, 1, 10) == (1, 1, 0, 10)
        # max is None
        assert discover.find_histogram_params(1, 1, None, 100) == (1, 1, 100, 100)

        assert discover.find_histogram_params(10, 0, 9, 1) == (10, 1, 0, 1)
        assert discover.find_histogram_params(10, 0, 10, 1) == (6, 2, 0, 1)
        assert discover.find_histogram_params(10, 0, 99, 1) == (10, 10, 0, 1)
        assert discover.find_histogram_params(10, 0, 100, 1) == (6, 20, 0, 1)
        assert discover.find_histogram_params(5, 10, 19, 10) == (5, 20, 100, 10)
        assert discover.find_histogram_params(5, 10, 19.9, 10) == (5, 20, 100, 10)
        assert discover.find_histogram_params(10, 10, 20, 1) == (6, 2, 10, 1)
        assert discover.find_histogram_params(10, 10, 20, 10) == (6, 20, 100, 10)
        assert discover.find_histogram_params(10, 10, 20, 100) == (9, 120, 1000, 100)

    def test_normalize_histogram_results_empty(self):
        for array_column in ARRAY_COLUMNS:
            results = {
                "meta": {
                    f"array_join_{array_column}_key": "string",
                    f"histogram_{array_column}_value_1_0_1": "number",
                    "count": "integer",
                },
                "data": [],
            }
            normalized_results = discover.normalize_histogram_results(
                [f"{array_column}.foo"],
                f"array_join({array_column}_key)",
                discover.HistogramParams(3, 1, 0, 1),
                results,
                array_column,
            )
            assert normalized_results == {
                f"{array_column}.foo": [
                    {"bin": 0, "count": 0},
                    {"bin": 1, "count": 0},
                    {"bin": 2, "count": 0},
                ],
            }, f"failing for {array_column}"

    def test_normalize_histogram_results_empty_multiple(self):
        for array_column in ARRAY_COLUMNS:
            results = {
                "meta": {
                    f"array_join_{array_column}_key": "string",
                    f"histogram_{array_column}_value_1_0_1": "number",
                    "count": "integer",
                },
                "data": [],
            }
            normalized_results = discover.normalize_histogram_results(
                [f"{array_column}.bar", f"{array_column}.foo"],
                f"array_join({array_column}_key)",
                discover.HistogramParams(3, 1, 0, 1),
                results,
                array_column,
            )
            assert normalized_results == {
                f"{array_column}.bar": [
                    {"bin": 0, "count": 0},
                    {"bin": 1, "count": 0},
                    {"bin": 2, "count": 0},
                ],
                f"{array_column}.foo": [
                    {"bin": 0, "count": 0},
                    {"bin": 1, "count": 0},
                    {"bin": 2, "count": 0},
                ],
            }, f"failing for {array_column}"

    def test_normalize_histogram_results_full(self):
        for array_column in ARRAY_COLUMNS:
            alias = get_array_column_alias(array_column)
            results = {
                "meta": {
                    f"array_join_{array_column}_key": "string",
                    f"histogram_{array_column}_value_1_0_1": "number",
                    "count": "integer",
                },
                "data": [
                    {
                        f"array_join_{array_column}_key": "foo",
                        f"histogram_{array_column}_value_1_0_1": 0,
                        "count": 3,
                    },
                    {
                        f"array_join_{array_column}_key": "foo",
                        f"histogram_{array_column}_value_1_0_1": 1,
                        "count": 2,
                    },
                    {
                        f"array_join_{array_column}_key": "foo",
                        f"histogram_{array_column}_value_1_0_1": 2,
                        "count": 1,
                    },
                ],
            }
            normalized_results = discover.normalize_histogram_results(
                [f"{alias}.foo"],
                f"array_join({array_column}_key)",
                discover.HistogramParams(3, 1, 0, 1),
                results,
                array_column,
            )
            assert normalized_results == {
                f"{alias}.foo": [
                    {"bin": 0, "count": 3},
                    {"bin": 1, "count": 2},
                    {"bin": 2, "count": 1},
                ],
            }, f"failing for {array_column}"

    def test_normalize_histogram_results_full_multiple(self):
        for array_column in ARRAY_COLUMNS:
            alias = get_array_column_alias(array_column)
            results = {
                "meta": {
                    f"array_join_{array_column}_key": "string",
                    f"histogram_{array_column}_value_1_0_1": "number",
                    "count": "integer",
                },
                "data": [
                    {
                        f"array_join_{array_column}_key": "bar",
                        f"histogram_{array_column}_value_1_0_1": 0,
                        "count": 1,
                    },
                    {
                        f"array_join_{array_column}_key": "foo",
                        f"histogram_{array_column}_value_1_0_1": 0,
                        "count": 3,
                    },
                    {
                        f"array_join_{array_column}_key": "bar",
                        f"histogram_{array_column}_value_1_0_1": 1,
                        "count": 2,
                    },
                    {
                        f"array_join_{array_column}_key": "foo",
                        f"histogram_{array_column}_value_1_0_1": 1,
                        "count": 2,
                    },
                    {
                        f"array_join_{array_column}_key": "bar",
                        f"histogram_{array_column}_value_1_0_1": 2,
                        "count": 3,
                    },
                    {
                        f"array_join_{array_column}_key": "foo",
                        f"histogram_{array_column}_value_1_0_1": 2,
                        "count": 1,
                    },
                ],
            }
            normalized_results = discover.normalize_histogram_results(
                [f"{alias}.bar", f"{alias}.foo"],
                f"array_join({array_column}_key)",
                discover.HistogramParams(3, 1, 0, 1),
                results,
                array_column,
            )
            assert normalized_results == {
                f"{alias}.bar": [
                    {"bin": 0, "count": 1},
                    {"bin": 1, "count": 2},
                    {"bin": 2, "count": 3},
                ],
                f"{alias}.foo": [
                    {"bin": 0, "count": 3},
                    {"bin": 1, "count": 2},
                    {"bin": 2, "count": 1},
                ],
            }, f"failing for {array_column}"

    def test_normalize_histogram_results_partial(self):
        for array_column in ARRAY_COLUMNS:
            alias = get_array_column_alias(array_column)
            results = {
                "meta": {
                    f"array_join_{array_column}_key": "string",
                    f"histogram_{array_column}_value_1_0_1": "number",
                    "count": "integer",
                },
                "data": [
                    {
                        f"array_join_{array_column}_key": "foo",
                        f"histogram_{array_column}_value_1_0_1": 0,
                        "count": 3,
                    },
                ],
            }
            normalized_results = discover.normalize_histogram_results(
                [f"{alias}.foo"],
                f"array_join({array_column}_key)",
                discover.HistogramParams(3, 1, 0, 1),
                results,
                array_column,
            )
            assert normalized_results == {
                f"{alias}.foo": [
                    {"bin": 0, "count": 3},
                    {"bin": 1, "count": 0},
                    {"bin": 2, "count": 0},
                ],
            }, f"failing for {array_column}"

    def test_normalize_histogram_results_partial_multiple(self):
        for array_column in ARRAY_COLUMNS:
            alias = get_array_column_alias(array_column)
            results = {
                "meta": {
                    f"array_join_{array_column}_key": "string",
                    f"histogram_{array_column}_value_1_0_1": "number",
                    "count": "integer",
                },
                "data": [
                    {
                        f"array_join_{array_column}_key": "foo",
                        f"histogram_{array_column}_value_1_0_1": 0,
                        "count": 3,
                    },
                    {
                        f"array_join_{array_column}_key": "bar",
                        f"histogram_{array_column}_value_1_0_1": 2,
                        "count": 3,
                    },
                ],
            }
            normalized_results = discover.normalize_histogram_results(
                [f"{alias}.bar", f"{alias}.foo"],
                f"array_join({array_column}_key)",
                discover.HistogramParams(3, 1, 0, 1),
                results,
                array_column,
            )
            assert normalized_results == {
                f"{alias}.bar": [
                    {"bin": 0, "count": 0},
                    {"bin": 1, "count": 0},
                    {"bin": 2, "count": 3},
                ],
                f"{alias}.foo": [
                    {"bin": 0, "count": 3},
                    {"bin": 1, "count": 0},
                    {"bin": 2, "count": 0},
                ],
            }, f"failing for {array_column}"

    def test_normalize_histogram_results_ignore_unexpected_rows(self):
        for array_column in ARRAY_COLUMNS:
            alias = get_array_column_alias(array_column)
            results = {
                "meta": {
                    f"array_join_{array_column}_key": "string",
                    f"histogram_{array_column}_value_1_0_1": "number",
                    "count": "integer",
                },
                "data": [
                    {
                        f"array_join_{array_column}_key": "foo",
                        f"histogram_{array_column}_value_1_0_1": 0,
                        "count": 3,
                    },
                    # this row shouldn't be used because "baz" isn't an expected array_column
                    {
                        f"array_join_{array_column}_key": "baz",
                        f"histogram_{array_column}_value_1_0_1": 1,
                        "count": 3,
                    },
                    {
                        f"array_join_{array_column}_key": "bar",
                        f"histogram_{array_column}_value_1_0_1": 2,
                        "count": 3,
                    },
                    # this row shouldn't be used because 3 isn't an expected bin
                    {
                        f"array_join_{array_column}_key": "bar",
                        f"histogram_{array_column}_value_1_0_1": 3,
                        "count": 3,
                    },
                ],
            }
            normalized_results = discover.normalize_histogram_results(
                [f"{alias}.bar", f"{alias}.foo"],
                f"array_join({array_column}_key)",
                discover.HistogramParams(3, 1, 0, 1),
                results,
                array_column,
            )
            assert normalized_results == {
                f"{alias}.bar": [
                    {"bin": 0, "count": 0},
                    {"bin": 1, "count": 0},
                    {"bin": 2, "count": 3},
                ],
                f"{alias}.foo": [
                    {"bin": 0, "count": 3},
                    {"bin": 1, "count": 0},
                    {"bin": 2, "count": 0},
                ],
            }, f"failing for {array_column}"

    def test_normalize_histogram_results_adjust_for_precision(self):
        for array_column in ARRAY_COLUMNS:
            alias = get_array_column_alias(array_column)
            results = {
                "meta": {
                    f"array_join_{array_column}_key": "string",
                    f"histogram_{array_column}_value_25_0_100": "number",
                    "count": "integer",
                },
                "data": [
                    {
                        f"array_join_{array_column}_key": "foo",
                        f"histogram_{array_column}_value_25_0_100": 0,
                        "count": 3,
                    },
                    {
                        f"array_join_{array_column}_key": "foo",
                        f"histogram_{array_column}_value_25_0_100": 25,
                        "count": 2,
                    },
                    {
                        f"array_join_{array_column}_key": "foo",
                        f"histogram_{array_column}_value_25_0_100": 50,
                        "count": 1,
                    },
                    {
                        f"array_join_{array_column}_key": "foo",
                        f"histogram_{array_column}_value_25_0_100": 75,
                        "count": 1,
                    },
                ],
            }
            normalized_results = discover.normalize_histogram_results(
                [f"{alias}.foo"],
                f"array_join({array_column}_key)",
                discover.HistogramParams(4, 25, 0, 100),
                results,
                array_column,
            )
            assert normalized_results == {
                f"{alias}.foo": [
                    {"bin": 0, "count": 3},
                    {"bin": 0.25, "count": 2},
                    {"bin": 0.50, "count": 1},
                    {"bin": 0.75, "count": 1},
                ],
            }, f"failing for {array_column}"

    @patch("sentry.snuba.discover.raw_query")
    def test_histogram_query(self, mock_query):
        for array_column in ARRAY_COLUMNS:
            alias = get_array_column_alias(array_column)
            mock_query.side_effect = [
                {
                    "meta": [
                        {"name": f"min_{alias}_foo"},
                        {"name": f"max_{alias}_foo"},
                    ],
                    "data": [
                        {
                            f"min_{alias}_bar": 2,
                            f"min_{alias}_foo": 0,
                            f"max_{alias}_bar": 2,
                            f"max_{alias}_foo": 2,
                        }
                    ],
                },
                {
                    "meta": [
                        {"name": f"array_join_{array_column}_key", "type": "String"},
                        {"name": f"histogram_{array_column}_value_1_0_1", "type": "Float64"},
                        {"name": "count", "type": "UInt64"},
                    ],
                    "data": [
                        {
                            f"array_join_{array_column}_key": "bar",
                            f"histogram_{array_column}_value_1_0_1": 0,
                            "count": 3,
                        },
                        {
                            f"array_join_{array_column}_key": "foo",
                            f"histogram_{array_column}_value_1_0_1": 0,
                            "count": 3,
                        },
                        {
                            f"array_join_{array_column}_key": "foo",
                            f"histogram_{array_column}_value_1_0_1": 2,
                            "count": 1,
                        },
                    ],
                },
            ]
            results = discover.histogram_query(
                [f"{alias}.bar", f"{alias}.foo"],
                "",
                {"project_id": [self.project.id]},
                3,
                0,
            )
            assert results == {
                f"{alias}.bar": [
                    {"bin": 0, "count": 3},
                    {"bin": 1, "count": 0},
                    {"bin": 2, "count": 0},
                ],
                f"{alias}.foo": [
                    {"bin": 0, "count": 3},
                    {"bin": 1, "count": 0},
                    {"bin": 2, "count": 1},
                ],
            }, f"failing for {array_column}"

    def test_histogram_query_with_bad_fields(self):
        for array_column in ARRAY_COLUMNS:
            alias = get_array_column_alias(array_column)
            with pytest.raises(InvalidSearchQuery) as err:
                discover.histogram_query(
                    [f"{alias}.bar", "transaction.duration"],
                    "",
                    {"project_id": [self.project.id]},
                    3,
                    0,
                )
            assert "multihistogram expected either all measurements or all breakdowns" in str(
                err
            ), f"failing for {array_column}"

    @patch("sentry.snuba.discover.raw_query")
    def test_histogram_query_with_optionals(self, mock_query):
        for array_column in ARRAY_COLUMNS:
            alias = get_array_column_alias(array_column)
            mock_query.side_effect = [
                {
                    "meta": [
                        {"name": f"array_join_{array_column}_key", "type": "String"},
                        {"name": f"histogram_{array_column}_value_5_5_10", "type": "Float64"},
                        {"name": "count", "type": "UInt64"},
                    ],
                    "data": [
                        # this row shouldn't be used because it lies outside the boundary
                        {
                            f"array_join_{array_column}_key": "foo",
                            f"histogram_{array_column}_value_5_5_10": 0,
                            "count": 1,
                        },
                        {
                            f"array_join_{array_column}_key": "foo",
                            f"histogram_{array_column}_value_5_5_10": 5,
                            "count": 3,
                        },
                        {
                            f"array_join_{array_column}_key": "bar",
                            f"histogram_{array_column}_value_5_5_10": 10,
                            "count": 2,
                        },
                        {
                            f"array_join_{array_column}_key": "foo",
                            f"histogram_{array_column}_value_5_5_10": 15,
                            "count": 1,
                        },
                        # this row shouldn't be used because it lies outside the boundary
                        {
                            f"array_join_{array_column}_key": "bar",
                            f"histogram_{array_column}_value_5_5_10": 30,
                            "count": 2,
                        },
                    ],
                },
            ]
            results = discover.histogram_query(
                [f"{alias}.bar", f"{alias}.foo"],
                "",
                {"project_id": [self.project.id]},
                3,
                1,
                0.5,
                2,
            )
            assert results == {
                f"{alias}.bar": [
                    {"bin": 0.5, "count": 0},
                    {"bin": 1.0, "count": 2},
                    {"bin": 1.5, "count": 0},
                ],
                f"{alias}.foo": [
                    {"bin": 0.5, "count": 3},
                    {"bin": 1.0, "count": 0},
                    {"bin": 1.5, "count": 1},
                ],
            }, f"failing for {array_column}"


class TimeseriesBase(SnubaTestCase, TestCase):
    def setUp(self):
        super().setUp()

        self.day_ago = before_now(days=1).replace(hour=10, minute=0, second=0, microsecond=0)

        self.store_event(
            data={
                "event_id": "a" * 32,
                "message": "very bad",
                "timestamp": iso_format(self.day_ago + timedelta(hours=1)),
                "fingerprint": ["group1"],
                "tags": {"important": "yes"},
                "user": {"id": 1},
            },
            project_id=self.project.id,
        )
        self.store_event(
            data={
                "event_id": "b" * 32,
                "message": "oh my",
                "timestamp": iso_format(self.day_ago + timedelta(hours=1, minutes=1)),
                "fingerprint": ["group2"],
                "tags": {"important": "no"},
            },
            project_id=self.project.id,
        )
        self.store_event(
            data={
                "event_id": "c" * 32,
                "message": "very bad",
                "timestamp": iso_format(self.day_ago + timedelta(hours=2, minutes=1)),
                "fingerprint": ["group2"],
                "tags": {"important": "yes"},
            },
            project_id=self.project.id,
        )


class TimeseriesQueryTest(TimeseriesBase):
    def test_invalid_field_in_function(self):
        with pytest.raises(InvalidSearchQuery):
            discover.timeseries_query(
                selected_columns=["min(transaction)"],
                query="transaction:api.issue.delete",
                params={"project_id": [self.project.id]},
                rollup=1800,
            )

    def test_missing_start_and_end(self):
        with pytest.raises(InvalidSearchQuery) as err:
            discover.timeseries_query(
                selected_columns=["count()"],
                query="transaction:api.issue.delete",
                params={"project_id": [self.project.id]},
                rollup=1800,
            )
        assert "without a start and end" in str(err)

    def test_no_aggregations(self):
        with pytest.raises(InvalidSearchQuery) as err:
            discover.timeseries_query(
                selected_columns=["transaction", "title"],
                query="transaction:api.issue.delete",
                params={
                    "start": self.day_ago,
                    "end": self.day_ago + timedelta(hours=2),
                    "project_id": [self.project.id],
                },
                rollup=1800,
            )
        assert "no aggregation" in str(err)

    def test_field_alias(self):
        result = discover.timeseries_query(
            selected_columns=["p95()"],
            query="event.type:transaction transaction:api.issue.delete",
            params={
                "start": self.day_ago,
                "end": self.day_ago + timedelta(hours=2),
                "project_id": [self.project.id],
            },
            rollup=3600,
        )
        assert len(result.data["data"]) == 3

    def test_failure_rate_field_alias(self):
        result = discover.timeseries_query(
            selected_columns=["failure_rate()"],
            query="event.type:transaction transaction:api.issue.delete",
            params={
                "start": self.day_ago,
                "end": self.day_ago + timedelta(hours=2),
                "project_id": [self.project.id],
            },
            rollup=3600,
        )
        assert len(result.data["data"]) == 3

    def test_aggregate_function(self):
        result = discover.timeseries_query(
            selected_columns=["count()"],
            query="",
            params={
                "start": self.day_ago,
                "end": self.day_ago + timedelta(hours=2),
                "project_id": [self.project.id],
            },
            rollup=3600,
        )
        assert len(result.data["data"]) == 3
        assert [2] == [val["count"] for val in result.data["data"] if "count" in val]

        result = discover.timeseries_query(
            selected_columns=["count_unique(user)"],
            query="",
            params={
                "start": self.day_ago,
                "end": self.day_ago + timedelta(hours=2),
                "project_id": [self.project.id],
            },
            rollup=3600,
        )
        assert len(result.data["data"]) == 3
        keys = set()
        for row in result.data["data"]:
            keys.update(list(row.keys()))
        assert "count_unique_user" in keys
        assert "time" in keys

    def test_count_miserable(self):
        event_data = load_data("transaction")
        # Half of duration so we don't get weird rounding differences when comparing the results
        event_data["breakdowns"]["span_ops"]["ops.http"]["value"] = 300
        event_data["start_timestamp"] = iso_format(self.day_ago + timedelta(minutes=30))
        event_data["timestamp"] = iso_format(self.day_ago + timedelta(minutes=30, seconds=3))
        self.store_event(data=event_data, project_id=self.project.id)
        ProjectTransactionThreshold.objects.create(
            project=self.project,
            organization=self.project.organization,
            threshold=100,
            metric=TransactionMetric.DURATION.value,
        )

        project2 = self.create_project()
        ProjectTransactionThreshold.objects.create(
            project=project2,
            organization=project2.organization,
            threshold=100,
            metric=TransactionMetric.DURATION.value,
        )

        result = discover.timeseries_query(
            selected_columns=["count_miserable(user)"],
            query="",
            params={
                "start": self.day_ago,
                "end": self.day_ago + timedelta(hours=2),
                "project_id": [self.project.id, project2.id],
                "organization_id": self.organization.id,
            },
            rollup=3600,
        )
        assert len(result.data["data"]) == 3
        assert [1] == [
            val["count_miserable_user"]
            for val in result.data["data"]
            if "count_miserable_user" in val
        ]

    def test_count_miserable_with_arithmetic(self):
        event_data = load_data("transaction")
        # Half of duration so we don't get weird rounding differences when comparing the results
        event_data["breakdowns"]["span_ops"]["ops.http"]["value"] = 300
        event_data["start_timestamp"] = iso_format(self.day_ago + timedelta(minutes=30))
        event_data["timestamp"] = iso_format(self.day_ago + timedelta(minutes=30, seconds=3))
        self.store_event(data=event_data, project_id=self.project.id)
        ProjectTransactionThreshold.objects.create(
            project=self.project,
            organization=self.project.organization,
            threshold=100,
            metric=TransactionMetric.DURATION.value,
        )

        project2 = self.create_project()
        ProjectTransactionThreshold.objects.create(
            project=project2,
            organization=project2.organization,
            threshold=100,
            metric=TransactionMetric.DURATION.value,
        )

        result = discover.timeseries_query(
            selected_columns=["equation|count_miserable(user) - 100"],
            query="",
            params={
                "start": self.day_ago,
                "end": self.day_ago + timedelta(hours=2),
                "project_id": [self.project.id, project2.id],
                "organization_id": self.organization.id,
            },
            rollup=3600,
        )
        assert len(result.data["data"]) == 3
        assert [1 - 100] == [
            val["equation[0]"] for val in result.data["data"] if "equation[0]" in val
        ]

    def test_equation_function(self):
        result = discover.timeseries_query(
            selected_columns=["equation|count() / 100"],
            query="",
            params={
                "start": self.day_ago,
                "end": self.day_ago + timedelta(hours=2),
                "project_id": [self.project.id],
            },
            rollup=3600,
        )
        assert len(result.data["data"]) == 3
        assert [0.02] == [val["equation[0]"] for val in result.data["data"] if "equation[0]" in val]

        result = discover.timeseries_query(
            selected_columns=["equation|count_unique(user) / 100"],
            query="",
            params={
                "start": self.day_ago,
                "end": self.day_ago + timedelta(hours=2),
                "project_id": [self.project.id],
            },
            rollup=3600,
        )
        assert len(result.data["data"]) == 3
        keys = set()
        for row in result.data["data"]:
            keys.update(list(row.keys()))
        assert "equation[0]" in keys
        assert "time" in keys

    def test_zerofilling(self):
        result = discover.timeseries_query(
            selected_columns=["count()"],
            query="",
            params={
                "start": self.day_ago,
                "end": self.day_ago + timedelta(hours=3),
                "project_id": [self.project.id],
            },
            rollup=3600,
        )
        assert len(result.data["data"]) == 4, "Should have empty results"
        assert [2, 1] == [
            val["count"] for val in result.data["data"] if "count" in val
        ], result.data["data"]

    def test_conditional_filter(self):
        project2 = self.create_project(organization=self.organization)
        project3 = self.create_project(organization=self.organization)

        self.store_event(
            data={"message": "hello", "timestamp": iso_format(before_now(minutes=1))},
            project_id=project2.id,
        )
        self.store_event(
            data={"message": "hello", "timestamp": iso_format(before_now(minutes=1))},
            project_id=project3.id,
        )

        result = discover.timeseries_query(
            selected_columns=["count()"],
            query=f"project:{self.project.slug} OR project:{project2.slug}",
            params={
                "start": before_now(minutes=5),
                "end": before_now(seconds=1),
                "project_id": [self.project.id, project2.id, project3.id],
            },
            rollup=3600,
        )

        data = result.data["data"]
        assert len([d for d in data if "count" in d]) == 1
        for d in data:
            if "count" in d:
                assert d["count"] == 1

    def test_nested_conditional_filter(self):
        project2 = self.create_project(organization=self.organization)
        self.store_event(
            data={"release": "a" * 32, "timestamp": iso_format(before_now(minutes=1))},
            project_id=self.project.id,
        )
        self.event = self.store_event(
            data={"release": "b" * 32, "timestamp": iso_format(before_now(minutes=1))},
            project_id=self.project.id,
        )
        self.event = self.store_event(
            data={"release": "c" * 32, "timestamp": iso_format(before_now(minutes=1))},
            project_id=self.project.id,
        )
        self.event = self.store_event(
            data={"release": "a" * 32, "timestamp": iso_format(before_now(minutes=1))},
            project_id=project2.id,
        )

        result = discover.timeseries_query(
            selected_columns=["release", "count()"],
            query="(release:{} OR release:{}) AND project:{}".format(
                "a" * 32, "b" * 32, self.project.slug
            ),
            params={
                "start": before_now(minutes=5),
                "end": before_now(seconds=1),
                "project_id": [self.project.id, project2.id],
            },
            rollup=3600,
        )

        data = result.data["data"]
        data = result.data["data"]
        assert len([d for d in data if "count" in d]) == 1
        for d in data:
            if "count" in d:
                assert d["count"] == 2


class TopEventsTimeseriesQueryTest(TimeseriesBase):
    @patch("sentry.snuba.discover.raw_query")
    def test_project_filter_adjusts_filter(self, mock_query):
        """While the function is called with 2 project_ids, we should limit it down to the 1 in top_events"""
        project2 = self.create_project(organization=self.organization)
        top_events = {
            "data": [
                {
                    "project": self.project.slug,
                    "project.id": self.project.id,
                }
            ]
        }
        start = before_now(minutes=5)
        end = before_now(seconds=1)
        discover.top_events_timeseries(
            selected_columns=["project", "count()"],
            params={
                "start": start,
                "end": end,
                "project_id": [self.project.id, project2.id],
            },
            rollup=3600,
            top_events=top_events,
            timeseries_columns=["count()"],
            user_query="",
            orderby=["count()"],
            limit=10000,
            organization=self.organization,
        )
        mock_query.assert_called_with(
            aggregations=[["count", None, "count"]],
            conditions=[],
            # Should be limited to the project in top_events
            filter_keys={"project_id": [self.project.id]},
            selected_columns=[
                "project_id",
                [
                    "transform",
                    [
                        ["toString", ["project_id"]],
                        ["array", [f"'{project.id}'" for project in [self.project, project2]]],
                        ["array", [f"'{project.slug}'" for project in [self.project, project2]]],
                        "''",
                    ],
                    "project",
                ],
            ],
            start=start,
            end=end,
            rollup=3600,
            orderby=["time", "project_id"],
            groupby=["time", "project_id"],
            dataset=Dataset.Discover,
            limit=10000,
            referrer=None,
        )

    @patch("sentry.snuba.discover.raw_query")
    def test_timestamp_fields(self, mock_query):
        timestamp1 = before_now(days=2, minutes=5)
        timestamp2 = before_now(minutes=2)
        top_events = {
            "data": [
                {
                    "timestamp": iso_format(timestamp1),
                    "timestamp.to_hour": iso_format(timestamp1.replace(minute=0, second=0)),
                    "timestamp.to_day": iso_format(timestamp1.replace(hour=0, minute=0, second=0)),
                },
                {
                    "timestamp": iso_format(timestamp2),
                    "timestamp.to_hour": iso_format(timestamp2.replace(minute=0, second=0)),
                    "timestamp.to_day": iso_format(timestamp2.replace(hour=0, minute=0, second=0)),
                },
            ]
        }
        start = before_now(days=3, minutes=10)
        end = before_now(minutes=1)
        discover.top_events_timeseries(
            selected_columns=["timestamp", "timestamp.to_day", "timestamp.to_hour", "count()"],
            params={
                "start": start,
                "end": end,
                "project_id": [self.project.id],
            },
            rollup=3600,
            top_events=top_events,
            timeseries_columns=["count()"],
            user_query="",
            orderby=["count()"],
            limit=10000,
            organization=self.organization,
        )
        mock_query.assert_called_with(
            aggregations=[["count", None, "count"]],
            conditions=[
                # Each timestamp field should generated a nested condition.
                # Within each, the conditions will be ORed together.
                [
                    ["timestamp", "=", iso_format(timestamp1)],
                    ["timestamp", "=", iso_format(timestamp2)],
                ],
                [
                    [
                        "timestamp.to_day",
                        "=",
                        iso_format(timestamp1.replace(hour=0, minute=0, second=0)),
                    ],
                    [
                        "timestamp.to_day",
                        "=",
                        iso_format(timestamp2.replace(hour=0, minute=0, second=0)),
                    ],
                ],
                [
                    ["timestamp.to_hour", "=", iso_format(timestamp1.replace(minute=0, second=0))],
                    ["timestamp.to_hour", "=", iso_format(timestamp2.replace(minute=0, second=0))],
                ],
            ],
            filter_keys={"project_id": [self.project.id]},
            selected_columns=[
                "timestamp",
                ["toStartOfDay", ["timestamp"], "timestamp.to_day"],
                ["toStartOfHour", ["timestamp"], "timestamp.to_hour"],
            ],
            start=start,
            end=end,
            rollup=3600,
            orderby=["time", "timestamp", "timestamp.to_day", "timestamp.to_hour"],
            groupby=["time", "timestamp", "timestamp.to_day", "timestamp.to_hour"],
            dataset=Dataset.Discover,
            limit=10000,
            referrer=None,
        )


def format_project_event(project_slug, event_id):
    return f"{project_slug}:{event_id}"


class GetFacetsTest(SnubaTestCase, TestCase):
    def setUp(self):
        super().setUp()

        self.project = self.create_project()
        self.min_ago = before_now(minutes=1)
        self.day_ago = before_now(days=1)

    def test_invalid_query(self):
        with pytest.raises(InvalidSearchQuery):
            discover.get_facets(
                "\n", {"project_id": [self.project.id], "end": self.min_ago, "start": self.day_ago}
            )

    def test_no_results(self):
        results = discover.get_facets(
            "", {"project_id": [self.project.id], "end": self.min_ago, "start": self.day_ago}
        )
        assert results == []

    def test_single_project(self):
        self.store_event(
            data={
                "message": "very bad",
                "type": "default",
                "timestamp": iso_format(before_now(minutes=2)),
                "tags": {"color": "red", "paying": "1"},
            },
            project_id=self.project.id,
        )
        self.store_event(
            data={
                "message": "very bad",
                "type": "default",
                "timestamp": iso_format(before_now(minutes=2)),
                "tags": {"color": "blue", "paying": "0"},
            },
            project_id=self.project.id,
        )
        params = {"project_id": [self.project.id], "start": self.day_ago, "end": self.min_ago}
        result = discover.get_facets("", params)
        assert len(result) == 5
        assert {r.key for r in result} == {"color", "paying", "level"}
        assert {r.value for r in result} == {"red", "blue", "1", "0", "error"}
        assert {r.count for r in result} == {1, 2}

    def test_project_filter(self):
        self.store_event(
            data={
                "message": "very bad",
                "type": "default",
                "timestamp": iso_format(before_now(minutes=2)),
                "tags": {"color": "red"},
            },
            project_id=self.project.id,
        )
        other_project = self.create_project()
        self.store_event(
            data={
                "message": "very bad",
                "type": "default",
                "timestamp": iso_format(before_now(minutes=2)),
                "tags": {"toy": "train"},
            },
            project_id=other_project.id,
        )
        params = {"project_id": [self.project.id], "start": self.day_ago, "end": self.min_ago}
        result = discover.get_facets("", params)
        keys = {r.key for r in result}
        assert keys == {"color", "level"}

        # Query more than one project.
        params = {
            "project_id": [self.project.id, other_project.id],
            "start": self.day_ago,
            "end": self.min_ago,
        }
        result = discover.get_facets("", params)
        keys = {r.key for r in result}
        assert keys == {"level", "toy", "color", "project"}

        projects = [f for f in result if f.key == "project"]
        assert [p.count for p in projects] == [1, 1]

    def test_environment_promoted_tag(self):
        for env in ("prod", "staging", None):
            self.store_event(
                data={
                    "message": "very bad",
                    "type": "default",
                    "environment": env,
                    "timestamp": iso_format(before_now(minutes=2)),
                },
                project_id=self.project.id,
            )
        params = {"project_id": [self.project.id], "start": self.day_ago, "end": self.min_ago}
        result = discover.get_facets("", params)
        keys = {r.key for r in result}
        assert keys == {"environment", "level"}
        assert {None, "prod", "staging"} == {f.value for f in result if f.key == "environment"}
        assert {1} == {f.count for f in result if f.key == "environment"}

    def test_query_string(self):
        self.store_event(
            data={
                "message": "very bad",
                "type": "default",
                "timestamp": iso_format(before_now(minutes=2)),
                "tags": {"color": "red"},
            },
            project_id=self.project.id,
        )
        self.store_event(
            data={
                "message": "oh my",
                "type": "default",
                "timestamp": iso_format(before_now(minutes=2)),
                "tags": {"toy": "train"},
            },
            project_id=self.project.id,
        )
        params = {"project_id": [self.project.id], "start": self.day_ago, "end": self.min_ago}
        result = discover.get_facets("bad", params)
        keys = {r.key for r in result}
        assert "color" in keys
        assert "toy" not in keys

        result = discover.get_facets("color:red", params)
        keys = {r.key for r in result}
        assert "color" in keys
        assert "toy" not in keys

    def test_query_string_with_aggregate_condition(self):
        self.store_event(
            data={
                "message": "very bad",
                "type": "default",
                "timestamp": iso_format(before_now(minutes=2)),
                "tags": {"color": "red"},
            },
            project_id=self.project.id,
        )
        self.store_event(
            data={
                "message": "oh my",
                "type": "default",
                "timestamp": iso_format(before_now(minutes=2)),
                "tags": {"toy": "train"},
            },
            project_id=self.project.id,
        )
        params = {"project_id": [self.project.id], "start": self.day_ago, "end": self.min_ago}
        result = discover.get_facets("bad", params)
        keys = {r.key for r in result}
        assert "color" in keys
        assert "toy" not in keys

        result = discover.get_facets("color:red p95():>1", params)
        keys = {r.key for r in result}
        assert "color" in keys
        assert "toy" not in keys

    def test_date_params(self):
        self.store_event(
            data={
                "message": "very bad",
                "type": "default",
                "timestamp": iso_format(before_now(minutes=2)),
                "tags": {"color": "red"},
            },
            project_id=self.project.id,
        )
        self.store_event(
            data={
                "message": "oh my",
                "type": "default",
                "timestamp": iso_format(before_now(days=2)),
                "tags": {"toy": "train"},
            },
            project_id=self.project.id,
        )
        params = {"project_id": [self.project.id], "start": self.day_ago, "end": self.min_ago}
        result = discover.get_facets("", params)
        keys = {r.key for r in result}
        assert "color" in keys
        assert "toy" not in keys


def test_zerofill():
    results = discover.zerofill(
        {}, datetime(2019, 1, 2, 0, 0), datetime(2019, 1, 9, 23, 59, 59), 86400, "time"
    )
    results_desc = discover.zerofill(
        {}, datetime(2019, 1, 2, 0, 0), datetime(2019, 1, 9, 23, 59, 59), 86400, "-time"
    )

    assert results == list(reversed(results_desc))

    # Bucket for the 2, 3, 4, 5, 6, 7, 8, 9
    assert len(results) == 8

    assert results[0]["time"] == 1546387200
    assert results[7]["time"] == 1546992000


class ArithmeticTest(SnubaTestCase, TestCase):
    def setUp(self):
        super().setUp()

        self.day_ago = before_now(days=1).replace(hour=10, minute=0, second=0, microsecond=0)
        event_data = load_data("transaction")
        # Half of duration so we don't get weird rounding differences when comparing the results
        event_data["breakdowns"]["span_ops"]["ops.http"]["value"] = 1500
        event_data["start_timestamp"] = iso_format(self.day_ago + timedelta(minutes=30))
        event_data["timestamp"] = iso_format(self.day_ago + timedelta(minutes=30, seconds=3))
        self.store_event(data=event_data, project_id=self.project.id)
        self.params = {"project_id": [self.project.id]}
        self.query = "event.type:transaction"

    def test_simple(self):
        results = discover.query(
            selected_columns=[
                "spans.http",
                "transaction.duration",
            ],
            equations=["spans.http / transaction.duration"],
            query=self.query,
            params=self.params,
        )
        assert len(results["data"]) == 1
        result = results["data"][0]
        assert result["equation[0]"] == result["spans.http"] / result["transaction.duration"]

    def test_multiple_equations(self):
        results = discover.query(
            selected_columns=[
                "spans.http",
                "transaction.duration",
            ],
            equations=[
                "spans.http / transaction.duration",
                "transaction.duration / spans.http",
                "1500 + transaction.duration",
            ],
            query=self.query,
            params=self.params,
        )
        assert len(results["data"]) == 1
        result = results["data"][0]
        assert result["equation[0]"] == result["spans.http"] / result["transaction.duration"]
        assert result["equation[1]"] == result["transaction.duration"] / result["spans.http"]
        assert result["equation[2]"] == 1500 + result["transaction.duration"]

    def test_invalid_field(self):
        with self.assertRaises(ArithmeticValidationError):
            discover.query(
                selected_columns=[
                    "spans.http",
                    "transaction.status",
                ],
                # while transaction_status is a uint8, there's no reason we should allow arith on it
                equations=["spans.http / transaction.status"],
                query=self.query,
                params=self.params,
            )

    def test_invalid_function(self):
        with self.assertRaises(ArithmeticValidationError):
            discover.query(
                selected_columns=[
                    "p50(transaction.duration)",
                    "last_seen()",
                ],
                equations=["p50(transaction.duration) / last_seen()"],
                query=self.query,
                params=self.params,
            )

    def test_unselected_field(self):
        with self.assertRaises(InvalidSearchQuery):
            discover.query(
                selected_columns=[
                    "spans.http",
                ],
                equations=["spans.http / transaction.duration"],
                query=self.query,
                params=self.params,
            )

    def test_unselected_function(self):
        with self.assertRaises(InvalidSearchQuery):
            discover.query(
                selected_columns=[
                    "p50(transaction.duration)",
                ],
                equations=["p50(transaction.duration) / p100(transaction.duration)"],
                query=self.query,
                params=self.params,
            )

    def test_orderby_equation(self):
        for i in range(1, 3):
            event_data = load_data("transaction")
            # Half of duration so we don't get weird rounding differences when comparing the results
            event_data["breakdowns"]["span_ops"]["ops.http"]["value"] = 300 * i
            event_data["start_timestamp"] = iso_format(self.day_ago + timedelta(minutes=30))
            event_data["timestamp"] = iso_format(self.day_ago + timedelta(minutes=30, seconds=3))
            self.store_event(data=event_data, project_id=self.project.id)
        query_params = {
            "selected_columns": [
                "spans.http",
                "transaction.duration",
            ],
            "equations": [
                "spans.http / transaction.duration",
                "transaction.duration / spans.http",
                "1500 + transaction.duration",
            ],
            "orderby": ["equation[0]"],
            "query": self.query,
            "params": self.params,
        }
        results = discover.query(**query_params)
        assert len(results["data"]) == 3
        assert [result["equation[0]"] for result in results["data"]] == [0.1, 0.2, 0.5]

        query_params["orderby"] = ["equation[1]"]
        results = discover.query(**query_params)
        assert len(results["data"]) == 3
        assert [result["equation[1]"] for result in results["data"]] == [2, 5, 10]

        query_params["orderby"] = ["-equation[0]"]
        results = discover.query(**query_params)
        assert len(results["data"]) == 3
        assert [result["equation[0]"] for result in results["data"]] == [0.5, 0.2, 0.1]

    def test_orderby_nonexistent_equation(self):
        with self.assertRaises(InvalidSearchQuery):
            discover.query(
                selected_columns=[
                    "spans.http",
                    "transaction.duration",
                ],
                orderby=["equation[1]"],
                query=self.query,
                params=self.params,
            )

    def test_equation_without_field_or_function(self):
        with self.assertRaises(InvalidSearchQuery):
            discover.query(
                selected_columns=[
                    "spans.http",
                    "transaction.duration",
                ],
                equations=[
                    "5 + 5",
                ],
                query=self.query,
                params=self.params,
            )

    def test_aggregate_equation(self):
        results = discover.query(
            selected_columns=[
                "p50(transaction.duration)",
            ],
            equations=["p50(transaction.duration) / 2"],
            query=self.query,
            params=self.params,
        )
        assert len(results["data"]) == 1
        result = results["data"][0]
        assert result["equation[0]"] == result["p50_transaction_duration"] / 2

    def test_multiple_aggregate_equation(self):
        results = discover.query(
            selected_columns=[
                "p50(transaction.duration)",
                "count()",
            ],
            equations=["p50(transaction.duration) + 2", "p50(transaction.duration) / count()"],
            query=self.query,
            params=self.params,
        )
        assert len(results["data"]) == 1
        result = results["data"][0]
        assert result["equation[0]"] == result["p50_transaction_duration"] + 2
        assert result["equation[1]"] == result["p50_transaction_duration"] / result["count"]

    def test_multiple_operators(self):
        results = discover.query(
            selected_columns=[
                "p50(transaction.duration)",
                "p100(transaction.duration)",
                "count()",
            ],
            equations=[
                "p50(transaction.duration) / p100(transaction.duration) * 100",
                "100 + count() * 5 - 3 / 5",
                "count() + count() / count() * count() - count()",
            ],
            query=self.query,
            params=self.params,
        )
        assert len(results["data"]) == 1
        result = results["data"][0]
        assert (
            result["equation[0]"]
            == result["p50_transaction_duration"] / result["p100_transaction_duration"] * 100
        )
        assert result["equation[1]"] == 100 + result["count"] * 5 - 3 / 5
        assert (
            result["equation[2]"]
            == result["count"]
            + result["count"] / result["count"] * result["count"]
            - result["count"]
        )

    def test_nan_equation_results(self):
        for i in range(1, 3):
            event_data = load_data("transaction")
            # Half of duration so we don't get weird rounding differences when comparing the results
            event_data["breakdowns"]["span_ops"]["ops.http"]["value"] = 0
            event_data["start_timestamp"] = iso_format(self.day_ago + timedelta(minutes=30))
            event_data["timestamp"] = iso_format(self.day_ago + timedelta(minutes=30, seconds=3))
            self.store_event(data=event_data, project_id=self.project.id)
        query_params = {
            "selected_columns": [
                "spans.http",
                "transaction.duration",
            ],
            "equations": [
                "transaction.duration / spans.http",  # inf
                "spans.http / spans.http",  # nan
            ],
            "orderby": ["equation[0]"],
            "query": self.query,
            "params": self.params,
        }
        results = discover.query(**query_params)
        assert len(results["data"]) == 3
        assert [result["equation[0]"] for result in results["data"]] == [2, None, None]

        query_params["orderby"] = ["equation[1]"]
        results = discover.query(**query_params)
        assert len(results["data"]) == 3
        assert [result["equation[1]"] for result in results["data"]] == [1, 0, 0]

        query_params["orderby"] = ["-equation[0]"]
        results = discover.query(**query_params)
        assert len(results["data"]) == 3
        assert [result["equation[0]"] for result in results["data"]] == [None, None, 2]<|MERGE_RESOLUTION|>--- conflicted
+++ resolved
@@ -11,16 +11,11 @@
     TransactionMetric,
 )
 from sentry.search.events.constants import (
-<<<<<<< HEAD
     PROJECT_THRESHOLD_CONFIG_INDEX_ALIAS,
     PROJECT_THRESHOLD_OVERRIDE_CONFIG_INDEX_ALIAS,
     RELEASE_STAGE_ALIAS,
     SEMVER_ALIAS,
-=======
-    RELEASE_STAGE_ALIAS,
-    SEMVER_ALIAS,
     SEMVER_BUILD_ALIAS,
->>>>>>> 81687905
     SEMVER_PACKAGE_ALIAS,
 )
 from sentry.snuba import discover
