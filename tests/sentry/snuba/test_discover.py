--- conflicted
+++ resolved
@@ -10,11 +10,7 @@
     ProjectTransactionThresholdOverride,
     TransactionMetric,
 )
-<<<<<<< HEAD
-from sentry.search.events.constants import RELEASE_STAGE_ALIAS, SEMVER_ALIAS
-=======
-from sentry.search.events.constants import SEMVER_ALIAS, SEMVER_PACKAGE_ALIAS
->>>>>>> 5a5b737c
+from sentry.search.events.constants import RELEASE_STAGE_ALIAS, SEMVER_ALIAS, SEMVER_PACKAGE_ALIAS
 from sentry.snuba import discover
 from sentry.testutils import SnubaTestCase, TestCase
 from sentry.testutils.helpers.datetime import before_now, iso_format
@@ -563,7 +559,6 @@
         )
         assert {r["id"] for r in result["data"]} == {release_1_e_1, release_1_e_2}
 
-<<<<<<< HEAD
     def test_release_stage_condition(self):
         replaced_release = self.create_release(version="replaced_release")
         adopted_release = self.create_release(version="adopted_release")
@@ -601,7 +596,42 @@
         ).event_id
         replaced_release_e_2 = self.store_event(
             data={"release": replaced_release.version},
-=======
+            project_id=self.project.id,
+        ).event_id
+
+        result = discover.query(
+            selected_columns=["id"],
+            query=f"{RELEASE_STAGE_ALIAS}:adopted",
+            params={"project_id": [self.project.id], "organization_id": self.organization.id},
+        )
+        assert {r["id"] for r in result["data"]} == {
+            adopted_release_e_1,
+            adopted_release_e_2,
+        }
+
+        result = discover.query(
+            selected_columns=["id"],
+            query=f"!{RELEASE_STAGE_ALIAS}:not_adopted",
+            params={"project_id": [self.project.id], "organization_id": self.organization.id},
+        )
+        assert {r["id"] for r in result["data"]} == {
+            adopted_release_e_1,
+            adopted_release_e_2,
+            replaced_release_e_1,
+            replaced_release_e_2,
+        }
+        result = discover.query(
+            selected_columns=["id"],
+            query=f"{RELEASE_STAGE_ALIAS}:[adopted, replaced]",
+            params={"project_id": [self.project.id], "organization_id": self.organization.id},
+        )
+        assert {r["id"] for r in result["data"]} == {
+            adopted_release_e_1,
+            adopted_release_e_2,
+            replaced_release_e_1,
+            replaced_release_e_2,
+        }
+
     def test_semver_package_condition(self):
         release_1 = self.create_release(version="test@1.2.3")
         release_2 = self.create_release(version="test2@1.2.4")
@@ -616,43 +646,11 @@
         ).event_id
         release_2_e_1 = self.store_event(
             data={"release": release_2.version},
->>>>>>> 5a5b737c
             project_id=self.project.id,
         ).event_id
 
         result = discover.query(
             selected_columns=["id"],
-<<<<<<< HEAD
-            query=f"{RELEASE_STAGE_ALIAS}:adopted",
-            params={"project_id": [self.project.id], "organization_id": self.organization.id},
-        )
-        assert {r["id"] for r in result["data"]} == {
-            adopted_release_e_1,
-            adopted_release_e_2,
-        }
-
-        result = discover.query(
-            selected_columns=["id"],
-            query=f"!{RELEASE_STAGE_ALIAS}:not_adopted",
-            params={"project_id": [self.project.id], "organization_id": self.organization.id},
-        )
-        assert {r["id"] for r in result["data"]} == {
-            adopted_release_e_1,
-            adopted_release_e_2,
-            replaced_release_e_1,
-            replaced_release_e_2,
-        }
-        result = discover.query(
-            selected_columns=["id"],
-            query=f"{RELEASE_STAGE_ALIAS}:[adopted, replaced]",
-            params={"project_id": [self.project.id], "organization_id": self.organization.id},
-        )
-        assert {r["id"] for r in result["data"]} == {
-            adopted_release_e_1,
-            adopted_release_e_2,
-            replaced_release_e_1,
-            replaced_release_e_2,
-=======
             query=f"{SEMVER_PACKAGE_ALIAS}:test",
             params={"project_id": [self.project.id], "organization_id": self.organization.id},
         )
@@ -667,7 +665,6 @@
         )
         assert {r["id"] for r in result["data"]} == {
             release_2_e_1,
->>>>>>> 5a5b737c
         }
 
     def test_latest_release_condition(self):
