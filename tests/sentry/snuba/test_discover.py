from datetime import datetime, timedelta

import pytest
from django.utils import timezone

from sentry.discover.arithmetic import ArithmeticValidationError
from sentry.discover.models import TeamKeyTransaction
from sentry.exceptions import InvalidSearchQuery
from sentry.models import (
    ProjectTeam,
    ProjectTransactionThreshold,
    ReleaseProjectEnvironment,
    ReleaseStages,
)
from sentry.models.transaction_threshold import (
    ProjectTransactionThresholdOverride,
    TransactionMetric,
)
from sentry.search.events.constants import (
    PROJECT_THRESHOLD_CONFIG_INDEX_ALIAS,
    PROJECT_THRESHOLD_OVERRIDE_CONFIG_INDEX_ALIAS,
    RELEASE_STAGE_ALIAS,
    SEMVER_ALIAS,
    SEMVER_BUILD_ALIAS,
    SEMVER_PACKAGE_ALIAS,
)
from sentry.snuba import discover
from sentry.testutils import SnubaTestCase, TestCase
from sentry.testutils.helpers.datetime import before_now, iso_format
from sentry.utils.compat.mock import patch
from sentry.utils.samples import load_data
from sentry.utils.snuba import Dataset, get_array_column_alias

ARRAY_COLUMNS = ["measurements", "span_op_breakdowns"]


class QueryIntegrationTest(SnubaTestCase, TestCase):
    def setUp(self):
        super().setUp()
        self.environment = self.create_environment(self.project, name="prod")
        self.release = self.create_release(self.project, version="first-release")
        self.now = before_now()
        self.one_min_ago = before_now(minutes=1)
        self.two_min_ago = before_now(minutes=2)

        self.event_time = self.one_min_ago
        self.event = self.store_event(
            data={
                "message": "oh no",
                "release": "first-release",
                "environment": "prod",
                "platform": "python",
                "user": {"id": "99", "email": "bruce@example.com", "username": "brucew"},
                "timestamp": iso_format(self.event_time),
            },
            project_id=self.project.id,
        )

    def test_project_mapping(self):
        other_project = self.create_project(organization=self.organization)
        self.store_event(
            data={"message": "hello", "timestamp": iso_format(self.one_min_ago)},
            project_id=other_project.id,
        )

        for query_fn in [discover.query, discover.wip_snql_query]:
            result = query_fn(
                selected_columns=["project", "message"],
                query="",
                params={
                    "project_id": [other_project.id],
                    "start": self.two_min_ago,
                    "end": self.now,
                },
                orderby="project",
            )

            data = result["data"]
            assert len(data) == 1, query_fn
            assert data[0]["project"] == other_project.slug, query_fn

    def test_sorting_project_name(self):
        project_ids = []
        for project_name in ["a" * 32, "z" * 32, "m" * 32]:
            other_project = self.create_project(organization=self.organization, slug=project_name)
            project_ids.append(other_project.id)
            self.store_event(
                data={"message": "ohh no", "timestamp": iso_format(self.one_min_ago)},
                project_id=other_project.id,
            )

        for query_fn in [discover.query, discover.wip_snql_query]:
            result = query_fn(
                selected_columns=["project", "message"],
                query="",
                params={
                    "project_id": project_ids,
                    "start": self.two_min_ago,
                    "end": self.now,
                },
                orderby="project",
            )
            data = result["data"]
            assert len(data) == 3, query_fn
            assert [item["project"] for item in data] == ["a" * 32, "m" * 32, "z" * 32], query_fn

    def test_reverse_sorting_project_name(self):
        project_ids = []
        for project_name in ["a" * 32, "z" * 32, "m" * 32]:
            other_project = self.create_project(organization=self.organization, slug=project_name)
            project_ids.append(other_project.id)
            self.store_event(
                data={"message": "ohh no", "timestamp": iso_format(self.one_min_ago)},
                project_id=other_project.id,
            )

        for query_fn in [discover.query, discover.wip_snql_query]:
            result = query_fn(
                selected_columns=["project", "message"],
                query="",
                params={
                    "project_id": project_ids,
                    "start": self.two_min_ago,
                    "end": self.now,
                },
                orderby="-project",
            )
            data = result["data"]
            assert len(data) == 3, query_fn
            assert [item["project"] for item in data] == ["z" * 32, "m" * 32, "a" * 32], query_fn

    def test_using_project_and_project_name(self):
        project_ids = []
        for project_name in ["a" * 32, "z" * 32, "m" * 32]:
            other_project = self.create_project(organization=self.organization, slug=project_name)
            project_ids.append(other_project.id)
            self.store_event(
                data={"message": "ohh no", "timestamp": iso_format(self.one_min_ago)},
                project_id=other_project.id,
            )

        for query_fn in [discover.query, discover.wip_snql_query]:
            result = query_fn(
                selected_columns=["project.name", "message", "project"],
                query="",
                params={
                    "project_id": project_ids,
                    "start": self.two_min_ago,
                    "end": self.now,
                },
                orderby="project.name",
            )
            data = result["data"]
            assert len(data) == 3, query_fn
            assert [item["project.name"] for item in data] == [
                "a" * 32,
                "m" * 32,
                "z" * 32,
            ], query_fn

    def test_missing_project(self):
        project_ids = []
        for project_name in ["a" * 32, "z" * 32, "m" * 32]:
            other_project = self.create_project(organization=self.organization, slug=project_name)
            project_ids.append(other_project.id)
            self.store_event(
                data={"message": "ohh no", "timestamp": iso_format(self.one_min_ago)},
                project_id=other_project.id,
            )

        # delete the last project so its missing
        other_project.delete()

        for query_fn in [discover.query, discover.wip_snql_query]:
            result = query_fn(
                selected_columns=["message", "project"],
                query="",
                params={
                    "project_id": project_ids,
                    "start": self.two_min_ago,
                    "end": self.now,
                },
                orderby="project",
            )
            data = result["data"]
            assert len(data) == 3, query_fn
            assert [item["project"] for item in data] == ["", "a" * 32, "z" * 32], query_fn

    def test_issue_short_id_mapping(self):
        tests = [
            ("issue", f"issue:{self.event.group.qualified_short_id}"),
            ("issue", f"issue.id:{self.event.group_id}"),
            ("issue.id", f"issue:{self.event.group.qualified_short_id}"),
            ("issue.id", f"issue.id:{self.event.group_id}"),
        ]

        for query_fn in [discover.query, discover.wip_snql_query]:
            for column, query in tests:
                result = query_fn(
                    selected_columns=[column],
                    query=query,
                    params={
                        "organization_id": self.organization.id,
                        "project_id": [self.project.id],
                        "start": self.two_min_ago,
                        "end": self.now,
                    },
                )
                data = result["data"]
                assert len(data) == 1, query_fn
                # The query will translate `issue` into `issue.id`. Additional post processing
                # is required to insert the `issue` column.
                assert [item["issue.id"] for item in data] == [self.event.group_id], query_fn

    def test_issue_filters(self):
        tests = [
            "has:issue",
            "has:issue.id",
            f"issue:[{self.event.group.qualified_short_id}]",
            f"issue.id:[{self.event.group_id}]",
        ]

        for query_fn in [discover.query, discover.wip_snql_query]:
            for query in tests:
                result = query_fn(
                    selected_columns=["issue", "issue.id"],
                    query=query,
                    params={
                        "organization_id": self.organization.id,
                        "project_id": [self.project.id],
                        "start": self.two_min_ago,
                        "end": self.now,
                    },
                )
                data = result["data"]
                assert len(data) == 1, query_fn
                # The query will translate `issue` into `issue.id`. Additional post processing
                # is required to insert the `issue` column.
                assert [item["issue.id"] for item in data] == [self.event.group_id], query_fn

    def test_reverse_sorting_issue(self):
        other_event = self.store_event(
            data={
                "message": "whoopsies",
                "release": "first-release",
                "environment": "prod",
                "platform": "python",
                "user": {"id": "99", "email": "bruce@example.com", "username": "brucew"},
                "timestamp": iso_format(self.event_time),
            },
            project_id=self.project.id,
        )

        tests = [
            # issue is not sortable
            # "issue",
            "issue.id",
        ]

        for query_fn in [discover.query, discover.wip_snql_query]:
            for column in tests:
                for direction in ["", "-"]:
                    result = query_fn(
                        selected_columns=[column],
                        query="",
                        params={
                            "organization_id": self.organization.id,
                            "project_id": [self.project.id],
                            "start": self.two_min_ago,
                            "end": self.now,
                        },
                        orderby=f"{direction}{column}",
                    )
                    data = result["data"]
                    assert len(data) == 2, query_fn
                    expected = [self.event.group_id, other_event.group_id]
                    if direction == "-":
                        expected.reverse()
                    assert [item["issue.id"] for item in data] == expected, query_fn

    def test_timestamp_rounding_fields(self):
        for query_fn in [discover.query, discover.wip_snql_query]:
            result = query_fn(
                selected_columns=["timestamp.to_hour", "timestamp.to_day"],
                query="",
                params={
                    "organization_id": self.organization.id,
                    "project_id": [self.project.id],
                    "start": self.two_min_ago,
                    "end": self.now,
                },
            )
            data = result["data"]
            assert len(data) == 1, query_fn

            hour = self.event_time.replace(minute=0, second=0, microsecond=0)
            day = hour.replace(hour=0)
            assert [item["timestamp.to_hour"] for item in data] == [
                f"{iso_format(hour)}+00:00"
            ], query_fn
            assert [item["timestamp.to_day"] for item in data] == [
                f"{iso_format(day)}+00:00"
            ], query_fn

    def test_timestamp_rounding_filters(self):
        one_day_ago = before_now(days=1)
        two_day_ago = before_now(days=2)
        three_day_ago = before_now(days=3)

        self.store_event(
            data={
                "message": "oh no",
                "release": "first-release",
                "environment": "prod",
                "platform": "python",
                "user": {"id": "99", "email": "bruce@example.com", "username": "brucew"},
                "timestamp": iso_format(two_day_ago),
            },
            project_id=self.project.id,
        )

        for query_fn in [discover.query, discover.wip_snql_query]:
            result = query_fn(
                selected_columns=["timestamp.to_hour", "timestamp.to_day"],
                query=f"timestamp.to_hour:<{iso_format(one_day_ago)} timestamp.to_day:<{iso_format(one_day_ago)}",
                params={
                    "organization_id": self.organization.id,
                    "project_id": [self.project.id],
                    "start": three_day_ago,
                    "end": self.now,
                },
            )
            data = result["data"]
            assert len(data) == 1, query_fn

            hour = two_day_ago.replace(minute=0, second=0, microsecond=0)
            day = hour.replace(hour=0)
            assert [item["timestamp.to_hour"] for item in data] == [
                f"{iso_format(hour)}+00:00"
            ], query_fn
            assert [item["timestamp.to_day"] for item in data] == [
                f"{iso_format(day)}+00:00"
            ], query_fn

    def test_user_display(self):
        # `user.display` should give `username`
        self.store_event(
            data={
                "message": "oh no",
                "release": "first-release",
                "environment": "prod",
                "platform": "python",
                "user": {"username": "brucew", "ip": "127.0.0.1"},
                "timestamp": iso_format(self.event_time),
            },
            project_id=self.project.id,
        )

        # `user.display` should give `ip`
        self.store_event(
            data={
                "message": "oh no",
                "release": "first-release",
                "environment": "prod",
                "platform": "python",
                "user": {"ip_address": "127.0.0.1"},
                "timestamp": iso_format(self.event_time),
            },
            project_id=self.project.id,
        )

        for query_fn in [discover.query, discover.wip_snql_query]:
            result = query_fn(
                selected_columns=["user.display"],
                query="",
                params={
                    "organization_id": self.organization.id,
                    "project_id": [self.project.id],
                    "start": self.two_min_ago,
                    "end": self.now,
                },
            )
            data = result["data"]
            assert len(data) == 3, query_fn
            assert {item["user.display"] for item in data} == {
                "bruce@example.com",
                "brucew",
                "127.0.0.1",
            }

    def test_user_display_filter(self):
        # `user.display` should give `username`
        self.store_event(
            data={
                "message": "oh no",
                "release": "first-release",
                "environment": "prod",
                "platform": "python",
                "user": {"username": "brucew", "ip": "127.0.0.1"},
                "timestamp": iso_format(self.event_time),
            },
            project_id=self.project.id,
        )

        for query_fn in [discover.query, discover.wip_snql_query]:
            result = query_fn(
                selected_columns=["user.display"],
                query="has:user.display user.display:bruce@example.com",
                params={
                    "organization_id": self.organization.id,
                    "project_id": [self.project.id],
                    "start": self.two_min_ago,
                    "end": self.now,
                },
            )
            data = result["data"]
            assert len(data) == 1, query_fn
            assert [item["user.display"] for item in data] == ["bruce@example.com"]

    def test_team_key_transactions(self):
        team1 = self.create_team(organization=self.organization, name="Team A")
        self.project.add_team(team1)

        team2 = self.create_team(organization=self.organization, name="Team B")
        self.project.add_team(team2)

        transactions = ["/blah_transaction/"]
        key_transactions = [
            (team1, "/foo_transaction/"),
            (team2, "/zoo_transaction/"),
        ]

        for transaction in transactions:
            data = load_data(
                "transaction",
                timestamp=before_now(minutes=(5)),
            )
            data["transaction"] = transaction
            self.store_event(data, project_id=self.project.id)

        for team, transaction in key_transactions:
            data = load_data(
                "transaction",
                timestamp=before_now(minutes=(5)),
            )
            data["transaction"] = transaction
            self.store_event(data, project_id=self.project.id)
            TeamKeyTransaction.objects.create(
                organization=self.organization,
                transaction=transaction,
                project_team=ProjectTeam.objects.get(project=self.project, team=team),
            )

        queries = [
            ("", [("/blah_transaction/", 0), ("/foo_transaction/", 1), ("/zoo_transaction/", 1)]),
            ("has:team_key_transaction", [("/foo_transaction/", 1), ("/zoo_transaction/", 1)]),
            ("!has:team_key_transaction", [("/blah_transaction/", 0)]),
            ("team_key_transaction:true", [("/foo_transaction/", 1), ("/zoo_transaction/", 1)]),
            ("team_key_transaction:false", [("/blah_transaction/", 0)]),
        ]

        for query, expected_results in queries:
            for query_fn in [discover.query, discover.wip_snql_query]:
                result = query_fn(
                    selected_columns=["transaction", "team_key_transaction"],
                    query=query,
                    params={
                        "start": before_now(minutes=10),
                        "end": before_now(minutes=2),
                        "project_id": [self.project.id],
                        "organization_id": self.organization.id,
                        "team_id": [team1.id, team2.id],
                    },
                )

                data = result["data"]
                assert len(data) == len(expected_results)
                assert [
                    (x["transaction"], x["team_key_transaction"])
                    for x in sorted(data, key=lambda k: k["transaction"])
                ] == expected_results

    def test_snql_wip_project_threshold_config(self):
        ProjectTransactionThreshold.objects.create(
            project=self.project,
            organization=self.project.organization,
            threshold=100,
            metric=TransactionMetric.DURATION.value,
        )

        project2 = self.create_project()
        ProjectTransactionThreshold.objects.create(
            project=project2,
            organization=project2.organization,
            threshold=600,
            metric=TransactionMetric.LCP.value,
        )

        events = [
            ("a" * 10, 300),
            ("b" * 10, 300),
            ("c" * 10, 3000),
            ("d" * 10, 3000),
        ]
        for idx, event in enumerate(events):
            data = load_data(
                "transaction",
                timestamp=before_now(minutes=(3 + idx)),
                start_timestamp=before_now(minutes=(3 + idx), milliseconds=event[1]),
            )
            data["event_id"] = f"{idx}" * 32
            data["transaction"] = event[0]
            self.store_event(data, project_id=self.project.id)

            if idx % 2:
                ProjectTransactionThresholdOverride.objects.create(
                    transaction=event[0],
                    project=self.project,
                    organization=self.organization,
                    threshold=1000,
                    metric=TransactionMetric.DURATION.value,
                )

        data = load_data(
            "transaction", timestamp=before_now(minutes=3), start_timestamp=before_now(minutes=4)
        )
        data["transaction"] = "e" * 10
        self.store_event(data, project_id=project2.id)

        expected_transaction = ["a" * 10, "b" * 10, "c" * 10, "d" * 10, "e" * 10]
        expected_project_threshold_config = [
            ["duration", 100],
            ["duration", 1000],
            ["duration", 100],
            ["duration", 1000],
            ["lcp", 600],
        ]

        for query_fn in [discover.query, discover.wip_snql_query]:
            result = query_fn(
                selected_columns=["project", "transaction", "project_threshold_config"],
                query="",
                params={
                    "start": before_now(minutes=10),
                    "end": before_now(minutes=2),
                    "project_id": [self.project.id, project2.id],
                    "organization_id": self.organization.id,
                },
            )

            assert len(result["data"]) == 5
            sorted_data = sorted(result["data"], key=lambda k: k["transaction"])

            assert [row["transaction"] for row in sorted_data] == expected_transaction
            assert [row["project_threshold_config"][0] for row in sorted_data] == [
                r[0] for r in expected_project_threshold_config
            ]
            assert [row["project_threshold_config"][1] for row in sorted_data] == [
                r[1] for r in expected_project_threshold_config
            ]

        ProjectTransactionThreshold.objects.filter(
            project=project2,
            organization=project2.organization,
        ).delete()

        expected_transaction = ["e" * 10]
        expected_project_threshold_config = [["duration", 300]]

        for query_fn in [discover.query, discover.wip_snql_query]:
            result = query_fn(
                selected_columns=["project", "transaction", "project_threshold_config"],
                query="",
                params={
                    "start": before_now(minutes=10),
                    "end": before_now(minutes=2),
                    "project_id": [project2.id],
                    "organization_id": self.organization.id,
                },
            )

            assert len(result["data"]) == 1
            sorted_data = sorted(result["data"], key=lambda k: k["transaction"])

            assert [row["transaction"] for row in sorted_data] == expected_transaction
            assert [row["project_threshold_config"][0] for row in sorted_data] == [
                r[0] for r in expected_project_threshold_config
            ]
            assert [row["project_threshold_config"][1] for row in sorted_data] == [
                r[1] for r in expected_project_threshold_config
            ]

    def test_failure_count_function(self):
        project = self.create_project()

        data = load_data("transaction", timestamp=before_now(minutes=5))
        data["transaction"] = "/failure_count/success"
        self.store_event(data, project_id=project.id)

        data = load_data("transaction", timestamp=before_now(minutes=5))
        data["transaction"] = "/failure_count/unknown"
        data["contexts"]["trace"]["status"] = "unknown_error"
        self.store_event(data, project_id=project.id)

        for i in range(6):
            data = load_data("transaction", timestamp=before_now(minutes=5))
            data["transaction"] = f"/failure_count/{i}"
            data["contexts"]["trace"]["status"] = "unauthenticated"
            self.store_event(data, project_id=project.id)

        data = load_data("transaction", timestamp=before_now(minutes=5))
        data["transaction"] = "/failure_count/0"
        data["contexts"]["trace"]["status"] = "unauthenticated"
        self.store_event(data, project_id=project.id)

        queries = [
            ("", 8, True),
            ("failure_count():>0", 6, True),
            ("failure_count():>0", 8, False),
        ]

        for query, expected_length, use_aggregate_conditions in queries:
            for query_fn in [discover.query, discover.wip_snql_query]:
                result = query_fn(
                    selected_columns=["transaction", "failure_count()"],
                    query=query,
                    orderby="transaction",
                    params={
                        "start": before_now(minutes=10),
                        "end": before_now(minutes=2),
                        "project_id": [project.id],
                    },
                    use_aggregate_conditions=use_aggregate_conditions,
                )
                data = result["data"]

                assert len(data) == expected_length
                assert data[0]["failure_count"] == 2
                assert data[1]["failure_count"] == 1

<<<<<<< HEAD
    def test_apdex_function(self):
        project = self.create_project()

        ProjectTransactionThreshold.objects.create(
            project=project,
            organization=project.organization,
            threshold=400,
            metric=TransactionMetric.DURATION.value,
        )

        ProjectTransactionThresholdOverride.objects.create(
            project=project,
            transaction="/apdex/ace",
            organization=project.organization,
            threshold=400,
            metric=TransactionMetric.LCP.value,
        )

        project2 = self.create_project()

        events = [
            ("ace", 400),
            ("ace", 400),
            ("one", 400),
            ("one", 400),
            ("two", 3000),
            ("two", 3000),
            ("three", 300),
            ("three", 3000),
            ("zorp", 300),
            ("zorp", 3000),
        ]
        for idx, event in enumerate(events):
            data = load_data(
                "transaction",
                timestamp=before_now(minutes=(5 + idx)),
                start_timestamp=before_now(minutes=(5 + idx), milliseconds=event[1]),
            )
            data["measurements"]["lcp"]["value"] = 3000
            data["event_id"] = f"{idx}" * 32
            data["transaction"] = f"/apdex/{event[0]}"
            data["user"] = {"email": f"{idx}@example.com"}

            if event[0] == "zorp":
                self.store_event(data, project_id=project2.id)  # No custom thresholds for project2
            else:
                self.store_event(data, project_id=project.id)

        queries = [
            ("", [0.5, 0.5, 0.25, 0.0, 0.25], ["apdex(100)"], "apdex_100"),
            ("", [0.0, 1.0, 0.5, 0.0, 0.5], ["apdex()"], "apdex"),
            ("apdex(100):<0.5", [0.25, 0.0, 0.25], ["apdex(100)"], "apdex_100"),
            ("apdex():>0", [1.0, 0.5, 0.5], ["apdex()"], "apdex"),
        ]

        for query, expected_apdex, col, alias in queries:
            for query_fn in [discover.query, discover.wip_snql_query]:
                if query_fn == discover.query:
                    base_cols = ["transaction", "project_threshold_config"]
                else:
                    base_cols = ["transaction"]

                result = query_fn(
                    selected_columns=base_cols + col,
                    query=query,
                    orderby="transaction",
                    params={
                        "start": before_now(minutes=30),
                        "end": before_now(minutes=2),
                        "project_id": [project.id, project2.id],
                        "organization_id": self.organization.id,
                    },
                    use_aggregate_conditions=True,
                )
                data = result["data"]
                assert len(data) == len(expected_apdex)
                assert [
                    x[alias] for x in sorted(data, key=lambda k: k["transaction"])
                ] == expected_apdex

    def test_count_miserable_function(self):
        project = self.create_project()

        ProjectTransactionThreshold.objects.create(
            project=project,
            organization=project.organization,
            threshold=400,
            metric=TransactionMetric.DURATION.value,
        )

        ProjectTransactionThresholdOverride.objects.create(
            project=project,
            transaction="/count_miserable/ace",
            organization=project.organization,
            threshold=400,
            metric=TransactionMetric.LCP.value,
        )

        project2 = self.create_project()

        events = [
            ("ace", 400),
            ("ace", 400),
            ("one", 400),
            ("one", 400),
            ("two", 3000),
            ("two", 3000),
            ("three", 300),
            ("three", 3000),
            ("zorp", 300),
            ("zorp", 3000),
        ]
        for idx, event in enumerate(events):
            data = load_data(
                "transaction",
                timestamp=before_now(minutes=(5 + idx)),
                start_timestamp=before_now(minutes=(5 + idx), milliseconds=event[1]),
            )
            data["measurements"]["lcp"]["value"] = 3000
            data["event_id"] = f"{idx}" * 32
            data["transaction"] = f"/count_miserable/{event[0]}"
            data["user"] = {"email": f"{idx}@example.com"}

            if event[0] == "zorp":
                self.store_event(data, project_id=project2.id)  # No custom thresholds for project2
            else:
                self.store_event(data, project_id=project.id)

        queries = [
            (
                "",
                [0, 0, 1, 2, 1],
                ["count_miserable(user,100)"],
                "count_miserable_user_100",
            ),
            ("", [2, 0, 1, 2, 1], ["count_miserable(user)"], "count_miserable_user"),
            (
                "count_miserable(user,100):<2",
                [0, 0, 1, 1],
                ["count_miserable(user,100)"],
                "count_miserable_user_100",
            ),
            (
                "count_miserable(user):>0",
                [2, 1, 2, 1],
                ["count_miserable(user)"],
                "count_miserable_user",
            ),
        ]

        for query, expected_count_miserable, col, alias in queries:
            for query_fn in [discover.query, discover.wip_snql_query]:
                if query_fn == discover.query:
                    base_cols = ["transaction", "project_threshold_config"]
                else:
                    base_cols = ["transaction"]

                result = query_fn(
                    selected_columns=base_cols + col,
                    query=query,
                    orderby="transaction",
                    params={
                        "start": before_now(minutes=30),
                        "end": before_now(minutes=2),
                        "project_id": [project.id, project2.id],
                        "organization_id": self.organization.id,
                    },
                    use_aggregate_conditions=True,
                )

                data = result["data"]
                assert len(data) == len(expected_count_miserable)
                assert [
                    x[alias] for x in sorted(data, key=lambda k: k["transaction"])
                ] == expected_count_miserable

    def test_user_misery_function(self):
        project = self.create_project()

        ProjectTransactionThreshold.objects.create(
            project=project,
            organization=project.organization,
            threshold=400,
            metric=TransactionMetric.DURATION.value,
        )

        ProjectTransactionThresholdOverride.objects.create(
            project=project,
            transaction="/user_misery/ace",
            organization=project.organization,
            threshold=400,
            metric=TransactionMetric.LCP.value,
        )

        project2 = self.create_project()

        events = [
            ("ace", 400),
            ("ace", 400),
            ("one", 400),
            ("one", 400),
            ("two", 3000),
            ("two", 3000),
            ("three", 300),
            ("three", 3000),
            ("zorp", 300),
            ("zorp", 3000),
        ]
        for idx, event in enumerate(events):
            data = load_data(
                "transaction",
                timestamp=before_now(minutes=(5 + idx)),
                start_timestamp=before_now(minutes=(5 + idx), milliseconds=event[1]),
            )
            data["measurements"]["lcp"]["value"] = 3000
            data["event_id"] = f"{idx}" * 32
            data["transaction"] = f"/user_misery/{event[0]}"
            data["user"] = {"email": f"{idx}@example.com"}

            if event[0] == "zorp":
                self.store_event(data, project_id=project2.id)  # No custom thresholds for project2
            else:
                self.store_event(data, project_id=project.id)

        queries = [
            (
                "",
                [0.0492, 0.0492, 0.0575, 0.0659, 0.0575],
                ["user_misery(100)"],
                "user_misery_100",
            ),
            ("", [0.0659, 0.0492, 0.0575, 0.0659, 0.0575], ["user_misery()"], "user_misery"),
            (
                "user_misery(100):<0.06",
                [0.0492, 0.0492, 0.0575, 0.0575],
                ["user_misery(100)"],
                "user_misery_100",
            ),
            (
                "user_misery():>0.05",
                [0.0659, 0.0575, 0.0659, 0.0575],
                ["user_misery()"],
                "user_misery",
            ),
        ]

        similar = lambda a, b: abs(a - b) < 0.001

        for query, expected_user_misery, col, alias in queries:
            for query_fn in [discover.query, discover.wip_snql_query]:
                if query_fn == discover.query:
                    base_cols = ["transaction", "project_threshold_config"]
                else:
                    base_cols = ["transaction"]

                result = query_fn(
                    selected_columns=base_cols + col,
                    query=query,
                    orderby="transaction",
                    params={
                        "start": before_now(minutes=30),
                        "end": before_now(minutes=2),
                        "project_id": [project.id, project2.id],
                        "organization_id": self.organization.id,
                    },
                    use_aggregate_conditions=True,
                )

                data = result["data"]
                assert len(data) == len(expected_user_misery)
                for i, misery in enumerate(sorted(data, key=lambda k: k["transaction"])):
                    assert similar(misery[alias], expected_user_misery[i])

    def test_count_unique(self):
        project = self.create_project()

        events = [
            ("ace", 400),
            ("ace", 400),
            ("one", 400),
            ("one", 400),
            ("one", 3000),
            ("one", 3000),
            ("zorp", 3000),
        ]
        for idx, event in enumerate(events):
            data = load_data(
                "transaction",
                timestamp=before_now(minutes=(5)),
            )
            data["measurements"]["lcp"]["value"] = 3000
            data["event_id"] = f"{idx}" * 32
            data["transaction"] = f"/count_unique/{event[0]}"
            data["user"] = {"email": f"{idx}@example.com"}
            self.store_event(data, project_id=project.id)

        queries = [
            ("", [2, 4, 1]),
            ("count_unique(user):>1", [2, 4]),
        ]

        for query, expected_count in queries:
            for query_fn in [discover.query, discover.wip_snql_query]:
                result = query_fn(
                    selected_columns=["transaction", "count_unique(user)"],
                    query=query,
                    orderby="transaction",
                    params={
                        "start": before_now(minutes=30),
                        "end": before_now(minutes=2),
                        "project_id": [project.id],
                        "organization_id": self.organization.id,
                    },
                    use_aggregate_conditions=True,
                )

                data = result["data"]
                assert len(data) == len(expected_count)
                assert [
                    x["count_unique_user"] for x in sorted(data, key=lambda k: k["transaction"])
                ] == expected_count
=======
    def test_count(self):
        project = self.create_project()

        for i in range(6):
            data = load_data("transaction", timestamp=before_now(minutes=5))
            data["transaction"] = "/count/6"
            self.store_event(data, project_id=project.id)
        for i in range(8):
            data = load_data("transaction", timestamp=before_now(minutes=5))
            data["transaction"] = "/count/8"
            self.store_event(data, project_id=project.id)

        queries = [
            ("", 2, (6, 8), True),
            ("count():>6", 2, (6, 8), False),
            ("count():>6", 1, (8,), True),
        ]

        for query, expected_length, expected_counts, use_aggregate_conditions in queries:
            for query_fn in [discover.query, discover.wip_snql_query]:
                result = query_fn(
                    selected_columns=["transaction", "count()"],
                    query=query,
                    orderby="transaction",
                    params={
                        "start": before_now(minutes=10),
                        "end": before_now(minutes=2),
                        "project_id": [project.id],
                    },
                    use_aggregate_conditions=use_aggregate_conditions,
                )
                data = result["data"]

                assert len(data) == expected_length
                for index, count in enumerate(data):
                    assert count["count"] == expected_counts[index]

    def test_last_seen(self):
        project = self.create_project()

        expected_timestamp = before_now(minutes=3)
        string_condition_timestamp = before_now(minutes=4).strftime("%Y-%m-%dT%H:%M:%S+00:00")

        data = load_data("transaction", timestamp=expected_timestamp)
        data["transaction"] = "/last_seen"
        self.store_event(data, project_id=project.id)

        for i in range(6):
            data = load_data("transaction", timestamp=before_now(minutes=i + 4))
            data["transaction"] = "/last_seen"
            self.store_event(data, project_id=project.id)

        queries = [
            ("", 1, True),
            (f"last_seen():>{string_condition_timestamp}", 1, True),
            ("last_seen():>0", 1, False),
        ]

        for query, expected_length, use_aggregate_conditions in queries:
            for query_fn in [discover.query, discover.wip_snql_query]:
                result = query_fn(
                    selected_columns=["transaction", "last_seen()"],
                    query=query,
                    orderby="transaction",
                    params={
                        "start": before_now(minutes=10),
                        "end": before_now(minutes=2),
                        "project_id": [project.id],
                    },
                    use_aggregate_conditions=use_aggregate_conditions,
                )
                data = result["data"]

                assert len(data) == expected_length
                assert data[0]["last_seen"] == expected_timestamp.strftime(
                    "%Y-%m-%dT%H:%M:%S+00:00"
                )

    def test_latest_event(self):
        project = self.create_project()

        expected_timestamp = before_now(minutes=3)
        data = load_data("transaction", timestamp=expected_timestamp)
        data["transaction"] = "/latest_event"
        stored_event = self.store_event(data, project_id=project.id)

        for i in range(6):
            data = load_data("transaction", timestamp=before_now(minutes=i + 4))
            data["transaction"] = "/latest_event"
            self.store_event(data, project_id=project.id)

        for query_fn in [discover.query, discover.wip_snql_query]:
            result = query_fn(
                selected_columns=["transaction", "latest_event()"],
                query="",
                orderby="transaction",
                params={
                    "start": before_now(minutes=10),
                    "end": before_now(minutes=2),
                    "project_id": [project.id],
                },
                use_aggregate_conditions=False,
            )
            data = result["data"]

            assert len(data) == 1
            assert data[0]["latest_event"] == stored_event.event_id

    def test_failure_rate(self):
        project = self.create_project()

        for i in range(6):
            data = load_data("transaction", timestamp=before_now(minutes=5))
            data["transaction"] = "/failure_rate/over"
            data["contexts"]["trace"]["status"] = "unauthenticated"
            self.store_event(data, project_id=project.id)
        for i in range(4):
            data = load_data("transaction", timestamp=before_now(minutes=5))
            data["transaction"] = "/failure_rate/over"
            self.store_event(data, project_id=project.id)
        for i in range(7):
            data = load_data("transaction", timestamp=before_now(minutes=5))
            data["transaction"] = "/failure_rate/under"
            self.store_event(data, project_id=project.id)
        for i in range(3):
            data = load_data("transaction", timestamp=before_now(minutes=5))
            data["transaction"] = "/failure_rate/under"
            data["contexts"]["trace"]["status"] = "unauthenticated"
            self.store_event(data, project_id=project.id)

        queries = [
            ("", 2, True),
            ("failure_rate():>0.5", 1, True),
            ("failure_rate():>0.5", 2, False),
        ]

        for query, expected_length, use_aggregate_conditions in queries:
            for query_fn in [discover.query, discover.wip_snql_query]:
                result = query_fn(
                    selected_columns=["transaction", "failure_rate()"],
                    query=query,
                    orderby="transaction",
                    params={
                        "start": before_now(minutes=10),
                        "end": before_now(minutes=2),
                        "project_id": [project.id],
                    },
                    use_aggregate_conditions=use_aggregate_conditions,
                )
                data = result["data"]

                assert len(data) == expected_length
                assert data[0]["failure_rate"] == 0.6
                if expected_length > 1:
                    assert data[1]["failure_rate"] == 0.3
>>>>>>> 9b1a19ed

    def test_transaction_status(self):
        data = load_data("transaction", timestamp=before_now(minutes=1))
        data["transaction"] = "/test_transaction/success"
        data["contexts"]["trace"]["status"] = "ok"
        self.store_event(data, project_id=self.project.id)

        data = load_data("transaction", timestamp=before_now(minutes=1))
        data["transaction"] = "/test_transaction/aborted"
        data["contexts"]["trace"]["status"] = "aborted"
        self.store_event(data, project_id=self.project.id)

        data = load_data("transaction", timestamp=before_now(minutes=1))
        data["transaction"] = "/test_transaction/already_exists"
        data["contexts"]["trace"]["status"] = "already_exists"
        self.store_event(data, project_id=self.project.id)

        for query_fn in [discover.query, discover.wip_snql_query]:
            result = query_fn(
                selected_columns=["transaction.status"],
                query="",
                params={
                    "organization_id": self.organization.id,
                    "project_id": [self.project.id],
                    "start": self.two_min_ago,
                    "end": self.now,
                },
            )
            data = result["data"]
            assert len(data) == 3
            assert {
                data[0]["transaction.status"],
                data[1]["transaction.status"],
                data[2]["transaction.status"],
            } == {0, 10, 6}

    def test_transaction_status_filter(self):
        data = load_data("transaction", timestamp=before_now(minutes=1))
        data["transaction"] = "/test_transaction/success"
        data["contexts"]["trace"]["status"] = "ok"
        self.store_event(data, project_id=self.project.id)
        self.store_event(data, project_id=self.project.id)

        data = load_data("transaction", timestamp=before_now(minutes=1))
        data["transaction"] = "/test_transaction/already_exists"
        data["contexts"]["trace"]["status"] = "already_exists"
        self.store_event(data, project_id=self.project.id)

        def run_query(query, expected_statuses, message):
            for query_fn in [discover.query, discover.wip_snql_query]:
                result = query_fn(
                    selected_columns=["transaction.status"],
                    query=query,
                    params={
                        "organization_id": self.organization.id,
                        "project_id": [self.project.id],
                        "start": self.two_min_ago,
                        "end": self.now,
                    },
                )
                data = result["data"]
                assert len(data) == len(
                    expected_statuses
                ), f"failed with '{query_fn.__name__}' due to {message}"
                assert sorted(item["transaction.status"] for item in data) == sorted(
                    expected_statuses
                ), f"failed with '{query_fn.__name__}' due to {message} condition"

        run_query("has:transaction.status transaction.status:ok", [0, 0], "status 'ok'")
        run_query(
            "has:transaction.status transaction.status:[ok,already_exists]",
            [0, 0, 6],
            "status 'ok' or 'already_exists'",
        )
        run_query("has:transaction.status !transaction.status:ok", [6], "status not 'ok'")
        run_query(
            "has:transaction.status !transaction.status:already_exists",
            [0, 0],
            "status not 'already_exists'",
        )
        run_query(
            "has:transaction.status !transaction.status:[ok,already_exists]",
            [],
            "status not 'ok' and not 'already_exists'",
        )
        run_query("!has:transaction.status", [], "status nonexistant")

    def test_error_handled_alias(self):
        data = load_data("android-ndk", timestamp=before_now(minutes=10))
        events = (
            ("a" * 32, "not handled", False),
            ("b" * 32, "is handled", True),
            ("c" * 32, "undefined", None),
        )
        for event in events:
            data["event_id"] = event[0]
            data["message"] = event[1]
            data["exception"]["values"][0]["value"] = event[1]
            data["exception"]["values"][0]["mechanism"]["handled"] = event[2]
            self.store_event(data=data, project_id=self.project.id)

        queries = [
            ("", [[0], [1], [None]]),
            ("error.handled:true", [[1], [None]]),
            ("!error.handled:true", [[0]]),
            ("has:error.handled", [[1], [None]]),
            ("has:error.handled error.handled:true", [[1], [None]]),
            ("error.handled:false", [[0]]),
            ("has:error.handled error.handled:false", []),
        ]

        for query, expected_data in queries:
            for query_fn in [discover.query, discover.wip_snql_query]:
                result = query_fn(
                    selected_columns=["error.handled"],
                    query=query,
                    params={
                        "organization_id": self.organization.id,
                        "project_id": [self.project.id],
                        "start": before_now(minutes=12),
                        "end": before_now(minutes=8),
                    },
                )

                data = result["data"]
                data = sorted(
                    data, key=lambda k: (k["error.handled"][0] is None, k["error.handled"][0])
                )

                assert len(data) == len(expected_data), query_fn
                assert [item["error.handled"] for item in data] == expected_data

    def test_error_unhandled_alias(self):
        data = load_data("android-ndk", timestamp=before_now(minutes=10))
        events = (
            ("a" * 32, "not handled", False),
            ("b" * 32, "is handled", True),
            ("c" * 32, "undefined", None),
        )
        for event in events:
            data["event_id"] = event[0]
            data["message"] = event[1]
            data["exception"]["values"][0]["value"] = event[1]
            data["exception"]["values"][0]["mechanism"]["handled"] = event[2]
            self.store_event(data=data, project_id=self.project.id)

        queries = [
            ("error.unhandled:true", ["a" * 32], [1]),
            ("!error.unhandled:true", ["b" * 32, "c" * 32], [0, 0]),
            ("has:error.unhandled", ["a" * 32], [1]),
            ("!has:error.unhandled", ["b" * 32, "c" * 32], [0, 0]),
            ("has:error.unhandled error.unhandled:true", ["a" * 32], [1]),
            ("error.unhandled:false", ["b" * 32, "c" * 32], [0, 0]),
            ("has:error.unhandled error.unhandled:false", [], []),
        ]

        for query, expected_events, error_handled in queries:
            for query_fn in [discover.query, discover.wip_snql_query]:
                result = query_fn(
                    selected_columns=["error.unhandled"],
                    query=query,
                    params={
                        "organization_id": self.organization.id,
                        "project_id": [self.project.id],
                        "start": before_now(minutes=12),
                        "end": before_now(minutes=8),
                    },
                )
                data = result["data"]

                assert len(data) == len(expected_events), query_fn
                assert [item["error.unhandled"] for item in data] == error_handled

    def test_array_fields(self):
        data = load_data("javascript")
        data["timestamp"] = iso_format(before_now(minutes=10))
        self.store_event(data=data, project_id=self.project.id)

        expected_filenames = [
            "../../sentry/scripts/views.js",
            "../../sentry/scripts/views.js",
            "../../sentry/scripts/views.js",
            "raven.js",
        ]

        queries = [
            ("", 1),
            ("stack.filename:*.js", 1),
            ("stack.filename:*.py", 0),
            ("has:stack.filename", 1),
            ("!has:stack.filename", 0),
        ]

        for query, expected_len in queries:
            for query_fn, expected_alias in [
                (discover.query, "stack.filename"),
                (discover.wip_snql_query, "exception_frames.filename"),
            ]:
                result = query_fn(
                    selected_columns=["stack.filename"],
                    query=query,
                    params={
                        "organization_id": self.organization.id,
                        "project_id": [self.project.id],
                        "start": before_now(minutes=12),
                        "end": before_now(minutes=8),
                    },
                )

                data = result["data"]
                assert len(data) == expected_len
                if len(data) == 0:
                    continue
                assert len(data[0][expected_alias]) == len(expected_filenames)
                assert sorted(data[0][expected_alias]) == expected_filenames

        result = discover.wip_snql_query(
            selected_columns=["stack.filename"],
            query="stack.filename:[raven.js]",
            params={
                "organization_id": self.organization.id,
                "project_id": [self.project.id],
                "start": before_now(minutes=12),
                "end": before_now(minutes=8),
            },
        )

        data = result["data"]
        assert len(data) == 1
        assert len(data[0]["exception_frames.filename"]) == len(expected_filenames)
        assert sorted(data[0]["exception_frames.filename"]) == expected_filenames

    def test_field_aliasing_in_selected_columns(self):
        result = discover.query(
            selected_columns=["project.id", "user", "release", "timestamp.to_hour"],
            query="",
            params={"project_id": [self.project.id]},
        )
        data = result["data"]
        assert len(data) == 1
        assert data[0]["project.id"] == self.project.id
        assert data[0]["user"] == "id:99"
        assert data[0]["release"] == "first-release"

        event_hour = self.event_time.replace(minute=0, second=0)
        assert data[0]["timestamp.to_hour"] == iso_format(event_hour) + "+00:00"

        assert len(result["meta"]) == 4
        assert result["meta"] == {
            "project.id": "integer",
            "user": "string",
            "release": "string",
            "timestamp.to_hour": "date",
        }

    def test_field_alias_with_component(self):
        result = discover.query(
            selected_columns=["project.id", "user", "user.email"],
            query="",
            params={"project_id": [self.project.id]},
        )
        data = result["data"]
        assert len(data) == 1
        assert data[0]["project.id"] == self.project.id
        assert data[0]["user"] == "id:99"
        assert data[0]["user.email"] == "bruce@example.com"

        assert len(result["meta"]) == 3
        assert result["meta"] == {
            "project.id": "integer",
            "user": "string",
            "user.email": "string",
        }

    def test_field_aliasing_in_aggregate_functions_and_groupby(self):
        result = discover.query(
            selected_columns=["project.id", "count_unique(user.email)"],
            query="",
            params={"project_id": [self.project.id]},
            auto_fields=True,
        )
        data = result["data"]
        assert len(data) == 1
        assert data[0]["project.id"] == self.project.id
        assert data[0]["count_unique_user_email"] == 1

    def test_field_aliasing_in_conditions(self):
        result = discover.query(
            selected_columns=["project.id", "user.email"],
            query="user.email:bruce@example.com",
            params={"project_id": [self.project.id]},
            auto_fields=True,
        )
        data = result["data"]
        assert len(data) == 1
        assert data[0]["project.id"] == self.project.id
        assert data[0]["user.email"] == "bruce@example.com"

    def test_auto_fields_simple_fields(self):
        result = discover.query(
            selected_columns=["user.email", "release"],
            query="",
            params={"project_id": [self.project.id]},
            auto_fields=True,
        )
        data = result["data"]
        assert len(data) == 1
        assert data[0]["id"] == self.event.event_id
        assert data[0]["project.id"] == self.project.id
        assert data[0]["user.email"] == "bruce@example.com"
        assert data[0]["release"] == "first-release"
        assert data[0]["project.name"] == self.project.slug

        assert len(result["meta"]) == 5
        assert result["meta"] == {
            "user.email": "string",
            "release": "string",
            "id": "string",
            "project.id": "integer",
            "project.name": "string",
        }

    def test_auto_fields_aggregates(self):
        result = discover.query(
            selected_columns=["count_unique(user.email)"],
            query="",
            params={"project_id": [self.project.id]},
            auto_fields=True,
        )
        data = result["data"]
        assert len(data) == 1
        assert data[0]["count_unique_user_email"] == 1

    def test_release_condition(self):
        result = discover.query(
            selected_columns=["id", "message"],
            query=f"release:{self.create_release(self.project).version}",
            params={"project_id": [self.project.id]},
        )
        assert len(result["data"]) == 0

        result = discover.query(
            selected_columns=["id", "message"],
            query=f"release:{self.release.version}",
            params={"project_id": [self.project.id]},
        )
        assert len(result["data"]) == 1
        data = result["data"]
        assert data[0]["id"] == self.event.event_id
        assert data[0]["message"] == self.event.message
        assert "event_id" not in data[0]

    def test_semver_condition(self):
        release_1 = self.create_release(version="test@1.2.3")
        release_2 = self.create_release(version="test@1.2.4")
        release_3 = self.create_release(version="test@1.2.5")

        release_1_e_1 = self.store_event(
            data={"release": release_1.version},
            project_id=self.project.id,
        ).event_id
        release_1_e_2 = self.store_event(
            data={"release": release_1.version},
            project_id=self.project.id,
        ).event_id
        release_2_e_1 = self.store_event(
            data={"release": release_2.version},
            project_id=self.project.id,
        ).event_id
        release_2_e_2 = self.store_event(
            data={"release": release_2.version},
            project_id=self.project.id,
        ).event_id
        release_3_e_1 = self.store_event(
            data={"release": release_3.version},
            project_id=self.project.id,
        ).event_id
        release_3_e_2 = self.store_event(
            data={"release": release_3.version},
            project_id=self.project.id,
        ).event_id

        result = discover.query(
            selected_columns=["id"],
            query=f"{SEMVER_ALIAS}:>1.2.3",
            params={"project_id": [self.project.id], "organization_id": self.organization.id},
        )
        assert {r["id"] for r in result["data"]} == {
            release_2_e_1,
            release_2_e_2,
            release_3_e_1,
            release_3_e_2,
        }
        result = discover.query(
            selected_columns=["id"],
            query=f"{SEMVER_ALIAS}:>=1.2.3",
            params={"project_id": [self.project.id], "organization_id": self.organization.id},
        )
        assert {r["id"] for r in result["data"]} == {
            release_1_e_1,
            release_1_e_2,
            release_2_e_1,
            release_2_e_2,
            release_3_e_1,
            release_3_e_2,
        }
        result = discover.query(
            selected_columns=["id"],
            query=f"{SEMVER_ALIAS}:<1.2.4",
            params={"project_id": [self.project.id], "organization_id": self.organization.id},
        )
        assert {r["id"] for r in result["data"]} == {release_1_e_1, release_1_e_2}

    def test_release_stage_condition(self):
        replaced_release = self.create_release(version="replaced_release")
        adopted_release = self.create_release(version="adopted_release")
        not_adopted_release = self.create_release(version="not_adopted_release")
        ReleaseProjectEnvironment.objects.create(
            project_id=self.project.id,
            release_id=adopted_release.id,
            environment_id=self.environment.id,
            adopted=timezone.now(),
        )
        ReleaseProjectEnvironment.objects.create(
            project_id=self.project.id,
            release_id=replaced_release.id,
            environment_id=self.environment.id,
            adopted=timezone.now(),
            unadopted=timezone.now(),
        )
        ReleaseProjectEnvironment.objects.create(
            project_id=self.project.id,
            release_id=not_adopted_release.id,
            environment_id=self.environment.id,
        )

        adopted_release_e_1 = self.store_event(
            data={"release": adopted_release.version},
            project_id=self.project.id,
        ).event_id
        adopted_release_e_2 = self.store_event(
            data={"release": adopted_release.version},
            project_id=self.project.id,
        ).event_id
        replaced_release_e_1 = self.store_event(
            data={"release": replaced_release.version},
            project_id=self.project.id,
        ).event_id
        replaced_release_e_2 = self.store_event(
            data={"release": replaced_release.version},
            project_id=self.project.id,
        ).event_id

        result = discover.query(
            selected_columns=["id"],
            query=f"{RELEASE_STAGE_ALIAS}:{ReleaseStages.ADOPTED}",
            params={"project_id": [self.project.id], "organization_id": self.organization.id},
        )
        assert {r["id"] for r in result["data"]} == {
            adopted_release_e_1,
            adopted_release_e_2,
        }

        result = discover.query(
            selected_columns=["id"],
            query=f"!{RELEASE_STAGE_ALIAS}:{ReleaseStages.LOW_ADOPTION}",
            params={"project_id": [self.project.id], "organization_id": self.organization.id},
        )
        assert {r["id"] for r in result["data"]} == {
            adopted_release_e_1,
            adopted_release_e_2,
            replaced_release_e_1,
            replaced_release_e_2,
        }
        result = discover.query(
            selected_columns=["id"],
            query=f"{RELEASE_STAGE_ALIAS}:[{ReleaseStages.ADOPTED}, {ReleaseStages.REPLACED}]",
            params={"project_id": [self.project.id], "organization_id": self.organization.id},
        )
        assert {r["id"] for r in result["data"]} == {
            adopted_release_e_1,
            adopted_release_e_2,
            replaced_release_e_1,
            replaced_release_e_2,
        }

    def test_semver_package_condition(self):
        release_1 = self.create_release(version="test@1.2.3")
        release_2 = self.create_release(version="test2@1.2.4")

        release_1_e_1 = self.store_event(
            data={"release": release_1.version},
            project_id=self.project.id,
        ).event_id
        release_1_e_2 = self.store_event(
            data={"release": release_1.version},
            project_id=self.project.id,
        ).event_id
        release_2_e_1 = self.store_event(
            data={"release": release_2.version},
            project_id=self.project.id,
        ).event_id

        result = discover.query(
            selected_columns=["id"],
            query=f"{SEMVER_PACKAGE_ALIAS}:test",
            params={"project_id": [self.project.id], "organization_id": self.organization.id},
        )
        assert {r["id"] for r in result["data"]} == {
            release_1_e_1,
            release_1_e_2,
        }
        result = discover.query(
            selected_columns=["id"],
            query=f"{SEMVER_PACKAGE_ALIAS}:test2",
            params={"project_id": [self.project.id], "organization_id": self.organization.id},
        )
        assert {r["id"] for r in result["data"]} == {
            release_2_e_1,
        }

    def test_semver_build_condition(self):
        release_1 = self.create_release(version="test@1.2.3+123")
        release_2 = self.create_release(version="test2@1.2.4+124")

        release_1_e_1 = self.store_event(
            data={"release": release_1.version},
            project_id=self.project.id,
        ).event_id
        release_1_e_2 = self.store_event(
            data={"release": release_1.version},
            project_id=self.project.id,
        ).event_id
        release_2_e_1 = self.store_event(
            data={"release": release_2.version},
            project_id=self.project.id,
        ).event_id

        result = discover.query(
            selected_columns=["id"],
            query=f"{SEMVER_BUILD_ALIAS}:123",
            params={"project_id": [self.project.id], "organization_id": self.organization.id},
        )
        assert {r["id"] for r in result["data"]} == {
            release_1_e_1,
            release_1_e_2,
        }
        result = discover.query(
            selected_columns=["id"],
            query=f"{SEMVER_BUILD_ALIAS}:124",
            params={"project_id": [self.project.id], "organization_id": self.organization.id},
        )
        assert {r["id"] for r in result["data"]} == {
            release_2_e_1,
        }
        result = discover.query(
            selected_columns=["id"],
            query=f"{SEMVER_BUILD_ALIAS}:>=123",
            params={"project_id": [self.project.id], "organization_id": self.organization.id},
        )
        assert {r["id"] for r in result["data"]} == {release_1_e_1, release_1_e_2, release_2_e_1}

    def test_latest_release_condition(self):
        result = discover.query(
            selected_columns=["id", "message"],
            query="release:latest",
            params={"project_id": [self.project.id], "organization_id": self.organization.id},
        )
        assert len(result["data"]) == 1
        data = result["data"]
        assert data[0]["id"] == self.event.event_id
        assert data[0]["message"] == self.event.message
        assert "event_id" not in data[0]

    def test_environment_condition(self):
        result = discover.query(
            selected_columns=["id", "message"],
            query=f"environment:{self.create_environment(self.project).name}",
            params={"project_id": [self.project.id]},
        )
        assert len(result["data"]) == 0

        result = discover.query(
            selected_columns=["id", "message"],
            query=f"environment:{self.environment.name}",
            params={"project_id": [self.project.id]},
        )
        assert len(result["data"]) == 1
        data = result["data"]
        assert data[0]["id"] == self.event.event_id
        assert data[0]["message"] == self.event.message

    def test_conditional_filter(self):
        project2 = self.create_project(organization=self.organization)
        project3 = self.create_project(organization=self.organization)

        self.store_event(
            data={"message": "aaaaa", "timestamp": iso_format(self.one_min_ago)},
            project_id=project2.id,
        )
        self.store_event(
            data={"message": "bbbbb", "timestamp": iso_format(self.one_min_ago)},
            project_id=project3.id,
        )

        result = discover.query(
            selected_columns=["project", "message"],
            query=f"project:{self.project.slug} OR project:{project2.slug}",
            params={"project_id": [self.project.id, project2.id]},
            orderby="message",
        )

        data = result["data"]
        assert len(data) == 2
        assert data[0]["project"] == project2.slug
        assert data[1]["project"] == self.project.slug

    def test_nested_conditional_filter(self):
        project2 = self.create_project(organization=self.organization)
        self.store_event(
            data={"release": "a" * 32, "timestamp": iso_format(self.one_min_ago)},
            project_id=self.project.id,
        )
        self.event = self.store_event(
            data={"release": "b" * 32, "timestamp": iso_format(self.one_min_ago)},
            project_id=self.project.id,
        )
        self.event = self.store_event(
            data={"release": "c" * 32, "timestamp": iso_format(self.one_min_ago)},
            project_id=self.project.id,
        )
        self.event = self.store_event(
            data={"release": "a" * 32, "timestamp": iso_format(self.one_min_ago)},
            project_id=project2.id,
        )

        result = discover.query(
            selected_columns=["release"],
            query="(release:{} OR release:{}) AND project:{}".format(
                "a" * 32, "b" * 32, self.project.slug
            ),
            params={"project_id": [self.project.id, project2.id]},
            orderby="release",
        )

        data = result["data"]
        assert len(data) == 2
        assert data[0]["release"] == "a" * 32
        assert data[1]["release"] == "b" * 32

    def test_conditions_with_special_columns(self):
        for val in ["a", "b", "c"]:
            data = load_data("transaction")
            data["timestamp"] = iso_format(before_now(seconds=1))
            data["transaction"] = val * 32
            data["message"] = val * 32
            data["tags"] = {"sub_customer.is-Enterprise-42": val * 32}
            self.store_event(data=data, project_id=self.project.id)

        result = discover.query(
            selected_columns=["title", "message"],
            query="event.type:transaction (title:{} OR message:{})".format("a" * 32, "b" * 32),
            params={"project_id": [self.project.id]},
            orderby="title",
        )

        data = result["data"]
        assert len(data) == 2
        assert data[0]["title"] == "a" * 32
        assert data[1]["title"] == "b" * 32

        result = discover.query(
            selected_columns=["title", "sub_customer.is-Enterprise-42"],
            query="event.type:transaction (title:{} AND sub_customer.is-Enterprise-42:{})".format(
                "a" * 32, "a" * 32
            ),
            params={"project_id": [self.project.id]},
            orderby="title",
        )

        data = result["data"]
        assert len(data) == 1
        assert data[0]["title"] == "a" * 32
        assert data[0]["sub_customer.is-Enterprise-42"] == "a" * 32

    def test_conditions_with_aggregates(self):
        events = [("a", 2), ("b", 3), ("c", 4)]
        for ev in events:
            val = ev[0] * 32
            for i in range(ev[1]):
                data = load_data("transaction")
                data["timestamp"] = iso_format(before_now(seconds=1))
                data["transaction"] = f"{val}-{i}"
                data["message"] = val
                data["tags"] = {"trek": val}
                self.store_event(data=data, project_id=self.project.id)

        result = discover.query(
            selected_columns=["trek", "count()"],
            query="event.type:transaction (trek:{} OR trek:{}) AND count():>2".format(
                "a" * 32, "b" * 32
            ),
            params={"project_id": [self.project.id]},
            orderby="trek",
            use_aggregate_conditions=True,
        )

        data = result["data"]
        assert len(data) == 1
        assert data[0]["trek"] == "b" * 32
        assert data[0]["count"] == 3

    def test_conditions_with_nested_aggregates(self):
        events = [("a", 2), ("b", 3), ("c", 4)]
        for ev in events:
            val = ev[0] * 32
            for i in range(ev[1]):
                data = load_data("transaction")
                data["timestamp"] = iso_format(before_now(seconds=1))
                data["transaction"] = f"{val}-{i}"
                data["message"] = val
                data["tags"] = {"trek": val}
                self.store_event(data=data, project_id=self.project.id)

        result = discover.query(
            selected_columns=["trek", "count()"],
            query="(event.type:transaction AND (trek:{} AND (transaction:*{}* AND count():>2)))".format(
                "b" * 32, "b" * 32
            ),
            params={"project_id": [self.project.id]},
            orderby="trek",
            use_aggregate_conditions=True,
        )

        data = result["data"]
        assert len(data) == 1
        assert data[0]["trek"] == "b" * 32
        assert data[0]["count"] == 3

        with pytest.raises(InvalidSearchQuery):
            discover.query(
                selected_columns=["trek", "transaction"],
                query="(event.type:transaction AND (trek:{} AND (transaction:*{}* AND count():>2)))".format(
                    "b" * 32, "b" * 32
                ),
                params={"project_id": [self.project.id]},
                orderby="trek",
                use_aggregate_conditions=True,
            )

    def test_conditions_with_timestamps(self):
        events = [("a", 1), ("b", 2), ("c", 3)]
        for t, ev in enumerate(events):
            val = ev[0] * 32
            for i in range(ev[1]):
                data = load_data("transaction", timestamp=before_now(seconds=3 * t + 1))
                data["transaction"] = f"{val}"
                self.store_event(data=data, project_id=self.project.id)

        results = discover.query(
            selected_columns=["transaction", "count()"],
            query="event.type:transaction AND (timestamp:<{} OR timestamp:>{})".format(
                iso_format(before_now(seconds=5)),
                iso_format(before_now(seconds=3)),
            ),
            params={"project_id": [self.project.id]},
            orderby="transaction",
            use_aggregate_conditions=True,
        )

        data = results["data"]
        assert len(data) == 2
        assert data[0]["transaction"] == "a" * 32
        assert data[0]["count"] == 1
        assert data[1]["transaction"] == "c" * 32
        assert data[1]["count"] == 3

    def test_timestamp_rollup_filter(self):
        event_hour = self.event_time.replace(minute=0, second=0)
        result = discover.query(
            selected_columns=["project.id", "user", "release"],
            query="timestamp.to_hour:" + iso_format(event_hour),
            params={"project_id": [self.project.id]},
        )
        data = result["data"]
        assert len(data) == 1
        assert data[0]["project.id"] == self.project.id
        assert data[0]["user"] == "id:99"
        assert data[0]["release"] == "first-release"

        assert len(result["meta"]) == 3
        assert result["meta"] == {
            "project.id": "integer",
            "user": "string",
            "release": "string",
        }

    def test_count_with_or(self):
        data = load_data("transaction", timestamp=before_now(seconds=3))
        data["transaction"] = "a" * 32
        self.store_event(data=data, project_id=self.project.id)

        results = discover.query(
            selected_columns=["transaction", "count()"],
            query="event.type:transaction AND (count():<1 OR count():>0)",
            params={"project_id": [self.project.id]},
            orderby="transaction",
            use_aggregate_conditions=True,
        )

        data = results["data"]
        assert len(data) == 1
        assert data[0]["transaction"] == "a" * 32
        assert data[0]["count"] == 1

    def test_access_to_private_functions(self):
        # using private functions directly without access should error
        with pytest.raises(InvalidSearchQuery, match="array_join: no access to private function"):
            discover.query(
                selected_columns=["array_join(tags.key)"],
                query="",
                params={"project_id": [self.project.id]},
            )

        # using private functions in an aggregation without access should error
        with pytest.raises(InvalidSearchQuery, match="histogram: no access to private function"):
            for array_column in ARRAY_COLUMNS:
                discover.query(
                    selected_columns=[f"histogram({array_column}_value, 1,0,1)"],
                    query=f"histogram({array_column}_value, 1,0,1):>0",
                    params={"project_id": [self.project.id]},
                    use_aggregate_conditions=True,
                )

        # using private functions in an aggregation without access should error
        # with auto aggregation on
        with pytest.raises(InvalidSearchQuery, match="histogram: no access to private function"):
            for array_column in ARRAY_COLUMNS:
                discover.query(
                    selected_columns=["count()"],
                    query=f"histogram({array_column}_value, 1,0,1):>0",
                    params={"project_id": [self.project.id]},
                    auto_aggregations=True,
                    use_aggregate_conditions=True,
                )

    def test_any_function(self):
        data = load_data("transaction", timestamp=before_now(seconds=3))
        data["transaction"] = "a" * 32
        self.store_event(data=data, project_id=self.project.id)

        results = discover.query(
            selected_columns=["count()", "any(transaction)", "any(user.id)"],
            query="event.type:transaction",
            params={"project_id": [self.project.id]},
            use_aggregate_conditions=True,
        )

        data = results["data"]
        assert len(data) == 1
        assert data[0]["any_transaction"] == "a" * 32
        assert data[0]["any_user_id"] is None
        assert data[0]["count"] == 1

    def test_reflective_types(self):
        results = discover.query(
            selected_columns=[
                "p50(measurements.lcp)",
                "p50(measurements.foo)",
                "p50(spans.foo)",
            ],
            query="event.type:transaction",
            params={"project_id": [self.project.id]},
            use_aggregate_conditions=True,
        )

        assert results["meta"] == {
            "p50_measurements_lcp": "duration",
            "p50_measurements_foo": "number",
            "p50_spans_foo": "duration",
        }

    def test_measurements(self):
        event_data = load_data("transaction", timestamp=before_now(seconds=3))
        self.store_event(data=event_data, project_id=self.project.id)

        results = discover.query(
            selected_columns=[
                "measurements.fp",
                "measurements.fcp",
                "measurements.lcp",
                "measurements.fid",
                "measurements.cls",
                "measurements.does_not_exist",
            ],
            query="event.type:transaction",
            params={"project_id": [self.project.id]},
        )

        data = results["data"]
        assert len(data) == 1
        assert data[0]["measurements.fp"] == event_data["measurements"]["fp"]["value"]
        assert data[0]["measurements.fcp"] == event_data["measurements"]["fcp"]["value"]
        assert data[0]["measurements.lcp"] == event_data["measurements"]["lcp"]["value"]
        assert data[0]["measurements.fid"] == event_data["measurements"]["fid"]["value"]
        assert data[0]["measurements.cls"] == event_data["measurements"]["cls"]["value"]
        assert data[0]["measurements.does_not_exist"] is None

    def test_span_op_breakdowns(self):
        event_data = load_data("transaction", timestamp=before_now(seconds=3))
        self.store_event(data=event_data, project_id=self.project.id)

        results = discover.query(
            selected_columns=[
                "spans.http",
                "spans.db",
                "spans.resource",
                "spans.browser",
                "spans.total.time",
                "spans.does_not_exist",
            ],
            query="event.type:transaction",
            params={"project_id": [self.project.id]},
        )

        data = results["data"]
        assert len(data) == 1
        span_ops = event_data["breakdowns"]["span_ops"]
        assert data[0]["spans.http"] == span_ops["ops.http"]["value"]
        assert data[0]["spans.db"] == span_ops["ops.db"]["value"]
        assert data[0]["spans.resource"] == span_ops["ops.resource"]["value"]
        assert data[0]["spans.browser"] == span_ops["ops.browser"]["value"]
        assert data[0]["spans.total.time"] == span_ops["total.time"]["value"]
        assert data[0]["spans.does_not_exist"] is None


class QueryTransformTest(TestCase):
    """
    This test mocks snuba.raw_query to let us isolate column transformations.
    """

    @patch("sentry.snuba.discover.raw_query")
    def test_query_parse_error(self, mock_query):
        mock_query.return_value = {
            "meta": [{"name": "transaction"}, {"name": "duration"}],
            "data": [{"transaction": "api.do_things", "duration": 200}],
        }
        with pytest.raises(InvalidSearchQuery):
            discover.query(
                selected_columns=[],
                query="foo(id):<1dino",
                params={"project_id": [self.project.id]},
            )
        assert mock_query.call_count == 0

    @patch("sentry.snuba.discover.raw_query")
    def test_query_no_fields(self, mock_query):
        mock_query.return_value = {
            "meta": [{"name": "transaction"}, {"name": "duration"}],
            "data": [{"transaction": "api.do_things", "duration": 200}],
        }
        with pytest.raises(InvalidSearchQuery) as err:
            discover.query(
                selected_columns=[],
                query="event.type:transaction",
                params={"project_id": [self.project.id]},
            )
        assert "No columns selected" in str(err)
        assert mock_query.call_count == 0

    @patch("sentry.snuba.discover.raw_query")
    def test_selected_columns_field_alias_macro(self, mock_query):
        mock_query.return_value = {
            "meta": [{"name": "user"}, {"name": "project_id"}],
            "data": [{"user": "a@example.org", "project_id": self.project.id}],
        }
        discover.query(
            selected_columns=["user", "project"], query="", params={"project_id": [self.project.id]}
        )
        mock_query.assert_called_with(
            selected_columns=[
                "user",
                "project_id",
                [
                    "transform",
                    [
                        ["toString", ["project_id"]],
                        ["array", [f"'{self.project.id}'"]],
                        ["array", [f"'{self.project.slug}'"]],
                        "''",
                    ],
                    "project",
                ],
            ],
            aggregations=[],
            filter_keys={"project_id": [self.project.id]},
            dataset=Dataset.Discover,
            end=None,
            start=None,
            conditions=[],
            groupby=[],
            having=[],
            orderby=None,
            limit=50,
            offset=None,
            referrer=None,
        )

    @patch("sentry.snuba.discover.raw_query")
    def test_project_filter_limits_automatic_fields(self, mock_query):
        project2 = self.create_project(organization=self.organization)
        mock_query.return_value = {
            "meta": [{"name": "title"}, {"name": "project_id"}],
            "data": [{"title": "stuff", "project_id": project2.id}],
        }
        discover.query(
            selected_columns=["title", "project"],
            query=f"project:{project2.slug}",
            params={"project_id": [self.project.id, project2.id]},
        )
        mock_query.assert_called_with(
            selected_columns=[
                "title",
                "project_id",
                [
                    "transform",
                    [
                        ["toString", ["project_id"]],
                        ["array", [f"'{project2.id}'"]],
                        ["array", [f"'{project2.slug}'"]],
                        "''",
                    ],
                    "project",
                ],
            ],
            aggregations=[],
            filter_keys={"project_id": [project2.id]},
            dataset=Dataset.Discover,
            end=None,
            start=None,
            conditions=[["project_id", "=", project2.id]],
            groupby=[],
            having=[],
            orderby=None,
            limit=50,
            offset=None,
            referrer=None,
        )

    @patch("sentry.snuba.discover.raw_query")
    def test_project_with_aggregate_grouping(self, mock_query):
        project2 = self.create_project(organization=self.organization)
        mock_query.return_value = {
            "meta": [{"name": "title"}, {"name": "project_id"}],
            "data": [{"title": "stuff", "project_id": project2.id}],
        }
        discover.query(
            selected_columns=["title", "project", "p99()"],
            query=f"project:{project2.slug}",
            params={"project_id": [self.project.id, project2.id]},
        )
        mock_query.assert_called_with(
            selected_columns=[
                "title",
                "project_id",
                [
                    "transform",
                    [
                        ["toString", ["project_id"]],
                        ["array", [f"'{project2.id}'"]],
                        ["array", [f"'{project2.slug}'"]],
                        "''",
                    ],
                    "project",
                ],
            ],
            aggregations=[["quantile(0.99)", "duration", "p99"]],
            filter_keys={"project_id": [project2.id]},
            dataset=Dataset.Discover,
            end=None,
            start=None,
            conditions=[["project_id", "=", project2.id]],
            groupby=["title", "project_id"],
            having=[],
            orderby=None,
            limit=50,
            offset=None,
            referrer=None,
        )

    @patch("sentry.snuba.discover.raw_query")
    def test_selected_columns_no_auto_fields(self, mock_query):
        mock_query.return_value = {
            "meta": [{"name": "count"}],
            "data": [{"count": 1}],
        }
        discover.query(
            selected_columns=["count()"],
            query="",
            params={"project_id": [self.project.id]},
            auto_fields=False,
        )
        mock_query.assert_called_with(
            selected_columns=[],
            aggregations=[["count", None, "count"]],
            filter_keys={"project_id": [self.project.id]},
            dataset=Dataset.Discover,
            end=None,
            start=None,
            conditions=[],
            groupby=[],
            having=[],
            orderby=None,
            limit=50,
            offset=None,
            referrer=None,
        )

    @patch("sentry.snuba.discover.raw_query")
    def test_selected_columns_aliasing_in_function(self, mock_query):
        mock_query.return_value = {
            "meta": [{"name": "transaction"}, {"name": "duration"}],
            "data": [{"transaction": "api.do_things", "duration": 200}],
        }
        discover.query(
            selected_columns=[
                "transaction",
                "transaction.duration",
                "count_unique(transaction.duration)",
            ],
            query="",
            params={"project_id": [self.project.id]},
            auto_fields=True,
        )
        mock_query.assert_called_with(
            selected_columns=["transaction", "duration"],
            aggregations=[["uniq", "duration", "count_unique_transaction_duration"]],
            filter_keys={"project_id": [self.project.id]},
            dataset=Dataset.Discover,
            end=None,
            start=None,
            conditions=[],
            groupby=["transaction", "duration"],
            having=[],
            orderby=None,
            limit=50,
            offset=None,
            referrer=None,
        )

    @patch("sentry.snuba.discover.raw_query")
    def test_selected_columns_aggregate_alias(self, mock_query):
        mock_query.return_value = {
            "meta": [{"name": "transaction"}, {"name": "p95"}],
            "data": [{"transaction": "api.do_things", "p95": 200}],
        }
        discover.query(
            selected_columns=["transaction", "p95()", "count_unique(transaction)"],
            query="",
            params={"project_id": [self.project.id]},
            auto_fields=True,
        )
        mock_query.assert_called_with(
            selected_columns=["transaction"],
            aggregations=[
                ["quantile(0.95)", "duration", "p95"],
                ["uniq", "transaction", "count_unique_transaction"],
            ],
            filter_keys={"project_id": [self.project.id]},
            dataset=Dataset.Discover,
            groupby=["transaction"],
            conditions=[],
            end=None,
            start=None,
            orderby=None,
            having=[],
            limit=50,
            offset=None,
            referrer=None,
        )

    @patch("sentry.snuba.discover.raw_query")
    def test_selected_columns_failure_rate_alias(self, mock_query):
        mock_query.return_value = {
            "meta": [{"name": "transaction"}, {"name": "failure_rate"}],
            "data": [{"transaction": "api.do_things", "failure_rate": 0.314159}],
        }
        discover.query(
            selected_columns=["transaction", "failure_rate()"],
            query="",
            params={"project_id": [self.project.id]},
            auto_fields=True,
        )
        mock_query.assert_called_with(
            selected_columns=["transaction"],
            aggregations=[["failure_rate()", None, "failure_rate"]],
            filter_keys={"project_id": [self.project.id]},
            dataset=Dataset.Discover,
            groupby=["transaction"],
            conditions=[],
            end=None,
            start=None,
            orderby=None,
            having=[],
            limit=50,
            offset=None,
            referrer=None,
        )

    @patch("sentry.snuba.discover.raw_query")
    def test_selected_columns_apdex_new_alias(self, mock_query):
        mock_query.return_value = {
            "meta": [
                {"name": "transaction"},
                {"name": "project_threshold_config"},
                {"name": "apdex"},
            ],
            "data": [
                {
                    "transaction": "api.do_things",
                    "project_threshold_config": ("duration", 300),
                    "apdex": 0.15,
                }
            ],
        }

        discover.query(
            selected_columns=[
                "transaction",
                "apdex()",
            ],
            query="",
            params={"project_id": [self.project.id], "organization_id": self.organization.id},
            auto_fields=True,
        )
        mock_query.assert_called_with(
            start=None,
            end=None,
            groupby=["transaction", "project_threshold_config"],
            conditions=[],
            aggregations=[
                [
                    "apdex(multiIf(equals(tupleElement(project_threshold_config,1),'lcp'),if(has(measurements.key,'lcp'),arrayElement(measurements.value,indexOf(measurements.key,'lcp')),NULL),duration),tupleElement(project_threshold_config,2))",
                    None,
                    "apdex",
                ]
            ],
            selected_columns=[
                "transaction",
                [
                    "tuple",
                    ["'duration'", 300],
                    "project_threshold_config",
                ],
            ],
            filter_keys={"project_id": [self.project.id]},
            having=[],
            orderby=None,
            dataset=Dataset.Discover,
            limit=50,
            offset=None,
            referrer=None,
        )

    @patch("sentry.snuba.discover.raw_query")
    def test_selected_columns_user_misery_alias(self, mock_query):
        mock_query.return_value = {
            "meta": [{"name": "transaction"}, {"name": "user_misery_300"}],
            "data": [{"transaction": "api.do_things", "user_misery_300": 0.15}],
        }
        discover.query(
            selected_columns=["transaction", "user_misery(300)"],
            query="",
            params={"project_id": [self.project.id]},
            auto_fields=True,
        )
        mock_query.assert_called_with(
            selected_columns=["transaction"],
            aggregations=[
                [
                    "ifNull(divide(plus(uniqIf(user, greater(duration, 1200)), 5.8875), plus(uniq(user), 117.75)), 0)",
                    None,
                    "user_misery_300",
                ]
            ],
            filter_keys={"project_id": [self.project.id]},
            dataset=Dataset.Discover,
            groupby=["transaction"],
            conditions=[],
            end=None,
            start=None,
            orderby=None,
            having=[],
            limit=50,
            offset=None,
            referrer=None,
        )

    @patch("sentry.snuba.discover.raw_query")
    def test_selected_columns_user_misery_new_alias(self, mock_query):
        mock_query.return_value = {
            "meta": [
                {"name": "transaction"},
                {"name": "project_threshold_config"},
                {"name": "user_misery"},
            ],
            "data": [
                {
                    "transaction": "api.do_things",
                    "project_threshold_config": ("duration", 300),
                    "user_misery": 0.15,
                }
            ],
        }

        discover.query(
            selected_columns=[
                "transaction",
                "user_misery()",
            ],
            query="",
            params={"project_id": [self.project.id], "organization_id": self.organization.id},
            auto_fields=True,
        )
        mock_query.assert_called_with(
            start=None,
            end=None,
            groupby=["transaction", "project_threshold_config"],
            conditions=[],
            aggregations=[
                [
                    "ifNull(divide(plus(uniqIf(user,greater(multiIf(equals(tupleElement(project_threshold_config,1),'lcp'),if(has(measurements.key,'lcp'),arrayElement(measurements.value,indexOf(measurements.key,'lcp')),NULL),duration),multiply(tupleElement(project_threshold_config,2),4))),5.8875),plus(uniq(user),117.75)),0)",
                    None,
                    "user_misery",
                ]
            ],
            selected_columns=[
                "transaction",
                [
                    "tuple",
                    ["'duration'", 300],
                    "project_threshold_config",
                ],
            ],
            filter_keys={"project_id": [self.project.id]},
            having=[],
            orderby=None,
            dataset=Dataset.Discover,
            limit=50,
            offset=None,
            referrer=None,
        )

    @patch("sentry.snuba.discover.raw_query")
    def test_selected_columns_count_miserable_alias(self, mock_query):
        mock_query.return_value = {
            "meta": [{"name": "transaction"}, {"name": "count_miserable_user_300"}],
            "data": [{"transaction": "api.do_things", "count_miserable_user_300": 15}],
        }
        discover.query(
            selected_columns=["transaction", "count_miserable(user, 300)"],
            query="",
            params={"project_id": [self.project.id]},
            auto_fields=True,
        )
        mock_query.assert_called_with(
            selected_columns=["transaction"],
            aggregations=[
                [
                    "uniqIf(user, greater(duration, 1200))",
                    None,
                    "count_miserable_user_300",
                ],
            ],
            filter_keys={"project_id": [self.project.id]},
            dataset=Dataset.Discover,
            groupby=["transaction"],
            conditions=[],
            end=None,
            start=None,
            orderby=None,
            having=[],
            limit=50,
            offset=None,
            referrer=None,
        )

    @patch("sentry.snuba.discover.raw_query")
    def test_selected_columns_count_miserable_allows_zero_threshold(self, mock_query):
        mock_query.return_value = {
            "meta": [{"name": "transaction"}, {"name": "count_miserable_user_0"}],
            "data": [{"transaction": "api.do_things", "count_miserable_user_0": 15}],
        }
        discover.query(
            selected_columns=["transaction", "count_miserable(user,0)"],
            query="",
            params={"project_id": [self.project.id]},
            auto_fields=True,
        )
        mock_query.assert_called_with(
            selected_columns=["transaction"],
            aggregations=[
                [
                    "uniqIf(user, greater(duration, 0))",
                    None,
                    "count_miserable_user_0",
                ],
            ],
            filter_keys={"project_id": [self.project.id]},
            dataset=Dataset.Discover,
            groupby=["transaction"],
            conditions=[],
            end=None,
            start=None,
            orderby=None,
            having=[],
            limit=50,
            offset=None,
            referrer=None,
        )

    @patch("sentry.snuba.discover.raw_query")
    def test_apdex_allows_zero_threshold(self, mock_query):
        mock_query.return_value = {
            "meta": [{"name": "transaction"}, {"name": "apdex_0"}],
            "data": [{"transaction": "api.do_things", "apdex_0": 15}],
        }
        discover.query(
            selected_columns=["transaction", "apdex(0)"],
            query="",
            params={"project_id": [self.project.id]},
            auto_fields=True,
        )
        mock_query.assert_called_with(
            selected_columns=["transaction"],
            aggregations=[
                [
                    "apdex(duration, 0)",
                    None,
                    "apdex_0",
                ],
            ],
            filter_keys={"project_id": [self.project.id]},
            dataset=Dataset.Discover,
            groupby=["transaction"],
            conditions=[],
            end=None,
            start=None,
            orderby=None,
            having=[],
            limit=50,
            offset=None,
            referrer=None,
        )

    @patch("sentry.snuba.discover.raw_query")
    def test_selected_columns_project_threshold_config_alias_no_configured_thresholds(
        self, mock_query
    ):
        mock_query.return_value = {
            "meta": [
                {"name": "transaction"},
                {"name": "project_threshold_config"},
            ],
            "data": [
                {
                    "transaction": "api.do_things",
                    "project_threshold_config": ("duration", 300),
                }
            ],
        }

        discover.query(
            selected_columns=[
                "transaction",
                "project_threshold_config",
            ],
            query="",
            params={"project_id": [self.project.id], "organization_id": self.organization.id},
            auto_fields=True,
        )

        mock_query.assert_called_with(
            start=None,
            end=None,
            groupby=[],
            conditions=[],
            aggregations=[],
            selected_columns=[
                "transaction",
                [
                    "tuple",
                    ["'duration'", 300],
                    "project_threshold_config",
                ],
                "event_id",
                "project_id",
                [
                    "transform",
                    [
                        ["toString", ["project_id"]],
                        ["array", [f"'{self.project.id}'"]],
                        ["array", ["'bar'"]],
                        "''",
                    ],
                    "`project.name`",
                ],
            ],
            filter_keys={"project_id": [self.project.id]},
            having=[],
            orderby=None,
            dataset=Dataset.Discover,
            limit=50,
            offset=None,
            referrer=None,
        )

    @patch("sentry.snuba.discover.raw_query")
    def test_threshold_config_selected_with_project_threshold_configured(self, mock_query):
        mock_query.return_value = {
            "meta": [
                {"name": "transaction"},
                {"name": "project_threshold_config"},
            ],
            "data": [
                {
                    "transaction": "api.do_things",
                    "project_threshold_config": ("duration", 400),
                }
            ],
        }

        ProjectTransactionThreshold.objects.create(
            project_id=self.project.id,
            organization_id=self.organization.id,
            threshold=200,
            metric=TransactionMetric.DURATION.value,
        )

        discover.query(
            selected_columns=[
                "transaction",
                "project_threshold_config",
            ],
            query="",
            params={"project_id": [self.project.id], "organization_id": self.organization.id},
            auto_fields=True,
        )

        mock_query.assert_called_with(
            start=None,
            end=None,
            groupby=[],
            conditions=[],
            aggregations=[],
            selected_columns=[
                "transaction",
                [
                    "if",
                    [
                        [
                            "equals",
                            [
                                [
                                    "indexOf",
                                    [["array", [["toUInt64", [self.project.id]]]], "project_id"],
                                    PROJECT_THRESHOLD_CONFIG_INDEX_ALIAS,
                                ],
                                0,
                            ],
                        ],
                        ["tuple", ["'duration'", 300]],
                        [
                            "arrayElement",
                            [
                                ["array", [["tuple", ["'duration'", 200]]]],
                                [
                                    "indexOf",
                                    [["array", [["toUInt64", [self.project.id]]]], "project_id"],
                                    PROJECT_THRESHOLD_CONFIG_INDEX_ALIAS,
                                ],
                            ],
                        ],
                    ],
                    "project_threshold_config",
                ],
                "event_id",
                "project_id",
                [
                    "transform",
                    [
                        ["toString", ["project_id"]],
                        ["array", [f"'{self.project.id}'"]],
                        ["array", ["'bar'"]],
                        "''",
                    ],
                    "`project.name`",
                ],
            ],
            filter_keys={"project_id": [self.project.id]},
            having=[],
            orderby=None,
            dataset=Dataset.Discover,
            limit=50,
            offset=None,
            referrer=None,
        )

    @patch("sentry.snuba.discover.raw_query")
    def test_threshold_config_selected_with_txn_threshold_configured(self, mock_query):
        mock_query.return_value = {
            "meta": [
                {"name": "transaction"},
                {"name": "project_threshold_config"},
            ],
            "data": [
                {
                    "transaction": "api.do_things",
                    "project_threshold_config": ("duration", 400),
                }
            ],
        }

        ProjectTransactionThresholdOverride.objects.create(
            transaction="transaction/threshold",
            project_id=self.project.id,
            organization_id=self.organization.id,
            threshold=200,
            metric=TransactionMetric.DURATION.value,
        )

        discover.query(
            selected_columns=[
                "transaction",
                "project_threshold_config",
            ],
            query="",
            params={"project_id": [self.project.id], "organization_id": self.organization.id},
            auto_fields=True,
        )

        mock_query.assert_called_with(
            start=None,
            end=None,
            groupby=[],
            conditions=[],
            aggregations=[],
            selected_columns=[
                "transaction",
                [
                    "if",
                    [
                        [
                            "equals",
                            [
                                [
                                    "indexOf",
                                    [
                                        [
                                            "array",
                                            [
                                                [
                                                    "tuple",
                                                    [
                                                        ["toUInt64", [self.project.id]],
                                                        "'transaction/threshold'",
                                                    ],
                                                ],
                                            ],
                                        ],
                                        ["tuple", ["project_id", "transaction"]],
                                    ],
                                    PROJECT_THRESHOLD_OVERRIDE_CONFIG_INDEX_ALIAS,
                                ],
                                0,
                            ],
                        ],
                        ["tuple", ["'duration'", 300]],
                        [
                            "arrayElement",
                            [
                                ["array", [["tuple", ["'duration'", 200]]]],
                                [
                                    "indexOf",
                                    [
                                        [
                                            "array",
                                            [
                                                [
                                                    "tuple",
                                                    [
                                                        ["toUInt64", [self.project.id]],
                                                        "'transaction/threshold'",
                                                    ],
                                                ],
                                            ],
                                        ],
                                        ["tuple", ["project_id", "transaction"]],
                                    ],
                                    PROJECT_THRESHOLD_OVERRIDE_CONFIG_INDEX_ALIAS,
                                ],
                            ],
                        ],
                    ],
                    "project_threshold_config",
                ],
                "event_id",
                "project_id",
                [
                    "transform",
                    [
                        ["toString", ["project_id"]],
                        ["array", [f"'{self.project.id}'"]],
                        ["array", ["'bar'"]],
                        "''",
                    ],
                    "`project.name`",
                ],
            ],
            filter_keys={"project_id": [self.project.id]},
            having=[],
            orderby=None,
            dataset=Dataset.Discover,
            limit=50,
            offset=None,
            referrer=None,
        )

    @patch("sentry.snuba.discover.raw_query")
    def test_threshold_config_selected_with_project_and_txn_thresholds_configured(self, mock_query):
        mock_query.return_value = {
            "meta": [
                {"name": "transaction"},
                {"name": "project_threshold_config"},
            ],
            "data": [
                {
                    "transaction": "api.do_things",
                    "project_threshold_config": ("duration", 400),
                }
            ],
        }

        ProjectTransactionThresholdOverride.objects.create(
            transaction="transaction/threshold",
            project_id=self.project.id,
            organization_id=self.organization.id,
            threshold=200,
            metric=TransactionMetric.DURATION.value,
        )

        ProjectTransactionThreshold.objects.create(
            project_id=self.project.id,
            organization_id=self.organization.id,
            threshold=200,
            metric=TransactionMetric.DURATION.value,
        )

        discover.query(
            selected_columns=[
                "transaction",
                "project_threshold_config",
            ],
            query="",
            params={"project_id": [self.project.id], "organization_id": self.organization.id},
            auto_fields=True,
        )

        mock_query.assert_called_with(
            start=None,
            end=None,
            groupby=[],
            conditions=[],
            aggregations=[],
            selected_columns=[
                "transaction",
                [
                    "if",
                    [
                        [
                            "equals",
                            [
                                [
                                    "indexOf",
                                    [
                                        [
                                            "array",
                                            [
                                                [
                                                    "tuple",
                                                    [
                                                        ["toUInt64", [self.project.id]],
                                                        "'transaction/threshold'",
                                                    ],
                                                ],
                                            ],
                                        ],
                                        ["tuple", ["project_id", "transaction"]],
                                    ],
                                    PROJECT_THRESHOLD_OVERRIDE_CONFIG_INDEX_ALIAS,
                                ],
                                0,
                            ],
                        ],
                        [
                            "if",
                            [
                                [
                                    "equals",
                                    [
                                        [
                                            "indexOf",
                                            [
                                                ["array", [["toUInt64", [self.project.id]]]],
                                                "project_id",
                                            ],
                                            PROJECT_THRESHOLD_CONFIG_INDEX_ALIAS,
                                        ],
                                        0,
                                    ],
                                ],
                                ["tuple", ["'duration'", 300]],
                                [
                                    "arrayElement",
                                    [
                                        ["array", [["tuple", ["'duration'", 200]]]],
                                        [
                                            "indexOf",
                                            [
                                                ["array", [["toUInt64", [self.project.id]]]],
                                                "project_id",
                                            ],
                                            PROJECT_THRESHOLD_CONFIG_INDEX_ALIAS,
                                        ],
                                    ],
                                ],
                            ],
                        ],
                        [
                            "arrayElement",
                            [
                                ["array", [["tuple", ["'duration'", 200]]]],
                                [
                                    "indexOf",
                                    [
                                        [
                                            "array",
                                            [
                                                [
                                                    "tuple",
                                                    [
                                                        ["toUInt64", [self.project.id]],
                                                        "'transaction/threshold'",
                                                    ],
                                                ],
                                            ],
                                        ],
                                        ["tuple", ["project_id", "transaction"]],
                                    ],
                                    PROJECT_THRESHOLD_OVERRIDE_CONFIG_INDEX_ALIAS,
                                ],
                            ],
                        ],
                    ],
                    "project_threshold_config",
                ],
                "event_id",
                "project_id",
                [
                    "transform",
                    [
                        ["toString", ["project_id"]],
                        ["array", [f"'{self.project.id}'"]],
                        ["array", ["'bar'"]],
                        "''",
                    ],
                    "`project.name`",
                ],
            ],
            filter_keys={"project_id": [self.project.id]},
            having=[],
            orderby=None,
            dataset=Dataset.Discover,
            limit=50,
            offset=None,
            referrer=None,
        )

    @patch("sentry.snuba.discover.raw_query")
    def test_selected_columns_count_miserable_new_alias(self, mock_query):
        mock_query.return_value = {
            "meta": [
                {"name": "transaction"},
                {"name": "project_threshold_config"},
                {"name": "count_miserable_user_project_threshold_config"},
            ],
            "data": [
                {
                    "transaction": "api.do_things",
                    "project_threshold_config": ("duration", 400),
                    "count_miserable_user": 15,
                }
            ],
        }
        discover.query(
            selected_columns=[
                "transaction",
                "count_miserable(user)",
            ],
            query="",
            params={"project_id": [self.project.id], "organization_id": self.organization.id},
            auto_fields=True,
        )

        mock_query.assert_called_with(
            start=None,
            end=None,
            groupby=["transaction", "project_threshold_config"],
            conditions=[],
            aggregations=[
                [
                    """
                    uniqIf(user, greater(
                        multiIf(
                            equals(tupleElement(project_threshold_config, 1), 'lcp'),
                            if(has(measurements.key, 'lcp'), arrayElement(measurements.value, indexOf(measurements.key, 'lcp')), NULL),
                            duration
                        ),
                        multiply(tupleElement(project_threshold_config, 2), 4)
                    ))
                    """.replace(
                        "\n", ""
                    ).replace(
                        " ", ""
                    ),
                    None,
                    "count_miserable_user",
                ]
            ],
            selected_columns=[
                "transaction",
                [
                    "tuple",
                    ["'duration'", 300],
                    "project_threshold_config",
                ],
            ],
            filter_keys={"project_id": [self.project.id]},
            having=[],
            orderby=None,
            limit=50,
            dataset=Dataset.Discover,
            offset=None,
            referrer=None,
        )

    @patch("sentry.snuba.discover.raw_query")
    def test_selected_columns_percentile_range_function(self, mock_query):
        mock_query.return_value = {
            "meta": [{"name": "transaction"}, {"name": "firstPercentile"}],
            "data": [{"transaction": "api.do_things", "firstPercentile": 15}],
        }
        discover.query(
            selected_columns=[
                "transaction",
                "percentile_range(transaction.duration, 0.5, greater, 2020-05-02T14:45:01) as percentile_range_1",
            ],
            query="",
            params={"project_id": [self.project.id]},
            auto_fields=True,
        )
        mock_query.assert_called_with(
            selected_columns=["transaction"],
            aggregations=[
                [
                    "quantileIf(0.50)",
                    [
                        "duration",
                        ["greater", [["toDateTime", ["'2020-05-02T14:45:01'"]], "timestamp"]],
                    ],
                    "percentile_range_1",
                ]
            ],
            filter_keys={"project_id": [self.project.id]},
            dataset=Dataset.Discover,
            groupby=["transaction"],
            conditions=[],
            end=None,
            start=None,
            orderby=None,
            having=[],
            limit=50,
            offset=None,
            referrer=None,
        )

    @patch("sentry.snuba.discover.raw_query")
    def test_selected_columns_avg_range_function(self, mock_query):
        mock_query.return_value = {
            "meta": [{"name": "transaction"}, {"name": "firstAverage"}],
            "data": [{"transaction": "api.do_things", "firstAverage": 15}],
        }
        discover.query(
            selected_columns=[
                "transaction",
                "avg_range(transaction.duration, greater, 2020-05-02T14:45:01) as avg_range_1",
            ],
            query="",
            params={"project_id": [self.project.id]},
            auto_fields=True,
        )
        mock_query.assert_called_with(
            selected_columns=["transaction"],
            aggregations=[
                [
                    "avgIf",
                    [
                        "duration",
                        ["greater", [["toDateTime", ["'2020-05-02T14:45:01'"]], "timestamp"]],
                    ],
                    "avg_range_1",
                ]
            ],
            filter_keys={"project_id": [self.project.id]},
            dataset=Dataset.Discover,
            groupby=["transaction"],
            conditions=[],
            end=None,
            start=None,
            orderby=None,
            having=[],
            limit=50,
            offset=None,
            referrer=None,
        )

    @patch("sentry.snuba.discover.raw_query")
    def test_percentile_function(self, mock_query):
        mock_query.return_value = {
            "meta": [{"name": "transaction"}, {"name": "percentile_transaction_duration_0_75"}],
            "data": [
                {"transaction": "api.do_things", "percentile_transaction_duration_0_75": 1123}
            ],
        }
        discover.query(
            selected_columns=["transaction", "percentile(transaction.duration, 0.75)"],
            query="",
            params={"project_id": [self.project.id]},
            auto_fields=True,
        )
        mock_query.assert_called_with(
            selected_columns=["transaction"],
            aggregations=[["quantile(0.75)", "duration", "percentile_transaction_duration_0_75"]],
            filter_keys={"project_id": [self.project.id]},
            dataset=Dataset.Discover,
            groupby=["transaction"],
            conditions=[],
            end=None,
            start=None,
            orderby=None,
            having=[],
            limit=50,
            offset=None,
            referrer=None,
        )

    @patch("sentry.snuba.discover.raw_query")
    def test_orderby_limit_offset(self, mock_query):
        mock_query.return_value = {
            "meta": [{"name": "title"}, {"name": "project.id"}],
            "data": [{"project.id": "tester", "title": "test title"}],
        }
        discover.query(
            selected_columns=["project.id", "title"],
            query="",
            params={"project_id": [self.project.id]},
            orderby=["project.id"],
            offset=100,
            limit=200,
        )
        mock_query.assert_called_with(
            selected_columns=["project_id", "title"],
            filter_keys={"project_id": [self.project.id]},
            dataset=Dataset.Discover,
            orderby=["project_id"],
            aggregations=[],
            end=None,
            start=None,
            conditions=[],
            groupby=[],
            having=[],
            limit=200,
            offset=100,
            referrer=None,
        )

    @patch("sentry.snuba.discover.raw_query")
    def test_orderby_must_be_selected_if_aggregate(self, mock_query):
        with pytest.raises(InvalidSearchQuery):
            discover.query(
                selected_columns=["transaction", "transaction.duration"],
                query="",
                params={"project_id": [self.project.id]},
                orderby=["count()"],
            )
        assert mock_query.call_count == 0

    @patch("sentry.snuba.discover.raw_query")
    def test_orderby_aggregate_alias(self, mock_query):
        mock_query.return_value = {
            "meta": [{"name": "count_id"}, {"name": "project.id"}],
            "data": [{"project.id": "tester", "count_id": 10}],
        }
        discover.query(
            selected_columns=["count(id)", "project.id", "id"],
            query="",
            params={"project_id": [self.project.id]},
            orderby=["count_id"],
        )
        mock_query.assert_called_with(
            selected_columns=["project_id", "event_id"],
            filter_keys={"project_id": [self.project.id]},
            dataset=Dataset.Discover,
            orderby=["count_id"],
            aggregations=[["count", None, "count_id"]],
            end=None,
            start=None,
            conditions=[],
            groupby=["project_id", "event_id"],
            having=[],
            limit=50,
            offset=None,
            referrer=None,
        )

    @patch("sentry.snuba.discover.raw_query")
    def test_conditions_order_and_groupby_aliasing(self, mock_query):
        mock_query.return_value = {
            "meta": [{"name": "transaction"}, {"name": "duration"}],
            "data": [{"transaction": "api.do_things", "duration": 200}],
        }
        discover.query(
            selected_columns=["timestamp", "transaction", "transaction.duration", "count()"],
            query="transaction.op:ok transaction.duration:200 sdk.name:python tags[projectid]:123",
            params={"project_id": [self.project.id]},
            orderby=["-timestamp", "-count"],
        )
        mock_query.assert_called_with(
            selected_columns=["timestamp", "transaction", "duration"],
            aggregations=[["count", None, "count"]],
            conditions=[
                ["transaction_op", "=", "ok"],
                ["duration", "=", 200],
                ["sdk_name", "=", "python"],
                [["ifNull", ["tags[projectid]", "''"]], "=", "123"],
            ],
            filter_keys={"project_id": [self.project.id]},
            groupby=["timestamp", "transaction", "duration"],
            having=[],
            orderby=["-timestamp", "-count"],
            dataset=Dataset.Discover,
            end=None,
            start=None,
            limit=50,
            offset=None,
            referrer=None,
        )

    @patch("sentry.snuba.discover.raw_query")
    def test_conditions_nested_function_aliasing(self, mock_query):
        mock_query.return_value = {
            "meta": [{"name": "transaction"}],
            "data": [{"transaction": "api.do_things"}],
        }
        discover.query(
            selected_columns=["transaction", "count()"],
            query="event.type:transaction user.email:*@sentry.io message:recent-searches",
            params={"project_id": [self.project.id]},
        )
        mock_query.assert_called_with(
            selected_columns=["transaction"],
            conditions=[
                ["type", "=", "transaction"],
                [["match", ["email", r"'(?i)^.*@sentry\.io$'"]], "=", 1],
                [["positionCaseInsensitive", ["message", "'recent-searches'"]], "!=", 0],
            ],
            aggregations=[["count", None, "count"]],
            filter_keys={"project_id": [self.project.id]},
            dataset=Dataset.Discover,
            groupby=["transaction"],
            having=[],
            orderby=None,
            end=None,
            start=None,
            limit=50,
            offset=None,
            referrer=None,
        )

    @patch("sentry.snuba.discover.raw_query")
    def test_condition_transform(self, mock_query):
        mock_query.return_value = {
            "meta": [{"name": "transaction"}, {"name": "duration"}],
            "data": [{"transaction": "api.do_things", "duration": 200}],
        }
        discover.query(
            selected_columns=["transaction", "transaction.duration"],
            query="http.method:GET",
            params={"project_id": [self.project.id]},
        )
        mock_query.assert_called_with(
            selected_columns=["transaction", "duration"],
            conditions=[["http_method", "=", "GET"]],
            filter_keys={"project_id": [self.project.id]},
            groupby=[],
            dataset=Dataset.Discover,
            aggregations=[],
            having=[],
            orderby=None,
            end=None,
            start=None,
            limit=50,
            offset=None,
            referrer=None,
        )

    @patch("sentry.snuba.discover.raw_query")
    def test_condition_projectid_transform(self, mock_query):
        mock_query.return_value = {
            "meta": [{"name": "transaction"}, {"name": "duration"}],
            "data": [{"transaction": "api.do_things", "duration": 200}],
        }
        # The project_id column is not a public column, but we
        # have to let it through in conditions to ensure project.name works.
        discover.query(
            selected_columns=["transaction", "transaction.duration"],
            query="project_id:1",
            params={"project_id": [self.project.id]},
        )
        mock_query.assert_called_with(
            selected_columns=["transaction", "duration"],
            conditions=[["project_id", "=", 1]],
            filter_keys={"project_id": [self.project.id]},
            groupby=[],
            dataset=Dataset.Discover,
            aggregations=[],
            having=[],
            orderby=None,
            end=None,
            start=None,
            limit=50,
            offset=None,
            referrer=None,
        )

    @patch("sentry.snuba.discover.raw_query")
    def test_condition_projectname_transform(self, mock_query):
        mock_query.return_value = {
            "meta": [{"name": "transaction"}, {"name": "duration"}],
            "data": [{"transaction": "api.do_things", "duration": 200}],
        }
        project2 = self.create_project(organization=self.organization)

        # project.name is in the public schema and should be converted to a
        # project_id condition.
        discover.query(
            selected_columns=["transaction", "transaction.duration"],
            query=f"project.name:{project2.slug}",
            params={"project_id": [self.project.id, project2.id]},
        )
        mock_query.assert_called_with(
            selected_columns=["transaction", "duration"],
            conditions=[["project_id", "=", project2.id]],
            filter_keys={"project_id": [project2.id]},
            groupby=[],
            dataset=Dataset.Discover,
            aggregations=[],
            having=[],
            orderby=None,
            end=None,
            start=None,
            limit=50,
            offset=None,
            referrer=None,
        )

    @patch("sentry.snuba.discover.raw_query")
    def test_params_forward(self, mock_query):
        mock_query.return_value = {
            "meta": [{"name": "transaction"}, {"name": "duration"}],
            "data": [{"transaction": "api.do_things", "duration": 200}],
        }
        start_time = before_now(minutes=10)
        end_time = before_now(seconds=1)
        discover.query(
            selected_columns=["transaction", "transaction.duration"],
            query="http.method:GET",
            params={"project_id": [self.project.id], "start": start_time, "end": end_time},
        )
        mock_query.assert_called_with(
            selected_columns=["transaction", "duration"],
            conditions=[["http_method", "=", "GET"]],
            filter_keys={"project_id": [self.project.id]},
            groupby=[],
            dataset=Dataset.Discover,
            aggregations=[],
            having=[],
            end=end_time,
            start=start_time,
            orderby=None,
            limit=50,
            offset=None,
            referrer=None,
        )

    @patch("sentry.snuba.discover.raw_query")
    def test_aggregate_conditions(self, mock_query):
        mock_query.return_value = {
            "meta": [{"name": "transaction"}, {"name": "duration"}],
            "data": [{"transaction": "api.do_things", "duration": 200}],
        }
        start_time = before_now(minutes=10)
        end_time = before_now(seconds=1)
        discover.query(
            selected_columns=["transaction", "avg(transaction.duration)"],
            query="http.method:GET avg(transaction.duration):>5",
            params={"project_id": [self.project.id], "start": start_time, "end": end_time},
            use_aggregate_conditions=True,
        )
        mock_query.assert_called_with(
            selected_columns=["transaction"],
            conditions=[["http_method", "=", "GET"]],
            filter_keys={"project_id": [self.project.id]},
            groupby=["transaction"],
            dataset=Dataset.Discover,
            aggregations=[["avg", "duration", "avg_transaction_duration"]],
            having=[["avg_transaction_duration", ">", 5]],
            end=end_time,
            start=start_time,
            orderby=None,
            limit=50,
            offset=None,
            referrer=None,
        )

    @patch("sentry.snuba.discover.raw_query")
    def test_alias_aggregate_conditions(self, mock_query):
        mock_query.return_value = {
            "meta": [{"name": "transaction"}, {"name": "duration"}],
            "data": [{"transaction": "api.do_things", "duration": 200}],
        }
        start_time = before_now(minutes=10)
        end_time = before_now(seconds=1)
        discover.query(
            selected_columns=["transaction", "p95()"],
            query="http.method:GET p95():>5",
            params={"project_id": [self.project.id], "start": start_time, "end": end_time},
            use_aggregate_conditions=True,
        )

        mock_query.assert_called_with(
            selected_columns=["transaction"],
            conditions=[["http_method", "=", "GET"]],
            filter_keys={"project_id": [self.project.id]},
            groupby=["transaction"],
            dataset=Dataset.Discover,
            aggregations=[["quantile(0.95)", "duration", "p95"]],
            having=[["p95", ">", 5]],
            end=end_time,
            start=start_time,
            orderby=None,
            limit=50,
            offset=None,
            referrer=None,
        )

    @patch("sentry.snuba.discover.raw_query")
    def test_duration_aliases(self, mock_query):
        start_time = before_now(minutes=10)
        end_time = before_now(seconds=1)
        test_cases = [
            ("1ms", 1),
            ("1.5s", 1500),
            ("23.4m", 1000 * 60 * 23.4),
            ("1.00min", 1000 * 60),
            ("3.45hr", 1000 * 60 * 60 * 3.45),
            ("1.23h", 1000 * 60 * 60 * 1.23),
            ("3wk", 1000 * 60 * 60 * 24 * 7 * 3),
            ("2.1w", 1000 * 60 * 60 * 24 * 7 * 2.1),
        ]
        for query_string, value in test_cases:
            mock_query.return_value = {
                "meta": [{"name": "transaction"}, {"name": "duration"}],
                "data": [{"transaction": "api.do_things", "duration": 200}],
            }
            discover.query(
                selected_columns=["transaction", "p95()"],
                query=f"http.method:GET p95():>{query_string}",
                params={"project_id": [self.project.id], "start": start_time, "end": end_time},
                use_aggregate_conditions=True,
            )

            mock_query.assert_called_with(
                selected_columns=["transaction"],
                conditions=[["http_method", "=", "GET"]],
                filter_keys={"project_id": [self.project.id]},
                groupby=["transaction"],
                dataset=Dataset.Discover,
                aggregations=[["quantile(0.95)", "duration", "p95"]],
                having=[["p95", ">", value]],
                end=end_time,
                start=start_time,
                orderby=None,
                limit=50,
                offset=None,
                referrer=None,
            )

    @patch("sentry.snuba.discover.raw_query")
    def test_alias_aggregate_conditions_with_brackets(self, mock_query):
        mock_query.return_value = {
            "meta": [{"name": "transaction"}, {"name": "duration"}],
            "data": [{"transaction": "api.do_things", "duration": 200}],
        }
        start_time = before_now(minutes=10)
        end_time = before_now(seconds=1)
        discover.query(
            selected_columns=["transaction", "p95()"],
            query="http.method:GET p95():>5",
            params={"project_id": [self.project.id], "start": start_time, "end": end_time},
            use_aggregate_conditions=True,
        )

        mock_query.assert_called_with(
            selected_columns=["transaction"],
            conditions=[["http_method", "=", "GET"]],
            filter_keys={"project_id": [self.project.id]},
            groupby=["transaction"],
            dataset=Dataset.Discover,
            aggregations=[["quantile(0.95)", "duration", "p95"]],
            having=[["p95", ">", 5]],
            end=end_time,
            start=start_time,
            orderby=None,
            limit=50,
            offset=None,
            referrer=None,
        )

    @patch("sentry.snuba.discover.raw_query")
    def test_aggregate_date_conditions(self, mock_query):
        mock_query.return_value = {
            "meta": [{"name": "transaction"}, {"name": "duration"}],
            "data": [{"transaction": "api.do_things", "duration": 200}],
        }
        start_time = before_now(minutes=10)
        end_time = before_now(seconds=1)

        discover.query(
            selected_columns=[
                "transaction",
                "avg(transaction.duration)",
                "stddev(transaction.duration)",
                "max(timestamp)",
            ],
            query="http.method:GET max(timestamp):>2019-12-01",
            params={"project_id": [self.project.id], "start": start_time, "end": end_time},
            use_aggregate_conditions=True,
        )
        mock_query.assert_called_with(
            selected_columns=["transaction"],
            conditions=[["http_method", "=", "GET"]],
            filter_keys={"project_id": [self.project.id]},
            groupby=["transaction"],
            dataset=Dataset.Discover,
            aggregations=[
                ["avg", "duration", "avg_transaction_duration"],
                ["stddevSamp", "duration", "stddev_transaction_duration"],
                ["max", "timestamp", "max_timestamp"],
            ],
            having=[["max_timestamp", ">", 1575158400]],
            end=end_time,
            start=start_time,
            orderby=None,
            limit=50,
            offset=None,
            referrer=None,
        )

    @patch("sentry.snuba.discover.raw_query")
    def test_aggregate_duration_alias(self, mock_query):
        start_time = before_now(minutes=10)
        end_time = before_now(seconds=1)

        test_cases = [
            ("1ms", 1),
            ("1.5s", 1500),
            ("1.00min", 1000 * 60),
            ("3.45hr", 1000 * 60 * 60 * 3.45),
        ]
        for query_string, value in test_cases:
            mock_query.return_value = {
                "meta": [{"name": "transaction"}, {"name": "duration"}],
                "data": [{"transaction": "api.do_things", "duration": 200}],
            }
            discover.query(
                selected_columns=[
                    "transaction",
                    "avg(transaction.duration)",
                    "stddev(transaction.duration)",
                    "max(timestamp)",
                ],
                query=f"http.method:GET avg(transaction.duration):>{query_string}",
                params={"project_id": [self.project.id], "start": start_time, "end": end_time},
                use_aggregate_conditions=True,
            )
            mock_query.assert_called_with(
                selected_columns=["transaction"],
                conditions=[["http_method", "=", "GET"]],
                filter_keys={"project_id": [self.project.id]},
                groupby=["transaction"],
                dataset=Dataset.Discover,
                aggregations=[
                    ["avg", "duration", "avg_transaction_duration"],
                    ["stddevSamp", "duration", "stddev_transaction_duration"],
                    ["max", "timestamp", "max_timestamp"],
                ],
                having=[["avg_transaction_duration", ">", value]],
                end=end_time,
                start=start_time,
                orderby=None,
                limit=50,
                offset=None,
                referrer=None,
            )

    @patch("sentry.snuba.discover.raw_query")
    def test_aggregate_condition_missing_selected_column(self, mock_query):
        mock_query.return_value = {
            "meta": [{"name": "transaction"}, {"name": "duration"}],
            "data": [{"transaction": "api.do_things", "duration": 200}],
        }
        start_time = before_now(minutes=10)
        end_time = before_now(seconds=1)

        with pytest.raises(InvalidSearchQuery):
            discover.query(
                selected_columns=["transaction"],
                query="http.method:GET max(timestamp):>5",
                params={"project_id": [self.project.id], "start": start_time, "end": end_time},
                use_aggregate_conditions=True,
            )

    @patch("sentry.snuba.discover.raw_query")
    def test_aggregate_condition_missing_with_auto(self, mock_query):
        mock_query.return_value = {
            "meta": [{"name": "transaction"}, {"name": "duration"}],
            "data": [{"transaction": "api.do_things", "duration": 200}],
        }
        start_time = before_now(minutes=10)
        end_time = before_now(seconds=1)

        with pytest.raises(InvalidSearchQuery):
            discover.query(
                selected_columns=["transaction"],
                query="http.method:GET max(timestamp):>5",
                params={"project_id": [self.project.id], "start": start_time, "end": end_time},
                use_aggregate_conditions=True,
                auto_aggregations=True,
            )

    @patch("sentry.snuba.discover.raw_query")
    def test_no_aggregate_conditions_with_auto(self, mock_query):
        mock_query.return_value = {
            "meta": [{"name": "transaction"}, {"name": "duration"}],
            "data": [{"transaction": "api.do_things", "duration": 200}],
        }
        start_time = before_now(minutes=10)
        end_time = before_now(seconds=1)

        with pytest.raises(AssertionError):
            discover.query(
                selected_columns=["transaction"],
                query="http.method:GET max(timestamp):>5",
                params={"project_id": [self.project.id], "start": start_time, "end": end_time},
                use_aggregate_conditions=False,
                auto_aggregations=True,
            )

    @patch("sentry.snuba.discover.raw_query")
    def test_auto_aggregation(self, mock_query):
        mock_query.return_value = {
            "meta": [{"name": "transaction"}, {"name": "duration"}],
            "data": [{"transaction": "api.do_things", "duration": 200}],
        }
        start_time = before_now(minutes=10)
        end_time = before_now(seconds=1)

        discover.query(
            selected_columns=["transaction", "p95()"],
            query="http.method:GET max(timestamp):>5",
            params={"project_id": [self.project.id], "start": start_time, "end": end_time},
            use_aggregate_conditions=True,
            auto_aggregations=True,
        )
        mock_query.assert_called_with(
            selected_columns=["transaction"],
            aggregations=[
                ["quantile(0.95)", "duration", "p95"],
                ["max", "timestamp", "max_timestamp"],
            ],
            filter_keys={"project_id": [self.project.id]},
            dataset=Dataset.Discover,
            groupby=["transaction"],
            conditions=[["http_method", "=", "GET"]],
            start=start_time,
            end=end_time,
            orderby=None,
            having=[["max_timestamp", ">", 5.0]],
            limit=50,
            offset=None,
            referrer=None,
        )

    @patch("sentry.snuba.discover.raw_query")
    def test_auto_aggregation_with_boolean_conditions(self, mock_query):
        mock_query.return_value = {
            "meta": [{"name": "transaction"}, {"name": "duration"}],
            "data": [{"transaction": "api.do_things", "duration": 200}],
        }
        start_time = before_now(minutes=10)
        end_time = before_now(seconds=1)

        discover.query(
            selected_columns=["transaction", "min(timestamp)"],
            query="max(timestamp):>5 AND min(timestamp):<10",
            params={"project_id": [self.project.id], "start": start_time, "end": end_time},
            use_aggregate_conditions=True,
            auto_aggregations=True,
        )
        mock_query.assert_called_with(
            selected_columns=["transaction"],
            aggregations=[
                ["min", "timestamp", "min_timestamp"],
                ["max", "timestamp", "max_timestamp"],
            ],
            filter_keys={"project_id": [self.project.id]},
            dataset=Dataset.Discover,
            groupby=["transaction"],
            conditions=[],
            start=start_time,
            end=end_time,
            orderby=None,
            having=[["max_timestamp", ">", 5.0], ["min_timestamp", "<", 10.0]],
            limit=50,
            offset=None,
            referrer=None,
        )

    @patch("sentry.snuba.discover.raw_query")
    def test_function_conditions(self, mock_query):
        mock_query.return_value = {
            "meta": [{"name": "transaction"}, {"name": "percentile_transaction_duration_0_75"}],
            "data": [
                {"transaction": "api.do_things", "percentile_transaction_duration_0_75": 1123}
            ],
        }
        discover.query(
            selected_columns=["transaction", "percentile(transaction.duration, 0.75)"],
            query="percentile(transaction.duration, 0.75):>100",
            params={"project_id": [self.project.id]},
            auto_fields=True,
            use_aggregate_conditions=True,
        )
        mock_query.assert_called_with(
            selected_columns=["transaction"],
            aggregations=[["quantile(0.75)", "duration", "percentile_transaction_duration_0_75"]],
            filter_keys={"project_id": [self.project.id]},
            dataset=Dataset.Discover,
            groupby=["transaction"],
            conditions=[],
            end=None,
            start=None,
            orderby=None,
            having=[["percentile_transaction_duration_0_75", ">", 100]],
            limit=50,
            offset=None,
            referrer=None,
        )

    @patch("sentry.snuba.discover.raw_query")
    def test_find_histogram_min_max(self, mock_query):
        for array_column in ARRAY_COLUMNS:
            alias = get_array_column_alias(array_column)
            # no rows returned from snuba
            mock_query.side_effect = [{"meta": [], "data": []}]
            values = discover.find_histogram_min_max(
                [f"{alias}.foo"], None, None, "", {"project_id": [self.project.id]}
            )
            assert values == (None, None), f"failing for {array_column}"

            # more than 2 rows returned snuba
            mock_query.side_effect = [{"meta": [], "data": [{}, {}]}]
            values = discover.find_histogram_min_max(
                [f"{alias}.foo"], None, None, "", {"project_id": [self.project.id]}
            )
            assert values == (None, None), f"failing for {array_column}"

            # None rows are returned from snuba
            mock_query.side_effect = [
                {
                    "meta": [
                        {"name": f"min_{alias}_foo"},
                        {"name": f"max_{alias}_foo"},
                    ],
                    "data": [{f"min_{alias}_foo": None, f"max_{alias}_foo": None}],
                },
            ]
            values = discover.find_histogram_min_max(
                [f"{alias}.foo"], None, None, "", {"project_id": [self.project.id]}
            )
            assert values == (None, None), f"failing for {array_column}"

            # use the given min/max
            values = discover.find_histogram_min_max(
                [f"{alias}.foo"], 1, 2, "", {"project_id": [self.project.id]}
            )
            assert values == (1, 2), f"failing for {array_column}"

            # use the given min, but query for max
            mock_query.side_effect = [
                {
                    "meta": [{"name": f"max_{alias}_foo"}],
                    "data": [{f"max_{alias}_foo": 3.45}],
                },
            ]
            values = discover.find_histogram_min_max(
                [f"{alias}.foo"], 1.23, None, "", {"project_id": [self.project.id]}
            )
            assert values == (
                1.23,
                3.45,
            ), f"failing for {array_column}"

            # use the given min, but query for max. the given min will be above
            # the queried max
            mock_query.side_effect = [
                {
                    "meta": [{"name": f"max_{alias}_foo"}],
                    "data": [{f"max_{alias}_foo": 3.45}],
                },
            ]
            values = discover.find_histogram_min_max(
                [f"{alias}.foo"], 3.5, None, "", {"project_id": [self.project.id]}
            )
            assert values == (
                3.5,
                3.5,
            ), f"failing for {array_column}"

            # use the given max, but query for min. the given max will be below
            # the queried min
            mock_query.side_effect = [
                {
                    "meta": [{"name": f"min_{alias}_foo"}],
                    "data": [{f"min_{alias}_foo": 3.45}],
                },
            ]
            values = discover.find_histogram_min_max(
                [f"{alias}.foo"], None, 3.4, "", {"project_id": [self.project.id]}
            )
            assert values == (
                3.4,
                3.4,
            ), f"failing for {array_column}"

            # use the given max, but query for min
            mock_query.side_effect = [
                {
                    "meta": [{"name": f"min_{alias}_foo"}],
                    "data": [{f"min_{alias}_foo": 1.23}],
                },
            ]
            values = discover.find_histogram_min_max(
                [f"{alias}.foo"], None, 3.45, "", {"project_id": [self.project.id]}
            )
            assert values == (
                1.23,
                3.45,
            ), f"failing for {array_column}"

            # single min/max returned from snuba
            mock_query.side_effect = [
                {
                    "meta": [
                        {"name": f"min_{alias}_foo"},
                        {"name": f"max_{alias}_foo"},
                    ],
                    "data": [{f"min_{alias}_foo": 1.23, f"max_{alias}_foo": 3.45}],
                },
            ]
            values = discover.find_histogram_min_max(
                [f"{alias}.foo"], None, None, "", {"project_id": [self.project.id]}
            )
            assert values == (
                1.23,
                3.45,
            ), f"failing for {array_column}"

            # multiple min/max returned from snuba
            mock_query.side_effect = [
                {
                    "meta": [
                        {"name": f"min_{alias}_foo"},
                        {"name": f"min_{alias}_bar"},
                        {"name": f"min_{alias}_baz"},
                        {"name": f"max_{alias}_foo"},
                        {"name": f"max_{alias}_bar"},
                        {"name": f"max_{alias}_baz"},
                    ],
                    "data": [
                        {
                            f"min_{alias}_foo": 1.23,
                            f"min_{alias}_bar": 1.34,
                            f"min_{alias}_baz": 1.45,
                            f"max_{alias}_foo": 3.45,
                            f"max_{alias}_bar": 3.56,
                            f"max_{alias}_baz": 3.67,
                        }
                    ],
                },
            ]
            values = discover.find_histogram_min_max(
                [f"{alias}.foo", f"{alias}.bar", f"{alias}.baz"],
                None,
                None,
                "",
                {"project_id": [self.project.id]},
            )
            assert values == (
                1.23,
                3.67,
            ), f"failing for {array_column}"

            # multiple min/max with some Nones returned from snuba
            mock_query.side_effect = [
                {
                    "meta": [
                        {"name": f"min_{alias}_foo"},
                        {"name": f"min_{alias}_bar"},
                        {"name": f"min_{alias}_baz"},
                        {"name": f"max_{alias}_foo"},
                        {"name": f"max_{alias}_bar"},
                        {"name": f"max_{alias}_baz"},
                    ],
                    "data": [
                        {
                            f"min_{alias}_foo": 1.23,
                            f"min_{alias}_bar": None,
                            f"min_{alias}_baz": 1.45,
                            f"max_{alias}_foo": 3.45,
                            f"max_{alias}_bar": None,
                            f"max_{alias}_baz": 3.67,
                        }
                    ],
                },
            ]
            values = discover.find_histogram_min_max(
                [f"{alias}.foo", f"{alias}.bar", f"{alias}.baz"],
                None,
                None,
                "",
                {"project_id": [self.project.id]},
            )
            assert values == (
                1.23,
                3.67,
            ), f"failing for {array_column}"

    def test_find_histogram_params(self):
        # min and max is None
        assert discover.find_histogram_params(1, None, None, 1) == (1, 1, 0, 1)
        # min is None
        assert discover.find_histogram_params(1, None, 1, 10) == (1, 1, 0, 10)
        # max is None
        assert discover.find_histogram_params(1, 1, None, 100) == (1, 1, 100, 100)

        assert discover.find_histogram_params(10, 0, 9, 1) == (10, 1, 0, 1)
        assert discover.find_histogram_params(10, 0, 10, 1) == (6, 2, 0, 1)
        assert discover.find_histogram_params(10, 0, 99, 1) == (10, 10, 0, 1)
        assert discover.find_histogram_params(10, 0, 100, 1) == (6, 20, 0, 1)
        assert discover.find_histogram_params(5, 10, 19, 10) == (5, 20, 100, 10)
        assert discover.find_histogram_params(5, 10, 19.9, 10) == (5, 20, 100, 10)
        assert discover.find_histogram_params(10, 10, 20, 1) == (6, 2, 10, 1)
        assert discover.find_histogram_params(10, 10, 20, 10) == (6, 20, 100, 10)
        assert discover.find_histogram_params(10, 10, 20, 100) == (9, 120, 1000, 100)

    def test_normalize_histogram_results_empty(self):
        for array_column in ARRAY_COLUMNS:
            results = {
                "meta": {
                    f"array_join_{array_column}_key": "string",
                    f"histogram_{array_column}_value_1_0_1": "number",
                    "count": "integer",
                },
                "data": [],
            }
            normalized_results = discover.normalize_histogram_results(
                [f"{array_column}.foo"],
                f"array_join({array_column}_key)",
                discover.HistogramParams(3, 1, 0, 1),
                results,
                array_column,
            )
            assert normalized_results == {
                f"{array_column}.foo": [
                    {"bin": 0, "count": 0},
                    {"bin": 1, "count": 0},
                    {"bin": 2, "count": 0},
                ],
            }, f"failing for {array_column}"

    def test_normalize_histogram_results_empty_multiple(self):
        for array_column in ARRAY_COLUMNS:
            results = {
                "meta": {
                    f"array_join_{array_column}_key": "string",
                    f"histogram_{array_column}_value_1_0_1": "number",
                    "count": "integer",
                },
                "data": [],
            }
            normalized_results = discover.normalize_histogram_results(
                [f"{array_column}.bar", f"{array_column}.foo"],
                f"array_join({array_column}_key)",
                discover.HistogramParams(3, 1, 0, 1),
                results,
                array_column,
            )
            assert normalized_results == {
                f"{array_column}.bar": [
                    {"bin": 0, "count": 0},
                    {"bin": 1, "count": 0},
                    {"bin": 2, "count": 0},
                ],
                f"{array_column}.foo": [
                    {"bin": 0, "count": 0},
                    {"bin": 1, "count": 0},
                    {"bin": 2, "count": 0},
                ],
            }, f"failing for {array_column}"

    def test_normalize_histogram_results_full(self):
        for array_column in ARRAY_COLUMNS:
            alias = get_array_column_alias(array_column)
            results = {
                "meta": {
                    f"array_join_{array_column}_key": "string",
                    f"histogram_{array_column}_value_1_0_1": "number",
                    "count": "integer",
                },
                "data": [
                    {
                        f"array_join_{array_column}_key": "foo",
                        f"histogram_{array_column}_value_1_0_1": 0,
                        "count": 3,
                    },
                    {
                        f"array_join_{array_column}_key": "foo",
                        f"histogram_{array_column}_value_1_0_1": 1,
                        "count": 2,
                    },
                    {
                        f"array_join_{array_column}_key": "foo",
                        f"histogram_{array_column}_value_1_0_1": 2,
                        "count": 1,
                    },
                ],
            }
            normalized_results = discover.normalize_histogram_results(
                [f"{alias}.foo"],
                f"array_join({array_column}_key)",
                discover.HistogramParams(3, 1, 0, 1),
                results,
                array_column,
            )
            assert normalized_results == {
                f"{alias}.foo": [
                    {"bin": 0, "count": 3},
                    {"bin": 1, "count": 2},
                    {"bin": 2, "count": 1},
                ],
            }, f"failing for {array_column}"

    def test_normalize_histogram_results_full_multiple(self):
        for array_column in ARRAY_COLUMNS:
            alias = get_array_column_alias(array_column)
            results = {
                "meta": {
                    f"array_join_{array_column}_key": "string",
                    f"histogram_{array_column}_value_1_0_1": "number",
                    "count": "integer",
                },
                "data": [
                    {
                        f"array_join_{array_column}_key": "bar",
                        f"histogram_{array_column}_value_1_0_1": 0,
                        "count": 1,
                    },
                    {
                        f"array_join_{array_column}_key": "foo",
                        f"histogram_{array_column}_value_1_0_1": 0,
                        "count": 3,
                    },
                    {
                        f"array_join_{array_column}_key": "bar",
                        f"histogram_{array_column}_value_1_0_1": 1,
                        "count": 2,
                    },
                    {
                        f"array_join_{array_column}_key": "foo",
                        f"histogram_{array_column}_value_1_0_1": 1,
                        "count": 2,
                    },
                    {
                        f"array_join_{array_column}_key": "bar",
                        f"histogram_{array_column}_value_1_0_1": 2,
                        "count": 3,
                    },
                    {
                        f"array_join_{array_column}_key": "foo",
                        f"histogram_{array_column}_value_1_0_1": 2,
                        "count": 1,
                    },
                ],
            }
            normalized_results = discover.normalize_histogram_results(
                [f"{alias}.bar", f"{alias}.foo"],
                f"array_join({array_column}_key)",
                discover.HistogramParams(3, 1, 0, 1),
                results,
                array_column,
            )
            assert normalized_results == {
                f"{alias}.bar": [
                    {"bin": 0, "count": 1},
                    {"bin": 1, "count": 2},
                    {"bin": 2, "count": 3},
                ],
                f"{alias}.foo": [
                    {"bin": 0, "count": 3},
                    {"bin": 1, "count": 2},
                    {"bin": 2, "count": 1},
                ],
            }, f"failing for {array_column}"

    def test_normalize_histogram_results_partial(self):
        for array_column in ARRAY_COLUMNS:
            alias = get_array_column_alias(array_column)
            results = {
                "meta": {
                    f"array_join_{array_column}_key": "string",
                    f"histogram_{array_column}_value_1_0_1": "number",
                    "count": "integer",
                },
                "data": [
                    {
                        f"array_join_{array_column}_key": "foo",
                        f"histogram_{array_column}_value_1_0_1": 0,
                        "count": 3,
                    },
                ],
            }
            normalized_results = discover.normalize_histogram_results(
                [f"{alias}.foo"],
                f"array_join({array_column}_key)",
                discover.HistogramParams(3, 1, 0, 1),
                results,
                array_column,
            )
            assert normalized_results == {
                f"{alias}.foo": [
                    {"bin": 0, "count": 3},
                    {"bin": 1, "count": 0},
                    {"bin": 2, "count": 0},
                ],
            }, f"failing for {array_column}"

    def test_normalize_histogram_results_partial_multiple(self):
        for array_column in ARRAY_COLUMNS:
            alias = get_array_column_alias(array_column)
            results = {
                "meta": {
                    f"array_join_{array_column}_key": "string",
                    f"histogram_{array_column}_value_1_0_1": "number",
                    "count": "integer",
                },
                "data": [
                    {
                        f"array_join_{array_column}_key": "foo",
                        f"histogram_{array_column}_value_1_0_1": 0,
                        "count": 3,
                    },
                    {
                        f"array_join_{array_column}_key": "bar",
                        f"histogram_{array_column}_value_1_0_1": 2,
                        "count": 3,
                    },
                ],
            }
            normalized_results = discover.normalize_histogram_results(
                [f"{alias}.bar", f"{alias}.foo"],
                f"array_join({array_column}_key)",
                discover.HistogramParams(3, 1, 0, 1),
                results,
                array_column,
            )
            assert normalized_results == {
                f"{alias}.bar": [
                    {"bin": 0, "count": 0},
                    {"bin": 1, "count": 0},
                    {"bin": 2, "count": 3},
                ],
                f"{alias}.foo": [
                    {"bin": 0, "count": 3},
                    {"bin": 1, "count": 0},
                    {"bin": 2, "count": 0},
                ],
            }, f"failing for {array_column}"

    def test_normalize_histogram_results_ignore_unexpected_rows(self):
        for array_column in ARRAY_COLUMNS:
            alias = get_array_column_alias(array_column)
            results = {
                "meta": {
                    f"array_join_{array_column}_key": "string",
                    f"histogram_{array_column}_value_1_0_1": "number",
                    "count": "integer",
                },
                "data": [
                    {
                        f"array_join_{array_column}_key": "foo",
                        f"histogram_{array_column}_value_1_0_1": 0,
                        "count": 3,
                    },
                    # this row shouldn't be used because "baz" isn't an expected array_column
                    {
                        f"array_join_{array_column}_key": "baz",
                        f"histogram_{array_column}_value_1_0_1": 1,
                        "count": 3,
                    },
                    {
                        f"array_join_{array_column}_key": "bar",
                        f"histogram_{array_column}_value_1_0_1": 2,
                        "count": 3,
                    },
                    # this row shouldn't be used because 3 isn't an expected bin
                    {
                        f"array_join_{array_column}_key": "bar",
                        f"histogram_{array_column}_value_1_0_1": 3,
                        "count": 3,
                    },
                ],
            }
            normalized_results = discover.normalize_histogram_results(
                [f"{alias}.bar", f"{alias}.foo"],
                f"array_join({array_column}_key)",
                discover.HistogramParams(3, 1, 0, 1),
                results,
                array_column,
            )
            assert normalized_results == {
                f"{alias}.bar": [
                    {"bin": 0, "count": 0},
                    {"bin": 1, "count": 0},
                    {"bin": 2, "count": 3},
                ],
                f"{alias}.foo": [
                    {"bin": 0, "count": 3},
                    {"bin": 1, "count": 0},
                    {"bin": 2, "count": 0},
                ],
            }, f"failing for {array_column}"

    def test_normalize_histogram_results_adjust_for_precision(self):
        for array_column in ARRAY_COLUMNS:
            alias = get_array_column_alias(array_column)
            results = {
                "meta": {
                    f"array_join_{array_column}_key": "string",
                    f"histogram_{array_column}_value_25_0_100": "number",
                    "count": "integer",
                },
                "data": [
                    {
                        f"array_join_{array_column}_key": "foo",
                        f"histogram_{array_column}_value_25_0_100": 0,
                        "count": 3,
                    },
                    {
                        f"array_join_{array_column}_key": "foo",
                        f"histogram_{array_column}_value_25_0_100": 25,
                        "count": 2,
                    },
                    {
                        f"array_join_{array_column}_key": "foo",
                        f"histogram_{array_column}_value_25_0_100": 50,
                        "count": 1,
                    },
                    {
                        f"array_join_{array_column}_key": "foo",
                        f"histogram_{array_column}_value_25_0_100": 75,
                        "count": 1,
                    },
                ],
            }
            normalized_results = discover.normalize_histogram_results(
                [f"{alias}.foo"],
                f"array_join({array_column}_key)",
                discover.HistogramParams(4, 25, 0, 100),
                results,
                array_column,
            )
            assert normalized_results == {
                f"{alias}.foo": [
                    {"bin": 0, "count": 3},
                    {"bin": 0.25, "count": 2},
                    {"bin": 0.50, "count": 1},
                    {"bin": 0.75, "count": 1},
                ],
            }, f"failing for {array_column}"

    @patch("sentry.snuba.discover.raw_query")
    def test_histogram_query(self, mock_query):
        for array_column in ARRAY_COLUMNS:
            alias = get_array_column_alias(array_column)
            mock_query.side_effect = [
                {
                    "meta": [
                        {"name": f"min_{alias}_foo"},
                        {"name": f"max_{alias}_foo"},
                    ],
                    "data": [
                        {
                            f"min_{alias}_bar": 2,
                            f"min_{alias}_foo": 0,
                            f"max_{alias}_bar": 2,
                            f"max_{alias}_foo": 2,
                        }
                    ],
                },
                {
                    "meta": [
                        {"name": f"array_join_{array_column}_key", "type": "String"},
                        {"name": f"histogram_{array_column}_value_1_0_1", "type": "Float64"},
                        {"name": "count", "type": "UInt64"},
                    ],
                    "data": [
                        {
                            f"array_join_{array_column}_key": "bar",
                            f"histogram_{array_column}_value_1_0_1": 0,
                            "count": 3,
                        },
                        {
                            f"array_join_{array_column}_key": "foo",
                            f"histogram_{array_column}_value_1_0_1": 0,
                            "count": 3,
                        },
                        {
                            f"array_join_{array_column}_key": "foo",
                            f"histogram_{array_column}_value_1_0_1": 2,
                            "count": 1,
                        },
                    ],
                },
            ]
            results = discover.histogram_query(
                [f"{alias}.bar", f"{alias}.foo"],
                "",
                {"project_id": [self.project.id]},
                3,
                0,
            )
            assert results == {
                f"{alias}.bar": [
                    {"bin": 0, "count": 3},
                    {"bin": 1, "count": 0},
                    {"bin": 2, "count": 0},
                ],
                f"{alias}.foo": [
                    {"bin": 0, "count": 3},
                    {"bin": 1, "count": 0},
                    {"bin": 2, "count": 1},
                ],
            }, f"failing for {array_column}"

    def test_histogram_query_with_bad_fields(self):
        for array_column in ARRAY_COLUMNS:
            alias = get_array_column_alias(array_column)
            with pytest.raises(InvalidSearchQuery) as err:
                discover.histogram_query(
                    [f"{alias}.bar", "transaction.duration"],
                    "",
                    {"project_id": [self.project.id]},
                    3,
                    0,
                )
            assert "multihistogram expected either all measurements or all breakdowns" in str(
                err
            ), f"failing for {array_column}"

    @patch("sentry.snuba.discover.raw_query")
    def test_histogram_query_with_optionals(self, mock_query):
        for array_column in ARRAY_COLUMNS:
            alias = get_array_column_alias(array_column)
            mock_query.side_effect = [
                {
                    "meta": [
                        {"name": f"array_join_{array_column}_key", "type": "String"},
                        {"name": f"histogram_{array_column}_value_5_5_10", "type": "Float64"},
                        {"name": "count", "type": "UInt64"},
                    ],
                    "data": [
                        # this row shouldn't be used because it lies outside the boundary
                        {
                            f"array_join_{array_column}_key": "foo",
                            f"histogram_{array_column}_value_5_5_10": 0,
                            "count": 1,
                        },
                        {
                            f"array_join_{array_column}_key": "foo",
                            f"histogram_{array_column}_value_5_5_10": 5,
                            "count": 3,
                        },
                        {
                            f"array_join_{array_column}_key": "bar",
                            f"histogram_{array_column}_value_5_5_10": 10,
                            "count": 2,
                        },
                        {
                            f"array_join_{array_column}_key": "foo",
                            f"histogram_{array_column}_value_5_5_10": 15,
                            "count": 1,
                        },
                        # this row shouldn't be used because it lies outside the boundary
                        {
                            f"array_join_{array_column}_key": "bar",
                            f"histogram_{array_column}_value_5_5_10": 30,
                            "count": 2,
                        },
                    ],
                },
            ]
            results = discover.histogram_query(
                [f"{alias}.bar", f"{alias}.foo"],
                "",
                {"project_id": [self.project.id]},
                3,
                1,
                0.5,
                2,
            )
            assert results == {
                f"{alias}.bar": [
                    {"bin": 0.5, "count": 0},
                    {"bin": 1.0, "count": 2},
                    {"bin": 1.5, "count": 0},
                ],
                f"{alias}.foo": [
                    {"bin": 0.5, "count": 3},
                    {"bin": 1.0, "count": 0},
                    {"bin": 1.5, "count": 1},
                ],
            }, f"failing for {array_column}"


class TimeseriesBase(SnubaTestCase, TestCase):
    def setUp(self):
        super().setUp()

        self.day_ago = before_now(days=1).replace(hour=10, minute=0, second=0, microsecond=0)

        self.store_event(
            data={
                "event_id": "a" * 32,
                "message": "very bad",
                "timestamp": iso_format(self.day_ago + timedelta(hours=1)),
                "fingerprint": ["group1"],
                "tags": {"important": "yes"},
                "user": {"id": 1},
            },
            project_id=self.project.id,
        )
        self.store_event(
            data={
                "event_id": "b" * 32,
                "message": "oh my",
                "timestamp": iso_format(self.day_ago + timedelta(hours=1, minutes=1)),
                "fingerprint": ["group2"],
                "tags": {"important": "no"},
            },
            project_id=self.project.id,
        )
        self.store_event(
            data={
                "event_id": "c" * 32,
                "message": "very bad",
                "timestamp": iso_format(self.day_ago + timedelta(hours=2, minutes=1)),
                "fingerprint": ["group2"],
                "tags": {"important": "yes"},
            },
            project_id=self.project.id,
        )


class TimeseriesQueryTest(TimeseriesBase):
    def test_invalid_field_in_function(self):
        with pytest.raises(InvalidSearchQuery):
            discover.timeseries_query(
                selected_columns=["min(transaction)"],
                query="transaction:api.issue.delete",
                params={"project_id": [self.project.id]},
                rollup=1800,
            )

    def test_missing_start_and_end(self):
        with pytest.raises(InvalidSearchQuery) as err:
            discover.timeseries_query(
                selected_columns=["count()"],
                query="transaction:api.issue.delete",
                params={"project_id": [self.project.id]},
                rollup=1800,
            )
        assert "without a start and end" in str(err)

    def test_no_aggregations(self):
        with pytest.raises(InvalidSearchQuery) as err:
            discover.timeseries_query(
                selected_columns=["transaction", "title"],
                query="transaction:api.issue.delete",
                params={
                    "start": self.day_ago,
                    "end": self.day_ago + timedelta(hours=2),
                    "project_id": [self.project.id],
                },
                rollup=1800,
            )
        assert "no aggregation" in str(err)

    def test_field_alias(self):
        result = discover.timeseries_query(
            selected_columns=["p95()"],
            query="event.type:transaction transaction:api.issue.delete",
            params={
                "start": self.day_ago,
                "end": self.day_ago + timedelta(hours=2),
                "project_id": [self.project.id],
            },
            rollup=3600,
        )
        assert len(result.data["data"]) == 3

    def test_failure_rate_field_alias(self):
        result = discover.timeseries_query(
            selected_columns=["failure_rate()"],
            query="event.type:transaction transaction:api.issue.delete",
            params={
                "start": self.day_ago,
                "end": self.day_ago + timedelta(hours=2),
                "project_id": [self.project.id],
            },
            rollup=3600,
        )
        assert len(result.data["data"]) == 3

    def test_aggregate_function(self):
        result = discover.timeseries_query(
            selected_columns=["count()"],
            query="",
            params={
                "start": self.day_ago,
                "end": self.day_ago + timedelta(hours=2),
                "project_id": [self.project.id],
            },
            rollup=3600,
        )
        assert len(result.data["data"]) == 3
        assert [2] == [val["count"] for val in result.data["data"] if "count" in val]

        result = discover.timeseries_query(
            selected_columns=["count_unique(user)"],
            query="",
            params={
                "start": self.day_ago,
                "end": self.day_ago + timedelta(hours=2),
                "project_id": [self.project.id],
            },
            rollup=3600,
        )
        assert len(result.data["data"]) == 3
        keys = set()
        for row in result.data["data"]:
            keys.update(list(row.keys()))
        assert "count_unique_user" in keys
        assert "time" in keys

    def test_count_miserable(self):
        event_data = load_data("transaction")
        # Half of duration so we don't get weird rounding differences when comparing the results
        event_data["breakdowns"]["span_ops"]["ops.http"]["value"] = 300
        event_data["start_timestamp"] = iso_format(self.day_ago + timedelta(minutes=30))
        event_data["timestamp"] = iso_format(self.day_ago + timedelta(minutes=30, seconds=3))
        self.store_event(data=event_data, project_id=self.project.id)
        ProjectTransactionThreshold.objects.create(
            project=self.project,
            organization=self.project.organization,
            threshold=100,
            metric=TransactionMetric.DURATION.value,
        )

        project2 = self.create_project()
        ProjectTransactionThreshold.objects.create(
            project=project2,
            organization=project2.organization,
            threshold=100,
            metric=TransactionMetric.DURATION.value,
        )

        result = discover.timeseries_query(
            selected_columns=["count_miserable(user)"],
            query="",
            params={
                "start": self.day_ago,
                "end": self.day_ago + timedelta(hours=2),
                "project_id": [self.project.id, project2.id],
                "organization_id": self.organization.id,
            },
            rollup=3600,
        )
        assert len(result.data["data"]) == 3
        assert [1] == [
            val["count_miserable_user"]
            for val in result.data["data"]
            if "count_miserable_user" in val
        ]

    def test_count_miserable_with_arithmetic(self):
        event_data = load_data("transaction")
        # Half of duration so we don't get weird rounding differences when comparing the results
        event_data["breakdowns"]["span_ops"]["ops.http"]["value"] = 300
        event_data["start_timestamp"] = iso_format(self.day_ago + timedelta(minutes=30))
        event_data["timestamp"] = iso_format(self.day_ago + timedelta(minutes=30, seconds=3))
        self.store_event(data=event_data, project_id=self.project.id)
        ProjectTransactionThreshold.objects.create(
            project=self.project,
            organization=self.project.organization,
            threshold=100,
            metric=TransactionMetric.DURATION.value,
        )

        project2 = self.create_project()
        ProjectTransactionThreshold.objects.create(
            project=project2,
            organization=project2.organization,
            threshold=100,
            metric=TransactionMetric.DURATION.value,
        )

        result = discover.timeseries_query(
            selected_columns=["equation|count_miserable(user) - 100"],
            query="",
            params={
                "start": self.day_ago,
                "end": self.day_ago + timedelta(hours=2),
                "project_id": [self.project.id, project2.id],
                "organization_id": self.organization.id,
            },
            rollup=3600,
        )
        assert len(result.data["data"]) == 3
        assert [1 - 100] == [
            val["equation[0]"] for val in result.data["data"] if "equation[0]" in val
        ]

    def test_equation_function(self):
        result = discover.timeseries_query(
            selected_columns=["equation|count() / 100"],
            query="",
            params={
                "start": self.day_ago,
                "end": self.day_ago + timedelta(hours=2),
                "project_id": [self.project.id],
            },
            rollup=3600,
        )
        assert len(result.data["data"]) == 3
        assert [0.02] == [val["equation[0]"] for val in result.data["data"] if "equation[0]" in val]

        result = discover.timeseries_query(
            selected_columns=["equation|count_unique(user) / 100"],
            query="",
            params={
                "start": self.day_ago,
                "end": self.day_ago + timedelta(hours=2),
                "project_id": [self.project.id],
            },
            rollup=3600,
        )
        assert len(result.data["data"]) == 3
        keys = set()
        for row in result.data["data"]:
            keys.update(list(row.keys()))
        assert "equation[0]" in keys
        assert "time" in keys

    def test_zerofilling(self):
        result = discover.timeseries_query(
            selected_columns=["count()"],
            query="",
            params={
                "start": self.day_ago,
                "end": self.day_ago + timedelta(hours=3),
                "project_id": [self.project.id],
            },
            rollup=3600,
        )
        assert len(result.data["data"]) == 4, "Should have empty results"
        assert [2, 1] == [
            val["count"] for val in result.data["data"] if "count" in val
        ], result.data["data"]

    def test_conditional_filter(self):
        project2 = self.create_project(organization=self.organization)
        project3 = self.create_project(organization=self.organization)

        self.store_event(
            data={"message": "hello", "timestamp": iso_format(before_now(minutes=1))},
            project_id=project2.id,
        )
        self.store_event(
            data={"message": "hello", "timestamp": iso_format(before_now(minutes=1))},
            project_id=project3.id,
        )

        result = discover.timeseries_query(
            selected_columns=["count()"],
            query=f"project:{self.project.slug} OR project:{project2.slug}",
            params={
                "start": before_now(minutes=5),
                "end": before_now(seconds=1),
                "project_id": [self.project.id, project2.id, project3.id],
            },
            rollup=3600,
        )

        data = result.data["data"]
        assert len([d for d in data if "count" in d]) == 1
        for d in data:
            if "count" in d:
                assert d["count"] == 1

    def test_nested_conditional_filter(self):
        project2 = self.create_project(organization=self.organization)
        self.store_event(
            data={"release": "a" * 32, "timestamp": iso_format(before_now(minutes=1))},
            project_id=self.project.id,
        )
        self.event = self.store_event(
            data={"release": "b" * 32, "timestamp": iso_format(before_now(minutes=1))},
            project_id=self.project.id,
        )
        self.event = self.store_event(
            data={"release": "c" * 32, "timestamp": iso_format(before_now(minutes=1))},
            project_id=self.project.id,
        )
        self.event = self.store_event(
            data={"release": "a" * 32, "timestamp": iso_format(before_now(minutes=1))},
            project_id=project2.id,
        )

        result = discover.timeseries_query(
            selected_columns=["release", "count()"],
            query="(release:{} OR release:{}) AND project:{}".format(
                "a" * 32, "b" * 32, self.project.slug
            ),
            params={
                "start": before_now(minutes=5),
                "end": before_now(seconds=1),
                "project_id": [self.project.id, project2.id],
            },
            rollup=3600,
        )

        data = result.data["data"]
        data = result.data["data"]
        assert len([d for d in data if "count" in d]) == 1
        for d in data:
            if "count" in d:
                assert d["count"] == 2


class TopEventsTimeseriesQueryTest(TimeseriesBase):
    @patch("sentry.snuba.discover.raw_query")
    def test_project_filter_adjusts_filter(self, mock_query):
        """While the function is called with 2 project_ids, we should limit it down to the 1 in top_events"""
        project2 = self.create_project(organization=self.organization)
        top_events = {
            "data": [
                {
                    "project": self.project.slug,
                    "project.id": self.project.id,
                }
            ]
        }
        start = before_now(minutes=5)
        end = before_now(seconds=1)
        discover.top_events_timeseries(
            selected_columns=["project", "count()"],
            params={
                "start": start,
                "end": end,
                "project_id": [self.project.id, project2.id],
            },
            rollup=3600,
            top_events=top_events,
            timeseries_columns=["count()"],
            user_query="",
            orderby=["count()"],
            limit=10000,
            organization=self.organization,
        )
        mock_query.assert_called_with(
            aggregations=[["count", None, "count"]],
            conditions=[],
            # Should be limited to the project in top_events
            filter_keys={"project_id": [self.project.id]},
            selected_columns=[
                "project_id",
                [
                    "transform",
                    [
                        ["toString", ["project_id"]],
                        ["array", [f"'{project.id}'" for project in [self.project, project2]]],
                        ["array", [f"'{project.slug}'" for project in [self.project, project2]]],
                        "''",
                    ],
                    "project",
                ],
            ],
            start=start,
            end=end,
            rollup=3600,
            orderby=["time", "project_id"],
            groupby=["time", "project_id"],
            dataset=Dataset.Discover,
            limit=10000,
            referrer=None,
        )

    @patch("sentry.snuba.discover.raw_query")
    def test_timestamp_fields(self, mock_query):
        timestamp1 = before_now(days=2, minutes=5)
        timestamp2 = before_now(minutes=2)
        top_events = {
            "data": [
                {
                    "timestamp": iso_format(timestamp1),
                    "timestamp.to_hour": iso_format(timestamp1.replace(minute=0, second=0)),
                    "timestamp.to_day": iso_format(timestamp1.replace(hour=0, minute=0, second=0)),
                },
                {
                    "timestamp": iso_format(timestamp2),
                    "timestamp.to_hour": iso_format(timestamp2.replace(minute=0, second=0)),
                    "timestamp.to_day": iso_format(timestamp2.replace(hour=0, minute=0, second=0)),
                },
            ]
        }
        start = before_now(days=3, minutes=10)
        end = before_now(minutes=1)
        discover.top_events_timeseries(
            selected_columns=["timestamp", "timestamp.to_day", "timestamp.to_hour", "count()"],
            params={
                "start": start,
                "end": end,
                "project_id": [self.project.id],
            },
            rollup=3600,
            top_events=top_events,
            timeseries_columns=["count()"],
            user_query="",
            orderby=["count()"],
            limit=10000,
            organization=self.organization,
        )
        mock_query.assert_called_with(
            aggregations=[["count", None, "count"]],
            conditions=[
                # Each timestamp field should generated a nested condition.
                # Within each, the conditions will be ORed together.
                [
                    ["timestamp", "=", iso_format(timestamp1)],
                    ["timestamp", "=", iso_format(timestamp2)],
                ],
                [
                    [
                        "timestamp.to_day",
                        "=",
                        iso_format(timestamp1.replace(hour=0, minute=0, second=0)),
                    ],
                    [
                        "timestamp.to_day",
                        "=",
                        iso_format(timestamp2.replace(hour=0, minute=0, second=0)),
                    ],
                ],
                [
                    ["timestamp.to_hour", "=", iso_format(timestamp1.replace(minute=0, second=0))],
                    ["timestamp.to_hour", "=", iso_format(timestamp2.replace(minute=0, second=0))],
                ],
            ],
            filter_keys={"project_id": [self.project.id]},
            selected_columns=[
                "timestamp",
                ["toStartOfDay", ["timestamp"], "timestamp.to_day"],
                ["toStartOfHour", ["timestamp"], "timestamp.to_hour"],
            ],
            start=start,
            end=end,
            rollup=3600,
            orderby=["time", "timestamp", "timestamp.to_day", "timestamp.to_hour"],
            groupby=["time", "timestamp", "timestamp.to_day", "timestamp.to_hour"],
            dataset=Dataset.Discover,
            limit=10000,
            referrer=None,
        )


def format_project_event(project_slug, event_id):
    return f"{project_slug}:{event_id}"


class GetFacetsTest(SnubaTestCase, TestCase):
    def setUp(self):
        super().setUp()

        self.project = self.create_project()
        self.min_ago = before_now(minutes=1)
        self.day_ago = before_now(days=1)

    def test_invalid_query(self):
        with pytest.raises(InvalidSearchQuery):
            discover.get_facets(
                "\n", {"project_id": [self.project.id], "end": self.min_ago, "start": self.day_ago}
            )

    def test_no_results(self):
        results = discover.get_facets(
            "", {"project_id": [self.project.id], "end": self.min_ago, "start": self.day_ago}
        )
        assert results == []

    def test_single_project(self):
        self.store_event(
            data={
                "message": "very bad",
                "type": "default",
                "timestamp": iso_format(before_now(minutes=2)),
                "tags": {"color": "red", "paying": "1"},
            },
            project_id=self.project.id,
        )
        self.store_event(
            data={
                "message": "very bad",
                "type": "default",
                "timestamp": iso_format(before_now(minutes=2)),
                "tags": {"color": "blue", "paying": "0"},
            },
            project_id=self.project.id,
        )
        params = {"project_id": [self.project.id], "start": self.day_ago, "end": self.min_ago}
        result = discover.get_facets("", params)
        assert len(result) == 5
        assert {r.key for r in result} == {"color", "paying", "level"}
        assert {r.value for r in result} == {"red", "blue", "1", "0", "error"}
        assert {r.count for r in result} == {1, 2}

    def test_project_filter(self):
        self.store_event(
            data={
                "message": "very bad",
                "type": "default",
                "timestamp": iso_format(before_now(minutes=2)),
                "tags": {"color": "red"},
            },
            project_id=self.project.id,
        )
        other_project = self.create_project()
        self.store_event(
            data={
                "message": "very bad",
                "type": "default",
                "timestamp": iso_format(before_now(minutes=2)),
                "tags": {"toy": "train"},
            },
            project_id=other_project.id,
        )
        params = {"project_id": [self.project.id], "start": self.day_ago, "end": self.min_ago}
        result = discover.get_facets("", params)
        keys = {r.key for r in result}
        assert keys == {"color", "level"}

        # Query more than one project.
        params = {
            "project_id": [self.project.id, other_project.id],
            "start": self.day_ago,
            "end": self.min_ago,
        }
        result = discover.get_facets("", params)
        keys = {r.key for r in result}
        assert keys == {"level", "toy", "color", "project"}

        projects = [f for f in result if f.key == "project"]
        assert [p.count for p in projects] == [1, 1]

    def test_environment_promoted_tag(self):
        for env in ("prod", "staging", None):
            self.store_event(
                data={
                    "message": "very bad",
                    "type": "default",
                    "environment": env,
                    "timestamp": iso_format(before_now(minutes=2)),
                },
                project_id=self.project.id,
            )
        params = {"project_id": [self.project.id], "start": self.day_ago, "end": self.min_ago}
        result = discover.get_facets("", params)
        keys = {r.key for r in result}
        assert keys == {"environment", "level"}
        assert {None, "prod", "staging"} == {f.value for f in result if f.key == "environment"}
        assert {1} == {f.count for f in result if f.key == "environment"}

    def test_query_string(self):
        self.store_event(
            data={
                "message": "very bad",
                "type": "default",
                "timestamp": iso_format(before_now(minutes=2)),
                "tags": {"color": "red"},
            },
            project_id=self.project.id,
        )
        self.store_event(
            data={
                "message": "oh my",
                "type": "default",
                "timestamp": iso_format(before_now(minutes=2)),
                "tags": {"toy": "train"},
            },
            project_id=self.project.id,
        )
        params = {"project_id": [self.project.id], "start": self.day_ago, "end": self.min_ago}
        result = discover.get_facets("bad", params)
        keys = {r.key for r in result}
        assert "color" in keys
        assert "toy" not in keys

        result = discover.get_facets("color:red", params)
        keys = {r.key for r in result}
        assert "color" in keys
        assert "toy" not in keys

    def test_query_string_with_aggregate_condition(self):
        self.store_event(
            data={
                "message": "very bad",
                "type": "default",
                "timestamp": iso_format(before_now(minutes=2)),
                "tags": {"color": "red"},
            },
            project_id=self.project.id,
        )
        self.store_event(
            data={
                "message": "oh my",
                "type": "default",
                "timestamp": iso_format(before_now(minutes=2)),
                "tags": {"toy": "train"},
            },
            project_id=self.project.id,
        )
        params = {"project_id": [self.project.id], "start": self.day_ago, "end": self.min_ago}
        result = discover.get_facets("bad", params)
        keys = {r.key for r in result}
        assert "color" in keys
        assert "toy" not in keys

        result = discover.get_facets("color:red p95():>1", params)
        keys = {r.key for r in result}
        assert "color" in keys
        assert "toy" not in keys

    def test_date_params(self):
        self.store_event(
            data={
                "message": "very bad",
                "type": "default",
                "timestamp": iso_format(before_now(minutes=2)),
                "tags": {"color": "red"},
            },
            project_id=self.project.id,
        )
        self.store_event(
            data={
                "message": "oh my",
                "type": "default",
                "timestamp": iso_format(before_now(days=2)),
                "tags": {"toy": "train"},
            },
            project_id=self.project.id,
        )
        params = {"project_id": [self.project.id], "start": self.day_ago, "end": self.min_ago}
        result = discover.get_facets("", params)
        keys = {r.key for r in result}
        assert "color" in keys
        assert "toy" not in keys


def test_zerofill():
    results = discover.zerofill(
        {}, datetime(2019, 1, 2, 0, 0), datetime(2019, 1, 9, 23, 59, 59), 86400, "time"
    )
    results_desc = discover.zerofill(
        {}, datetime(2019, 1, 2, 0, 0), datetime(2019, 1, 9, 23, 59, 59), 86400, "-time"
    )

    assert results == list(reversed(results_desc))

    # Bucket for the 2, 3, 4, 5, 6, 7, 8, 9
    assert len(results) == 8

    assert results[0]["time"] == 1546387200
    assert results[7]["time"] == 1546992000


class ArithmeticTest(SnubaTestCase, TestCase):
    def setUp(self):
        super().setUp()

        self.day_ago = before_now(days=1).replace(hour=10, minute=0, second=0, microsecond=0)
        event_data = load_data("transaction")
        # Half of duration so we don't get weird rounding differences when comparing the results
        event_data["breakdowns"]["span_ops"]["ops.http"]["value"] = 1500
        event_data["start_timestamp"] = iso_format(self.day_ago + timedelta(minutes=30))
        event_data["timestamp"] = iso_format(self.day_ago + timedelta(minutes=30, seconds=3))
        self.store_event(data=event_data, project_id=self.project.id)
        self.params = {"project_id": [self.project.id]}
        self.query = "event.type:transaction"

    def test_simple(self):
        results = discover.query(
            selected_columns=[
                "spans.http",
                "transaction.duration",
            ],
            equations=["spans.http / transaction.duration"],
            query=self.query,
            params=self.params,
        )
        assert len(results["data"]) == 1
        result = results["data"][0]
        assert result["equation[0]"] == result["spans.http"] / result["transaction.duration"]

    def test_multiple_equations(self):
        results = discover.query(
            selected_columns=[
                "spans.http",
                "transaction.duration",
            ],
            equations=[
                "spans.http / transaction.duration",
                "transaction.duration / spans.http",
                "1500 + transaction.duration",
            ],
            query=self.query,
            params=self.params,
        )
        assert len(results["data"]) == 1
        result = results["data"][0]
        assert result["equation[0]"] == result["spans.http"] / result["transaction.duration"]
        assert result["equation[1]"] == result["transaction.duration"] / result["spans.http"]
        assert result["equation[2]"] == 1500 + result["transaction.duration"]

    def test_invalid_field(self):
        with self.assertRaises(ArithmeticValidationError):
            discover.query(
                selected_columns=[
                    "spans.http",
                    "transaction.status",
                ],
                # while transaction_status is a uint8, there's no reason we should allow arith on it
                equations=["spans.http / transaction.status"],
                query=self.query,
                params=self.params,
            )

    def test_invalid_function(self):
        with self.assertRaises(ArithmeticValidationError):
            discover.query(
                selected_columns=[
                    "p50(transaction.duration)",
                    "last_seen()",
                ],
                equations=["p50(transaction.duration) / last_seen()"],
                query=self.query,
                params=self.params,
            )

    def test_unselected_field(self):
        with self.assertRaises(InvalidSearchQuery):
            discover.query(
                selected_columns=[
                    "spans.http",
                ],
                equations=["spans.http / transaction.duration"],
                query=self.query,
                params=self.params,
            )

    def test_unselected_function(self):
        with self.assertRaises(InvalidSearchQuery):
            discover.query(
                selected_columns=[
                    "p50(transaction.duration)",
                ],
                equations=["p50(transaction.duration) / p100(transaction.duration)"],
                query=self.query,
                params=self.params,
            )

    def test_orderby_equation(self):
        for i in range(1, 3):
            event_data = load_data("transaction")
            # Half of duration so we don't get weird rounding differences when comparing the results
            event_data["breakdowns"]["span_ops"]["ops.http"]["value"] = 300 * i
            event_data["start_timestamp"] = iso_format(self.day_ago + timedelta(minutes=30))
            event_data["timestamp"] = iso_format(self.day_ago + timedelta(minutes=30, seconds=3))
            self.store_event(data=event_data, project_id=self.project.id)
        query_params = {
            "selected_columns": [
                "spans.http",
                "transaction.duration",
            ],
            "equations": [
                "spans.http / transaction.duration",
                "transaction.duration / spans.http",
                "1500 + transaction.duration",
            ],
            "orderby": ["equation[0]"],
            "query": self.query,
            "params": self.params,
        }
        results = discover.query(**query_params)
        assert len(results["data"]) == 3
        assert [result["equation[0]"] for result in results["data"]] == [0.1, 0.2, 0.5]

        query_params["orderby"] = ["equation[1]"]
        results = discover.query(**query_params)
        assert len(results["data"]) == 3
        assert [result["equation[1]"] for result in results["data"]] == [2, 5, 10]

        query_params["orderby"] = ["-equation[0]"]
        results = discover.query(**query_params)
        assert len(results["data"]) == 3
        assert [result["equation[0]"] for result in results["data"]] == [0.5, 0.2, 0.1]

    def test_orderby_nonexistent_equation(self):
        with self.assertRaises(InvalidSearchQuery):
            discover.query(
                selected_columns=[
                    "spans.http",
                    "transaction.duration",
                ],
                orderby=["equation[1]"],
                query=self.query,
                params=self.params,
            )

    def test_equation_without_field_or_function(self):
        with self.assertRaises(InvalidSearchQuery):
            discover.query(
                selected_columns=[
                    "spans.http",
                    "transaction.duration",
                ],
                equations=[
                    "5 + 5",
                ],
                query=self.query,
                params=self.params,
            )

    def test_aggregate_equation(self):
        results = discover.query(
            selected_columns=[
                "p50(transaction.duration)",
            ],
            equations=["p50(transaction.duration) / 2"],
            query=self.query,
            params=self.params,
        )
        assert len(results["data"]) == 1
        result = results["data"][0]
        assert result["equation[0]"] == result["p50_transaction_duration"] / 2

    def test_multiple_aggregate_equation(self):
        results = discover.query(
            selected_columns=[
                "p50(transaction.duration)",
                "count()",
            ],
            equations=["p50(transaction.duration) + 2", "p50(transaction.duration) / count()"],
            query=self.query,
            params=self.params,
        )
        assert len(results["data"]) == 1
        result = results["data"][0]
        assert result["equation[0]"] == result["p50_transaction_duration"] + 2
        assert result["equation[1]"] == result["p50_transaction_duration"] / result["count"]

    def test_multiple_operators(self):
        results = discover.query(
            selected_columns=[
                "p50(transaction.duration)",
                "p100(transaction.duration)",
                "count()",
            ],
            equations=[
                "p50(transaction.duration) / p100(transaction.duration) * 100",
                "100 + count() * 5 - 3 / 5",
                "count() + count() / count() * count() - count()",
            ],
            query=self.query,
            params=self.params,
        )
        assert len(results["data"]) == 1
        result = results["data"][0]
        assert (
            result["equation[0]"]
            == result["p50_transaction_duration"] / result["p100_transaction_duration"] * 100
        )
        assert result["equation[1]"] == 100 + result["count"] * 5 - 3 / 5
        assert (
            result["equation[2]"]
            == result["count"]
            + result["count"] / result["count"] * result["count"]
            - result["count"]
        )

    def test_nan_equation_results(self):
        for i in range(1, 3):
            event_data = load_data("transaction")
            # Half of duration so we don't get weird rounding differences when comparing the results
            event_data["breakdowns"]["span_ops"]["ops.http"]["value"] = 0
            event_data["start_timestamp"] = iso_format(self.day_ago + timedelta(minutes=30))
            event_data["timestamp"] = iso_format(self.day_ago + timedelta(minutes=30, seconds=3))
            self.store_event(data=event_data, project_id=self.project.id)
        query_params = {
            "selected_columns": [
                "spans.http",
                "transaction.duration",
            ],
            "equations": [
                "transaction.duration / spans.http",  # inf
                "spans.http / spans.http",  # nan
            ],
            "orderby": ["equation[0]"],
            "query": self.query,
            "params": self.params,
        }
        results = discover.query(**query_params)
        assert len(results["data"]) == 3
        assert [result["equation[0]"] for result in results["data"]] == [2, None, None]

        query_params["orderby"] = ["equation[1]"]
        results = discover.query(**query_params)
        assert len(results["data"]) == 3
        assert [result["equation[1]"] for result in results["data"]] == [1, 0, 0]

        query_params["orderby"] = ["-equation[0]"]
        results = discover.query(**query_params)
        assert len(results["data"]) == 3
        assert [result["equation[0]"] for result in results["data"]] == [None, None, 2]<|MERGE_RESOLUTION|>--- conflicted
+++ resolved
@@ -638,7 +638,6 @@
                 assert data[0]["failure_count"] == 2
                 assert data[1]["failure_count"] == 1
 
-<<<<<<< HEAD
     def test_apdex_function(self):
         project = self.create_project()
 
@@ -960,7 +959,7 @@
                 assert [
                     x["count_unique_user"] for x in sorted(data, key=lambda k: k["transaction"])
                 ] == expected_count
-=======
+
     def test_count(self):
         project = self.create_project()
 
@@ -1116,7 +1115,6 @@
                 assert data[0]["failure_rate"] == 0.6
                 if expected_length > 1:
                     assert data[1]["failure_rate"] == 0.3
->>>>>>> 9b1a19ed
 
     def test_transaction_status(self):
         data = load_data("transaction", timestamp=before_now(minutes=1))
