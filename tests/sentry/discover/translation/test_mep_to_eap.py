import pytest

from sentry.discover.translation.mep_to_eap import QueryParts, translate_mep_to_eap


@pytest.mark.parametrize(
    "input,expected",
    [
        pytest.param(
            "",
            "is_transaction:1",
        ),
        pytest.param(
            "avg(transaction.duration):<10 OR transaction.duration:11",
            "(avg(span.duration):<10 OR span.duration:11) AND is_transaction:1",
        ),
        pytest.param(
            "has:transaction.duration OR has:measurement.lcp",
            "(has:span.duration OR has:measurement.lcp) AND is_transaction:1",
        ),
        pytest.param(
            "tags[foo]:10 OR transaction.duration:11",
            "(tags[foo]:10 OR span.duration:11) AND is_transaction:1",
        ),
        pytest.param(
            "(tags[foo]:10 OR transaction.duration:11) AND (p95(span.duration):<10)",
            "((tags[foo]:10 OR span.duration:11) AND (p95(span.duration):<10)) AND is_transaction:1",
        ),
        pytest.param(
            "count():<10",
            "(count(span.duration):<10) AND is_transaction:1",
        ),
        pytest.param(
            "sum(c:spans/ai.total_cost@usd):<10",
            "(sum(ai.total_cost):<10) AND is_transaction:1",
        ),
        pytest.param(
            "event.type:transaction AND has:measurement.lcp",
            "(is_transaction:1 AND has:measurement.lcp) AND is_transaction:1",
        ),
        pytest.param(
            "title:/api/0/foo AND http.method:POST",
            "(transaction:/api/0/foo AND transaction.method:POST) AND is_transaction:1",
        ),
        pytest.param(
            "title:tasks.spike_protection.run_spike_projection",
            "(transaction:tasks.spike_protection.run_spike_projection) AND is_transaction:1",
        ),
        pytest.param(
            "geo.country_code:US AND geo.city:San Francisco",
            "(user.geo.country_code:US AND user.geo.city:San Francisco) AND is_transaction:1",
        ),
        pytest.param(
            "percentile(transaction.duration,0.5000):>100 AND percentile(transaction.duration, 0.25):>20",
            "(p50(span.duration):>100 AND p50(span.duration):>20) AND is_transaction:1",
        ),
        pytest.param(
            "user_misery():>0.5 OR apdex():>0.5",
            "(user_misery(span.duration,300):>0.5 OR apdex(span.duration,300):>0.5) AND is_transaction:1",
        ),
        pytest.param(
            "apdex(1000):>0.5 OR user_misery(1000):>0.5",
            "(apdex(span.duration,1000):>0.5 OR user_misery(span.duration,1000):>0.5) AND is_transaction:1",
        ),
        pytest.param(
            "platform.name:python",
            "(platform:python) AND is_transaction:1",
        ),
    ],
)
def test_mep_to_eap_simple_query(input: str, expected: str) -> None:
    old = QueryParts(
        selected_columns=["id"],
        query=input,
        equations=[],
        orderby=[],
    )
    translated = translate_mep_to_eap(old)

    assert translated["query"] == expected


@pytest.mark.parametrize(
    "input,expected",
    [
        pytest.param(
            ["transaction.duration"],
            ["span.duration"],
        ),
        pytest.param(
            ["geo.country_code", "geo.city", "geo.region", "geo.subdivision", "geo.subregion"],
            [
                "user.geo.country_code",
                "user.geo.city",
                "user.geo.region",
                "user.geo.subdivision",
                "user.geo.subregion",
            ],
        ),
        pytest.param(
            ["count()", "avg(transaction.duration)"],
            ["count(span.duration)", "avg(span.duration)"],
        ),
        pytest.param(
            ["avgIf(transaction.duration,greater,300)"],
            ["avgIf(span.duration,greater,300)"],
        ),
        pytest.param(
            [
                "percentile(transaction.duration,0.5000)",
                "percentile(transaction.duration,0.94)",
                "percentile(transaction.duration,0.9999)",
                "percentile(transaction.duration, 0.625)",
            ],
            [
                "p50(span.duration)",
                "p95(span.duration)",
                "p100(span.duration)",
                "p75(span.duration)",
            ],
        ),
        pytest.param(
            ["user_misery(300)", "apdex(300)"],
            ["user_misery(span.duration,300)", "apdex(span.duration,300)"],
        ),
        pytest.param(
            ["any(transaction.duration)", "count_miserable(user,300)", "transaction", "count()"],
            ["transaction", "count(span.duration)"],
        ),
        pytest.param(
            ["platform.name", "count()"],
            ["platform", "count(span.duration)"],
        ),
    ],
)
def test_mep_to_eap_simple_selected_columns(input: list[str], expected: list[str]) -> None:
    old = QueryParts(
        selected_columns=input,
        query="",
        equations=[],
        orderby=[],
    )
    translated = translate_mep_to_eap(old)

    assert translated["selected_columns"] == expected


@pytest.mark.parametrize(
    "input,expected",
    [
        pytest.param(
            ["equation|count() + 5"],
            ["equation|count(span.duration) + 5"],
        ),
        pytest.param(
            [
                "equation|user_misery(300) + count()",
            ],
            ["equation|user_misery(span.duration,300) + count(span.duration)"],
        ),
        pytest.param(
            [
                "equation|sum(transaction.duration) + 5",
                "equation|percentile(transaction.duration,0.437)",
            ],
            ["equation|sum(span.duration) + 5", "equation|p50(span.duration)"],
        ),
        pytest.param(
            ["equation|count(span.duration) + 5", "equation|count_web_vitals(user,300) * 3"],
            ["equation|count(span.duration) + 5"],
        ),
        pytest.param(
            ["equation|count(span.duration) + total.count", "equation|count_miserable(user,300)"],
            [],
        ),
        pytest.param(
            ["equation|transaction.duration * 2"],
            ["equation|span.duration * 2"],
<<<<<<< HEAD
=======
        ),
        pytest.param(
            ["equation|(sum(transaction.duration) + 5) + count_miserable(user,300)"],
            [],
        ),
        pytest.param(
            [
                "equation|(avg(transaction.duration) * 2) + p50(span.duration)",
                "equation|(count_unique(title) / 4) * (count_unique(http.method) * 2)",
                "equation|(total.count * 2) - count()",
            ],
            [
                "equation|(avg(span.duration) * 2) + p50(span.duration)",
                "equation|(count_unique(transaction) / 4) * (count_unique(transaction.method) * 2)",
            ],
>>>>>>> dff0d78c
        ),
    ],
)
def test_mep_to_eap_simple_equations(input: list[str], expected: list[str]) -> None:
    old = QueryParts(
        selected_columns=["id"],
        query="",
        equations=input,
        orderby=[],
    )
    translated = translate_mep_to_eap(old)

    assert translated["equations"] == expected


@pytest.mark.parametrize(
    "input,expected",
    [
        pytest.param(
            None,
            None,
        ),
        pytest.param(
            ["-count()"],
            ["-count(span.duration)"],
        ),
        pytest.param(
            [
                "-http.method",
                "transaction.duration",
                "-title",
                "url",
            ],
            ["-transaction.method", "span.duration", "-transaction", "request.url"],
        ),
        pytest.param(
            ["-span.op", "browser.name"],
            ["-span.op", "browser.name"],
        ),
        pytest.param(
            ["geo.city", "-geo.country_code"],
            ["user.geo.city", "-user.geo.country_code"],
        ),
        pytest.param(
            ["-apdex(300)", "user_misery(300)", "count_unique(http.method)"],
            [
                "-apdex(span.duration,300)",
                "user_misery(span.duration,300)",
                "count_unique(transaction.method)",
            ],
        ),
        pytest.param(
            ["-percentile(transaction.duration,0.5000)", "percentile(transaction.duration,0.94)"],
            ["-p50(span.duration)", "p95(span.duration)"],
        ),
        pytest.param(
            [
                "-count_miserable(user,300)",
                "count_web_vitals(user,300)",
                "any(transaction.duration)",
            ],
            [],
        ),
        pytest.param(
            ["-equation|count() + 5"],
            ["-equation|count(span.duration) + 5"],
        ),
    ],
)
def test_mep_to_eap_simple_orderbys(input: list[str], expected: list[str]) -> None:
    old = QueryParts(
        selected_columns=["id"],
        query="",
        equations=[],
        orderby=input,
    )
    translated = translate_mep_to_eap(old)

    assert translated["orderby"] == expected<|MERGE_RESOLUTION|>--- conflicted
+++ resolved
@@ -176,8 +176,6 @@
         pytest.param(
             ["equation|transaction.duration * 2"],
             ["equation|span.duration * 2"],
-<<<<<<< HEAD
-=======
         ),
         pytest.param(
             ["equation|(sum(transaction.duration) + 5) + count_miserable(user,300)"],
@@ -193,7 +191,6 @@
                 "equation|(avg(span.duration) * 2) + p50(span.duration)",
                 "equation|(count_unique(transaction) / 4) * (count_unique(transaction.method) * 2)",
             ],
->>>>>>> dff0d78c
         ),
     ],
 )
