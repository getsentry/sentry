--- conflicted
+++ resolved
@@ -328,12 +328,6 @@
         ),
         pytest.param(
             ["-equation[0]", "equation[1]", "-equation[2]"],
-<<<<<<< HEAD
-            [
-                "-equation[0]",
-                "-equation[1]",
-            ],
-=======
             ["-equation[0]", "-equation[1]"],
             [
                 {
@@ -346,7 +340,6 @@
             ["equation[3453]"],
             [],
             [{"orderby": "equation[3453]", "reason": "equation at this index doesn't exist"}],
->>>>>>> 5dbbd97a
         ),
     ],
 )
