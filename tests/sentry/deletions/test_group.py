import random
from datetime import datetime, timedelta
from time import time
from unittest import mock
from uuid import uuid4

from snuba_sdk import Column, Condition, Entity, Function, Op, Query, Request

from sentry import nodestore
from sentry.deletions.defaults.group import ErrorEventsDeletionTask
from sentry.deletions.tasks.groups import delete_groups
from sentry.event_manager import GroupInfo
from sentry.eventstore.models import Event
<<<<<<< HEAD
from sentry.issues.grouptype import FeedbackGroup, GroupCategory
from sentry.issues.issue_occurrence import IssueOccurrence
=======
from sentry.issues.grouptype import FeedbackGroup
>>>>>>> da8f3a84
from sentry.models.eventattachment import EventAttachment
from sentry.models.files.file import File
from sentry.models.group import Group
from sentry.models.groupassignee import GroupAssignee
from sentry.models.grouphash import GroupHash
from sentry.models.grouphistory import GroupHistory, GroupHistoryStatus
from sentry.models.groupmeta import GroupMeta
from sentry.models.groupredirect import GroupRedirect
from sentry.models.userreport import UserReport
from sentry.snuba.dataset import Dataset, EntityKey
from sentry.testutils.cases import SnubaTestCase, TestCase
from sentry.testutils.helpers.datetime import before_now, iso_format
from sentry.utils.snuba import bulk_snuba_queries
from tests.sentry.issues.test_utils import OccurrenceTestMixin


class DeleteGroupTest(TestCase, SnubaTestCase):
    def setUp(self) -> None:
        super().setUp()
        one_minute = iso_format(before_now(minutes=1))
        group1_data = {"timestamp": one_minute, "fingerprint": ["group1"]}
        group2_data = {"timestamp": one_minute, "fingerprint": ["group2"]}

        # Group 1 events
        self.event = self.store_event(
            data=group1_data | {"tags": {"foo": "bar"}}, project_id=self.project.id
        )
        self.event_id = self.event.event_id
        self.node_id = Event.generate_node_id(self.project.id, self.event_id)
        group = self.event.group
        self.event_id2 = self.store_event(data=group1_data, project_id=self.project.id).event_id
        self.node_id2 = Event.generate_node_id(self.project.id, self.event_id2)

        # Group 2 event
        self.keep_event = self.store_event(data=group2_data, project_id=self.project.id)
        self.keep_node_id = Event.generate_node_id(self.project.id, self.keep_event.event_id)

        UserReport.objects.create(
            group_id=group.id, project_id=self.event.project_id, name="With group id"
        )
        UserReport.objects.create(
            event_id=self.event.event_id, project_id=self.event.project_id, name="With event id"
        )
        file = File.objects.create(name="hello.png", type="image/png")
        EventAttachment.objects.create(
            event_id=self.event.event_id,
            project_id=self.event.project_id,
            file_id=file.id,
            type=file.type,
            name="hello.png",
        )
        GroupAssignee.objects.create(group=group, project=self.project, user_id=self.user.id)
        GroupHash.objects.create(project=self.project, group=group, hash=uuid4().hex)
        GroupMeta.objects.create(group=group, key="foo", value="bar")
        GroupRedirect.objects.create(group_id=group.id, previous_group_id=1)

    def test_simple(self) -> None:
        ErrorEventsDeletionTask.DEFAULT_CHUNK_SIZE = 1  # test chunking logic
        group = self.event.group
        assert nodestore.backend.get(self.node_id)
        assert nodestore.backend.get(self.node_id2)
        assert nodestore.backend.get(self.keep_node_id)

        with self.tasks():
            delete_groups(object_ids=[group.id])

        assert not UserReport.objects.filter(group_id=group.id).exists()
        assert not UserReport.objects.filter(event_id=self.event.event_id).exists()
        assert not EventAttachment.objects.filter(event_id=self.event.event_id).exists()

        assert not GroupRedirect.objects.filter(group_id=group.id).exists()
        assert not GroupHash.objects.filter(group_id=group.id).exists()
        assert not Group.objects.filter(id=group.id).exists()
        assert not nodestore.backend.get(self.node_id)
        assert not nodestore.backend.get(self.node_id2)
        assert nodestore.backend.get(self.keep_node_id), "Does not remove from second group"
        assert Group.objects.filter(id=self.keep_event.group_id).exists()

    def test_simple_multiple_groups(self) -> None:
        other_event = self.store_event(
            data={"timestamp": iso_format(before_now(minutes=1)), "fingerprint": ["group3"]},
            project_id=self.project.id,
        )
        other_node_id = Event.generate_node_id(self.project.id, other_event.event_id)

        group = self.event.group
        with self.tasks():
            delete_groups(object_ids=[group.id, other_event.group_id])

        assert not Group.objects.filter(id=group.id).exists()
        assert not Group.objects.filter(id=other_event.group_id).exists()
        assert not nodestore.backend.get(self.node_id)
        assert not nodestore.backend.get(other_node_id)

        assert Group.objects.filter(id=self.keep_event.group_id).exists()
        assert nodestore.backend.get(self.keep_node_id)

    def test_grouphistory_relation(self) -> None:
        other_event = self.store_event(
            data={"timestamp": iso_format(before_now(minutes=1)), "fingerprint": ["group3"]},
            project_id=self.project.id,
        )
        other_group = other_event.group
        group = self.event.group
        history_one = self.create_group_history(group=group, status=GroupHistoryStatus.ONGOING)
        history_two = self.create_group_history(
            group=group,
            status=GroupHistoryStatus.RESOLVED,
            prev_history=history_one,
        )
        other_history_one = self.create_group_history(
            group=other_group, status=GroupHistoryStatus.ONGOING
        )
        other_history_two = self.create_group_history(
            group=other_group,
            status=GroupHistoryStatus.RESOLVED,
            prev_history=other_history_one,
        )
        with self.tasks():
            delete_groups(object_ids=[group.id, other_group.id])

        assert GroupHistory.objects.filter(id=history_one.id).exists() is False
        assert GroupHistory.objects.filter(id=history_two.id).exists() is False
        assert GroupHistory.objects.filter(id=other_history_one.id).exists() is False
        assert GroupHistory.objects.filter(id=other_history_two.id).exists() is False

    @mock.patch("os.environ.get")
    @mock.patch("sentry.nodestore.delete_multi")
    def test_cleanup(self, nodestore_delete_multi: mock.Mock, os_environ: mock.Mock) -> None:
        os_environ.side_effect = lambda key: "1" if key == "_SENTRY_CLEANUP" else None
        group = self.event.group

        with self.tasks():
            delete_groups(object_ids=[group.id])

        assert nodestore_delete_multi.call_count == 0

    @mock.patch(
        "sentry.tasks.delete_seer_grouping_records.delete_seer_grouping_records_by_hash.apply_async"
    )
    def test_delete_groups_delete_grouping_records_by_hash(
        self, mock_delete_seer_grouping_records_by_hash_apply_async: mock.Mock
    ) -> None:
        self.project.update_option("sentry:similarity_backfill_completed", int(time()))
        other_event = self.store_event(
            data={
                "timestamp": iso_format(before_now(minutes=1)),
                "fingerprint": ["group3"],
            },
            project_id=self.project.id,
        )
        other_node_id = Event.generate_node_id(self.project.id, other_event.event_id)

        hashes = [
            grouphash.hash
            for grouphash in GroupHash.objects.filter(
                project_id=self.project.id, group_id__in=[self.event.group.id, other_event.group_id]
            )
        ]
        group = self.event.group
        with self.tasks():
            delete_groups(object_ids=[group.id, other_event.group_id])

        assert not Group.objects.filter(id=group.id).exists()
        assert not Group.objects.filter(id=other_event.group_id).exists()
        assert not nodestore.backend.get(self.node_id)
        assert not nodestore.backend.get(other_node_id)

        assert Group.objects.filter(id=self.keep_event.group_id).exists()
        assert nodestore.backend.get(self.keep_node_id)

        assert mock_delete_seer_grouping_records_by_hash_apply_async.call_args[1] == {
            "args": [group.project.id, hashes, 0]
        }


class DeleteIssuePlatformTest(TestCase, SnubaTestCase, OccurrenceTestMixin):
<<<<<<< HEAD
    referrer = "testing.test"

    def create_occurrence(
        self, event: Event, type_id: int
    ) -> tuple[IssueOccurrence, GroupInfo | None]:
        occurrence, issue_platform_group = self.process_occurrence(
            event_id=event.event_id,
            project_id=event.project.id,
            type=type_id,
            event_data={},
=======
    def test_issue_platform(self) -> None:
        event = self.store_event(data={}, project_id=self.project.id)
        issue_occurrence, group_info = self.process_occurrence(
            event_id=event.event_id,
            project_id=self.project.id,
            # We are using ReplayDeadClickType as a representative of Issue Platform
            type=FeedbackGroup.type_id,
            event_data={
                "fingerprint": ["issue-platform-group"],
                "timestamp": before_now(minutes=1).isoformat(),
            },
>>>>>>> da8f3a84
        )
        return occurrence, issue_platform_group

    def select_issue_platform_events(self, project_id: int) -> object:
        columns = ["event_id", "group_id", "occurrence_id"]
        return self.select_rows(Entity(EntityKey.IssuePlatform.value), columns, project_id)

    def select_rows(self, entity: Entity, columns: list[str], project_id: int) -> object:
        # Unfortunatelly, the cache is always used when we call bulk_snuba_queries even if we pass use_cache=False
        # So we need to make sure that the query is not cached by adding a random time range
        now = datetime.now()
        self.start_time = now - timedelta(days=1, microseconds=random.randint(0, 100000000))
        self.end_time = now + timedelta(days=1, microseconds=random.randint(0, 100000000))

        select = [Column(column) for column in columns]
        where = [
            Condition(Column("project_id"), Op.IN, Function("tuple", [project_id])),
            Condition(Column("timestamp"), Op.GTE, self.start_time),
            Condition(Column("timestamp"), Op.LT, self.end_time),
        ]
        query = Query(match=entity, select=select, where=where)
        request = Request(
            dataset=Dataset.IssuePlatform.value,
            app_id=self.referrer,
            query=query,
            tenant_ids=self.tenant_ids,
        )
        results = bulk_snuba_queries([request])[0]["data"]
        return results

    @property
    def tenant_ids(self) -> dict[str, str]:
        return {"referrer": self.referrer, "organization_id": self.organization.id}

    def test_issue_platform(self) -> None:
        # Adding this query here to make sure that the cache is not being used
        assert self.select_issue_platform_events(self.project.id) == []
        # Create initial error event and occurrence related to it; two different groups will exist
        event = self.store_event(data={}, project_id=self.project.id)
        occurrence, group_info = self.create_occurrence(event, type_id=FeedbackGroup.type_id)

        # Assertions after creation
        assert occurrence.id != event.event_id
        assert group_info is not None
        issue_platform_group = group_info.group
        assert event.group_id != issue_platform_group.id
        assert event.group.issue_category == GroupCategory.ERROR
        assert issue_platform_group.issue_category != GroupCategory.ERROR
        # Assert that the occurrence has been inserted in Snuba
        expected = [
            {
                "event_id": event.event_id,
                "group_id": issue_platform_group.id,
                "occurrence_id": occurrence.id,
            }
        ]
        assert self.select_issue_platform_events(self.project.id) == expected

        # This will delete the group and the events from the node store
        with self.tasks():
            delete_groups(object_ids=[issue_platform_group.id])

        # The original event and group still exist
        assert Group.objects.filter(id=event.group_id).exists()
        event_node_id = Event.generate_node_id(event.project_id, event.event_id)
        assert nodestore.backend.get(event_node_id)

        # The Issue Platform group and occurrence are deleted
        assert issue_platform_group.issue_type == FeedbackGroup
        assert not Group.objects.filter(id=issue_platform_group.id).exists()
        occurrence_node_id = Event.generate_node_id(occurrence.project_id, occurrence.id)
        assert not nodestore.backend.get(occurrence_node_id)
        # We don't yet delete the occurrence from Snuba but it will expire with the TTL
        assert self.select_issue_platform_events(self.project.id) == expected<|MERGE_RESOLUTION|>--- conflicted
+++ resolved
@@ -11,12 +11,8 @@
 from sentry.deletions.tasks.groups import delete_groups
 from sentry.event_manager import GroupInfo
 from sentry.eventstore.models import Event
-<<<<<<< HEAD
 from sentry.issues.grouptype import FeedbackGroup, GroupCategory
 from sentry.issues.issue_occurrence import IssueOccurrence
-=======
-from sentry.issues.grouptype import FeedbackGroup
->>>>>>> da8f3a84
 from sentry.models.eventattachment import EventAttachment
 from sentry.models.files.file import File
 from sentry.models.group import Group
@@ -194,7 +190,6 @@
 
 
 class DeleteIssuePlatformTest(TestCase, SnubaTestCase, OccurrenceTestMixin):
-<<<<<<< HEAD
     referrer = "testing.test"
 
     def create_occurrence(
@@ -205,19 +200,6 @@
             project_id=event.project.id,
             type=type_id,
             event_data={},
-=======
-    def test_issue_platform(self) -> None:
-        event = self.store_event(data={}, project_id=self.project.id)
-        issue_occurrence, group_info = self.process_occurrence(
-            event_id=event.event_id,
-            project_id=self.project.id,
-            # We are using ReplayDeadClickType as a representative of Issue Platform
-            type=FeedbackGroup.type_id,
-            event_data={
-                "fingerprint": ["issue-platform-group"],
-                "timestamp": before_now(minutes=1).isoformat(),
-            },
->>>>>>> da8f3a84
         )
         return occurrence, issue_platform_group
 
@@ -226,17 +208,16 @@
         return self.select_rows(Entity(EntityKey.IssuePlatform.value), columns, project_id)
 
     def select_rows(self, entity: Entity, columns: list[str], project_id: int) -> object:
-        # Unfortunatelly, the cache is always used when we call bulk_snuba_queries even if we pass use_cache=False
-        # So we need to make sure that the query is not cached by adding a random time range
+        # Adding the random microseconds is to circumvent Snuba's caching mechanism
         now = datetime.now()
-        self.start_time = now - timedelta(days=1, microseconds=random.randint(0, 100000000))
-        self.end_time = now + timedelta(days=1, microseconds=random.randint(0, 100000000))
+        start_time = now - timedelta(days=1, microseconds=random.randint(0, 100000000))
+        end_time = now + timedelta(days=1, microseconds=random.randint(0, 100000000))
 
         select = [Column(column) for column in columns]
         where = [
             Condition(Column("project_id"), Op.IN, Function("tuple", [project_id])),
-            Condition(Column("timestamp"), Op.GTE, self.start_time),
-            Condition(Column("timestamp"), Op.LT, self.end_time),
+            Condition(Column("timestamp"), Op.GTE, start_time),
+            Condition(Column("timestamp"), Op.LT, end_time),
         ]
         query = Query(match=entity, select=select, where=where)
         request = Request(
