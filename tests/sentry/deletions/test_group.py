import os
import random
from datetime import datetime, timedelta
from time import time
from typing import Any
from unittest import mock
from uuid import uuid4

from snuba_sdk import Column, Condition, Entity, Function, Op, Query, Request

from sentry import deletions, nodestore
from sentry.deletions.tasks.groups import delete_groups_for_project
from sentry.issues.grouptype import GroupCategory
from sentry.issues.issue_occurrence import IssueOccurrence
from sentry.models.eventattachment import EventAttachment
from sentry.models.group import Group
from sentry.models.groupassignee import GroupAssignee
from sentry.models.grouphash import GroupHash
from sentry.models.grouphashmetadata import GroupHashMetadata
from sentry.models.grouphistory import GroupHistory, GroupHistoryStatus
from sentry.models.groupmeta import GroupMeta
from sentry.models.groupredirect import GroupRedirect
from sentry.models.userreport import UserReport
from sentry.services.eventstore.models import Event
from sentry.snuba.dataset import Dataset, EntityKey
from sentry.snuba.referrer import Referrer
from sentry.testutils.cases import SnubaTestCase, TestCase
from sentry.testutils.helpers.datetime import before_now
from sentry.utils.snuba import bulk_snuba_queries
from tests.sentry.issues.test_utils import OccurrenceTestMixin


class DeleteGroupTest(TestCase, SnubaTestCase):

    def _generate_data(self, fingerprint: str | None = None) -> dict[str, Any]:
        return {
            "fingerprint": [fingerprint or uuid4().hex],
            "timestamp": before_now(minutes=1).isoformat(),
        }

    def _get_node_id(self, event: Event) -> str:
        return Event.generate_node_id(event.project_id, event.event_id)

    def _create_event_with_many_group_children(self) -> Event:
        event = self.store_event(
            data=self._generate_data(fingerprint="group1"),
            project_id=self.project.id,
        )
        UserReport.objects.create(
            group_id=event.group.id, project_id=event.project_id, name="With group id"
        )
        UserReport.objects.create(
            event_id=event.event_id, project_id=event.project_id, name="With event id"
        )
        EventAttachment.objects.create(
            event_id=event.event_id,
            project_id=event.project_id,
            name="hello.png",
            content_type="image/png",
        )
        GroupAssignee.objects.create(group=event.group, project=self.project, user_id=self.user.id)
        GroupHash.objects.create(project=self.project, group=event.group, hash=uuid4().hex)
        GroupMeta.objects.create(group=event.group, key="foo", value="bar")
        GroupRedirect.objects.create(group_id=event.group.id, previous_group_id=1)

        return event

    def test_delete_group_with_many_related_children(self) -> None:
        event = self._create_event_with_many_group_children()
        assert event.group is not None

        event2 = self.store_event(
            data=self._generate_data(fingerprint="group1"), project_id=self.project.id
        )
        assert event2.group is not None

        assert nodestore.backend.get(self._get_node_id(event))
        assert nodestore.backend.get(self._get_node_id(event2))

        with self.tasks():
            delete_groups_for_project(
                object_ids=[event.group.id], transaction_id=uuid4().hex, project_id=self.project.id
            )

        assert not UserReport.objects.filter(group_id=event.group.id).exists()
        assert not UserReport.objects.filter(event_id=event.event_id).exists()
        assert not EventAttachment.objects.filter(event_id=event.event_id).exists()

        assert not GroupRedirect.objects.filter(group_id=event.group.id).exists()
        assert not GroupHash.objects.filter(group_id=event.group.id).exists()
        assert not Group.objects.filter(id=event.group.id).exists()
        assert not nodestore.backend.get(self._get_node_id(event))
        assert not nodestore.backend.get(self._get_node_id(event2))

    def test_delete_group_with_many_related_children_with_new_option(self) -> None:
        with self.options({"deletions.fetch-subset-of-fields": True}):
            self.test_delete_group_with_many_related_children()

    def test_multiple_groups(self) -> None:
        event = self.store_event(
            data=self._generate_data(fingerprint="group1"),
            project_id=self.project.id,
        )
        assert event.group is not None
        keep_event = self.store_event(
            data=self._generate_data(fingerprint="group2"),
            project_id=self.project.id,
        )
        assert keep_event.group is not None
        other_event = self.store_event(
            data=self._generate_data(fingerprint="group3"),
            project_id=self.project.id,
        )
        assert other_event.group is not None

        with self.tasks():
            delete_groups_for_project(
                object_ids=[event.group.id, other_event.group.id],
                transaction_id=uuid4().hex,
                project_id=self.project.id,
            )

        assert not Group.objects.filter(id=event.group.id).exists()
        assert not Group.objects.filter(id=other_event.group_id).exists()
        assert not nodestore.backend.get(self._get_node_id(event))
        assert not nodestore.backend.get(self._get_node_id(other_event))

        assert Group.objects.filter(id=keep_event.group.id).exists()
        assert nodestore.backend.get(self._get_node_id(keep_event))

    def test_multiple_groups_with_new_option(self) -> None:
        with self.options({"deletions.fetch-subset-of-fields": True}):
            self.test_multiple_groups()

    def test_grouphistory_relation(self) -> None:
        other_event = self.store_event(
            data=self._generate_data(fingerprint="other_group"),
            project_id=self.project.id,
        )
        other_group = other_event.group
        group = self.event.group
        history_one = self.create_group_history(group=group, status=GroupHistoryStatus.ONGOING)
        history_two = self.create_group_history(
            group=group,
            status=GroupHistoryStatus.RESOLVED,
            prev_history=history_one,
        )
        other_history_one = self.create_group_history(
            group=other_group, status=GroupHistoryStatus.ONGOING
        )
        other_history_two = self.create_group_history(
            group=other_group,
            status=GroupHistoryStatus.RESOLVED,
            prev_history=other_history_one,
        )
        with self.tasks():
            delete_groups_for_project(
                object_ids=[group.id, other_group.id],
                transaction_id=uuid4().hex,
                project_id=self.project.id,
            )

        assert GroupHistory.objects.filter(id=history_one.id).exists() is False
        assert GroupHistory.objects.filter(id=history_two.id).exists() is False
        assert GroupHistory.objects.filter(id=other_history_one.id).exists() is False
        assert GroupHistory.objects.filter(id=other_history_two.id).exists() is False

    def test_grouphistory_relation_with_new_option(self) -> None:
        with self.options({"deletions.fetch-subset-of-fields": True}):
            self.test_grouphistory_relation()

    @mock.patch("sentry.services.nodestore.delete_multi")
    def test_cleanup(self, nodestore_delete_multi: mock.Mock) -> None:
        os.environ["_SENTRY_CLEANUP"] = "1"
        try:
            group = self.event.group

            with self.tasks():
                delete_groups_for_project(
                    object_ids=[group.id],
                    transaction_id=uuid4().hex,
                    project_id=self.project.id,
                )

            assert nodestore_delete_multi.call_count == 0
        finally:
            del os.environ["_SENTRY_CLEANUP"]

    def test_cleanup_with_new_option(self) -> None:
        with self.options({"deletions.fetch-subset-of-fields": True}):
            self.test_cleanup()

    @mock.patch(
        "sentry.tasks.delete_seer_grouping_records.delete_seer_grouping_records_by_hash.apply_async"
    )
    def test_delete_groups_delete_grouping_records_by_hash(
        self, mock_delete_seer_grouping_records_by_hash_apply_async: mock.Mock
    ) -> None:
        self.project.update_option("sentry:similarity_backfill_completed", int(time()))
        event = self.store_event(
            data=self._generate_data(fingerprint="group1"),
            project_id=self.project.id,
        )
        assert event.group
        keep_event = self.store_event(
            data=self._generate_data(fingerprint="group2"),
            project_id=self.project.id,
        )
        assert keep_event.group
        other_event = self.store_event(
            data=self._generate_data(fingerprint="group3"),
            project_id=self.project.id,
        )

        hashes = [
            grouphash.hash
            for grouphash in GroupHash.objects.filter(
                project_id=self.project.id, group_id__in=[event.group.id, other_event.group_id]
            )
        ]

        with self.tasks():
            delete_groups_for_project(
                object_ids=[event.group.id, other_event.group_id],
                transaction_id=uuid4().hex,
                project_id=self.project.id,
            )

        assert not Group.objects.filter(id=event.group.id).exists()
        assert not Group.objects.filter(id=other_event.group_id).exists()
        assert not nodestore.backend.get(self._get_node_id(event))
        assert not nodestore.backend.get(self._get_node_id(other_event))

        assert Group.objects.filter(id=keep_event.group_id).exists()
        assert nodestore.backend.get(self._get_node_id(keep_event))

        assert mock_delete_seer_grouping_records_by_hash_apply_async.call_args[1] == {
            "args": [event.project.id, hashes, 0]
        }

    def test_delete_groups_delete_grouping_records_by_hash_with_new_option(self) -> None:
        with self.options({"deletions.fetch-subset-of-fields": True}):
            self.test_delete_groups_delete_grouping_records_by_hash()

    @mock.patch(
        "sentry.tasks.delete_seer_grouping_records.delete_seer_grouping_records_by_hash.apply_async"
    )
    def test_invalid_group_type_handling(
        self, mock_delete_seer_grouping_records_by_hash_apply_async: mock.Mock
    ) -> None:
        """
        Test that groups with invalid types are still deleted without causing the entire deletion process to fail.
        """
        self.project.update_option("sentry:similarity_backfill_completed", int(time()))
        error_group = self.store_event(
            data={"timestamp": before_now(minutes=1).isoformat(), "fingerprint": ["error-group"]},
            project_id=self.project.id,
        ).group
        invalid_group = self.store_event(
            data={"timestamp": before_now(minutes=1).isoformat(), "fingerprint": ["invalid-group"]},
            project_id=self.project.id,
        ).group
        keep_event = self.store_event(
            data={"timestamp": before_now(minutes=1).isoformat(), "fingerprint": ["keep-group"]},
            project_id=self.project.id,
        )
        keep_group = keep_event.group

        Group.objects.filter(id=invalid_group.id).update(type=10000000)

        error_group_hashes = [
            grouphash.hash
            for grouphash in GroupHash.objects.filter(
                project_id=self.project.id, group_id=error_group.id
            )
        ]

        with self.tasks():
            delete_groups_for_project(
                object_ids=[error_group.id, invalid_group.id],
                transaction_id=uuid4().hex,
                project_id=self.project.id,
            )

        assert not Group.objects.filter(id__in=[error_group.id, invalid_group.id]).exists()
        assert Group.objects.filter(id=keep_group.id).exists()

        if error_group_hashes:
            assert mock_delete_seer_grouping_records_by_hash_apply_async.call_args[1] == {
                "args": [self.project.id, error_group_hashes, 0]
            }

    def test_invalid_group_type_handling_with_new_option(self) -> None:
        with self.options({"deletions.fetch-subset-of-fields": True}):
            self.test_invalid_group_type_handling()

    def test_delete_grouphashes_and_metadata(self) -> None:
        """
        Test that when deleting group hashes, the group hash metadata is deleted first and the references to the other group hashes are updated.
        """
        # This enables checking Seer for similarity and to mock the call to return a specific grouphash
        self.project.update_option("sentry:similarity_backfill_completed", int(time()))

        # Create two events/grouphashes and one of them
        # Event A will be deleted
        event_a = self.store_event(
            data={
                "platform": "python",
                "stacktrace": {"frames": [{"filename": "error_a.py"}]},
            },
            project_id=self.project.id,
        )
        grouphash_a = GroupHash.objects.get(group_id=event_a.group_id)
        assert grouphash_a.metadata is not None
        assert grouphash_a.metadata.seer_matched_grouphash is None
        metadata_a_id = grouphash_a.metadata.id

        with mock.patch(
            "sentry.grouping.ingest.seer.get_seer_similar_issues"
        ) as mock_get_seer_similar_issues:
            # This will allow grouphash_b to be matched to grouphash_a by Seer
            mock_get_seer_similar_issues.return_value = (0.01, grouphash_a)

            # Event B will be kept - different exception to ensure different group hash to grouphash_a
            event_b = self.store_event(
                data={
                    "platform": "python",
                    "stacktrace": {"frames": [{"filename": "error_b.py"}]},
                },
                project_id=self.project.id,
            )
            grouphash_b = GroupHash.objects.get(hash=event_b.get_primary_hash())
            assert grouphash_b.metadata is not None
            metadata_b_id = grouphash_b.metadata.id

            # Verify that seer matched event_b to event_a's hash
            assert event_a.group_id == event_b.group_id

            # Make sure it has not changed
            grouphash_a.refresh_from_db()
            assert grouphash_a.metadata is not None
            assert grouphash_a.metadata.seer_matched_grouphash is None
            assert grouphash_b.metadata is not None
            assert grouphash_b.metadata.seer_matched_grouphash == grouphash_a

            with self.tasks():
                # It will delete all groups, group hashes and group hash metadata
                task = deletions.get(model=Group, query={"id__in": [event_a.group_id]})
                more = task.chunk()
                assert not more

            assert not Group.objects.filter(id=event_a.group_id).exists()
            assert not GroupHash.objects.filter(id=grouphash_a.id).exists()
            assert not GroupHashMetadata.objects.filter(id=metadata_a_id).exists()
            assert not GroupHash.objects.filter(id=grouphash_b.id).exists()
            assert not GroupHashMetadata.objects.filter(id=metadata_b_id).exists()

    def test_delete_grouphashes_and_metadata_with_new_option(self) -> None:
        with self.options({"deletions.fetch-subset-of-fields": True}):
            self.test_delete_grouphashes_and_metadata()

    def test_delete_groups_with_few_fields_fetched(self) -> None:
        with self.tasks(), self.options({"deletions.fetch-subset-of-fields": True}):
            delete_groups_for_project(
                object_ids=[self.event.group_id],
                transaction_id=uuid4().hex,
                project_id=self.project.id,
            )

        assert not Group.objects.filter(id=self.event.group_id).exists()


class DeleteIssuePlatformTest(TestCase, SnubaTestCase, OccurrenceTestMixin):
    referrer = Referrer.TESTING_TEST.value

    def create_occurrence(self, event: Event, type_id: int) -> tuple[IssueOccurrence, Group]:
        occurrence, group_info = self.process_occurrence(
            project_id=self.project.id,
            event_id=event.event_id,
            type=type_id,
            # Convert event data dict for occurrence processing
            event_data=dict(event.data),
        )
        assert group_info is not None
        return occurrence, group_info.group

    def select_error_events(self, project_id: int) -> object:
        columns = ["event_id", "group_id"]
        return self.select_rows(Entity(EntityKey.Events.value), columns, project_id)

    def select_issue_platform_events(self, project_id: int) -> object:
        columns = ["event_id", "group_id", "occurrence_id"]
        return self.select_rows(Entity(EntityKey.IssuePlatform.value), columns, project_id)

    def select_rows(
        self, entity: Entity, columns: list[str], project_id: int
    ) -> None | dict[str, object]:
        # Adding the random microseconds is to circumvent Snuba's caching mechanism
        now = datetime.now()
        start_time = now - timedelta(days=1, microseconds=random.randint(0, 100000000))
        end_time = now + timedelta(days=1, microseconds=random.randint(0, 100000000))

        select = [Column(column) for column in columns]
        where = [
            Condition(Column("project_id"), Op.IN, Function("tuple", [project_id])),
            Condition(Column("timestamp"), Op.GTE, start_time),
            Condition(Column("timestamp"), Op.LT, end_time),
        ]
        query = Query(match=entity, select=select, where=where)
        request = Request(
            # Using IssuePlatform dataset for occurrence queries
            dataset=Dataset.IssuePlatform.value,
            app_id=self.referrer,
            query=query,
            tenant_ids=self.tenant_ids,
        )
        results = bulk_snuba_queries([request])[0]["data"]
        return results[0] if results else None

    @property
    def tenant_ids(self) -> dict[str, str]:
        return {"referrer": self.referrer, "organization_id": self.organization.id}

<<<<<<< HEAD
    def test_simple_issue_platform(self) -> None:
        # Adding this query here to make sure that the cache is not being used
        assert self.select_error_events(self.project.id) is None
        assert self.select_issue_platform_events(self.project.id) is None

        # Create initial error event and occurrence related to it; two different groups will exist
        event = self.store_event(data={}, project_id=self.project.id)
        # XXX: We need a different way of creating occurrences which will insert into the nodestore
        occurrence_event, issue_platform_group = self.create_occurrence(
            event, type_id=FeedbackGroup.type_id
        )

        # Assertions after creation
        assert occurrence_event.id != event.event_id
        assert event.group_id != issue_platform_group.id
        assert event.group.issue_category == GroupCategory.ERROR
        assert issue_platform_group.issue_category == GroupCategory.FEEDBACK
        assert issue_platform_group.type == FeedbackGroup.type_id

        # Assert that the error event has been inserted in the nodestore & Snuba
        event_node_id = Event.generate_node_id(event.project_id, event.event_id)
        assert nodestore.backend.get(event_node_id)
        expected_error = {"event_id": event.event_id, "group_id": event.group_id}
        assert self.select_error_events(self.project.id) == expected_error

        # Assert that the occurrence event has been inserted in the nodestore & Snuba
        # occurrence_node_id = Event.generate_node_id(
        #     occurrence_event.project_id, occurrence_event.id
        # )
        # assert nodestore.backend.get(occurrence_node_id)
        expected_occurrence_event = {
            "event_id": occurrence_event.event_id,
            "group_id": issue_platform_group.id,
            "occurrence_id": occurrence_event.id,
        }
        assert self.select_issue_platform_events(self.project.id) == expected_occurrence_event

        # This will delete the group and the events from the node store and Snuba
        with self.tasks():
            delete_groups_for_project(
                object_ids=[issue_platform_group.id],
                transaction_id=uuid4().hex,
                project_id=self.project.id,
            )

        # The original error event and group still exist
        assert Group.objects.filter(id=event.group_id).exists()
        assert nodestore.backend.get(event_node_id)
        assert self.select_error_events(self.project.id) == expected_error

        # The Issue Platform group and occurrence have been deleted
        assert not Group.objects.filter(id=issue_platform_group.id).exists()
        # assert not nodestore.backend.get(occurrence_node_id)
        assert self.select_issue_platform_events(self.project.id) is None

    def test_simple_issue_platform_with_new_option(self) -> None:
        with self.options({"deletions.fetch-subset-of-fields": True}):
            self.test_simple_issue_platform()

=======
>>>>>>> b6b90a3e
    @mock.patch("sentry.deletions.tasks.nodestore.bulk_snuba_queries")
    def test_issue_platform_batching(self, mock_bulk_snuba_queries: mock.Mock) -> None:
        # Patch max_rows_to_delete to a small value for testing
        with (
            self.tasks(),
            mock.patch("sentry.deletions.tasks.nodestore.ISSUE_PLATFORM_MAX_ROWS_TO_DELETE", 6),
        ):
            # Create three groups with times_seen such that batching is required
            group1 = self.create_group(project=self.project)
            group2 = self.create_group(project=self.project)
            group3 = self.create_group(project=self.project)
            group4 = self.create_group(project=self.project)

            # Set times_seen for each group
            Group.objects.filter(id=group1.id).update(times_seen=3, type=GroupCategory.FEEDBACK)
            Group.objects.filter(id=group2.id).update(times_seen=1, type=GroupCategory.FEEDBACK)
            Group.objects.filter(id=group3.id).update(times_seen=3, type=GroupCategory.FEEDBACK)
            Group.objects.filter(id=group4.id).update(times_seen=3, type=GroupCategory.FEEDBACK)

            # This will delete the group and the events from the node store and Snuba
            with self.tasks():
                delete_groups_for_project(
                    object_ids=[group1.id, group2.id, group3.id, group4.id],
                    transaction_id=uuid4().hex,
                    project_id=self.project.id,
                )

            assert mock_bulk_snuba_queries.call_count == 1
            # There should be two batches with max_rows_to_delete=6
            # First batch: [group2, group1] (1+3=4 events, under limit)
            # Second batch: [group3, group4] (3+3=6 events, at limit)
            requests = mock_bulk_snuba_queries.call_args[0][0]
            assert len(requests) == 2

            first_batch = requests[0].query.column_conditions["group_id"]
            second_batch = requests[1].query.column_conditions["group_id"]

            # Since we sort by times_seen, the first batch will be [group2, group1]
            # and the second batch will be [group3, group4]
            assert first_batch == [group2.id, group1.id]  # group2 has less times_seen than group1
            # group3 and group4 have the same times_seen, thus sorted by id
            assert second_batch == [group3.id, group4.id]

    def test_issue_platform_batching_with_new_option(self) -> None:
        with self.options({"deletions.fetch-subset-of-fields": True}):
            self.test_issue_platform_batching()<|MERGE_RESOLUTION|>--- conflicted
+++ resolved
@@ -421,7 +421,6 @@
     def tenant_ids(self) -> dict[str, str]:
         return {"referrer": self.referrer, "organization_id": self.organization.id}
 
-<<<<<<< HEAD
     def test_simple_issue_platform(self) -> None:
         # Adding this query here to make sure that the cache is not being used
         assert self.select_error_events(self.project.id) is None
@@ -481,8 +480,6 @@
         with self.options({"deletions.fetch-subset-of-fields": True}):
             self.test_simple_issue_platform()
 
-=======
->>>>>>> b6b90a3e
     @mock.patch("sentry.deletions.tasks.nodestore.bulk_snuba_queries")
     def test_issue_platform_batching(self, mock_bulk_snuba_queries: mock.Mock) -> None:
         # Patch max_rows_to_delete to a small value for testing
