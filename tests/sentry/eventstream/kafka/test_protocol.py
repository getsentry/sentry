--- conflicted
+++ resolved
@@ -51,10 +51,6 @@
     assert event.message == "message"
     assert event.platform == "python"
     assert event.datetime == datetime(2018, 7, 20, 21, 4, 27, 600640, tzinfo=pytz.utc)
-<<<<<<< HEAD
-
-=======
->>>>>>> 7a3982f7
     assert kwargs.pop("primary_hash") == "49f68a5c8493ec2c0bf489821c21fc3b"
 
     assert kwargs.pop("is_new") is True
