from sentry import roles
from sentry.models import OrganizationMember, User
from sentry.runner.commands.createuser import createuser
from sentry.services.hybrid_cloud.user.service import user_service
from sentry.testutils import CliTestCase
from sentry.testutils.silo import control_silo_test


@control_silo_test
class CreateUserTest(CliTestCase):
    command = createuser
    default_args = ["--no-input"]

    def test_superuser(self):
        rv = self.invoke("--email=you@somewhereawesome.com", "--password=awesome", "--superuser")
        assert rv.exit_code == 0, rv.output
        assert "you@somewhereawesome.com" in rv.output
        assert User.objects.count() == 1
        user = User.objects.all()[0]
        assert user.email == "you@somewhereawesome.com"
        assert user.check_password("awesome")
        assert user.is_superuser
        assert user.is_staff
        assert user.is_active

    def test_no_superuser(self):
        rv = self.invoke("--email=you@somewhereawesome.com", "--password=awesome")
        assert rv.exit_code == 0, rv.output
        assert "you@somewhereawesome.com" in rv.output
        assert User.objects.count() == 1
        user = User.objects.all()[0]
        assert user.email == "you@somewhereawesome.com"
        assert user.check_password("awesome")
        assert not user.is_superuser
        assert not user.is_staff
        assert user.is_active

    def test_no_password(self):
        rv = self.invoke("--email=you@somewhereawesome.com", "--no-password")
        assert rv.exit_code == 0, rv.output
        assert "you@somewhereawesome.com" in rv.output
        assert User.objects.count() == 1
        user = User.objects.all()[0]
        assert user.email == "you@somewhereawesome.com"
        assert not user.password
        assert not user.is_superuser
        assert not user.is_staff
        assert user.is_active

    def test_single_org(self):
        with self.settings(SENTRY_SINGLE_ORGANIZATION=True):
            rv = self.invoke("--email=you@somewhereawesome.com", "--no-password")
            assert rv.exit_code == 0, rv.output
            assert "you@somewhereawesome.com" in rv.output
            assert OrganizationMember.objects.count() == 1
            member = OrganizationMember.objects.all()[0]
<<<<<<< HEAD
            assert user_service.get_user(user_id=member.user_id).email == "you@somewhereawesome.com"
=======
            u = user_service.get_user(user_id=member.user_id)
            assert u
            assert u.email == "you@somewhereawesome.com"
>>>>>>> 5db91c8d
            assert member.organization.slug in rv.output
            assert member.role == member.organization.default_role

    def test_single_org_superuser(self):
        with self.settings(SENTRY_SINGLE_ORGANIZATION=True):
            rv = self.invoke("--email=you@somewhereawesome.com", "--no-password", "--superuser")
            assert rv.exit_code == 0, rv.output
            assert "you@somewhereawesome.com" in rv.output
            assert OrganizationMember.objects.count() == 1
            member = OrganizationMember.objects.all()[0]
<<<<<<< HEAD
            assert user_service.get_user(user_id=member.user_id).email == "you@somewhereawesome.com"
=======
            u = user_service.get_user(user_id=member.user_id)
            assert u
            assert u.email == "you@somewhereawesome.com"
>>>>>>> 5db91c8d
            assert member.organization.slug in rv.output
            assert member.role == roles.get_top_dog().id

    def test_not_single_org(self):
        with self.settings(SENTRY_SINGLE_ORGANIZATION=False):
            rv = self.invoke("--email=you@somewhereawesome.com", "--no-password")
            assert rv.exit_code == 0, rv.output
            assert "you@somewhereawesome.com" in rv.output
            assert OrganizationMember.objects.count() == 0

    def test_no_input(self):
        rv = self.invoke()
        assert rv.exit_code != 0, rv.output

    def test_missing_password(self):
        rv = self.invoke("--email=you@somewhereawesome.com")
        assert rv.exit_code != 0, rv.output<|MERGE_RESOLUTION|>--- conflicted
+++ resolved
@@ -54,13 +54,9 @@
             assert "you@somewhereawesome.com" in rv.output
             assert OrganizationMember.objects.count() == 1
             member = OrganizationMember.objects.all()[0]
-<<<<<<< HEAD
-            assert user_service.get_user(user_id=member.user_id).email == "you@somewhereawesome.com"
-=======
             u = user_service.get_user(user_id=member.user_id)
             assert u
             assert u.email == "you@somewhereawesome.com"
->>>>>>> 5db91c8d
             assert member.organization.slug in rv.output
             assert member.role == member.organization.default_role
 
@@ -71,13 +67,9 @@
             assert "you@somewhereawesome.com" in rv.output
             assert OrganizationMember.objects.count() == 1
             member = OrganizationMember.objects.all()[0]
-<<<<<<< HEAD
-            assert user_service.get_user(user_id=member.user_id).email == "you@somewhereawesome.com"
-=======
             u = user_service.get_user(user_id=member.user_id)
             assert u
             assert u.email == "you@somewhereawesome.com"
->>>>>>> 5db91c8d
             assert member.organization.slug in rv.output
             assert member.role == roles.get_top_dog().id
 
