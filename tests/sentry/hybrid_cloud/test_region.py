import pytest
from django.test import override_settings

from sentry.models.organizationmapping import OrganizationMapping
from sentry.models.organizationmember import OrganizationMember
from sentry.services.hybrid_cloud.region import (
    ByOrganizationId,
    ByOrganizationIdAttribute,
    ByOrganizationObject,
    ByOrganizationSlug,
    RequireSingleOrganization,
    UnimplementedRegionResolution,
)
from sentry.services.hybrid_cloud.rpc import RpcServiceUnimplementedException
from sentry.silo import SiloMode
from sentry.testutils import TestCase
from sentry.testutils.region import override_regions
<<<<<<< HEAD
from sentry.testutils.silo import control_silo_test, exempt_from_silo_limits, unguarded_write
from sentry.types.region import Region, RegionCategory
=======
from sentry.testutils.silo import assume_test_silo_mode, control_silo_test
from sentry.types.region import Region, RegionCategory, RegionResolutionError
>>>>>>> 232e4842


@control_silo_test(stable=True)
class RegionResolutionTest(TestCase):
    def setUp(self):
        self.regions = [
            Region("north_america", 1, "na.sentry.io", RegionCategory.MULTI_TENANT),
            Region("europe", 2, "eu.sentry.io", RegionCategory.MULTI_TENANT),
        ]
        self.target_region = self.regions[0]
<<<<<<< HEAD
        self.organization = self.create_organization()
        org_mapping = OrganizationMapping.objects.get(organization_id=self.organization.id)
        with unguarded_write():
            org_mapping.region_name = self.target_region.name
=======
        self.organization = self._create_org_in_region(self.target_region)

    def _create_org_in_region(self, target_region):
        with override_settings(SENTRY_REGION=target_region.name):
            organization = self.create_organization()
        org_mapping = OrganizationMapping.objects.get(organization_id=organization.id)
        with in_test_psql_role_override("postgres"):
            org_mapping.region_name = target_region.name
>>>>>>> 232e4842
            org_mapping.save()
        return organization

    def test_by_organization_object(self):
        with override_regions(self.regions):
            region_resolution = ByOrganizationObject()
            arguments = {"organization": self.organization}
            actual_region = region_resolution.resolve(arguments)
            assert actual_region == self.target_region

    def test_by_organization_id(self):
        with override_regions(self.regions):
            region_resolution = ByOrganizationId()
            arguments = {"organization_id": self.organization.id}
            actual_region = region_resolution.resolve(arguments)
            assert actual_region == self.target_region

    def test_by_organization_slug(self):
        with override_regions(self.regions):
            region_resolution = ByOrganizationSlug()
            arguments = {"slug": self.organization.slug}
            actual_region = region_resolution.resolve(arguments)
            assert actual_region == self.target_region

    def test_by_organization_id_attribute(self):
        with override_regions(self.regions):
            region_resolution = ByOrganizationIdAttribute("organization_member")
            with assume_test_silo_mode(SiloMode.REGION):
                org_member = OrganizationMember.objects.create(
                    organization_id=self.organization.id,
                    user_id=self.user.id,
                )
            arguments = {"organization_member": org_member}
            actual_region = region_resolution.resolve(arguments)
            assert actual_region == self.target_region

    def test_require_single_organization(self):
        region_resolution = RequireSingleOrganization()

        with override_regions([self.target_region]), override_settings(
            SENTRY_SINGLE_ORGANIZATION=True
        ):
            actual_region = region_resolution.resolve({})
            assert actual_region == self.target_region

        with override_regions([self.target_region]), override_settings(
            SENTRY_SINGLE_ORGANIZATION=False
        ):
            with pytest.raises(RegionResolutionError):
                region_resolution.resolve({})

        with override_regions(self.regions), override_settings(SENTRY_SINGLE_ORGANIZATION=True):
            self._create_org_in_region(self.regions[1])
            with pytest.raises(RegionResolutionError):
                region_resolution.resolve({})

    def test_unimplemented_region_resolution(self):
        with override_regions(self.regions):
            region_resolution = UnimplementedRegionResolution()
            with pytest.raises(RpcServiceUnimplementedException):
                arguments = {"team_id": 1234}
                region_resolution.resolve(arguments)<|MERGE_RESOLUTION|>--- conflicted
+++ resolved
@@ -15,13 +15,8 @@
 from sentry.silo import SiloMode
 from sentry.testutils import TestCase
 from sentry.testutils.region import override_regions
-<<<<<<< HEAD
-from sentry.testutils.silo import control_silo_test, exempt_from_silo_limits, unguarded_write
-from sentry.types.region import Region, RegionCategory
-=======
-from sentry.testutils.silo import assume_test_silo_mode, control_silo_test
+from sentry.testutils.silo import assume_test_silo_mode, control_silo_test, unguarded_write
 from sentry.types.region import Region, RegionCategory, RegionResolutionError
->>>>>>> 232e4842
 
 
 @control_silo_test(stable=True)
@@ -32,21 +27,14 @@
             Region("europe", 2, "eu.sentry.io", RegionCategory.MULTI_TENANT),
         ]
         self.target_region = self.regions[0]
-<<<<<<< HEAD
-        self.organization = self.create_organization()
-        org_mapping = OrganizationMapping.objects.get(organization_id=self.organization.id)
-        with unguarded_write():
-            org_mapping.region_name = self.target_region.name
-=======
         self.organization = self._create_org_in_region(self.target_region)
 
     def _create_org_in_region(self, target_region):
         with override_settings(SENTRY_REGION=target_region.name):
             organization = self.create_organization()
         org_mapping = OrganizationMapping.objects.get(organization_id=organization.id)
-        with in_test_psql_role_override("postgres"):
+        with unguarded_write():
             org_mapping.region_name = target_region.name
->>>>>>> 232e4842
             org_mapping.save()
         return organization
 
