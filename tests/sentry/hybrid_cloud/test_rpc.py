from __future__ import annotations

from typing import Any, cast
from unittest import mock

import pytest
<<<<<<< HEAD
import responses
=======
from django.db import router
>>>>>>> 200e453e
from django.test import override_settings

from sentry.models import OrganizationMapping
from sentry.services.hybrid_cloud.actor import RpcActor
from sentry.services.hybrid_cloud.auth import AuthService
from sentry.services.hybrid_cloud.organization import (
    OrganizationService,
    RpcOrganizationMemberFlags,
    RpcUserOrganizationContext,
)
from sentry.services.hybrid_cloud.organization.serial import serialize_rpc_organization
from sentry.services.hybrid_cloud.rpc import (
    RpcSendException,
    dispatch_remote_call,
    dispatch_to_local_service,
)
from sentry.services.hybrid_cloud.user import RpcUser
from sentry.services.hybrid_cloud.user.serial import serialize_rpc_user
from sentry.silo import SiloMode, unguarded_write
from sentry.testutils import TestCase
from sentry.testutils.region import override_regions
from sentry.types.region import Region, RegionCategory
from sentry.utils import json

_REGIONS = [
    Region("north_america", 1, "http://na.sentry.io", RegionCategory.MULTI_TENANT, "swordfish"),
    Region("europe", 2, "http://eu.sentry.io", RegionCategory.MULTI_TENANT, "courage"),
]


class RpcServiceTest(TestCase):
    @mock.patch("sentry.services.hybrid_cloud.rpc.dispatch_remote_call")
    def test_remote_service(self, mock_dispatch_remote_call):
        target_region = _REGIONS[0]

        user = self.create_user()
        organization = self.create_organization()
        with unguarded_write(using=router.db_for_write(OrganizationMapping)):
            OrganizationMapping.objects.update_or_create(
                organization_id=organization.id,
                defaults={
                    "slug": organization.slug,
                    "name": organization.name,
                    "region_name": target_region.name,
                },
            )

        serial_user = RpcUser(id=user.id)
        serial_org = serialize_rpc_organization(organization)

        service = OrganizationService.create_delegation()
        with override_regions(_REGIONS), override_settings(SILO_MODE=SiloMode.CONTROL):
            service.add_organization_member(
                organization_id=serial_org.id,
                default_org_role=serial_org.default_role,
                user=serial_user,
                flags=RpcOrganizationMemberFlags(),
                role=None,
            )

        assert mock_dispatch_remote_call.called
        (
            region,
            service_name,
            method_name,
            serial_arguments,
        ) = mock_dispatch_remote_call.call_args.args
        assert region == target_region
        assert service_name == OrganizationService.key
        assert method_name == "add_organization_member"
        assert serial_arguments.keys() == {
            "organization_id",
            "default_org_role",
            "user_id",
            "email",
            "flags",
            "role",
            "inviter_id",
            "invite_status",
        }
        assert serial_arguments["organization_id"] == organization.id

    @mock.patch("sentry.services.hybrid_cloud.report_pydantic_type_validation_error")
    def test_models_tolerate_invalid_types(self, mock_report):
        # Create an RpcModel instance whose fields don't obey type annotations and
        # ensure that it does not raise an exception.
        RpcActor(
            id="hey, this isn't an int",
            actor_id=None,  # this one is okay
            actor_type=None,  # should not be Optional
        )

        assert mock_report.call_count == 2
        field_names = {c.args[0].name for c in mock_report.call_args_list}
        model_classes = [c.args[3] for c in mock_report.call_args_list]
        assert field_names == {"id", "actor_type"}
        assert model_classes == [RpcActor] * 2

    def test_dispatch_to_local_service(self):
        user = self.create_user()
        organization = self.create_organization()

        serial_org = serialize_rpc_organization(organization)
        serial_arguments = dict(
            organization_id=serial_org.id,
            default_org_role=serial_org.default_role,
            user_id=user.id,
            flags=RpcOrganizationMemberFlags().dict(),
            role=None,
        )

        with override_settings(SILO_MODE=SiloMode.REGION):
            service = OrganizationService.create_delegation()
            dispatch_to_local_service(service.key, "add_organization_member", serial_arguments)

    def test_dispatch_to_local_service_list_result(self):
        organization = self.create_organization()

        args = {"organization_ids": [organization.id]}
        with override_settings(SILO_MODE=SiloMode.CONTROL):
            service = AuthService.create_delegation()
            response = dispatch_to_local_service(service.key, "get_org_auth_config", args)
            result = response["value"]
            assert len(result) == 1
            assert result[0]["organization_id"] == organization.id


control_address = "https://control.example.com"
shared_secret = ["a-long-token-you-could-not-guess"]


class DispatchRemoteCallTest(TestCase):
    def test_while_not_allowed(self):
        with pytest.raises(RpcSendException):
            dispatch_remote_call(None, "user", "get_user", {"id": 0})

    @staticmethod
    def _set_up_mock_response(service_name: str, response_value: Any, address: str | None = None):
        address = address or control_address
        responses.add(
            responses.POST,
            f"{address}/api/0/internal/rpc/{service_name}/",
            content_type="json",
            body=json.dumps({"meta": {}, "value": response_value}),
        )

    @responses.activate
    def test_region_to_control_happy_path(self):
        org = self.create_organization()

        with override_settings(
            RPC_SHARED_SECRET=shared_secret, SENTRY_CONTROL_ADDRESS=control_address
        ):
            response_value = RpcUserOrganizationContext(
                organization=serialize_rpc_organization(org)
            )
            self._set_up_mock_response("organization/get_organization_by_id", response_value.dict())

            result = dispatch_remote_call(
                None, "organization", "get_organization_by_id", {"id": org.id}
            )
            assert result == response_value

    @responses.activate
    @override_settings(
        SILO_MODE=SiloMode.REGION,
        RPC_SHARED_SECRET=shared_secret,
        SENTRY_CONTROL_ADDRESS=control_address,
    )
    def test_region_to_control_null_result(self):
        self._set_up_mock_response("organization/get_organization_by_id", None)

        result = dispatch_remote_call(None, "organization", "get_organization_by_id", {"id": 0})
        assert result is None

    @responses.activate
    @override_regions(_REGIONS)
    @override_settings(
        SILO_MODE=SiloMode.CONTROL,
        RPC_SHARED_SECRET=shared_secret,
        SENTRY_CONTROL_ADDRESS=control_address,
    )
    def test_control_to_region_happy_path(self):
        user = self.create_user()
        serial = serialize_rpc_user(user)
        self._set_up_mock_response("user/get_user", serial.dict(), address="http://na.sentry.io")

        result = dispatch_remote_call(_REGIONS[0], "user", "get_user", {"id": 0})
        assert result == serial

    @responses.activate
    @override_regions(_REGIONS)
    @override_settings(
        SILO_MODE=SiloMode.CONTROL,
        RPC_SHARED_SECRET=shared_secret,
        SENTRY_CONTROL_ADDRESS=control_address,
    )
    def test_region_to_control_with_list_result(self):
        users = [self.create_user() for _ in range(3)]
        serial = [serialize_rpc_user(user) for user in users]
        self._set_up_mock_response("user/get_many", [m.dict() for m in serial])

        result = dispatch_remote_call(None, "user", "get_many", {"filter": {}})
        assert result == serial

    @responses.activate
    @override_regions(_REGIONS)
    @override_settings(SILO_MODE=SiloMode.CONTROL, DEV_HYBRID_CLOUD_RPC_SENDER={"is_allowed": True})
    def test_early_halt_from_null_region_resolution(self):
        with override_settings(SILO_MODE=SiloMode.CONTROL):
            org_service_delgn = cast(OrganizationService, OrganizationService.create_delegation())
        result = org_service_delgn.get_org_by_slug(slug="this_is_not_a_valid_slug")
        assert result is None<|MERGE_RESOLUTION|>--- conflicted
+++ resolved
@@ -4,11 +4,8 @@
 from unittest import mock
 
 import pytest
-<<<<<<< HEAD
 import responses
-=======
 from django.db import router
->>>>>>> 200e453e
 from django.test import override_settings
 
 from sentry.models import OrganizationMapping
