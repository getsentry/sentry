from sentry.integrations.models.data_forwarder import DataForwarder
from sentry.integrations.models.data_forwarder_project import DataForwarderProject
from sentry.integrations.types import DataForwarderProviderSlug
from sentry.testutils.cases import APITestCase
from sentry.testutils.silo import region_silo_test


@region_silo_test
class DataForwardingIndexEndpointTest(APITestCase):
    endpoint = "sentry-api-0-organization-forwarding"

    def setUp(self) -> None:
        super().setUp()
        self.login_as(user=self.user)


@region_silo_test
class DataForwardingIndexGetTest(DataForwardingIndexEndpointTest):
    def test_get_single_data_forwarder(self) -> None:
        data_forwarder = self.create_data_forwarder(
            provider=DataForwarderProviderSlug.SEGMENT,
            config={"write_key": "test_key"},
            is_enabled=True,
        )

        response = self.get_success_response(self.organization.slug)
        assert len(response.data) == 1
        assert response.data[0]["id"] == str(data_forwarder.id)
        assert response.data[0]["provider"] == DataForwarderProviderSlug.SEGMENT
        assert response.data[0]["config"] == {"write_key": "test_key"}
        assert response.data[0]["isEnabled"] is True

    def test_get_multiple_data_forwarders(self) -> None:
        segment_forwarder = self.create_data_forwarder(
            provider=DataForwarderProviderSlug.SEGMENT,
            config={"write_key": "segment_key"},
        )
        sqs_forwarder = self.create_data_forwarder(
            provider=DataForwarderProviderSlug.SQS,
            config={
                "queue_url": "https://sqs.us-east-1.amazonaws.com/123456789012/test-queue",
                "region": "us-east-1",
                "access_key": "AKIAIOSFODNN7EXAMPLE",
                "secret_key": "wJalrXUtnFEMI/K7MDENG/bPxRfiCYEXAMPLEKEY",
            },
        )

        response = self.get_success_response(self.organization.slug)
        assert len(response.data) == 2

        forwarder_ids = [f["id"] for f in response.data]
        assert str(segment_forwarder.id) in forwarder_ids
        assert str(sqs_forwarder.id) in forwarder_ids

    def test_get_data_forwarder_with_project_configs(self) -> None:
        data_forwarder = self.create_data_forwarder(
            provider=DataForwarderProviderSlug.SEGMENT,
            config={"write_key": "test_key"},
        )

        project1 = self.create_project(organization=self.organization)
        project2 = self.create_project(organization=self.organization)

        project_config1 = self.create_data_forwarder_project(
            data_forwarder=data_forwarder,
            project=project1,
            is_enabled=True,
            overrides={"custom": "value1"},
        )
        project_config2 = self.create_data_forwarder_project(
            data_forwarder=data_forwarder,
            project=project2,
            is_enabled=False,
            overrides={"custom": "value2"},
        )

        response = self.get_success_response(self.organization.slug)
        assert len(response.data) == 1

        project_configs = response.data[0]["projectConfigs"]
        assert len(project_configs) == 2

        project_config_ids = [pc["id"] for pc in project_configs]
        assert str(project_config1.id) in project_config_ids
        assert str(project_config2.id) in project_config_ids

    def test_get_only_returns_organization_data_forwarders(self) -> None:
        my_forwarder = self.create_data_forwarder(
            provider=DataForwarderProviderSlug.SEGMENT,
            config={"write_key": "my_key"},
        )

        other_org = self.create_organization()
        self.create_data_forwarder(
            organization=other_org,
            provider=DataForwarderProviderSlug.SEGMENT,
            config={"write_key": "other_key"},
        )

        response = self.get_success_response(self.organization.slug)
        assert len(response.data) == 1
        assert response.data[0]["id"] == str(my_forwarder.id)

    def test_get_requires_read_permission(self) -> None:
        user_without_permission = self.create_user()
        self.login_as(user=user_without_permission)

        self.get_error_response(self.organization.slug, status_code=403)

    def test_get_with_disabled_data_forwarder(self) -> None:
        data_forwarder = self.create_data_forwarder(
            provider=DataForwarderProviderSlug.SEGMENT,
            config={"write_key": "test_key"},
            is_enabled=False,
        )

        response = self.get_success_response(self.organization.slug)
        assert len(response.data) == 1
        assert response.data[0]["id"] == str(data_forwarder.id)
        assert response.data[0]["isEnabled"] is False


@region_silo_test
class DataForwardingIndexPostTest(DataForwardingIndexEndpointTest):
    method = "POST"

    def test_create_segment_data_forwarder(self) -> None:
        payload = {
            "provider": DataForwarderProviderSlug.SEGMENT,
            "config": {"write_key": "test_segment_key"},
            "is_enabled": True,
            "enroll_new_projects": False,
            "project_ids": [],
        }

        response = self.get_success_response(self.organization.slug, status_code=201, **payload)

        assert response.data["provider"] == DataForwarderProviderSlug.SEGMENT
        assert response.data["config"] == {"write_key": "test_segment_key"}
        assert response.data["isEnabled"] is True
        assert response.data["enrollNewProjects"] is False

        data_forwarder = DataForwarder.objects.get(id=response.data["id"])
        assert data_forwarder.organization_id == self.organization.id
        assert data_forwarder.provider == DataForwarderProviderSlug.SEGMENT
        assert data_forwarder.config == {"write_key": "test_segment_key"}

    def test_create_sqs_data_forwarder(self) -> None:
        payload = {
            "provider": DataForwarderProviderSlug.SQS,
            "config": {
                "queue_url": "https://sqs.us-east-1.amazonaws.com/123456789012/test-queue",
                "region": "us-east-1",
                "access_key": "AKIAIOSFODNN7EXAMPLE",
                "secret_key": "wJalrXUtnFEMI/K7MDENG/bPxRfiCYEXAMPLEKEY",
            },
            "project_ids": [],
        }

        response = self.get_success_response(self.organization.slug, status_code=201, **payload)

        assert response.data["provider"] == DataForwarderProviderSlug.SQS

        data_forwarder = DataForwarder.objects.get(id=response.data["id"])
        assert data_forwarder.provider == DataForwarderProviderSlug.SQS

    def test_create_splunk_data_forwarder(self) -> None:
        payload = {
            "provider": DataForwarderProviderSlug.SPLUNK,
            "config": {
                "instance_url": "https://splunk.example.com:8089",
                "index": "main",
                "source": "sentry",
                "token": "12345678-1234-1234-1234-123456789abc",
            },
            "project_ids": [],
        }

        response = self.get_success_response(self.organization.slug, status_code=201, **payload)

        assert response.data["provider"] == DataForwarderProviderSlug.SPLUNK

        data_forwarder = DataForwarder.objects.get(id=response.data["id"])
        assert data_forwarder.provider == DataForwarderProviderSlug.SPLUNK

    def test_create_with_default_values(self) -> None:
        payload = {
            "provider": DataForwarderProviderSlug.SEGMENT,
            "config": {"write_key": "test_key"},
            "project_ids": [],
        }

        response = self.get_success_response(self.organization.slug, status_code=201, **payload)

        assert response.data["isEnabled"] is True
        assert response.data["enrollNewProjects"] is False

    def test_create_duplicate_provider_fails(self) -> None:
        self.create_data_forwarder(
            provider=DataForwarderProviderSlug.SEGMENT,
            config={"write_key": "existing_key"},
        )

        payload = {
            "provider": DataForwarderProviderSlug.SEGMENT,
            "config": {"write_key": "new_key"},
            "project_ids": [],
        }

        response = self.get_error_response(self.organization.slug, status_code=400, **payload)

        assert "already exists" in str(response.data).lower()

    def test_create_different_providers_succeeds(self) -> None:
        self.create_data_forwarder(
            provider=DataForwarderProviderSlug.SEGMENT,
            config={"write_key": "segment_key"},
        )

        payload = {
            "provider": DataForwarderProviderSlug.SQS,
            "config": {
                "queue_url": "https://sqs.us-east-1.amazonaws.com/123456789012/test-queue",
                "region": "us-east-1",
                "access_key": "AKIAIOSFODNN7EXAMPLE",
                "secret_key": "wJalrXUtnFEMI/K7MDENG/bPxRfiCYEXAMPLEKEY",
            },
            "project_ids": [],
        }

        response = self.get_success_response(self.organization.slug, status_code=201, **payload)

        assert response.data["provider"] == DataForwarderProviderSlug.SQS

    def test_create_missing_required_fields(self) -> None:
        payload = {
            "config": {"write_key": "test_key"},
        }
        response = self.get_error_response(self.organization.slug, status_code=400, **payload)
        assert "provider" in str(response.data).lower()

    def test_create_invalid_config(self) -> None:
        payload = {
            "provider": DataForwarderProviderSlug.SEGMENT,
            "config": {"write_key": "invalid key"},
            "project_ids": [],
        }
        response = self.get_error_response(self.organization.slug, status_code=400, **payload)
        assert "config" in str(response.data).lower()

    def test_create_requires_write_permission(self) -> None:
        user_without_permission = self.create_user()
        self.login_as(user=user_without_permission)

        payload = {
            "provider": DataForwarderProviderSlug.SEGMENT,
            "config": {"write_key": "test_key"},
            "project_ids": [],
        }

        self.get_error_response(self.organization.slug, status_code=403, **payload)

    def test_create_invalid_provider(self) -> None:
        payload = {
            "provider": "invalid_provider",
            "config": {"write_key": "test_key"},
            "project_ids": [],
        }

        response = self.get_error_response(self.organization.slug, status_code=400, **payload)
        assert "provider" in str(response.data).lower()

    def test_create_duplicate_provider_returns_error(self) -> None:
        self.create_data_forwarder(
            provider=DataForwarderProviderSlug.SEGMENT,
            config={"write_key": "existing_key"},
        )

        payload = {
            "provider": DataForwarderProviderSlug.SEGMENT,
            "config": {"write_key": "new_key"},
            "project_ids": [],
        }
        response = self.get_error_response(self.organization.slug, status_code=400, **payload)
        assert "already exists" in str(response.data).lower()

    def test_create_missing_config(self) -> None:
        payload = {
            "provider": DataForwarderProviderSlug.SEGMENT,
        }

        response = self.get_error_response(self.organization.slug, status_code=400, **payload)
        assert "config" in str(response.data).lower()

    def test_create_missing_project_ids(self) -> None:
        payload = {
            "provider": DataForwarderProviderSlug.SEGMENT,
            "config": {"write_key": "test_key"},
        }

        response = self.get_error_response(self.organization.slug, status_code=400, **payload)
        assert "project_ids" in str(response.data).lower()

    def test_create_sqs_fifo_queue_validation(self) -> None:
        payload = {
            "provider": DataForwarderProviderSlug.SQS,
            "config": {
                "queue_url": "https://sqs.us-east-1.amazonaws.com/123456789012/test-queue.fifo",
                "region": "us-east-1",
                "access_key": "AKIAIOSFODNN7EXAMPLE",
                "secret_key": "wJalrXUtnFEMI/K7MDENG/bPxRfiCYEXAMPLEKEY",
            },
            "project_ids": [],
        }

        response = self.get_error_response(self.organization.slug, status_code=400, **payload)
        assert "message_group_id" in str(response.data).lower()

<<<<<<< HEAD
    def test_create_with_empty_project_ids_enrolls_no_projects(self) -> None:
        # Create projects in the organization
        self.create_project(organization=self.organization)
        self.create_project(organization=self.organization)
        self.create_project(organization=self.organization)
=======
    def test_create_auto_adds_all_organization_projects(self) -> None:
        # should be enrolled
        project1 = self.create_project(organization=self.organization)
        project2 = self.create_project(organization=self.organization)
        project3 = self.create_project(organization=self.organization)

        # should not be enrolled
        other_org = self.create_organization()
        other_project = self.create_project(organization=other_org)
>>>>>>> 6e307ddd

        payload = {
            "provider": DataForwarderProviderSlug.SEGMENT,
            "config": {"write_key": "test_key"},
            "project_ids": [],
        }

        response = self.get_success_response(self.organization.slug, status_code=201, **payload)

        data_forwarder = DataForwarder.objects.get(id=response.data["id"])

<<<<<<< HEAD
        # Empty project_ids list means no projects are enrolled
        enrolled_count = DataForwarderProject.objects.filter(data_forwarder=data_forwarder).count()

        assert enrolled_count == 0
=======
        enrolled_projects = DataForwarderProject.objects.filter(data_forwarder=data_forwarder)

        enrolled_project_ids = set(enrolled_projects.values_list("project_id", flat=True))
        assert enrolled_project_ids == {project1.id, project2.id, project3.id}
        assert other_project.id not in enrolled_project_ids

        # Verify all auto-added projects are disabled by default
        for enrollment in enrolled_projects:
            assert enrollment.is_enabled is False
>>>>>>> 6e307ddd
<|MERGE_RESOLUTION|>--- conflicted
+++ resolved
@@ -316,13 +316,6 @@
         response = self.get_error_response(self.organization.slug, status_code=400, **payload)
         assert "message_group_id" in str(response.data).lower()
 
-<<<<<<< HEAD
-    def test_create_with_empty_project_ids_enrolls_no_projects(self) -> None:
-        # Create projects in the organization
-        self.create_project(organization=self.organization)
-        self.create_project(organization=self.organization)
-        self.create_project(organization=self.organization)
-=======
     def test_create_auto_adds_all_organization_projects(self) -> None:
         # should be enrolled
         project1 = self.create_project(organization=self.organization)
@@ -332,7 +325,6 @@
         # should not be enrolled
         other_org = self.create_organization()
         other_project = self.create_project(organization=other_org)
->>>>>>> 6e307ddd
 
         payload = {
             "provider": DataForwarderProviderSlug.SEGMENT,
@@ -344,12 +336,6 @@
 
         data_forwarder = DataForwarder.objects.get(id=response.data["id"])
 
-<<<<<<< HEAD
-        # Empty project_ids list means no projects are enrolled
-        enrolled_count = DataForwarderProject.objects.filter(data_forwarder=data_forwarder).count()
-
-        assert enrolled_count == 0
-=======
         enrolled_projects = DataForwarderProject.objects.filter(data_forwarder=data_forwarder)
 
         enrolled_project_ids = set(enrolled_projects.values_list("project_id", flat=True))
@@ -358,5 +344,4 @@
 
         # Verify all auto-added projects are disabled by default
         for enrollment in enrolled_projects:
-            assert enrollment.is_enabled is False
->>>>>>> 6e307ddd
+            assert enrollment.is_enabled is False