from datetime import timedelta


from sentry.testutils import TestCase, BaseIncidentsTest
from sentry.integrations.metric_alerts import incident_attachment_info
from sentry.incidents.models import IncidentStatus, IncidentTrigger
from sentry.incidents.logic import CRITICAL_TRIGGER_LABEL


class IncidentAttachmentInfoTest(TestCase, BaseIncidentsTest):
    def test_returns_correct_info(self):
        alert_rule = self.create_alert_rule()
        date_started = self.now
        incident = self.create_incident(
            self.organization,
            title="Incident #1",
            projects=[self.project],
            alert_rule=alert_rule,
            status=IncidentStatus.CLOSED.value,
            date_started=date_started,
        )
        trigger = self.create_alert_rule_trigger(alert_rule, CRITICAL_TRIGGER_LABEL, 100)
        action = self.create_alert_rule_trigger_action(
            alert_rule_trigger=trigger, triggered_for_incident=incident
        )
        metric_value = 123
        data = incident_attachment_info(action, incident, metric_value)

        assert data["title"] == f"Resolved: {alert_rule.name}"
        assert data["status"] == "Resolved"
        assert data["text"] == "123 events in the last 10 minutes\nFilter: level:error"
        assert data["ts"] == date_started
        assert data["title_link"] == "http://testserver/organizations/baz/alerts/1/"
        assert (
            data["logo_url"]
            == "http://testserver/_static/{version}/sentry/images/sentry-email-avatar.png"
        )

    def test_with_incident_trigger(self):
        alert_rule = self.create_alert_rule()
        now = self.now
        date_started = now - timedelta(minutes=5)
        event_date = now - timedelta(minutes=5)

        self.create_event(event_date)
        self.create_event(event_date)
        self.create_event(event_date)
        self.create_event(event_date)

        incident = self.create_incident(
            self.organization,
            title="Incident #2",
            projects=[self.project],
            alert_rule=alert_rule,
            status=IncidentStatus.CLOSED.value,
            date_started=date_started,
            query="",
        )
        trigger = self.create_alert_rule_trigger(alert_rule, CRITICAL_TRIGGER_LABEL, 100)
        action = self.create_alert_rule_trigger_action(
            alert_rule_trigger=trigger, triggered_for_incident=incident
        )

        incident_trigger = (
            IncidentTrigger.objects.filter(incident=incident).order_by("-date_modified").first()
        )
        incident_trigger.update(date_modified=now)

        # Test the trigger "firing"
        data = incident_attachment_info(action, incident, method="fire")
        assert data["title"] == "Critical: {}".format(
            alert_rule.name
        )  # Pulls from trigger, not incident
        assert data["status"] == "Critical"  # Should pull from the action/trigger.
        assert data["text"] == "4 events in the last 10 minutes\nFilter: level:error"
        assert data["ts"] == date_started
        assert data["title_link"] == "http://testserver/organizations/baz/alerts/1/"
        assert (
            data["logo_url"]
            == "http://testserver/_static/{version}/sentry/images/sentry-email-avatar.png"
        )

        # Test the trigger "resolving"
        data = incident_attachment_info(action, incident, method="resolve")
        assert data["title"] == "Resolved: {}".format(alert_rule.name)
        assert data["status"] == "Resolved"
        assert data["text"] == "4 events in the last 10 minutes\nFilter: level:error"
        assert data["ts"] == date_started
        assert data["title_link"] == "http://testserver/organizations/baz/alerts/1/"
        assert (
            data["logo_url"]
            == "http://testserver/_static/{version}/sentry/images/sentry-email-avatar.png"
        )

<<<<<<< HEAD
        # No trigger passed, uses incident as fallback
        data = incident_attachment_info(action, incident)
        assert data["title"] == "Resolved: {}".format(alert_rule.name)
=======
        assert data["title"] == f"Resolved: {alert_rule.name}"
>>>>>>> 5f520816
        assert data["status"] == "Resolved"
        assert data["text"] == "4 events in the last 10 minutes\nFilter: level:error"
        assert data["ts"] == date_started
        assert data["title_link"] == "http://testserver/organizations/baz/alerts/1/"
        assert (
            data["logo_url"]
            == "http://testserver/_static/{version}/sentry/images/sentry-email-avatar.png"
        )<|MERGE_RESOLUTION|>--- conflicted
+++ resolved
@@ -67,7 +67,7 @@
         incident_trigger.update(date_modified=now)
 
         # Test the trigger "firing"
-        data = incident_attachment_info(action, incident, method="fire")
+        data = incident_attachment_info(incident, action=action, method="fire")
         assert data["title"] == "Critical: {}".format(
             alert_rule.name
         )  # Pulls from trigger, not incident
@@ -81,7 +81,7 @@
         )
 
         # Test the trigger "resolving"
-        data = incident_attachment_info(action, incident, method="resolve")
+        data = incident_attachment_info(incident, action=action, method="resolve")
         assert data["title"] == "Resolved: {}".format(alert_rule.name)
         assert data["status"] == "Resolved"
         assert data["text"] == "4 events in the last 10 minutes\nFilter: level:error"
@@ -92,13 +92,9 @@
             == "http://testserver/_static/{version}/sentry/images/sentry-email-avatar.png"
         )
 
-<<<<<<< HEAD
         # No trigger passed, uses incident as fallback
-        data = incident_attachment_info(action, incident)
-        assert data["title"] == "Resolved: {}".format(alert_rule.name)
-=======
+        data = incident_attachment_info(incident, action=action)
         assert data["title"] == f"Resolved: {alert_rule.name}"
->>>>>>> 5f520816
         assert data["status"] == "Resolved"
         assert data["text"] == "4 events in the last 10 minutes\nFilter: level:error"
         assert data["ts"] == date_started
