--- conflicted
+++ resolved
@@ -3,15 +3,6 @@
 import pytest
 
 from sentry.integrations.github.utils import (
-<<<<<<< HEAD
-    has_seer_and_ai_features_enabled_for_repo,
-    parse_github_blob_url,
-)
-from sentry.testutils.cases import TestCase
-
-
-class HasSeerAndAiFeaturesEnabledForRepoTest(TestCase):
-=======
     parse_github_blob_url,
     should_create_or_increment_contributor_seat,
 )
@@ -20,7 +11,6 @@
 
 
 class ShouldCreateOrIncrementContributorSeatTest(TestCase):
->>>>>>> 5f67407c
     def setUp(self):
         super().setUp()
         self.integration = self.create_integration(
@@ -33,67 +23,6 @@
             provider="integrations:github",
             integration_id=self.integration.id,
         )
-<<<<<<< HEAD
-
-    @patch(
-        "sentry.integrations.github.utils.get_seer_org_acknowledgement",
-        return_value=False,
-    )
-    def test_returns_false_when_seer_not_acknowledged(self, mock_seer_ack):
-        result = has_seer_and_ai_features_enabled_for_repo(self.organization, self.repo)
-        assert result is False
-
-    @patch(
-        "sentry.integrations.github.utils.get_seer_org_acknowledgement",
-        return_value=True,
-    )
-    def test_returns_false_when_no_code_mappings(self, mock_seer_ack):
-        result = has_seer_and_ai_features_enabled_for_repo(self.organization, self.repo)
-        assert result is False
-
-    @patch(
-        "sentry.integrations.github.utils.get_seer_org_acknowledgement",
-        return_value=True,
-    )
-    def test_returns_false_when_ai_features_disabled(self, mock_seer_ack):
-        self.create_code_mapping(project=self.project, repo=self.repo)
-
-        result = has_seer_and_ai_features_enabled_for_repo(self.organization, self.repo)
-        assert result is False
-
-    @patch(
-        "sentry.integrations.github.utils.get_seer_org_acknowledgement",
-        return_value=True,
-    )
-    def test_returns_true_when_gen_ai_features_enabled(self, mock_seer_ack):
-        self.create_code_mapping(project=self.project, repo=self.repo)
-
-        with self.feature("organizations:gen-ai-features"):
-            result = has_seer_and_ai_features_enabled_for_repo(self.organization, self.repo)
-            assert result is True
-
-    @patch(
-        "sentry.integrations.github.utils.get_seer_org_acknowledgement",
-        return_value=True,
-    )
-    def test_returns_false_when_gen_ai_features_enabled_but_hidden(self, mock_seer_ack):
-        self.create_code_mapping(project=self.project, repo=self.repo)
-        self.organization.update_option("sentry:hide_ai_features", True)
-
-        with self.feature("organizations:gen-ai-features"):
-            result = has_seer_and_ai_features_enabled_for_repo(self.organization, self.repo)
-            assert result is False
-
-    @patch(
-        "sentry.integrations.github.utils.get_seer_org_acknowledgement",
-        return_value=True,
-    )
-    def test_returns_true_when_ai_code_review_enabled(self, mock_seer_ack):
-        self.create_code_mapping(project=self.project, repo=self.repo)
-        self.organization.update_option("sentry:enable_pr_review_test_generation", True)
-
-        result = has_seer_and_ai_features_enabled_for_repo(self.organization, self.repo)
-=======
         self.contributor = OrganizationContributors.objects.create(
             organization=self.organization,
             integration_id=self.integration.id,
@@ -157,7 +86,6 @@
         result = should_create_or_increment_contributor_seat(
             self.organization, self.repo, self.contributor
         )
->>>>>>> 5f67407c
         assert result is True
 
 
