--- conflicted
+++ resolved
@@ -347,10 +347,7 @@
         resp = self.client.get(
             "{}?{}".format(self.setup_path, urlencode({"installation_id": self.installation_id}))
         )
-<<<<<<< HEAD
         # Call to the Github installations/installation_id endpoint
-=======
->>>>>>> e1159684
         auth_header = responses.calls[2].request.headers["Authorization"]
         assert auth_header == "Bearer jwt_token_1"
 
