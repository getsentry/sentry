--- conflicted
+++ resolved
@@ -8,10 +8,6 @@
 import sentry
 from sentry.constants import ObjectStatus
 from sentry.integrations.github import API_ERRORS, GitHubIntegrationProvider
-<<<<<<< HEAD
-=======
-from sentry.integrations.utils.code_mapping import CodeMapping, CodeMappingTreesHelper, Repo
->>>>>>> c1b79943
 from sentry.models import Integration, OrganizationIntegration, Project, Repository
 from sentry.plugins.base import plugins
 from sentry.plugins.bases import IssueTrackingPlugin2
@@ -586,74 +582,18 @@
         installation = integration.get_installation(self.organization)
         with patch.object(sentry.integrations.github.client.GitHubClientMixin, "page_size", 1):
             trees = installation.get_client().get_trees_for_org(self.organization.slug)
-
-<<<<<<< HEAD
-        # This check is specially useful since it will be available in the GCP logs
-        assert (
-            self._caplog.records[0].message
-            == "The Github App does not have access to Test-Organization/baz."
-        )
-        assert self._caplog.records[0].levelname == "ERROR"
+            # This check is useful since it will be available in the GCP logs
+            assert (
+                self._caplog.records[0].message
+                == "The Github App does not have access to Test-Organization/baz."
+            )
+            assert self._caplog.records[0].levelname == "ERROR"
 
         assert trees == {
-            "Test-Organization/bar": [],
-            "Test-Organization/baz": [],
-            "Test-Organization/foo": ["src/sentry/api/endpoints/auth_login.py"],
-        }
-=======
-        trees_helper = CodeMappingTreesHelper(trees)
-
-        expected_code_mappings = [
-            CodeMapping(
-                Repo("Test-Organization/foo", "master"),
-                "sentry",
-                "src/sentry",
-            ),
-            CodeMapping(
-                Repo("Test-Organization/foo", "master"),
-                "sentry_plugins",
-                "src/sentry_plugins",
-            ),
-        ]
-
-        # Case 1 - No matches
-        stacktraces = [
-            "getsentry/billing/tax/manager.py",
-            "requests/models.py",
-            "urllib3/connectionpool.py",
-            "ssl.py",
-        ]
-        code_mappings = trees_helper.generate_code_mappings(stacktraces)
-        assert code_mappings == []
-
-        # Case 2 - Failing to derive sentry_plugins since we match more than one file
-        stacktraces = [
-            # More than one file matches for this, thus, no stack traces will be produced
-            # - "src/sentry_plugins/slack/client.py",
-            # - "src/sentry/integrations/slack/client.py",
-            "sentry_plugins/slack/client.py",
-        ]
-        code_mappings = trees_helper.generate_code_mappings(stacktraces)
-        assert code_mappings == []
-
-        # Case 3 - We derive sentry_plugins because we derive sentry first
-        stacktraces = [
-            "sentry/identity/oauth2.py",
-            # This file matches two files in the repo, however, because we first
-            # derive the sentry code mapping we can exclude one of the files
-            "sentry_plugins/slack/client.py",
-        ]
-        code_mappings = trees_helper.generate_code_mappings(stacktraces)
-        assert code_mappings == expected_code_mappings
-
-        # Case 4 - We do *not* derive sentry_plugins because we don't derive sentry first
-        stacktraces = [
-            # This file matches two files in the repo and because we process it
-            # before we derive
-            "sentry_plugins/slack/client.py",
-            "sentry/identity/oauth2.py",
-        ]
-        code_mappings = trees_helper.generate_code_mappings(stacktraces)
-        # The reprocess feature allows determinging the sentry_plugins code mappings
-        assert code_mappings == expected_code_mappings
->>>>>>> c1b79943
+            "Test-Organization/bar": {"default_branch": "main", "files": []},
+            "Test-Organization/baz": {"default_branch": "master", "files": []},
+            "Test-Organization/foo": {
+                "default_branch": "master",
+                "files": ["src/sentry/api/endpoints/auth_login.py"],
+            },
+        }