from functools import cached_property
from unittest.mock import patch

import responses
from django.test import RequestFactory

from sentry.integrations.github.integration import GitHubIntegration
from sentry.integrations.github.issues import GitHubIssueBasic
from sentry.models.integrations.external_issue import ExternalIssue
from sentry.models.integrations.integration import Integration
from sentry.services.hybrid_cloud.integration import integration_service
from sentry.silo import SiloMode
from sentry.silo.util import PROXY_BASE_URL_HEADER, PROXY_OI_HEADER, PROXY_SIGNATURE_HEADER
from sentry.testutils.cases import IntegratedApiTestCase, PerformanceIssueTestCase, TestCase
from sentry.testutils.helpers.datetime import before_now, iso_format
from sentry.testutils.helpers.notifications import TEST_ISSUE_OCCURRENCE
from sentry.testutils.silo import assume_test_silo_mode, region_silo_test
from sentry.testutils.skips import requires_snuba
from sentry.utils import json

pytestmark = [requires_snuba]


@region_silo_test(stable=True)
class GitHubIssueBasicTest(TestCase, PerformanceIssueTestCase, IntegratedApiTestCase):
    @cached_property
    def request(self):
        return RequestFactory()

    def setUp(self):
        self.user = self.create_user()
        self.organization = self.create_organization(owner=self.user)
        with assume_test_silo_mode(SiloMode.CONTROL):
            self.model = Integration.objects.create(
                provider="github", external_id="github_external_id", name="getsentry"
            )
            self.model.add_organization(self.organization, self.user)
        self.integration = GitHubIntegration(self.model, self.organization.id)
        self.min_ago = iso_format(before_now(minutes=1))

    def _check_proxying(self) -> None:
        assert len(responses.calls) == 1
        request = responses.calls[0].request
        assert request.headers[PROXY_OI_HEADER] == str(self.integration.org_integration.id)
        assert request.headers[PROXY_BASE_URL_HEADER] == "https://api.github.com"
        assert PROXY_SIGNATURE_HEADER in request.headers

    @responses.activate
    @patch("sentry.integrations.github.client.get_jwt", return_value="jwt_token_1")
    def test_get_allowed_assignees(self, mock_get_jwt):
        responses.add(
            responses.POST,
            "https://api.github.com/app/installations/github_external_id/access_tokens",
            json={"token": "token_1", "expires_at": "2018-10-11T22:14:10Z"},
        )
        responses.add(
            responses.GET,
            "https://api.github.com/repos/getsentry/sentry/assignees",
            json=[{"login": "MeredithAnya"}],
        )

        repo = "getsentry/sentry"
        assert self.integration.get_allowed_assignees(repo) == (
            ("", "Unassigned"),
            ("MeredithAnya", "MeredithAnya"),
        )

        if self.should_call_api_without_proxying():
            assert len(responses.calls) == 2

            request = responses.calls[0].request
            assert request.headers["Authorization"] == "Bearer jwt_token_1"

            request = responses.calls[1].request
            assert request.headers["Authorization"] == "Bearer token_1"
        else:
            self._check_proxying()

    @responses.activate
    @patch("sentry.integrations.github.client.get_jwt", return_value="jwt_token_1")
    def test_get_repo_labels(self, mock_get_jwt):
        responses.add(
            responses.POST,
            "https://api.github.com/app/installations/github_external_id/access_tokens",
            json={"token": "token_1", "expires_at": "2018-10-11T22:14:10Z"},
        )
        responses.add(
            responses.GET,
            "https://api.github.com/repos/getsentry/sentry/labels",
            json=[{"name": "bug"}, {"name": "enhancement"}],
        )

        repo = "getsentry/sentry"
        assert self.integration.get_repo_labels(repo) == (
            ("bug", "bug"),
            ("enhancement", "enhancement"),
        )

        request = responses.calls[0].request
        assert request.headers["Authorization"] == "Bearer jwt_token_1"

        request = responses.calls[1].request
        assert request.headers["Authorization"] == "Bearer token_1"

    @responses.activate
    @patch("sentry.integrations.github.client.get_jwt", return_value="jwt_token_1")
    def test_create_issue(self, mock_get_jwt):
        responses.add(
            responses.POST,
            "https://api.github.com/app/installations/github_external_id/access_tokens",
            json={"token": "token_1", "expires_at": "2018-10-11T22:14:10Z"},
        )

        responses.add(
            responses.POST,
            "https://api.github.com/repos/getsentry/sentry/issues",
            json={
                "number": 321,
                "title": "hello",
                "body": "This is the description",
                "html_url": "https://github.com/getsentry/sentry/issues/231",
            },
        )

        form_data = {
            "repo": "getsentry/sentry",
            "title": "hello",
            "description": "This is the description",
        }

        assert self.integration.create_issue(form_data) == {
            "key": 321,
            "description": "This is the description",
            "title": "hello",
            "url": "https://github.com/getsentry/sentry/issues/231",
            "repo": "getsentry/sentry",
        }

<<<<<<< HEAD
        request = responses.calls[1].request
        assert request.headers["Authorization"] == "Bearer token_1"
        payload = json.loads(request.body)
        assert payload == {
            "body": "This is the description",
            "assignee": None,
            "title": "hello",
            "labels": None,
        }
=======
        if self.should_call_api_without_proxying():
            assert len(responses.calls) == 2

            request = responses.calls[0].request
            assert request.headers["Authorization"] == "Bearer jwt_token_1"

            request = responses.calls[1].request
            assert request.headers["Authorization"] == "Bearer token_1"
            payload = json.loads(request.body)
            assert payload == {
                "body": "This is the description",
                "assignee": None,
                "title": "hello",
            }
        else:
            self._check_proxying()
>>>>>>> 9d2d6bc3

    def test_performance_issues_content(self):
        """Test that a GitHub issue created from a performance issue has the expected title and description"""
        event = self.create_performance_issue()
        description = GitHubIssueBasic().get_group_description(event.group, event)
        assert "db - SELECT `books_author`.`id`, `books_author" in description
        title = GitHubIssueBasic().get_group_title(event.group, event)
        assert title == "N+1 Query"

    def test_generic_issues_content(self):
        """Test that a GitHub issue created from a generic issue has the expected title and description"""

        occurrence = TEST_ISSUE_OCCURRENCE
        event = self.store_event(
            data={
                "event_id": "a" * 32,
                "message": "oh no",
                "timestamp": iso_format(before_now(minutes=1)),
            },
            project_id=self.project.id,
        )
        group_event = event.for_group(event.groups[0])
        group_event.occurrence = occurrence

        description = GitHubIssueBasic().get_group_description(group_event.group, group_event)
        assert group_event.occurrence.evidence_display[0].value in description
        assert group_event.occurrence.evidence_display[1].value in description
        assert group_event.occurrence.evidence_display[2].value in description
        title = GitHubIssueBasic().get_group_title(group_event.group, group_event)
        assert title == group_event.occurrence.issue_title

    def test_error_issues_content(self):
        """Test that a GitHub issue created from an error issue has the expected title and descriptionn"""
        event = self.store_event(
            data={
                "event_id": "a" * 32,
                "message": "oh no",
                "timestamp": iso_format(before_now(minutes=1)),
            },
            project_id=self.project.id,
        )
        assert event.group is not None

        description = GitHubIssueBasic().get_group_description(event.group, event)
        assert "oh no" in description
        title = GitHubIssueBasic().get_group_title(event.group, event)
        assert title == event.title

    @responses.activate
    @patch("sentry.integrations.github.client.get_jwt", return_value="jwt_token_1")
    def test_get_repo_issues(self, mock_get_jwt):
        responses.add(
            responses.POST,
            "https://api.github.com/app/installations/github_external_id/access_tokens",
            json={"token": "token_1", "expires_at": "2018-10-11T22:14:10Z"},
        )

        responses.add(
            responses.GET,
            "https://api.github.com/repos/getsentry/sentry/issues",
            json=[{"number": 321, "title": "hello", "body": "This is the description"}],
        )
        repo = "getsentry/sentry"
        assert self.integration.get_repo_issues(repo) == ((321, "#321 hello"),)

        if self.should_call_api_without_proxying():
            assert len(responses.calls) == 2

            request = responses.calls[0].request
            assert request.headers["Authorization"] == "Bearer jwt_token_1"

            request = responses.calls[1].request
            assert request.headers["Authorization"] == "Bearer token_1"
        else:
            self._check_proxying()

    @responses.activate
    @patch("sentry.integrations.github.client.get_jwt", return_value="jwt_token_1")
    def test_link_issue(self, mock_get_jwt):
        issue_id = 321
        responses.add(
            responses.POST,
            "https://api.github.com/app/installations/github_external_id/access_tokens",
            json={"token": "token_1", "expires_at": "2018-10-11T22:14:10Z"},
        )

        responses.add(
            responses.GET,
            "https://api.github.com/repos/getsentry/sentry/issues/321",
            json={
                "number": issue_id,
                "title": "hello",
                "body": "This is the description",
                "html_url": "https://github.com/getsentry/sentry/issues/231",
            },
        )

        data = {"repo": "getsentry/sentry", "externalIssue": issue_id, "comment": "hello"}

        assert self.integration.get_issue(issue_id, data=data) == {
            "key": issue_id,
            "description": "This is the description",
            "title": "hello",
            "url": "https://github.com/getsentry/sentry/issues/231",
            "repo": "getsentry/sentry",
        }

        if self.should_call_api_without_proxying():
            assert len(responses.calls) == 2

            request = responses.calls[0].request
            assert request.headers["Authorization"] == "Bearer jwt_token_1"

            request = responses.calls[1].request
            assert request.headers["Authorization"] == "Bearer token_1"
        else:
            self._check_proxying()

    @responses.activate
    @patch("sentry.integrations.github.client.get_jwt", return_value="jwt_token_1")
    def test_repo_dropdown_choices(self, mock_get_jwt):
        event = self.store_event(
            data={"event_id": "a" * 32, "timestamp": self.min_ago}, project_id=self.project.id
        )

        responses.add(
            responses.POST,
            "https://api.github.com/app/installations/github_external_id/access_tokens",
            json={"token": "token_1", "expires_at": "2018-10-11T22:14:10Z"},
        )
        responses.add(
            responses.GET,
            "https://api.github.com/repos/getsentry/sentry/assignees",
            json=[{"login": "MeredithAnya"}],
        )
        responses.add(
            responses.GET,
            "https://api.github.com/repos/getsentry/sentry/labels",
            json=[{"name": "bug"}, {"name": "enhancement"}],
        )

        responses.add(
            responses.GET,
            "https://api.github.com/installation/repositories",
            json={
                "total_count": 2,
                "repositories": [
                    {"full_name": "getsentry/sentry", "name": "sentry"},
                    {"full_name": "getsentry/other", "name": "other", "archived": True},
                ],
            },
        )

        resp = self.integration.get_create_issue_config(group=event.group, user=self.user)
        assert resp[0]["choices"] == [("getsentry/sentry", "sentry")]

        responses.add(
            responses.GET,
            "https://api.github.com/repos/getsentry/hello/assignees",
            json=[{"login": "MeredithAnya"}],
        )
        responses.add(
            responses.GET,
            "https://api.github.com/repos/getsentry/hello/labels",
            json=[{"name": "bug"}, {"name": "enhancement"}],
        )

        # create an issue
        data = {"params": {"repo": "getsentry/hello"}}
        resp = self.integration.get_create_issue_config(group=event.group, user=self.user, **data)
        assert resp[0]["choices"] == [
            ("getsentry/hello", "hello"),
            ("getsentry/sentry", "sentry"),
        ]
        # link an issue
        data = {"params": {"repo": "getsentry/hello"}}
        resp = self.integration.get_link_issue_config(group=event.group, **data)
        assert resp[0]["choices"] == [
            ("getsentry/hello", "hello"),
            ("getsentry/sentry", "sentry"),
        ]

    @responses.activate
    @patch("sentry.integrations.github.client.get_jwt", return_value="jwt_token_1")
    def after_link_issue(self, mock_get_jwt):
        responses.add(
            responses.POST,
            "https://api.github.com/app/installations/github_external_id/access_tokens",
            json={"token": "token_1", "expires_at": "2018-10-11T22:14:10Z"},
        )

        responses.add(
            responses.POST,
            "https://api.github.com/repos/getsentry/sentry/issues/321/comments",
            json={"body": "hello"},
        )

        data = {"comment": "hello"}
        external_issue = ExternalIssue.objects.create(
            organization_id=self.organization.id, integration_id=self.model.id, key="hello#321"
        )

        self.integration.after_link_issue(external_issue, data=data)

        request = responses.calls[0].request
        assert request.headers["Authorization"] == b"Bearer jwt_token_1"

        request = responses.calls[1].request
        assert request.headers["Authorization"] == "Bearer token_1"
        payload = json.loads(request.body)
        assert payload == {"body": "hello"}

    @responses.activate
    @patch(
        "sentry.integrations.github.client.GithubProxyClient._get_token", return_value="jwt_token_1"
    )
    def test_default_repo_link_fields(self, mock_get_jwt):
        responses.add(
            responses.GET,
            "https://api.github.com/installation/repositories",
            json={
                "total_count": 1,
                "repositories": [{"name": "sentry", "full_name": "getsentry/sentry"}],
            },
        )
        event = self.store_event(
            data={"event_id": "a" * 32, "timestamp": self.min_ago}, project_id=self.project.id
        )
        assert event.group is not None
        group = event.group
        integration_service.update_organization_integration(
            org_integration_id=self.integration.org_integration.id,
            config={
                "project_issue_defaults": {str(group.project_id): {"repo": "getsentry/sentry"}}
            },
        )
        fields = self.integration.get_link_issue_config(group)
        for field in fields:
            if field["name"] == "repo":
                repo_field = field
                break
        assert repo_field["default"] == "getsentry/sentry"

    @responses.activate
    @patch("sentry.integrations.github.client.get_jwt", return_value="jwt_token_1")
    def test_default_repo_create_fields(self, mock_get_jwt):
        responses.add(
            responses.GET,
            "https://api.github.com/installation/repositories",
            json={
                "total_count": 1,
                "repositories": [{"name": "sentry", "full_name": "getsentry/sentry"}],
            },
        )
        responses.add(
            responses.GET,
            "https://api.github.com/repos/getsentry/sentry/assignees",
            json=[{"login": "MeredithAnya"}],
        )
        responses.add(
            responses.GET,
            "https://api.github.com/repos/getsentry/sentry/labels",
            json=[{"name": "bug"}, {"name": "enhancement"}],
        )
        responses.add(
            responses.POST,
            "https://api.github.com/app/installations/github_external_id/access_tokens",
            json={"token": "token_1", "expires_at": "2018-10-11T22:14:10Z"},
        )
        event = self.store_event(
            data={"event_id": "a" * 32, "timestamp": self.min_ago}, project_id=self.project.id
        )
        assert event.group is not None
        group = event.group
        integration_service.update_organization_integration(
            org_integration_id=self.integration.org_integration.id,
            config={
                "project_issue_defaults": {str(group.project_id): {"repo": "getsentry/sentry"}}
            },
        )
        fields = self.integration.get_create_issue_config(group, self.user)
        for field in fields:
            if field["name"] == "repo":
                repo_field = field
                break
        assert repo_field["default"] == "getsentry/sentry"

    @responses.activate
    @patch(
        "sentry.integrations.github.client.GithubProxyClient._get_token", return_value="jwt_token_1"
    )
    def test_default_repo_link_fields_no_repos(self, mock_get_jwt):
        responses.add(
            responses.GET,
            "https://api.github.com/installation/repositories",
            json={"total_count": 0, "repositories": []},
        )
        event = self.store_event(
            data={"event_id": "a" * 32, "timestamp": self.min_ago}, project_id=self.project.id
        )
        fields = self.integration.get_link_issue_config(event.group)
        repo_field = [field for field in fields if field["name"] == "repo"][0]
        assert repo_field["default"] == ""
        assert repo_field["choices"] == []

    @responses.activate
    @patch("sentry.integrations.github.client.get_jwt", return_value="jwt_token_1")
    def test_default_repo_create_fields_no_repos(self, mock_get_jwt):
        responses.add(
            responses.GET,
            "https://api.github.com/installation/repositories",
            json={"total_count": 0, "repositories": []},
        )
        responses.add(
            responses.POST,
            "https://api.github.com/app/installations/github_external_id/access_tokens",
            json={"token": "token_1", "expires_at": "2018-10-11T22:14:10Z"},
        )
        event = self.store_event(
            data={"event_id": "a" * 32, "timestamp": self.min_ago}, project_id=self.project.id
        )
        fields = self.integration.get_create_issue_config(event.group, self.user)
        repo_field = [field for field in fields if field["name"] == "repo"][0]
        assignee_field = [field for field in fields if field["name"] == "assignee"][0]

        assert repo_field["default"] == ""
        assert repo_field["choices"] == []
        assert assignee_field["default"] == ""
        assert assignee_field["choices"] == []<|MERGE_RESOLUTION|>--- conflicted
+++ resolved
@@ -136,17 +136,6 @@
             "repo": "getsentry/sentry",
         }
 
-<<<<<<< HEAD
-        request = responses.calls[1].request
-        assert request.headers["Authorization"] == "Bearer token_1"
-        payload = json.loads(request.body)
-        assert payload == {
-            "body": "This is the description",
-            "assignee": None,
-            "title": "hello",
-            "labels": None,
-        }
-=======
         if self.should_call_api_without_proxying():
             assert len(responses.calls) == 2
 
@@ -160,10 +149,10 @@
                 "body": "This is the description",
                 "assignee": None,
                 "title": "hello",
+                "labels": None,
             }
         else:
             self._check_proxying()
->>>>>>> 9d2d6bc3
 
     def test_performance_issues_content(self):
         """Test that a GitHub issue created from a performance issue has the expected title and description"""
