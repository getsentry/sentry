--- conflicted
+++ resolved
@@ -36,7 +36,13 @@
 
         self.install = integration.get_installation(organization_id=123)
         self.client = self.install.get_client()
-<<<<<<< HEAD
+        responses.add(
+            method=responses.POST,
+            url="https://api.github.com/app/installations/1/access_tokens",
+            body='{"token": "12345token", "expires_at": "2030-01-01T00:00:00Z"}',
+            status=200,
+            content_type="application/json",
+        )
 
     @responses.activate
     def test_get_rate_limit(self):
@@ -64,20 +70,6 @@
         with mock.patch("sentry.integrations.github.client.get_jwt", return_value=b"jwt_token_1"):
             value = self.client.get_rate_limit()
             assert value == {}
-
-    @mock.patch("sentry.integrations.github.client.get_jwt", return_value=b"jwt_token_1")
-    @responses.activate
-    def test_save_token(self, get_jwt):
-
-=======
->>>>>>> ee809d4a
-        responses.add(
-            method=responses.POST,
-            url="https://api.github.com/app/installations/1/access_tokens",
-            body='{"token": "12345token", "expires_at": "2030-01-01T00:00:00Z"}',
-            status=200,
-            content_type="application/json",
-        )
 
     @mock.patch("sentry.integrations.github.client.get_jwt", return_value=b"jwt_token_1")
     @responses.activate
