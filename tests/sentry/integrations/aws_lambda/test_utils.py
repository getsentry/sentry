--- conflicted
+++ resolved
@@ -1,11 +1,6 @@
-<<<<<<< HEAD
-from __future__ import absolute_import
-
 from django.core.cache import cache
 from django.test import override_settings
 
-=======
->>>>>>> 2db1dc62
 from sentry.integrations.aws_lambda.utils import (
     parse_arn,
     get_supported_functions,
