--- conflicted
+++ resolved
@@ -1,12 +1,7 @@
 from __future__ import annotations
 
-<<<<<<< HEAD
 from datetime import datetime, timedelta, timezone
-from unittest.mock import patch
-=======
-from datetime import datetime, timezone
 from unittest.mock import MagicMock, patch
->>>>>>> 32051913
 
 from sentry.constants import ObjectStatus
 from sentry.integrations.base import IntegrationFeatures
