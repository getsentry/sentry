--- conflicted
+++ resolved
@@ -1,78 +1,5 @@
 from __future__ import absolute_import
 
-<<<<<<< HEAD
-GENERIC_EVENT = {
-    "serviceUrl": "https://smba.trafficmanager.net/amer/",
-    "channelData": {"eventType": "otherEvent"},
-    "type": "conversationUpdate",
-}
-
-EXAMPLE_MEMBER_ADDED = {
-    "recipient": {"id": "28:5710acff-f313-453f-8b75-44fff54bab14", "name": "Steve-Bot-5"},
-    "from": {
-        "aadObjectId": "a6de2a64-9501-4e16-9e50-74df223570a3",
-        "id": "29:1Q2o9Y0pyxOhK7QU6o7DatYWMy4MFapyiHoA1r_xB2s5XsGTSxIrKOH_JGmxDXpex30trbSo3Oyh3pkXF8RnlVQ",
-    },
-    "conversation": {
-        "id": "19:8d46058cda57449380517cc374727f2a@thread.tacv2",
-        "conversationType": "channel",
-        "isGroup": True,
-        "tenantId": "f5ffd8cf-a1aa-4242-adad-86509faa3be5",
-    },
-    "timestamp": "2020-07-13T19:54:30.8044041Z",
-    "channelId": "msteams",
-    "membersAdded": [{"id": "28:5710acff-f313-453f-8b75-44fff54bab14"}],
-    "serviceUrl": "https://smba.trafficmanager.net/amer/",
-    "channelData": {
-        "eventType": "teamMemberAdded",
-        "tenant": {"id": "f5ffd8cf-a1aa-4242-adad-86509faa3be5"},
-        "team": {
-            "name": "testsentry",
-            "aadGroupId": "c2d5a19b-f3a9-48ed-ade3-fc41aa861a18",
-            "id": "19:8d46058cda57449380517cc374727f2a@thread.tacv2",
-        },
-    },
-    "type": "conversationUpdate",
-    "id": "f:8e005ef8-f848-156f-55b1-0a5bb3207225",
-}
-
-EXAMPLE_MEMBER_REMOVED = {
-    "membersRemoved": [{"id": "28:5710acff-f313-453f-8b75-44fff54bab14"}],
-    "type": "conversationUpdate",
-    "timestamp": "2020-07-16T23:47:29.7965243Z",
-    "id": "f:237e2bd0-9cd0-8aff-8469-65d891e47ce8",
-    "channelId": "msteams",
-    "serviceUrl": "https://smba.trafficmanager.net/amer/",
-    "from": {
-        "id": "29:1Q2o9Y0pyxOhK7QU6o7DatYWMy4MFapyiHoA1r_xB2s5XsGTSxIrKOH_JGmxDXpex30trbSo3Oyh3pkXF8RnlVQ",
-        "aadObjectId": "a6de2a64-9501-4e16-9e50-74df223570a3",
-    },
-    "conversation": {
-        "isGroup": True,
-        "conversationType": "channel",
-        "tenantId": "f5ffd8cf-a1aa-4242-adad-86509faa3be5",
-        "id": "19:8d46058cda57449380517cc374727f2a@thread.tacv2",
-    },
-    "recipient": {"id": "28:5710acff-f313-453f-8b75-44fff54bab14", "name": "Steve-Bot-5"},
-    "channelData": {
-        "team": {
-            "aadGroupId": "c2d5a19b-f3a9-48ed-ade3-fc41aa861a18",
-            "name": "testsentry",
-            "id": "19:8d46058cda57449380517cc374727f2a@thread.tacv2",
-        },
-        "eventType": "teamMemberRemoved",
-        "tenant": {"id": "f5ffd8cf-a1aa-4242-adad-86509faa3be5"},
-    },
-}
-
-DECODED_TOKEN = {
-    "iss": "https://api.botframework.com",
-    "serviceurl": "https://smba.trafficmanager.net/amer/",
-    "nbf": 1594836399,
-    "exp": 1594839999,
-    "aud": "msteams-client-id",
-}
-=======
 import responses
 import time
 
@@ -80,7 +7,6 @@
 from sentry.models import Integration
 from sentry.testutils import TestCase
 from sentry.utils import json
->>>>>>> 7ce52d8f
 
 
 class GetChannelIdTest(TestCase):
