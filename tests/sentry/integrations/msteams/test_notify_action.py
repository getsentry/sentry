import re
import time
from unittest import mock

import responses

from sentry.integrations.msteams import MsTeamsNotifyServiceAction
from sentry.models import Integration
from sentry.testutils.cases import PerformanceIssueTestCase, RuleTestCase
from sentry.testutils.helpers.notifications import TEST_ISSUE_OCCURRENCE
from sentry.utils import json


class MsTeamsNotifyActionTest(RuleTestCase, PerformanceIssueTestCase):
    rule_cls = MsTeamsNotifyServiceAction

    def setUp(self):
        event = self.get_event()

        self.integration = Integration.objects.create(
            provider="msteams",
            name="Galactic Empire",
            external_id="D4r7h_Pl4gu315_th3_w153",
            metadata={
                "service_url": "https://smba.trafficmanager.net/amer",
                "access_token": "d4rk51d3",
                "expires_at": int(time.time()) + 86400,
            },
        )
        self.integration.add_organization(event.project.organization, self.user)

    def assert_form_valid(self, form, expected_channel_id, expected_channel):
        assert form.is_valid()
        assert form.cleaned_data["channel_id"] == expected_channel_id
        assert form.cleaned_data["channel"] == expected_channel

    @responses.activate
    def test_applies_correctly(self):
        event = self.get_event()

        rule = self.get_rule(
            data={"team": self.integration.id, "channel": "Naboo", "channel_id": "nb"}
        )

        results = list(rule.after(event=event, state=self.get_state()))
        assert len(results) == 1

        responses.add(
            method=responses.POST,
            url="https://smba.trafficmanager.net/amer/v3/conversations/nb/activities",
            status=200,
            json={},
        )

        results[0].callback(event, futures=[])
        data = json.loads(responses.calls[0].request.body)

        assert "attachments" in data
        attachments = data["attachments"]
        assert len(attachments) == 1

        # Wish there was a better way to do this, but we
        # can't pass the title and title link separately
        # with MS Teams cards.
        title_card = attachments[0]["content"]["body"][0]
        title_pattern = r"\[%s\](.*)" % event.title
        assert re.match(title_pattern, title_card["text"])

    @responses.activate
<<<<<<< HEAD
    def test_applies_correctly_performance_issue(self):
        event_data = load_data(
            "transaction-n-plus-one",
            timestamp=before_now(minutes=10),
            fingerprint=[f"{GroupType.PERFORMANCE_N_PLUS_ONE_DB_QUERIES.value}-group1"],
        )
        perf_event_manager = EventManager(event_data)
        perf_event_manager.normalize()
        with override_options(
            {
                "performance.issues.n_plus_one_db.problem-creation": 1.0,
            }
        ), self.feature(
            [
                "projects:performance-suspect-spans-ingestion",
            ]
        ):
            event = perf_event_manager.save(self.project.id)
=======
    @mock.patch(
        "sentry.eventstore.models.GroupEvent.occurrence",
        return_value=TEST_ISSUE_OCCURRENCE,
        new_callable=mock.PropertyMock,
    )
    def test_applies_correctly_generic_issue(self, occurrence):
        event = self.store_event(
            data={"message": "Hello world", "level": "error"}, project_id=self.project.id
        )
>>>>>>> 914355da
        event = event.for_group(event.groups[0])

        rule = self.get_rule(
            data={"team": self.integration.id, "channel": "Hellboy", "channel_id": "nb"}
        )
        results = list(rule.after(event=event, state=self.get_state()))
        assert len(results) == 1

        responses.add(
            method=responses.POST,
            url="https://smba.trafficmanager.net/amer/v3/conversations/nb/activities",
            status=200,
            json={},
        )

        results[0].callback(event, futures=[])

        data = json.loads(responses.calls[0].request.body)
        assert "attachments" in data
        attachments = data["attachments"]
        assert len(attachments) == 1

        title_card = attachments[0]["content"]["body"][0]
        description = attachments[0]["content"]["body"][1]

        assert (
            title_card["text"]
            == f"[{TEST_ISSUE_OCCURRENCE.issue_title}](http://testserver/organizations/{self.organization.slug}/issues/{event.group_id}/?referrer=msteams)"
        )
        assert description["text"] == TEST_ISSUE_OCCURRENCE.evidence_display[0].value

    @responses.activate
    def test_applies_correctly_performance_issue(self):
        event = self.create_performance_issue()

        rule = self.get_rule(
            data={"team": self.integration.id, "channel": "Naboo", "channel_id": "nb"}
        )
        results = list(rule.after(event=event, state=self.get_state()))
        assert len(results) == 1

        responses.add(
            method=responses.POST,
            url="https://smba.trafficmanager.net/amer/v3/conversations/nb/activities",
            status=200,
            json={},
        )

        results[0].callback(event, futures=[])

        data = json.loads(responses.calls[0].request.body)
        assert "attachments" in data
        attachments = data["attachments"]
        assert len(attachments) == 1

        title_card = attachments[0]["content"]["body"][0]
        description = attachments[0]["content"]["body"][1]
        assert (
            title_card["text"]
            == f"[N+1 Query](http://testserver/organizations/{self.organization.slug}/issues/{event.group_id}/?referrer=msteams)"
        )
        assert (
            description["text"]
            == "db - SELECT `books\\_author`.`id`, `books\\_author`.`name` FROM `books\\_author` WHERE `books\\_author`.`id` = %s LIMIT 21"
        )

    def test_render_label(self):
        rule = self.get_rule(data={"team": self.integration.id, "channel": "Tatooine"})

        assert rule.render_label() == "Send a notification to the Galactic Empire Team to Tatooine"

    def test_render_label_without_integration(self):
        self.integration.delete()

        rule = self.get_rule(data={"team": self.integration.id, "channel": "Coruscant"})

        assert rule.render_label() == "Send a notification to the [removed] Team to Coruscant"

    @responses.activate
    def test_valid_channel_selected(self):
        rule = self.get_rule(data={"team": self.integration.id, "channel": "Death Star"})

        channels = [{"id": "d_s", "name": "Death Star"}]

        responses.add(
            method=responses.GET,
            url="https://smba.trafficmanager.net/amer/v3/teams/D4r7h_Pl4gu315_th3_w153/conversations",
            json={"conversations": channels},
        )

        form = rule.get_form_instance()
        self.assert_form_valid(form, "d_s", "Death Star")

    @responses.activate
    def test_valid_member_selected(self):
        rule = self.get_rule(data={"team": self.integration.id, "channel": "Darth Vader"})

        channels = [{"id": "i_s_d", "name": "Imperial Star Destroyer"}]

        responses.add(
            method=responses.GET,
            url="https://smba.trafficmanager.net/amer/v3/teams/D4r7h_Pl4gu315_th3_w153/conversations",
            json={"conversations": channels},
        )

        members = [{"name": "Darth Vader", "id": "d_v", "tenantId": "1428-5714-2857"}]

        responses.add(
            method=responses.GET,
            url="https://smba.trafficmanager.net/amer/v3/conversations/D4r7h_Pl4gu315_th3_w153/pagedmembers?pageSize=500",
            json={"members": members},
        )

        responses.add(
            method=responses.POST,
            url="https://smba.trafficmanager.net/amer/v3/conversations",
            json={"id": "i_am_your_father"},
        )

        form = rule.get_form_instance()
        self.assert_form_valid(form, "i_am_your_father", "Darth Vader")

    @responses.activate
    def test_invalid_channel_selected(self):
        rule = self.get_rule(data={"team": self.integration.id, "channel": "Alderaan"})

        channels = [{"name": "Hoth", "id": "hh"}]

        responses.add(
            method=responses.GET,
            url="https://smba.trafficmanager.net/amer/v3/teams/D4r7h_Pl4gu315_th3_w153/conversations",
            json={"conversations": channels},
        )

        members = [{"name": "Darth Sidious", "id": "d_s", "tenantId": "0102-0304-0506"}]

        responses.add(
            method=responses.GET,
            url="https://smba.trafficmanager.net/amer/v3/conversations/D4r7h_Pl4gu315_th3_w153/pagedmembers?pageSize=500",
            json={"members": members},
        )

        form = rule.get_form_instance()

        assert not form.is_valid()
        assert len(form.errors) == 1<|MERGE_RESOLUTION|>--- conflicted
+++ resolved
@@ -67,26 +67,6 @@
         assert re.match(title_pattern, title_card["text"])
 
     @responses.activate
-<<<<<<< HEAD
-    def test_applies_correctly_performance_issue(self):
-        event_data = load_data(
-            "transaction-n-plus-one",
-            timestamp=before_now(minutes=10),
-            fingerprint=[f"{GroupType.PERFORMANCE_N_PLUS_ONE_DB_QUERIES.value}-group1"],
-        )
-        perf_event_manager = EventManager(event_data)
-        perf_event_manager.normalize()
-        with override_options(
-            {
-                "performance.issues.n_plus_one_db.problem-creation": 1.0,
-            }
-        ), self.feature(
-            [
-                "projects:performance-suspect-spans-ingestion",
-            ]
-        ):
-            event = perf_event_manager.save(self.project.id)
-=======
     @mock.patch(
         "sentry.eventstore.models.GroupEvent.occurrence",
         return_value=TEST_ISSUE_OCCURRENCE,
@@ -96,7 +76,6 @@
         event = self.store_event(
             data={"message": "Hello world", "level": "error"}, project_id=self.project.id
         )
->>>>>>> 914355da
         event = event.for_group(event.groups[0])
 
         rule = self.get_rule(
