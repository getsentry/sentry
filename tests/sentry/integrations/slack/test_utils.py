import responses
from django.core.urlresolvers import reverse
import pytest

from sentry.incidents.logic import CRITICAL_TRIGGER_LABEL
from sentry.integrations.slack.utils import (
    build_group_attachment,
    build_incident_attachment,
    CHANNEL_PREFIX,
    get_channel_id,
    MEMBER_PREFIX,
    RESOLVED_COLOR,
    parse_link,
)
from sentry.models import Integration
from sentry.testutils import TestCase
from sentry.utils import json
from sentry.utils.assets import get_asset_url
from sentry.utils.dates import to_timestamp
from sentry.utils.http import absolute_uri
from sentry.shared_integrations.exceptions import DuplicateDisplayNameError


class GetChannelIdBotTest(TestCase):
    def setUp(self):
        self.resp = responses.mock
        self.resp.__enter__()

        self.integration = Integration.objects.create(
            provider="slack",
            name="Awesome Team",
            external_id="TXXXXXXX1",
            metadata={
                "access_token": "xoxb-xxxxxxxxx-xxxxxxxxxx-xxxxxxxxxxxx",
                "installation_type": "born_as_bot",
            },
        )
        self.integration.add_organization(self.event.project.organization, self.user)
        self.add_list_response(
            "conversations",
            [
                {"name": "my-channel", "id": "m-c"},
                {"name": "other-chann", "id": "o-c"},
                {"name": "my-private-channel", "id": "m-p-c", "is_private": True},
            ],
            result_name="channels",
        )
        self.add_list_response(
            "users",
            [
                {"name": "first-morty", "id": "m", "profile": {"display_name": "Morty"}},
                {"name": "other-user", "id": "o-u", "profile": {"display_name": "Jimbob"}},
                {"name": "better_morty", "id": "bm", "profile": {"display_name": "Morty"}},
            ],
            result_name="members",
        )

    def tearDown(self):
        self.resp.__exit__(None, None, None)

    def add_list_response(self, list_type, channels, result_name="channels"):
        self.resp.add(
            method=responses.GET,
            url="https://slack.com/api/%s.list" % list_type,
            status=200,
            content_type="application/json",
            body=json.dumps({"ok": "true", result_name: channels}),
        )

    def run_valid_test(self, channel, expected_prefix, expected_id, timed_out):
        assert (expected_prefix, expected_id, timed_out) == get_channel_id(
            self.organization, self.integration, channel
        )

    def test_valid_channel_selected(self):
        self.run_valid_test("#My-Channel", CHANNEL_PREFIX, "m-c", False)

    def test_valid_private_channel_selected(self):
        self.run_valid_test("#my-private-channel", CHANNEL_PREFIX, "m-p-c", False)

    def test_valid_member_selected(self):
        self.run_valid_test("@first-morty", MEMBER_PREFIX, "m", False)

    def test_valid_member_selected_display_name(self):
        self.run_valid_test("@Jimbob", MEMBER_PREFIX, "o-u", False)

    def test_invalid_member_selected_display_name(self):
        with pytest.raises(DuplicateDisplayNameError):
            get_channel_id(self.organization, self.integration, "@Morty")

    def test_invalid_channel_selected(self):
        assert get_channel_id(self.organization, self.integration, "#fake-channel")[1] is None
        assert get_channel_id(self.organization, self.integration, "@fake-user")[1] is None


class BuildIncidentAttachmentTest(TestCase):
    def test_simple(self):
        logo_url = absolute_uri(get_asset_url("sentry", "images/sentry-email-avatar.png"))
        alert_rule = self.create_alert_rule()
        incident = self.create_incident(alert_rule=alert_rule, status=2)
<<<<<<< HEAD
        trigger = self.create_alert_rule_trigger(alert_rule, CRITICAL_TRIGGER_LABEL, 100)
        action = self.create_alert_rule_trigger_action(
            alert_rule_trigger=trigger, triggered_for_incident=incident
        )
        title = "{}: {}".format("Resolved", alert_rule.name)
        assert build_incident_attachment(action, incident) == {
=======
        title = f"Resolved: {alert_rule.name}"
        assert build_incident_attachment(incident) == {
>>>>>>> 5f520816
            "fallback": title,
            "title": title,  # FALSE, should pull from incident
            "title_link": absolute_uri(
                reverse(
                    "sentry-metric-alert",
                    kwargs={
                        "organization_slug": incident.organization.slug,
                        "incident_id": incident.identifier,
                    },
                )
            ),
            "text": "0 events in the last 10 minutes\nFilter: level:error",
            "fields": [],
            "mrkdwn_in": ["text"],
            "footer_icon": logo_url,
            "footer": "Sentry Incident",
            "ts": to_timestamp(incident.date_started),
            "color": RESOLVED_COLOR,
            "actions": [],
        }

    def test_metric_value(self):
        logo_url = absolute_uri(get_asset_url("sentry", "images/sentry-email-avatar.png"))
        alert_rule = self.create_alert_rule()
        incident = self.create_incident(alert_rule=alert_rule, status=2)
        title = f"Resolved: {alert_rule.name}"
        metric_value = 5000
        trigger = self.create_alert_rule_trigger(alert_rule, CRITICAL_TRIGGER_LABEL, 100)
        action = self.create_alert_rule_trigger_action(
            alert_rule_trigger=trigger, triggered_for_incident=incident
        )
        assert build_incident_attachment(action, incident, metric_value=metric_value) == {
            "fallback": title,
            "title": title,
            "title_link": absolute_uri(
                reverse(
                    "sentry-metric-alert",
                    kwargs={
                        "organization_slug": incident.organization.slug,
                        "incident_id": incident.identifier,
                    },
                )
            ),
            "text": f"{metric_value} events in the last 10 minutes\nFilter: level:error",
            "fields": [],
            "mrkdwn_in": ["text"],
            "footer_icon": logo_url,
            "footer": "Sentry Incident",
            "ts": to_timestamp(incident.date_started),
            "color": RESOLVED_COLOR,
            "actions": [],
        }

    def test_build_group_attachment(self):
        self.user = self.create_user("foo@example.com")
        self.org = self.create_organization(name="Rowdy Tiger", owner=None)
        self.team = self.create_team(organization=self.org, name="Mariachi Band")
        self.project = self.create_project(
            organization=self.org, teams=[self.team], name="Bengal-Elephant-Giraffe-Tree-House"
        )
        self.create_member(user=self.user, organization=self.org, role="owner", teams=[self.team])
        group = self.create_group(project=self.project)
        ts = group.last_seen
        assert build_group_attachment(group) == {
            "color": "#E03E2F",
            "text": "",
            "actions": [
                {"name": "status", "text": "Resolve", "type": "button", "value": "resolved"},
                {"text": "Ignore", "type": "button", "name": "status", "value": "ignored"},
                {
                    "option_groups": [
                        {
                            "text": "Teams",
                            "options": [
                                {
                                    "text": "#mariachi-band",
                                    "value": "team:" + str(self.team.id),
                                }
                            ],
                        },
                        {
                            "text": "People",
                            "options": [
                                {
                                    "text": "foo@example.com",
                                    "value": "user:" + str(self.user.id),
                                }
                            ],
                        },
                    ],
                    "text": "Select Assignee...",
                    "selected_options": [None],
                    "type": "select",
                    "name": "assign",
                },
            ],
            "mrkdwn_in": ["text"],
            "title": group.title,
            "fields": [],
            "footer": "BENGAL-ELEPHANT-GIRAFFE-TREE-HOUSE-1",
            "ts": to_timestamp(ts),
            "title_link": "http://testserver/organizations/rowdy-tiger/issues/"
            + str(group.id)
            + "/?referrer=slack",
            "callback_id": '{"issue":' + str(group.id) + "}",
            "fallback": f"[{self.project.slug}] {group.title}",
            "footer_icon": "http://testserver/_static/{version}/sentry/images/sentry-email-avatar.png",
        }
        event = self.store_event(data={}, project_id=self.project.id)
        ts = event.datetime
        assert build_group_attachment(group, event) == {
            "color": "#E03E2F",
            "text": "",
            "actions": [
                {"name": "status", "text": "Resolve", "type": "button", "value": "resolved"},
                {"text": "Ignore", "type": "button", "name": "status", "value": "ignored"},
                {
                    "option_groups": [
                        {
                            "text": "Teams",
                            "options": [
                                {
                                    "text": "#mariachi-band",
                                    "value": "team:" + str(self.team.id),
                                }
                            ],
                        },
                        {
                            "text": "People",
                            "options": [
                                {
                                    "text": "foo@example.com",
                                    "value": "user:" + str(self.user.id),
                                }
                            ],
                        },
                    ],
                    "text": "Select Assignee...",
                    "selected_options": [None],
                    "type": "select",
                    "name": "assign",
                },
            ],
            "mrkdwn_in": ["text"],
            "title": event.title,
            "fields": [],
            "footer": "BENGAL-ELEPHANT-GIRAFFE-TREE-HOUSE-1",
            "ts": to_timestamp(ts),
            "title_link": "http://testserver/organizations/rowdy-tiger/issues/"
            + str(group.id)
            + "/?referrer=slack",
            "callback_id": '{"issue":' + str(group.id) + "}",
            "fallback": f"[{self.project.slug}] {event.title}",
            "footer_icon": "http://testserver/_static/{version}/sentry/images/sentry-email-avatar.png",
        }

        assert build_group_attachment(group, event, link_to_event=True) == {
            "color": "#E03E2F",
            "text": "",
            "actions": [
                {"name": "status", "text": "Resolve", "type": "button", "value": "resolved"},
                {"text": "Ignore", "type": "button", "name": "status", "value": "ignored"},
                {
                    "option_groups": [
                        {
                            "text": "Teams",
                            "options": [
                                {
                                    "text": "#mariachi-band",
                                    "value": "team:" + str(self.team.id),
                                }
                            ],
                        },
                        {
                            "text": "People",
                            "options": [
                                {
                                    "text": "foo@example.com",
                                    "value": "user:" + str(self.user.id),
                                }
                            ],
                        },
                    ],
                    "text": "Select Assignee...",
                    "selected_options": [None],
                    "type": "select",
                    "name": "assign",
                },
            ],
            "mrkdwn_in": ["text"],
            "title": event.title,
            "fields": [],
            "footer": "BENGAL-ELEPHANT-GIRAFFE-TREE-HOUSE-1",
            "ts": to_timestamp(ts),
            "title_link": f"http://testserver/organizations/rowdy-tiger/issues/{group.id}/events/{event.event_id}/"
            + "?referrer=slack",
            "callback_id": '{"issue":' + str(group.id) + "}",
            "fallback": f"[{self.project.slug}] {event.title}",
            "footer_icon": "http://testserver/_static/{version}/sentry/images/sentry-email-avatar.png",
        }

    def test_build_group_attachment_color_no_event_error_fallback(self):
        group_with_no_events = self.create_group(project=self.project)
        assert build_group_attachment(group_with_no_events)["color"] == "#E03E2F"

    def test_build_group_attachment_color_unxpected_level_error_fallback(self):
        unexpected_level_event = self.store_event(
            data={"level": "trace"}, project_id=self.project.id, assert_no_errors=False
        )
        assert build_group_attachment(unexpected_level_event.group)["color"] == "#E03E2F"

    def test_build_group_attachment_color_warning(self):
        warning_event = self.store_event(data={"level": "warning"}, project_id=self.project.id)
        assert build_group_attachment(warning_event.group)["color"] == "#FFC227"
        assert build_group_attachment(warning_event.group, warning_event)["color"] == "#FFC227"

    def test_parse_link(self):
        link = "https://meowlificent.ngrok.io/organizations/sentry/issues/167/?project=2&amp;query=is%3Aunresolved"
        link2 = "https://meowlificent.ngrok.io/organizations/sentry/issues/1/events/2d113519854c4f7a85bae8b69c7404ad/?project=2"
        link3 = "https://meowlificent.ngrok.io/organizations/sentry/issues/9998089891/events/198e93sfa99d41b993ac8ae5dc384642/events/"
        assert (
            parse_link(link)
            == "organizations/{organization}/issues/{issue_id}/project=%7Bproject%7D&query=%5B%27is%3Aunresolved%27%5D"
        )
        assert (
            parse_link(link2)
            == "organizations/{organization}/issues/{issue_id}/events/{event_id}/project=%7Bproject%7D"
        )
        assert (
            parse_link(link3)
            == "organizations/{organization}/issues/{issue_id}/events/{event_id}/events/"
        )<|MERGE_RESOLUTION|>--- conflicted
+++ resolved
@@ -10,6 +10,7 @@
     get_channel_id,
     MEMBER_PREFIX,
     RESOLVED_COLOR,
+    LEVEL_TO_COLOR,
     parse_link,
 )
 from sentry.models import Integration
@@ -98,19 +99,14 @@
         logo_url = absolute_uri(get_asset_url("sentry", "images/sentry-email-avatar.png"))
         alert_rule = self.create_alert_rule()
         incident = self.create_incident(alert_rule=alert_rule, status=2)
-<<<<<<< HEAD
         trigger = self.create_alert_rule_trigger(alert_rule, CRITICAL_TRIGGER_LABEL, 100)
         action = self.create_alert_rule_trigger_action(
             alert_rule_trigger=trigger, triggered_for_incident=incident
         )
-        title = "{}: {}".format("Resolved", alert_rule.name)
+        title = f"Resolved: {alert_rule.name}"
         assert build_incident_attachment(action, incident) == {
-=======
-        title = f"Resolved: {alert_rule.name}"
-        assert build_incident_attachment(incident) == {
->>>>>>> 5f520816
             "fallback": title,
-            "title": title,  # FALSE, should pull from incident
+            "title": title,
             "title_link": absolute_uri(
                 reverse(
                     "sentry-metric-alert",
@@ -134,13 +130,16 @@
         logo_url = absolute_uri(get_asset_url("sentry", "images/sentry-email-avatar.png"))
         alert_rule = self.create_alert_rule()
         incident = self.create_incident(alert_rule=alert_rule, status=2)
-        title = f"Resolved: {alert_rule.name}"
+        title = f"Critical: {alert_rule.name}"  # This test will use the action/method and not the incident to build status
         metric_value = 5000
         trigger = self.create_alert_rule_trigger(alert_rule, CRITICAL_TRIGGER_LABEL, 100)
         action = self.create_alert_rule_trigger_action(
             alert_rule_trigger=trigger, triggered_for_incident=incident
         )
-        assert build_incident_attachment(action, incident, metric_value=metric_value) == {
+        # This should fail because it pulls status from `action` instead of `incident`
+        assert build_incident_attachment(
+            action, incident, metric_value=metric_value, method="fire"
+        ) == {
             "fallback": title,
             "title": title,
             "title_link": absolute_uri(
@@ -158,7 +157,7 @@
             "footer_icon": logo_url,
             "footer": "Sentry Incident",
             "ts": to_timestamp(incident.date_started),
-            "color": RESOLVED_COLOR,
+            "color": LEVEL_TO_COLOR["fatal"],
             "actions": [],
         }
 
