--- conflicted
+++ resolved
@@ -158,7 +158,6 @@
                         "alert_rule_id": alert_rule.id,
                     },
                 )
-<<<<<<< HEAD
             )
             + f"?alert={incident.identifier}"
         )
@@ -172,14 +171,6 @@
                     },
                 }
             ],
-=======
-            ),
-            "text": "0 events in the last 10 minutes",
-            "fields": [],
-            "mrkdwn_in": ["text"],
-            "footer_icon": logo_url,
-            "footer": incident_footer_ts,
->>>>>>> 1bd9199d
             "color": LEVEL_TO_COLOR["_incident_resolved"],
         }
 
@@ -245,7 +236,6 @@
                         "alert_rule_id": alert_rule.id,
                     },
                 )
-<<<<<<< HEAD
             )
             + f"?alert={incident.identifier}"
         )
@@ -261,17 +251,6 @@
             },
             {"alt_text": "Metric Alert Chart", "image_url": "chart-url", "type": "image"},
         ]
-=======
-            ),
-            "text": f"{metric_value} events in the last 10 minutes",
-            "fields": [],
-            "mrkdwn_in": ["text"],
-            "footer_icon": logo_url,
-            "footer": incident_footer_ts,
-            "color": LEVEL_TO_COLOR["fatal"],
-            "actions": [],
-        }
->>>>>>> 1bd9199d
 
 
 class BuildMetricAlertAttachmentTest(TestCase):
