--- conflicted
+++ resolved
@@ -654,11 +654,7 @@
             == f":exclamation: <http://testserver/organizations/{event.organization.slug}/issues/{event.group.id}/?referrer=issue_alert-slack&notification_uuid={notification_uuid}&alert_rule_id={rule.id}&alert_type=issue|*Hello world*>  \n"
         )
         assert (
-<<<<<<< HEAD
-            blocks[3]["elements"][0]["text"]
-=======
             blocks[5]["elements"][0]["text"]
->>>>>>> eb724147
             == f"{event.project.slug} | <http://testserver/settings/{event.organization.slug}/teams/{self.team.slug}/notifications/?referrer=issue_alert-slack-team&notification_uuid={notification_uuid}|Notification Settings>"
         )
 
@@ -989,11 +985,7 @@
             == f":exclamation: <http://example.com/organizations/{event.organization.slug}/issues/{event.group.id}/?referrer=issue_alert-slack&notification_uuid={notification_uuid}&alert_rule_id={rule.id}&alert_type=issue|*Hello world*>  \n"
         )
         assert (
-<<<<<<< HEAD
-            blocks[3]["elements"][0]["text"]
-=======
             blocks[5]["elements"][0]["text"]
->>>>>>> eb724147
             == f"{event.project.slug} | <http://example.com/settings/{event.organization.slug}/teams/{self.team.slug}/notifications/?referrer=issue_alert-slack-team&notification_uuid={notification_uuid}|Notification Settings>"
         )
 
