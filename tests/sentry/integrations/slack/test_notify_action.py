--- conflicted
+++ resolved
@@ -5,12 +5,8 @@
 from sentry.constants import ObjectStatus
 from sentry.integrations.slack import SlackNotifyServiceAction
 from sentry.integrations.slack.utils import SLACK_RATE_LIMITED_MESSAGE
-<<<<<<< HEAD
 from sentry.models import Integration, OrganizationIntegration
-=======
-from sentry.models import Integration
 from sentry.notifications.additional_attachment_manager import manager
->>>>>>> c3b81019
 from sentry.testutils.cases import RuleTestCase
 from sentry.testutils.helpers import install_slack
 from sentry.types.integrations import ExternalProviders
@@ -354,24 +350,25 @@
             'Multiple users were found with display name "@morty". Please use your username, found at sentry.slack.com/account/settings#username.'
         ] in form.errors.values()
 
-<<<<<<< HEAD
     def test_disabled_org_integration(self):
         OrganizationIntegration.objects.filter(
             integration=self.integration, organization=self.event.project.organization
         ).update(status=ObjectStatus.DISABLED)
-=======
+        event = self.get_event()
+
+        rule = self.get_rule(data={"workspace": self.integration.id, "channel": "#my-channel"})
+
+        results = list(rule.after(event=event, state=self.get_state()))
+        assert len(results) == 0
+
     @responses.activate
     def test_additional_attachment(self):
         manager.attachment_generators[ExternalProviders.SLACK] = additional_attachment_generator
->>>>>>> c3b81019
         event = self.get_event()
 
         rule = self.get_rule(data={"workspace": self.integration.id, "channel": "#my-channel"})
 
         results = list(rule.after(event=event, state=self.get_state()))
-<<<<<<< HEAD
-        assert len(results) == 0
-=======
         assert len(results) == 1
 
         responses.add(
@@ -392,5 +389,4 @@
         assert len(attachments) == 2
         assert attachments[0]["title"] == event.title
         assert attachments[1]["title"] == self.organization.slug
-        assert attachments[1]["text"] == self.integration.id
->>>>>>> c3b81019
+        assert attachments[1]["text"] == self.integration.id