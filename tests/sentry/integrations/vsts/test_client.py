from __future__ import absolute_import

import responses

from time import time

from sentry.models import Identity, IdentityProvider, Integration
from .testutils import VstsIntegrationTestCase


class VstsApiClientTest(VstsIntegrationTestCase):
    def test_refreshes_expired_token(self):
        self.assert_installation()
        integration = Integration.objects.get(provider='vsts')

        # Make the Identity have an expired token
        idp = IdentityProvider.objects.get(external_id=self.vsts_account_id)
        identity = Identity.objects.get(idp_id=idp.id)
        identity.data['expires'] = int(time()) - int(123456789)
        identity.save()

        # New values VSTS will return on refresh
        self.access_token = 'new-access-token'
        self.refresh_token = 'new-refresh-token'
        self._stub_vsts()

        # Make a request with expired token
        integration \
            .get_installation(integration.organizations.first().id) \
            .get_client() \
<<<<<<< HEAD
            .get_projects(u'{}.visualstudio.com'.format(self.vsts_account_name))
=======
            .get_projects(self.vsts_base_url)
>>>>>>> b1a335a1

        # Second to last request, before the Projects request, was to refresh
        # the Access Token.
        assert responses.calls[-2].request.url == \
            'https://app.vssps.visualstudio.com/oauth2/token'

        # Then we request the Projects with the new token
        assert responses.calls[-1].request.url == \
<<<<<<< HEAD
            u'https://{}.visualstudio.com/DefaultCollection/_apis/projects?stateFilter=WellFormed'.format(
                self.vsts_account_name.lower(),
=======
            '{}DefaultCollection/_apis/projects?stateFilter=WellFormed'.format(
                self.vsts_base_url.lower(),
>>>>>>> b1a335a1
        )

        identity = Identity.objects.get(id=identity.id)
        assert identity.data['access_token'] == 'new-access-token'
        assert identity.data['refresh_token'] == 'new-refresh-token'<|MERGE_RESOLUTION|>--- conflicted
+++ resolved
@@ -28,11 +28,7 @@
         integration \
             .get_installation(integration.organizations.first().id) \
             .get_client() \
-<<<<<<< HEAD
-            .get_projects(u'{}.visualstudio.com'.format(self.vsts_account_name))
-=======
             .get_projects(self.vsts_base_url)
->>>>>>> b1a335a1
 
         # Second to last request, before the Projects request, was to refresh
         # the Access Token.
@@ -41,13 +37,8 @@
 
         # Then we request the Projects with the new token
         assert responses.calls[-1].request.url == \
-<<<<<<< HEAD
-            u'https://{}.visualstudio.com/DefaultCollection/_apis/projects?stateFilter=WellFormed'.format(
-                self.vsts_account_name.lower(),
-=======
-            '{}DefaultCollection/_apis/projects?stateFilter=WellFormed'.format(
+            u'{}DefaultCollection/_apis/projects?stateFilter=WellFormed'.format(
                 self.vsts_base_url.lower(),
->>>>>>> b1a335a1
         )
 
         identity = Identity.objects.get(id=identity.id)
