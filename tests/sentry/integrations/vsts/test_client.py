from time import time
from urllib.parse import parse_qs

import responses

from fixtures.vsts import VstsIntegrationTestCase
from sentry.models import Identity, IdentityProvider, Integration
from sentry.utils import json


class VstsApiClientTest(VstsIntegrationTestCase):
    def test_refreshes_expired_token(self):
        self.assert_installation()
        integration = Integration.objects.get(provider="vsts")

        # Make the Identity have an expired token
        idp = IdentityProvider.objects.get(external_id=self.vsts_account_id)
        identity = Identity.objects.get(idp_id=idp.id)
        identity.data["expires"] = int(time()) - int(123456789)
        identity.save()

        # New values VSTS will return on refresh
        self.access_token = "new-access-token"
        self.refresh_token = "new-refresh-token"
        self._stub_vsts()

        # Make a request with expired token
        integration.get_installation(
<<<<<<< HEAD
            integration.organizationintegrations.first().organization_id
=======
            integration.organizationintegration_set.first().organization_id
>>>>>>> 3e8de259
        ).get_client().get_projects(self.vsts_base_url)

        # Second to last request, before the Projects request, was to refresh
        # the Access Token.
        assert responses.calls[-2].request.url == "https://app.vssps.visualstudio.com/oauth2/token"

        # Then we request the Projects with the new token
        assert (
            responses.calls[-1].request.url.split("?")[0]
            == f"{self.vsts_base_url.lower()}_apis/projects"
        )

        identity = Identity.objects.get(id=identity.id)
        assert identity.scopes == [
            "vso.code",
            "vso.graph",
            "vso.serviceendpoint_manage",
            "vso.work_write",
        ]
        assert identity.data["access_token"] == "new-access-token"
        assert identity.data["refresh_token"] == "new-refresh-token"

    def test_project_pagination(self):
        def request_callback(request):
            query = parse_qs(request.url.split("?")[1])
            # allow for 220 responses
            if int(query["$skip"][0]) >= 200:
                projects = [self.project_a, self.project_b] * 10
            else:
                projects = [self.project_a, self.project_b] * 50
            resp_body = {"value": projects, "count": len(projects)}
            return (200, {}, json.dumps(resp_body))

        self.assert_installation()
        responses.reset()

        integration = Integration.objects.get(provider="vsts")
        responses.add_callback(
            responses.GET,
            f"https://{self.vsts_account_name.lower()}.visualstudio.com/_apis/projects",
            callback=request_callback,
        )

        projects = (
            integration.get_installation(
<<<<<<< HEAD
                integration.organizationintegrations.first().organization_id
=======
                integration.organizationintegration_set.first().organization_id
>>>>>>> 3e8de259
            )
            .get_client()
            .get_projects(self.vsts_base_url)
        )
        assert len(projects) == 220<|MERGE_RESOLUTION|>--- conflicted
+++ resolved
@@ -26,11 +26,7 @@
 
         # Make a request with expired token
         integration.get_installation(
-<<<<<<< HEAD
-            integration.organizationintegrations.first().organization_id
-=======
             integration.organizationintegration_set.first().organization_id
->>>>>>> 3e8de259
         ).get_client().get_projects(self.vsts_base_url)
 
         # Second to last request, before the Projects request, was to refresh
@@ -76,11 +72,7 @@
 
         projects = (
             integration.get_installation(
-<<<<<<< HEAD
-                integration.organizationintegrations.first().organization_id
-=======
                 integration.organizationintegration_set.first().organization_id
->>>>>>> 3e8de259
             )
             .get_client()
             .get_projects(self.vsts_base_url)
