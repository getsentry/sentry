--- conflicted
+++ resolved
@@ -28,25 +28,14 @@
         assert metadata['scopes'] == list(VSTSIdentityProvider.oauth_scopes)
         assert metadata['subscription']['id'] == \
             CREATE_SUBSCRIPTION['publisherInputs']['tfsSubscriptionId']
-<<<<<<< HEAD
-        assert metadata['domain_name'] == u'{}.visualstudio.com'.format(
-            self.vsts_account_name
-        )
-=======
         assert metadata['domain_name'] == self.vsts_base_url
->>>>>>> b1a335a1
 
     def test_migrate_repositories(self):
         accessible_repo = Repository.objects.create(
             organization_id=self.organization.id,
             name=self.project_a['name'],
-<<<<<<< HEAD
-            url=u'https://{}.visualstudio.com/DefaultCollection/_git/{}'.format(
-                self.vsts_account_name,
-=======
-            url='{}/DefaultCollection/_git/{}'.format(
+            url=u'{}/DefaultCollection/_git/{}'.format(
                 self.vsts_base_url,
->>>>>>> b1a335a1
                 self.repo_name,
             ),
             provider='visualstudio',
@@ -137,11 +126,7 @@
                 'accountName': self.vsts_account_name,
                 'accountId': self.vsts_account_id,
             },
-<<<<<<< HEAD
-            'instance': u'{}.visualstudio.com'.format(self.vsts_account_name),
-=======
             'base_url': self.vsts_base_url,
->>>>>>> b1a335a1
             'identity': {
                 'data': {
                     'access_token': self.access_token,
@@ -157,12 +142,7 @@
 
         assert integration_dict['name'] == self.vsts_account_name
         assert integration_dict['external_id'] == self.vsts_account_id
-<<<<<<< HEAD
-        assert integration_dict['metadata']['domain_name'] == \
-            u'{}.visualstudio.com'.format(self.vsts_account_name)
-=======
         assert integration_dict['metadata']['domain_name'] == self.vsts_base_url
->>>>>>> b1a335a1
 
         assert integration_dict['user_identity']['type'] == 'vsts'
         assert integration_dict['user_identity']['external_id'] == \
@@ -178,11 +158,7 @@
                 'accountName': self.vsts_account_name,
                 'accountId': self.vsts_account_id,
             },
-<<<<<<< HEAD
-            'instance': u'{}.visualstudio.com'.format(self.vsts_account_name),
-=======
             'base_url': self.vsts_base_url,
->>>>>>> b1a335a1
             'identity': {
                 'data': {
                     'access_token': self.access_token,
@@ -210,11 +186,7 @@
                 'accountName': self.vsts_account_name,
                 'accountId': external_id,
             },
-<<<<<<< HEAD
-            'instance': u'{}.visualstudio.com'.format(self.vsts_account_name),
-=======
             'base_url': self.vsts_base_url,
->>>>>>> b1a335a1
             'identity': {
                 'data': {
                     'access_token': self.access_token,
