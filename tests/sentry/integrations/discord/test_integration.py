--- conflicted
+++ resolved
@@ -94,14 +94,10 @@
         )
 
         resp = self.client.get(
-<<<<<<< HEAD
             "{}?{}".format(
                 self.setup_path,
                 urlencode({"guild_id": guild_id, "code": auth_code}),
             )
-=======
-            "{}?{}".format(self.setup_path, urlencode({"guild_id": guild_id, "code": auth_code}))
->>>>>>> e5a47951
         )
 
         call_list = responses.calls
@@ -117,7 +113,6 @@
         else:
             assert mock_set_application_command.call_count == 0
 
-<<<<<<< HEAD
     def assert_setup_flow_from_discord(
         self,
         guild_id="1234567890",
@@ -184,24 +179,6 @@
         self.assertDialogSuccess(resp)
 
     @responses.activate
-    def test_bot_flow_logs_error(self):
-        with self.tasks():
-            self.assert_setup_flow(useSetup="{")
-
-        integration = Integration.objects.get(provider=self.provider.key)
-        assert integration.external_id == "1234567890"
-        assert integration.name == "Cool server"
-
-        audit_entry = AuditLogEntry.objects.get(event=audit_log.get_event_id("INTEGRATION_ADD"))
-        audit_log_event = audit_log.get(audit_entry.event)
-        assert (
-            audit_log_event.render(audit_entry)
-            == "installed Cool server for the discord integration"
-        )
-
-=======
->>>>>>> e5a47951
-    @responses.activate
     def test_bot_flow(self):
         with self.tasks():
             self.assert_setup_flow()
@@ -317,7 +294,7 @@
             responses.GET, url=f"{DiscordClient.base_url}/users/@me", json={"id": user_id}
         )
 
-        result = provider._get_discord_user_id("auth_code")
+        result = provider._get_discord_user_id("auth_code", "1")
 
         assert result == user_id
 
@@ -326,7 +303,7 @@
         provider = self.provider()
         responses.add(responses.POST, url="https://discord.com/api/v10/oauth2/token", status=500)
         with pytest.raises(IntegrationError):
-            provider._get_discord_user_id("auth_code")
+            provider._get_discord_user_id("auth_code", "1")
 
     @responses.activate
     def test_get_discord_user_id_oauth_no_token(self):
@@ -337,7 +314,7 @@
             json={},
         )
         with pytest.raises(IntegrationError):
-            provider._get_discord_user_id("auth_code")
+            provider._get_discord_user_id("auth_code", "1")
 
     @responses.activate
     def test_get_discord_user_id_request_fail(self):
@@ -355,7 +332,27 @@
             status=401,
         )
         with pytest.raises(IntegrationError):
-            provider._get_discord_user_id("auth_code")
+            provider._get_discord_user_id("auth_code", "1")
+
+    @responses.activate
+    @mock.patch("sentry.integrations.discord.client.DiscordClient.set_application_command")
+    def test_post_install(self, mock_set_application_command):
+        provider = self.provider()
+
+        responses.add(
+            responses.GET,
+            url=f"{DiscordClient.base_url}{APPLICATION_COMMANDS_URL.format(application_id=self.application_id)}",
+            match=[header_matcher({"Authorization": f"Bot {self.bot_token}"})],
+            json=[],
+        )
+        responses.add(
+            responses.POST,
+            url=f"{DiscordClient.base_url}{APPLICATION_COMMANDS_URL.format(application_id=self.application_id)}",
+            status=200,
+        )
+
+        provider.post_install(integration=self.integration, organization=self.organization)
+        assert mock_set_application_command.call_count == 3  # one for each command
 
     @mock.patch("sentry.integrations.discord.client.DiscordClient.set_application_command")
     def test_post_install_missing_credentials(self, mock_set_application_command):
