from __future__ import absolute_import

import pytest
import pytz
import responses
from datetime import datetime, timedelta
from exam import fixture, patcher
from freezegun import freeze_time

import six
from django.conf import settings
from django.core import mail
from django.utils import timezone

from sentry.api.event_search import InvalidSearchQuery
from sentry.incidents.events import (
    IncidentCommentCreatedEvent,
    IncidentCreatedEvent,
    IncidentStatusUpdatedEvent,
)
from sentry.incidents.logic import (
    AlertRuleNameAlreadyUsedError,
    AlertRuleTriggerLabelAlreadyUsedError,
    InvalidTriggerActionError,
    get_incident_stats,
    create_alert_rule,
    create_alert_rule_trigger,
    create_alert_rule_trigger_action,
    create_event_stat_snapshot,
    calculate_incident_time_range,
    create_incident,
    create_incident_activity,
    create_incident_snapshot,
    delete_alert_rule,
    delete_alert_rule_trigger,
    delete_alert_rule_trigger_action,
    disable_alert_rule,
    DEFAULT_ALERT_RULE_RESOLUTION,
    enable_alert_rule,
    get_actions_for_trigger,
    get_available_action_integrations_for_org,
    get_excluded_projects_for_alert_rule,
    get_incident_aggregates,
    get_incident_event_stats,
    get_incident_subscribers,
    get_triggers_for_alert_rule,
    ProjectsNotAssociatedWithAlertRuleError,
    subscribe_to_incident,
    translate_aggregate_field,
    update_alert_rule,
    update_alert_rule_trigger_action,
    update_alert_rule_trigger,
    update_incident_status,
    WINDOWED_STATS_DATA_POINTS,
)
from sentry.incidents.models import (
    AlertRule,
    AlertRuleStatus,
    AlertRuleThresholdType,
    AlertRuleTrigger,
    AlertRuleTriggerAction,
    AlertRuleTriggerExclusion,
    Incident,
    IncidentActivity,
    IncidentActivityType,
    IncidentProject,
    PendingIncidentSnapshot,
    IncidentSnapshot,
    IncidentStatus,
    IncidentStatusMethod,
    IncidentSubscription,
    IncidentTrigger,
    IncidentType,
    TimeSeriesSnapshot,
    TriggerStatus,
)
from sentry.snuba.models import QueryDatasets, QuerySubscription
from sentry.models.integration import Integration
from sentry.testutils import TestCase, BaseIncidentsTest
from sentry.models import PagerDutyService

from sentry.testutils.helpers.datetime import iso_format, before_now
from sentry.utils import json
from sentry.utils.compat.mock import patch
from sentry.utils.samples import load_data


class CreateIncidentTest(TestCase):
    record_event = patcher("sentry.analytics.base.Analytics.record_event")

    def test_simple(self):
        incident_type = IncidentType.ALERT_TRIGGERED
        title = "hello"
        date_started = timezone.now() - timedelta(minutes=5)
        date_detected = timezone.now() - timedelta(minutes=4)
        alert_rule = self.create_alert_rule()

        self.record_event.reset_mock()
        incident = create_incident(
            self.organization,
            type_=incident_type,
            title=title,
            date_started=date_started,
            date_detected=date_detected,
            projects=[self.project],
            alert_rule=alert_rule,
        )
        assert incident.identifier == 1
        assert incident.status == IncidentStatus.OPEN.value
        assert incident.type == incident_type.value
        assert incident.title == title
        assert incident.date_started == date_started
        assert incident.date_detected == date_detected
        assert incident.alert_rule == alert_rule
        assert IncidentProject.objects.filter(
            incident=incident, project__in=[self.project]
        ).exists()
        assert (
            IncidentActivity.objects.filter(
                incident=incident,
                type=IncidentActivityType.DETECTED.value,
                date_added=date_detected,
            ).count()
            == 1
        )
        assert (
            IncidentActivity.objects.filter(
                incident=incident, type=IncidentActivityType.CREATED.value
            ).count()
            == 1
        )
        assert len(self.record_event.call_args_list) == 1
        event = self.record_event.call_args[0][0]
        assert isinstance(event, IncidentCreatedEvent)
        assert event.data == {
            "organization_id": six.text_type(self.organization.id),
            "incident_id": six.text_type(incident.id),
            "incident_type": six.text_type(IncidentType.ALERT_TRIGGERED.value),
        }


@freeze_time()
class UpdateIncidentStatus(TestCase):
    record_event = patcher("sentry.analytics.base.Analytics.record_event")

    def get_most_recent_incident_activity(self, incident):
        return IncidentActivity.objects.filter(incident=incident).order_by("-id")[:1].get()

    def test_status_already_set(self):
        incident = self.create_incident(status=IncidentStatus.WARNING.value)
        update_incident_status(
            incident, IncidentStatus.WARNING, status_method=IncidentStatusMethod.RULE_TRIGGERED
        )
        assert incident.status == IncidentStatus.WARNING.value

    def run_test(
        self, incident, status, expected_date_closed, user=None, comment=None, date_closed=None
    ):
        prev_status = incident.status
        self.record_event.reset_mock()
        update_incident_status(
            incident,
            status,
            user=user,
            comment=comment,
            status_method=IncidentStatusMethod.RULE_TRIGGERED,
            date_closed=date_closed,
        )
        incident = Incident.objects.get(id=incident.id)
        assert incident.status == status.value
        assert incident.date_closed == expected_date_closed
        activity = self.get_most_recent_incident_activity(incident)
        assert activity.type == IncidentActivityType.STATUS_CHANGE.value
        assert activity.user == user
        if user:
            assert IncidentSubscription.objects.filter(incident=incident, user=user).exists()
        assert activity.value == six.text_type(status.value)
        assert activity.previous_value == six.text_type(prev_status)
        assert activity.comment == comment

        assert len(self.record_event.call_args_list) == 1
        event = self.record_event.call_args[0][0]
        assert isinstance(event, IncidentStatusUpdatedEvent)
        assert event.data == {
            "organization_id": six.text_type(self.organization.id),
            "incident_id": six.text_type(incident.id),
            "incident_type": six.text_type(incident.type),
            "prev_status": six.text_type(prev_status),
            "status": six.text_type(incident.status),
        }

    def test_closed(self):
        incident = self.create_incident(
            self.organization, title="Test", date_started=timezone.now(), projects=[self.project]
        )
        with self.assertChanges(
            lambda: PendingIncidentSnapshot.objects.filter(incident=incident).exists(),
            before=False,
            after=True,
        ):
            self.run_test(incident, IncidentStatus.CLOSED, timezone.now())

    def test_closed_specify_date(self):
        incident = self.create_incident(
            self.organization,
            title="Test",
            date_started=timezone.now() - timedelta(days=5),
            projects=[self.project],
        )
        with self.assertChanges(
            lambda: PendingIncidentSnapshot.objects.filter(incident=incident).exists(),
            before=False,
            after=True,
        ):
            date_closed = timezone.now() - timedelta(days=1)
            self.run_test(incident, IncidentStatus.CLOSED, date_closed, date_closed=date_closed)

    def test_pending_snapshot_management(self):
        # Test to verify PendingIncidentSnapshot's are created on close, and deleted on open
        incident = self.create_incident(
            self.organization, title="Test", date_started=timezone.now(), projects=[self.project]
        )
        assert PendingIncidentSnapshot.objects.all().count() == 0
        update_incident_status(incident, IncidentStatus.CLOSED)
        assert PendingIncidentSnapshot.objects.filter(incident=incident).count() == 1
        update_incident_status(incident, IncidentStatus.OPEN)
        assert PendingIncidentSnapshot.objects.filter(incident=incident).count() == 0

    def test_all_params(self):
        incident = self.create_incident()
        self.run_test(
            incident, IncidentStatus.CLOSED, timezone.now(), user=self.user, comment="lol"
        )


class BaseIncidentEventStatsTest(BaseIncidentsTest):
    @fixture
    def project_incident(self):
        self.create_event(self.now - timedelta(minutes=2))
        self.create_event(self.now - timedelta(minutes=2))
        self.create_event(self.now - timedelta(minutes=1))
        return self.create_incident(
            date_started=self.now - timedelta(minutes=5), query="", projects=[self.project]
        )

    @fixture
    def group_incident(self):
        fingerprint = "group-1"
        event = self.create_event(self.now - timedelta(minutes=2), fingerprint=fingerprint)
        self.create_event(self.now - timedelta(minutes=2), fingerprint="other-group")
        self.create_event(self.now - timedelta(minutes=1), fingerprint=fingerprint)
        return self.create_incident(
            date_started=self.now - timedelta(minutes=5),
            query="",
            projects=[],
            groups=[event.group],
        )

    def validate_result(self, incident, result, expected_results, start, end, windowed_stats):
        # Duration of 300s, but no alert rule
        time_window = incident.alert_rule.snuba_query.time_window if incident.alert_rule else 60
        assert result.rollup == time_window
        expected_start = start if start else incident.date_started - timedelta(seconds=time_window)
        expected_end = end if end else incident.current_end_date + timedelta(seconds=time_window)

        if windowed_stats:
            now = timezone.now()
            expected_end = expected_start + timedelta(
                seconds=time_window * (WINDOWED_STATS_DATA_POINTS / 2)
            )
            expected_start = expected_start - timedelta(
                seconds=time_window * (WINDOWED_STATS_DATA_POINTS / 2)
            )
            if expected_end > now:
                expected_end = now
                expected_start = now - timedelta(seconds=time_window * WINDOWED_STATS_DATA_POINTS)

        assert result.start == expected_start
        assert result.end == expected_end
        assert [r["count"] for r in result.data["data"]] == expected_results


@freeze_time()
class GetIncidentEventStatsTest(TestCase, BaseIncidentEventStatsTest):
    @fixture
    def bucket_incident(self):
        incident_start = self.now - timedelta(minutes=23)
        self.create_event(incident_start + timedelta(seconds=1))
        self.create_event(incident_start + timedelta(minutes=2))
        self.create_event(incident_start + timedelta(minutes=6))
        self.create_event(incident_start + timedelta(minutes=9, seconds=59))
        self.create_event(incident_start + timedelta(minutes=14))
        self.create_event(incident_start + timedelta(minutes=16))
        alert_rule = self.create_alert_rule(time_window=10)
        return self.create_incident(date_started=incident_start, query="", alert_rule=alert_rule)

    def run_test(self, incident, expected_results, start=None, end=None, windowed_stats=False):
        kwargs = {}
        if start is not None:
            kwargs["start"] = start
        if end is not None:
            kwargs["end"] = end

        result = get_incident_event_stats(incident, windowed_stats=windowed_stats, **kwargs)
        self.validate_result(incident, result, expected_results, start, end, windowed_stats)

    def test_project(self):
        self.run_test(self.project_incident, [2, 1])
        self.run_test(self.project_incident, [1], start=self.now - timedelta(minutes=1))
        self.run_test(self.project_incident, [2], end=self.now - timedelta(minutes=1, seconds=59))

        self.run_test(self.project_incident, [2, 1], windowed_stats=True)
        self.run_test(
            self.project_incident,
            [2, 1],
            start=self.now - timedelta(minutes=1),
            windowed_stats=True,
        )
        self.run_test(
            self.project_incident,
            [2, 1],
            end=self.now - timedelta(minutes=1, seconds=59),
            windowed_stats=True,
        )

    def test_start_bucket(self):
        self.run_test(self.bucket_incident, [2, 4, 2, 2])

    def test_buckets_already_aligned(self):
        self.bucket_incident.update(
            date_started=self.now - timedelta(minutes=30), date_closed=self.now
        )
        self.run_test(self.bucket_incident, [2, 2, 2])

    def test_start_and_end_bucket(self):
        self.create_event(self.bucket_incident.date_started + timedelta(minutes=19))

        self.bucket_incident.update(
            date_closed=self.bucket_incident.date_started + timedelta(minutes=18)
        )
        self.run_test(self.bucket_incident, [2, 4, 2, 3, 1])

    def test_with_transactions(self):
        incident = self.project_incident
        alert_rule = self.create_alert_rule(
            self.organization, [self.project], query="", time_window=1
        )
        incident.update(alert_rule=alert_rule)

        event_data = load_data("transaction")
        event_data.update(
            {
                "start_timestamp": iso_format(before_now(minutes=2)),
                "timestamp": iso_format(before_now(minutes=2)),
            }
        )
        event_data["transaction"] = "/foo_transaction/"
        self.store_event(data=event_data, project_id=self.project.id)

        self.run_test(incident, [2, 1])


class BaseIncidentAggregatesTest(BaseIncidentsTest):
    @property
    def project_incident(self):
        incident = self.create_incident(
            date_started=self.now - timedelta(minutes=5), query="", projects=[self.project]
        )
        self.create_event(self.now - timedelta(minutes=1))
        self.create_event(self.now - timedelta(minutes=2), user={"id": 123})
        self.create_event(self.now - timedelta(minutes=2), user={"id": 123})
        self.create_event(self.now - timedelta(minutes=2), user={"id": 124})
        return incident


class GetIncidentAggregatesTest(TestCase, BaseIncidentAggregatesTest):
    def test_projects(self):
        assert get_incident_aggregates(self.project_incident) == {"count": 4, "unique_users": 2}


@freeze_time()
class CreateEventStatTest(TestCase, BaseIncidentsTest):
    def test_simple(self):
        self.create_event(self.now - timedelta(minutes=2))
        self.create_event(self.now - timedelta(minutes=2))
        self.create_event(self.now - timedelta(minutes=1))
        incident = self.create_incident(
            date_started=self.now - timedelta(minutes=5), query="", projects=[self.project]
        )
        snapshot = create_event_stat_snapshot(incident, windowed_stats=False)
        assert snapshot.start == incident.date_started - timedelta(minutes=1)
        assert snapshot.end == incident.current_end_date + timedelta(minutes=1)
        assert [row[1] for row in snapshot.values] == [2, 1]

        snapshot = create_event_stat_snapshot(incident, windowed_stats=True)
        expected_start, expected_end = calculate_incident_time_range(incident, windowed_stats=True)
        assert snapshot.start == expected_start
        assert snapshot.end == expected_end
        assert [row[1] for row in snapshot.values] == [2, 1]


@freeze_time()
class CreateIncidentActivityTest(TestCase, BaseIncidentsTest):
    send_subscriber_notifications = patcher("sentry.incidents.tasks.send_subscriber_notifications")
    record_event = patcher("sentry.analytics.base.Analytics.record_event")

    def assert_notifications_sent(self, activity):
        self.send_subscriber_notifications.apply_async.assert_called_once_with(
            kwargs={"activity_id": activity.id}, countdown=10
        )

    def test_no_snapshot(self):
        incident = self.create_incident()
        self.record_event.reset_mock()
        activity = create_incident_activity(
            incident,
            IncidentActivityType.STATUS_CHANGE,
            user=self.user,
            value=six.text_type(IncidentStatus.CLOSED.value),
            previous_value=six.text_type(IncidentStatus.WARNING.value),
        )
        assert activity.incident == incident
        assert activity.type == IncidentActivityType.STATUS_CHANGE.value
        assert activity.user == self.user
        assert activity.value == six.text_type(IncidentStatus.CLOSED.value)
        assert activity.previous_value == six.text_type(IncidentStatus.WARNING.value)
        self.assert_notifications_sent(activity)
        assert not self.record_event.called

    def test_comment(self):
        incident = self.create_incident()
        comment = "hello"
        with self.assertChanges(
            lambda: IncidentSubscription.objects.filter(incident=incident, user=self.user).exists(),
            before=False,
            after=True,
        ):
            self.record_event.reset_mock()
            activity = create_incident_activity(
                incident, IncidentActivityType.COMMENT, user=self.user, comment=comment
            )
        assert activity.incident == incident
        assert activity.type == IncidentActivityType.COMMENT.value
        assert activity.user == self.user
        assert activity.comment == comment
        assert activity.value is None
        assert activity.previous_value is None
        self.assert_notifications_sent(activity)
        assert len(self.record_event.call_args_list) == 1
        event = self.record_event.call_args[0][0]
        assert isinstance(event, IncidentCommentCreatedEvent)
        assert event.data == {
            "organization_id": six.text_type(self.organization.id),
            "incident_id": six.text_type(incident.id),
            "incident_type": six.text_type(incident.type),
            "user_id": six.text_type(self.user.id),
            "activity_id": six.text_type(activity.id),
        }

    def test_mentioned_user_ids(self):
        incident = self.create_incident()
        mentioned_member = self.create_user()
        subscribed_mentioned_member = self.create_user()
        IncidentSubscription.objects.create(incident=incident, user=subscribed_mentioned_member)
        comment = "hello **@%s** and **@%s**" % (
            mentioned_member.username,
            subscribed_mentioned_member.username,
        )
        with self.assertChanges(
            lambda: IncidentSubscription.objects.filter(
                incident=incident, user=mentioned_member
            ).exists(),
            before=False,
            after=True,
        ):
            self.record_event.reset_mock()
            activity = create_incident_activity(
                incident,
                IncidentActivityType.COMMENT,
                user=self.user,
                comment=comment,
                mentioned_user_ids=[mentioned_member.id, subscribed_mentioned_member.id],
            )
        assert activity.incident == incident
        assert activity.type == IncidentActivityType.COMMENT.value
        assert activity.user == self.user
        assert activity.comment == comment
        assert activity.value is None
        assert activity.previous_value is None
        self.assert_notifications_sent(activity)
        assert len(self.record_event.call_args_list) == 1
        event = self.record_event.call_args[0][0]
        assert isinstance(event, IncidentCommentCreatedEvent)
        assert event.data == {
            "organization_id": six.text_type(self.organization.id),
            "incident_id": six.text_type(incident.id),
            "incident_type": six.text_type(incident.type),
            "user_id": six.text_type(self.user.id),
            "activity_id": six.text_type(activity.id),
        }


class GetIncidentSubscribersTest(TestCase, BaseIncidentsTest):
    def test_simple(self):
        incident = self.create_incident()
        assert list(get_incident_subscribers(incident)) == []
        subscription = subscribe_to_incident(incident, self.user)[0]
        assert list(get_incident_subscribers(incident)) == [subscription]


@freeze_time()
class CreateIncidentSnapshotTest(TestCase, BaseIncidentsTest):
    def test(self):
        incident = self.create_incident(self.organization)
        incident.update(status=IncidentStatus.CLOSED.value)
        snapshot = create_incident_snapshot(incident, windowed_stats=False)
        expected_snapshot = create_event_stat_snapshot(incident, windowed_stats=False)

        assert snapshot.event_stats_snapshot.start == expected_snapshot.start
        assert snapshot.event_stats_snapshot.end == expected_snapshot.end
        assert snapshot.event_stats_snapshot.values == expected_snapshot.values
        assert snapshot.event_stats_snapshot.period == expected_snapshot.period
        assert snapshot.event_stats_snapshot.date_added == expected_snapshot.date_added
        aggregates = get_incident_aggregates(incident)
        assert snapshot.unique_users == aggregates["unique_users"]
        assert snapshot.total_events == aggregates["count"]

    def test_windowed(self):
        incident = self.create_incident(self.organization)
        incident.update(status=IncidentStatus.CLOSED.value)
        snapshot = create_incident_snapshot(incident, windowed_stats=True)
        expected_snapshot = create_event_stat_snapshot(incident, windowed_stats=True)

        assert snapshot.event_stats_snapshot.start == expected_snapshot.start
        assert snapshot.event_stats_snapshot.end == expected_snapshot.end
        assert snapshot.event_stats_snapshot.values == expected_snapshot.values
        assert snapshot.event_stats_snapshot.period == expected_snapshot.period
        assert snapshot.event_stats_snapshot.date_added == expected_snapshot.date_added
        aggregates = get_incident_aggregates(incident)
        assert snapshot.unique_users == aggregates["unique_users"]
        assert snapshot.total_events == aggregates["count"]

    def test_windowed_capped_start(self):
        # When calculating start/end time for long incidents, the start can be
        # further in the past than we support based on an org's retention period.
        # This test ensures we cap the query so we never query further back in time than retention.

        time_window = 1500  # more than 24 hours, so gets capped at 10 days
        alert_rule = self.create_alert_rule(time_window=time_window)

        incident = self.create_incident(self.organization)
        incident.update(
            status=IncidentStatus.CLOSED.value,
            alert_rule=alert_rule,
            date_started=datetime.utcnow() - timedelta(days=100),
            date_closed=datetime.utcnow() - timedelta(days=1),
        )

        start, end = calculate_incident_time_range(incident)
<<<<<<< HEAD
        assert start == datetime.utcnow() - timedelta(days=90)
        assert end == incident.date_closed + timedelta(minutes=time_window)
=======
        assert start == datetime.utcnow().replace(tzinfo=pytz.utc) - timedelta(days=90)
        assert end == incident.date_closed.replace(tzinfo=pytz.utc) + timedelta(minutes=time_window)
>>>>>>> c14bcc57

        incident.update(date_closed=datetime.utcnow() - timedelta(days=95),)

        start, end = calculate_incident_time_range(incident)
<<<<<<< HEAD
        assert start == datetime.utcnow() - timedelta(days=90)
=======
        assert start == datetime.utcnow().replace(tzinfo=pytz.utc) - timedelta(days=90)
>>>>>>> c14bcc57
        assert end == start

    def test_windowed_capped_end(self):
        # When processing PendingIncidentSnapshots, the task could run later than we'd like the
        # end to actually be, so we have logic to cap it to 10 datapoints, or 10 days, whichever is less. This tests that logic.

        time_window = 1500  # more than 24 hours, so gets capped at 10 days
        alert_rule = self.create_alert_rule(time_window=time_window)

        incident = self.create_incident(self.organization)
        incident.update(status=IncidentStatus.CLOSED.value, alert_rule=alert_rule)
        incident.date_closed = timezone.now() - timedelta(days=11)

        start, end = calculate_incident_time_range(incident, windowed_stats=True)
        assert end == incident.current_end_date + timedelta(days=10)

        alert_rule.snuba_query.update(time_window=600)

        start, end = calculate_incident_time_range(incident, windowed_stats=True)
        assert end == incident.current_end_date + timedelta(minutes=100)


@freeze_time()
class GetIncidentStatsTest(TestCase, BaseIncidentsTest):
    def run_test(self, incident):
        incident_stats = get_incident_stats(incident, windowed_stats=True)
        event_stats = get_incident_event_stats(incident, windowed_stats=True)
        assert incident_stats["event_stats"].data["data"] == event_stats.data["data"]
        expected_start, expected_end = calculate_incident_time_range(incident, windowed_stats=True)
        assert event_stats.start == expected_start
        assert event_stats.end == expected_end
        assert incident_stats["event_stats"].rollup == event_stats.rollup

        aggregates = get_incident_aggregates(incident)
        assert incident_stats["total_events"] == aggregates["count"]
        assert incident_stats["unique_users"] == aggregates["unique_users"]

    def test_open(self):
        open_incident = self.create_incident(
            self.organization,
            title="Open",
            query="",
            date_started=timezone.now() - timedelta(days=30),
        )
        self.run_test(open_incident)

    def test_closed(self):
        closed_incident = self.create_incident(
            self.organization,
            title="Closed",
            query="",
            date_started=timezone.now() - timedelta(days=30),
        )
        update_incident_status(
            closed_incident,
            IncidentStatus.CLOSED,
            status_method=IncidentStatusMethod.RULE_TRIGGERED,
        )
        self.run_test(closed_incident)

    def test_transaction(self):
        alert_rule = self.create_alert_rule(
            self.organization, dataset=QueryDatasets.TRANSACTIONS, aggregate="p75()"
        )
        open_incident = self.create_incident(
            self.organization,
            title="Open",
            date_started=timezone.now() - timedelta(days=30),
            alert_rule=alert_rule,
        )
        self.run_test(open_incident)

    def test_floats(self):
        alert_rule = self.create_alert_rule(
            self.organization, dataset=QueryDatasets.TRANSACTIONS, aggregate="p75()"
        )
        incident = self.create_incident(
            self.organization,
            title="Hi",
            date_started=timezone.now() - timedelta(days=30),
            alert_rule=alert_rule,
        )
        update_incident_status(
            incident, IncidentStatus.CLOSED, status_method=IncidentStatusMethod.RULE_TRIGGERED
        )
        time_series_values = [[0, 1], [1, 5], [2, 5.5]]
        time_series_snapshot = TimeSeriesSnapshot.objects.create(
            start=timezone.now() - timedelta(hours=1),
            end=timezone.now(),
            values=time_series_values,
            period=3000,
        )
        IncidentSnapshot.objects.create(
            incident=incident,
            event_stats_snapshot=time_series_snapshot,
            unique_users=1234,
            total_events=4567,
        )

        incident_stats = get_incident_stats(incident, windowed_stats=True)
        assert incident_stats["event_stats"].data["data"] == [
            {"time": time, "count": count} for time, count in time_series_values
        ]


class CreateAlertRuleTest(TestCase, BaseIncidentsTest):
    def test(self):
        name = "hello"
        query = "level:error"
        aggregate = "count(*)"
        time_window = 10
        threshold_type = AlertRuleThresholdType.ABOVE
        resolve_threshold = 10
        threshold_period = 1
        alert_rule = create_alert_rule(
            self.organization,
            [self.project],
            name,
            query,
            aggregate,
            time_window,
            threshold_type,
            threshold_period,
            resolve_threshold=resolve_threshold,
        )
        assert alert_rule.snuba_query.subscriptions.get().project == self.project
        assert alert_rule.name == name
        assert alert_rule.status == AlertRuleStatus.PENDING.value
        assert alert_rule.snuba_query.subscriptions.all().count() == 1
        assert alert_rule.snuba_query.dataset == QueryDatasets.EVENTS.value
        assert alert_rule.snuba_query.query == query
        assert alert_rule.snuba_query.aggregate == aggregate
        assert alert_rule.snuba_query.time_window == time_window * 60
        assert alert_rule.snuba_query.resolution == DEFAULT_ALERT_RULE_RESOLUTION * 60
        assert alert_rule.threshold_type == threshold_type.value
        assert alert_rule.resolve_threshold == resolve_threshold
        assert alert_rule.threshold_period == threshold_period

    def test_include_all_projects(self):
        include_all_projects = True
        self.project
        alert_rule = self.create_alert_rule(projects=[], include_all_projects=include_all_projects)
        assert alert_rule.snuba_query.subscriptions.get().project == self.project
        assert alert_rule.include_all_projects == include_all_projects

        new_project = self.create_project(fire_project_created=True)
        alert_rule = self.create_alert_rule(
            projects=[], include_all_projects=include_all_projects, excluded_projects=[self.project]
        )
        assert alert_rule.snuba_query.subscriptions.get().project == new_project
        assert alert_rule.include_all_projects == include_all_projects

    def test_invalid_query(self):
        with self.assertRaises(InvalidSearchQuery):
            create_alert_rule(
                self.organization,
                [self.project],
                "hi",
                "has:",
                "count()",
                1,
                AlertRuleThresholdType.ABOVE,
                1,
            )

    def test_existing_name(self):
        name = "uh oh"
        create_alert_rule(
            self.organization,
            [self.project],
            name,
            "level:error",
            "count()",
            1,
            AlertRuleThresholdType.ABOVE,
            1,
        )
        with self.assertRaises(AlertRuleNameAlreadyUsedError):
            create_alert_rule(
                self.organization,
                [self.project],
                name,
                "level:error",
                "count()",
                1,
                AlertRuleThresholdType.ABOVE,
                1,
            )

    def test_existing_name_allowed_when_archived(self):
        name = "allowed"
        alert_rule_1 = create_alert_rule(
            self.organization,
            [self.project],
            name,
            "level:error",
            "count()",
            1,
            AlertRuleThresholdType.ABOVE,
            1,
        )
        alert_rule_1.update(status=AlertRuleStatus.SNAPSHOT.value)

        alert_rule_2 = create_alert_rule(
            self.organization,
            [self.project],
            name,
            "level:error",
            "count()",
            1,
            AlertRuleThresholdType.ABOVE,
            1,
        )

        assert alert_rule_1.name == alert_rule_2.name
        assert alert_rule_1.status == AlertRuleStatus.SNAPSHOT.value
        assert alert_rule_2.status == AlertRuleStatus.PENDING.value

    # This test will fail unless real migrations are run. Refer to migration 0061.
    @pytest.mark.skipif(
        not settings.MIGRATIONS_TEST_MIGRATE, reason="requires custom migration 0061"
    )
    def test_two_archived_with_same_name(self):
        name = "allowed"
        alert_rule_1 = create_alert_rule(
            self.organization,
            [self.project],
            name,
            "level:error",
            "count()",
            1,
            AlertRuleThresholdType.ABOVE,
            1,
        )
        alert_rule_1.update(status=AlertRuleStatus.SNAPSHOT.value)

        alert_rule_2 = create_alert_rule(
            self.organization,
            [self.project],
            name,
            "level:error",
            "count()",
            1,
            AlertRuleThresholdType.ABOVE,
            1,
        )
        alert_rule_2.update(status=AlertRuleStatus.SNAPSHOT.value)

        assert alert_rule_1.name == alert_rule_2.name
        assert alert_rule_1.status == AlertRuleStatus.SNAPSHOT.value
        assert alert_rule_2.status == AlertRuleStatus.SNAPSHOT.value


class UpdateAlertRuleTest(TestCase, BaseIncidentsTest):
    @fixture
    def alert_rule(self):
        return self.create_alert_rule(name="hello")

    def test(self):
        name = "uh oh"
        query = "level:warning"
        aggregate = "count_unique(tags[sentry:user])"
        time_window = 50
        threshold_type = AlertRuleThresholdType.BELOW
        threshold_period = 2

        updated_projects = [self.project, self.create_project(fire_project_created=True)]

        updated_rule = update_alert_rule(
            self.alert_rule,
            projects=updated_projects,
            name=name,
            query=query,
            aggregate=aggregate,
            time_window=time_window,
            threshold_type=threshold_type,
            threshold_period=threshold_period,
        )
        assert self.alert_rule.id == updated_rule.id
        assert self.alert_rule.name == name
        updated_subscriptions = self.alert_rule.snuba_query.subscriptions.all()
        assert set([sub.project for sub in updated_subscriptions]) == set(updated_projects)
        for subscription in updated_subscriptions:
            assert subscription.snuba_query.query == query
            assert subscription.snuba_query.aggregate == aggregate
            assert subscription.snuba_query.time_window == int(
                timedelta(minutes=time_window).total_seconds()
            )
        assert self.alert_rule.snuba_query.query == query
        assert self.alert_rule.snuba_query.aggregate == aggregate
        assert self.alert_rule.snuba_query.time_window == time_window * 60
        assert self.alert_rule.threshold_type == threshold_type.value
        assert self.alert_rule.threshold_period == threshold_period

    def test_update_subscription(self):
        old_subscription_id = self.alert_rule.snuba_query.subscriptions.get().subscription_id
        with self.tasks():
            update_alert_rule(self.alert_rule, query="some new query")
        assert (
            old_subscription_id != self.alert_rule.snuba_query.subscriptions.get().subscription_id
        )

    def test_empty_query(self):
        alert_rule = update_alert_rule(self.alert_rule, query="")
        assert alert_rule.snuba_query.query == ""

    def test_name_used(self):
        used_name = "uh oh"
        self.create_alert_rule(name=used_name)
        with self.assertRaises(AlertRuleNameAlreadyUsedError):
            update_alert_rule(self.alert_rule, name=used_name)

    def test_invalid_query(self):
        with self.assertRaises(InvalidSearchQuery):
            update_alert_rule(self.alert_rule, query="has:")

    def test_delete_projects(self):
        alert_rule = self.create_alert_rule(
            projects=[self.project, self.create_project(fire_project_created=True)]
        )
        update_alert_rule(alert_rule, projects=[self.project])
        assert self.alert_rule.snuba_query.subscriptions.get().project == self.project

    def test_new_updated_deleted_projects(self):
        alert_rule = self.create_alert_rule(
            projects=[self.project, self.create_project(fire_project_created=True)]
        )
        query_update = "level:warning"
        new_project = self.create_project(fire_project_created=True)
        updated_projects = [self.project, new_project]
        with self.tasks():
            update_alert_rule(alert_rule, projects=updated_projects, query=query_update)
        updated_subscriptions = alert_rule.snuba_query.subscriptions.all()
        assert set([sub.project for sub in updated_subscriptions]) == set(updated_projects)
        for sub in updated_subscriptions:
            assert sub.snuba_query.query == query_update

    def test_update_to_include_all(self):
        orig_project = self.project
        alert_rule = self.create_alert_rule(projects=[orig_project])
        new_project = self.create_project(fire_project_created=True)
        assert not alert_rule.snuba_query.subscriptions.filter(project=new_project).exists()
        update_alert_rule(alert_rule, include_all_projects=True)
        assert set([sub.project for sub in alert_rule.snuba_query.subscriptions.all()]) == set(
            [new_project, orig_project]
        )

    def test_update_to_include_all_with_exclude(self):
        orig_project = self.project
        alert_rule = self.create_alert_rule(projects=[orig_project])
        new_project = self.create_project(fire_project_created=True)
        excluded_project = self.create_project()
        assert not alert_rule.snuba_query.subscriptions.filter(project=new_project).exists()
        update_alert_rule(
            alert_rule, include_all_projects=True, excluded_projects=[excluded_project]
        )
        assert set([sub.project for sub in alert_rule.snuba_query.subscriptions.all()]) == set(
            [orig_project, new_project]
        )

    def test_update_include_all_exclude_list(self):
        new_project = self.create_project(fire_project_created=True)
        projects = set([new_project, self.project])
        alert_rule = self.create_alert_rule(include_all_projects=True)
        assert set([sub.project for sub in alert_rule.snuba_query.subscriptions.all()]) == projects
        with self.tasks():
            update_alert_rule(alert_rule, excluded_projects=[self.project])
        assert [sub.project for sub in alert_rule.snuba_query.subscriptions.all()] == [new_project]

        update_alert_rule(alert_rule, excluded_projects=[])
        assert set([sub.project for sub in alert_rule.snuba_query.subscriptions.all()]) == projects

    def test_update_from_include_all(self):
        new_project = self.create_project(fire_project_created=True)
        projects = set([new_project, self.project])
        alert_rule = self.create_alert_rule(include_all_projects=True)
        assert set([sub.project for sub in alert_rule.snuba_query.subscriptions.all()]) == projects
        with self.tasks():
            update_alert_rule(alert_rule, projects=[new_project], include_all_projects=False)
        assert [sub.project for sub in alert_rule.snuba_query.subscriptions.all()] == [new_project]

    def test_with_attached_incident(self):
        # A snapshot of the pre-updated rule should be created, and the incidents should also be resolved.
        with self.tasks():
            incident = self.create_incident()
            incident.update(alert_rule=self.alert_rule)
            incident_2 = self.create_incident()
            incident_2.update(alert_rule=self.alert_rule)

            # Give the rule some actions and triggers so we can verify they've been snapshotted correctly.
            trigger = create_alert_rule_trigger(self.alert_rule, "hello", 1000)
            action = create_alert_rule_trigger_action(
                trigger,
                AlertRuleTriggerAction.Type.EMAIL,
                AlertRuleTriggerAction.TargetType.USER,
                target_identifier=six.text_type(self.user.id),
            )
            trigger_count = AlertRuleTrigger.objects.all().count()
            action_count = AlertRuleTriggerAction.objects.all().count()

            updated_projects = [self.project, self.create_project(fire_project_created=True)]

            updated_rule = update_alert_rule(
                self.alert_rule,
                projects=updated_projects,
                query="level:warning",
                aggregate="count_unique(tags[sentry:user])",
                time_window=50,
                threshold_period=2,
                threshold_type=AlertRuleThresholdType.BELOW,
                resolve_threshold=1200,
            )

            incident.refresh_from_db()
            incident_2.refresh_from_db()
            rule_snapshot = AlertRule.objects_with_snapshots.filter(
                name=self.alert_rule.name
            ).exclude(id=updated_rule.id)
            assert rule_snapshot.count() == 1
            rule_snapshot = rule_snapshot.first()
            assert rule_snapshot.status == AlertRuleStatus.SNAPSHOT.value

            # Rule snapshot should have properties of the rule before it was updated.
            assert rule_snapshot.id != updated_rule.id
            assert rule_snapshot.snuba_query_id != updated_rule.snuba_query_id
            assert rule_snapshot.name == updated_rule.name
            assert rule_snapshot.snuba_query.query == "level:error"
            assert rule_snapshot.snuba_query.time_window == 600
            assert rule_snapshot.threshold_type == AlertRuleThresholdType.ABOVE.value
            assert rule_snapshot.resolve_threshold is None
            assert rule_snapshot.snuba_query.aggregate == "count()"
            assert rule_snapshot.threshold_period == 1

            for incident in (incident, incident_2):
                # Incidents should now be pointing to the rule snapshot.
                assert incident.alert_rule.id == rule_snapshot.id
                assert incident.alert_rule.name == updated_rule.name
                # Incidents should be resolved
                assert incident.status == IncidentStatus.CLOSED.value

            # Action and trigger counts should double (from 1 to 2)
            assert AlertRuleTrigger.objects.all().count() == trigger_count * 2
            assert AlertRuleTriggerAction.objects.all().count() == action_count * 2

            # Verify actions and triggers have the same properties...and are not the same actions & triggers as the original rule.
            assert AlertRuleTrigger.objects.filter(alert_rule=rule_snapshot).exists()
            trigger_snapshot = AlertRuleTrigger.objects.get(alert_rule=rule_snapshot)
            assert trigger_snapshot.id != trigger.id
            assert trigger_snapshot.label == trigger.label
            assert trigger_snapshot.alert_threshold == trigger.alert_threshold

            assert AlertRuleTriggerAction.objects.filter(
                alert_rule_trigger=trigger_snapshot
            ).exists()
            action_snapshot = AlertRuleTriggerAction.objects.get(
                alert_rule_trigger=trigger_snapshot
            )
            assert action_snapshot.id != action.id
            assert action_snapshot.type == action.type
            assert action_snapshot.target_type == action.target_type
            assert action_snapshot.target_identifier == action.target_identifier
            assert action_snapshot.target_display == action.target_display


class DeleteAlertRuleTest(TestCase, BaseIncidentsTest):
    @fixture
    def alert_rule(self):
        return self.create_alert_rule()

    def test(self):
        alert_rule_id = self.alert_rule.id
        with self.tasks():
            delete_alert_rule(self.alert_rule)

        assert not AlertRule.objects.filter(id=alert_rule_id).exists()
        assert not AlertRule.objects_with_snapshots.filter(id=alert_rule_id).exists()

    def test_with_incident(self):
        incident = self.create_incident()
        incident.update(alert_rule=self.alert_rule)
        alert_rule_id = self.alert_rule.id
        with self.tasks():
            delete_alert_rule(self.alert_rule)

        assert AlertRule.objects_with_snapshots.filter(id=alert_rule_id).exists()
        assert not AlertRule.objects.filter(id=alert_rule_id).exists()
        incident = Incident.objects.get(id=incident.id)
        assert Incident.objects.filter(id=incident.id, alert_rule=self.alert_rule).exists()


class EnableAlertRuleTest(TestCase, BaseIncidentsTest):
    @fixture
    def alert_rule(self):
        return self.create_alert_rule()

    def test(self):
        with self.tasks():
            disable_alert_rule(self.alert_rule)
            alert_rule = AlertRule.objects.get(id=self.alert_rule.id)
            assert alert_rule.status == AlertRuleStatus.DISABLED.value
            for subscription in alert_rule.snuba_query.subscriptions.all():
                assert subscription.status == QuerySubscription.Status.DISABLED.value

            enable_alert_rule(self.alert_rule)
            alert_rule = AlertRule.objects.get(id=self.alert_rule.id)
            assert alert_rule.status == AlertRuleStatus.PENDING.value
            for subscription in alert_rule.snuba_query.subscriptions.all():
                assert subscription.status == QuerySubscription.Status.ACTIVE.value


class DisbaleAlertRuleTest(TestCase, BaseIncidentsTest):
    @fixture
    def alert_rule(self):
        return self.create_alert_rule()

    def test(self):
        with self.tasks():
            disable_alert_rule(self.alert_rule)
            alert_rule = AlertRule.objects.get(id=self.alert_rule.id)
            assert alert_rule.status == AlertRuleStatus.DISABLED.value
            for subscription in alert_rule.snuba_query.subscriptions.all():
                assert subscription.status == QuerySubscription.Status.DISABLED.value


class TestGetExcludedProjectsForAlertRule(TestCase):
    def test(self):
        excluded = [self.create_project(fire_project_created=True)]
        alert_rule = self.create_alert_rule(
            projects=[], include_all_projects=True, excluded_projects=excluded
        )
        exclusions = get_excluded_projects_for_alert_rule(alert_rule)
        assert [exclusion.project for exclusion in exclusions] == excluded

    def test_no_excluded(self):
        self.create_project(fire_project_created=True)
        alert_rule = self.create_alert_rule(projects=[], include_all_projects=True)
        assert list(get_excluded_projects_for_alert_rule(alert_rule)) == []


class CreateAlertRuleTriggerTest(TestCase):
    @fixture
    def alert_rule(self):
        return self.create_alert_rule()

    def test(self):
        label = "hello"
        alert_threshold = 1000
        trigger = create_alert_rule_trigger(self.alert_rule, label, alert_threshold)
        assert trigger.label == label
        assert trigger.alert_threshold == alert_threshold
        assert not AlertRuleTriggerExclusion.objects.filter(alert_rule_trigger=trigger).exists()

    def test_excluded_projects(self):
        excluded_project = self.create_project(fire_project_created=True)
        alert_rule = self.create_alert_rule(projects=[self.project, excluded_project])
        trigger = create_alert_rule_trigger(
            alert_rule, "hi", 100, excluded_projects=[excluded_project]
        )
        # We should have only one exclusion
        exclusion = AlertRuleTriggerExclusion.objects.get(alert_rule_trigger=trigger)
        assert exclusion.query_subscription.project == excluded_project

    def test_excluded_projects_not_associated_with_rule(self):
        other_project = self.create_project(fire_project_created=True)
        alert_rule = self.create_alert_rule(projects=[self.project])
        with self.assertRaises(ProjectsNotAssociatedWithAlertRuleError):
            create_alert_rule_trigger(alert_rule, "hi", 100, excluded_projects=[other_project])

    def test_existing_label(self):
        name = "uh oh"
        create_alert_rule_trigger(self.alert_rule, name, 100)
        with self.assertRaises(AlertRuleTriggerLabelAlreadyUsedError):
            create_alert_rule_trigger(self.alert_rule, name, 100)


class UpdateAlertRuleTriggerTest(TestCase):
    @fixture
    def alert_rule(self):
        return self.create_alert_rule()

    def test(self):
        trigger = create_alert_rule_trigger(self.alert_rule, "hello", 1000)

        label = "uh oh"
        alert_threshold = 2000
        trigger = update_alert_rule_trigger(trigger, label=label, alert_threshold=alert_threshold)
        assert trigger.label == label
        assert trigger.alert_threshold == alert_threshold

    def test_name_used(self):
        label = "uh oh"
        create_alert_rule_trigger(self.alert_rule, label, 1000)
        trigger = create_alert_rule_trigger(self.alert_rule, "something else", 1000)
        with self.assertRaises(AlertRuleTriggerLabelAlreadyUsedError):
            update_alert_rule_trigger(trigger, label=label)

    def test_exclude_projects(self):
        other_project = self.create_project(fire_project_created=True)

        alert_rule = self.create_alert_rule(projects=[other_project, self.project])
        trigger = create_alert_rule_trigger(alert_rule, "hi", 1000)
        update_alert_rule_trigger(trigger, excluded_projects=[other_project])
        assert trigger.exclusions.get().query_subscription.project == other_project

    def test_complex_exclude_projects(self):
        excluded_project = self.create_project()
        other_project = self.create_project(fire_project_created=True)

        alert_rule = self.create_alert_rule(
            projects=[excluded_project, self.project, other_project]
        )
        trigger = create_alert_rule_trigger(
            alert_rule, "hi", 1000, excluded_projects=[excluded_project, self.project]
        )
        update_alert_rule_trigger(trigger, excluded_projects=[other_project, excluded_project])
        excluded_projects = [
            exclusion.query_subscription.project for exclusion in trigger.exclusions.all()
        ]
        assert set(excluded_projects) == set([other_project, excluded_project])

    def test_excluded_projects_not_associated_with_rule(self):
        other_project = self.create_project(fire_project_created=True)
        alert_rule = self.create_alert_rule(projects=[self.project])
        trigger = create_alert_rule_trigger(alert_rule, "hi", 1000)

        with self.assertRaises(ProjectsNotAssociatedWithAlertRuleError):
            update_alert_rule_trigger(trigger, excluded_projects=[other_project])


class DeleteAlertRuleTriggerTest(TestCase):
    def test(self):
        alert_rule = self.create_alert_rule()
        trigger = create_alert_rule_trigger(
            alert_rule, "hi", 1000, excluded_projects=[self.project]
        )
        trigger_id = trigger.id
        assert AlertRuleTriggerExclusion.objects.filter(
            alert_rule_trigger=trigger, query_subscription__project=self.project
        ).exists()
        delete_alert_rule_trigger(trigger)

        assert not AlertRuleTrigger.objects.filter(id=trigger_id).exists()
        assert not AlertRuleTriggerExclusion.objects.filter(
            alert_rule_trigger=trigger, query_subscription__project=self.project
        ).exists()


class GetTriggersForAlertRuleTest(TestCase):
    def test(self):
        alert_rule = self.create_alert_rule()
        trigger = create_alert_rule_trigger(alert_rule, "hi", 1000)
        assert get_triggers_for_alert_rule(alert_rule).get() == trigger


class BaseAlertRuleTriggerActionTest(object):
    @fixture
    def alert_rule(self):
        return self.create_alert_rule()

    @fixture
    def trigger(self):
        return create_alert_rule_trigger(self.alert_rule, "hello", 1000)


class CreateAlertRuleTriggerActionTest(BaseAlertRuleTriggerActionTest, TestCase):
    def test(self):
        type = AlertRuleTriggerAction.Type.EMAIL
        target_type = AlertRuleTriggerAction.TargetType.USER
        target_identifier = six.text_type(self.user.id)
        action = create_alert_rule_trigger_action(
            self.trigger, type, target_type, target_identifier=target_identifier
        )
        assert action.alert_rule_trigger == self.trigger
        assert action.type == type.value
        assert action.target_type == target_type.value
        assert action.target_identifier == target_identifier

    @responses.activate
    def test_slack(self):
        integration = Integration.objects.create(
            external_id="1",
            provider="slack",
            metadata={"access_token": "xoxp-xxxxxxxxx-xxxxxxxxxx-xxxxxxxxxxxx"},
        )
        integration.add_organization(self.organization, self.user)
        type = AlertRuleTriggerAction.Type.SLACK
        target_type = AlertRuleTriggerAction.TargetType.SPECIFIC
        channel_name = "#some_channel"
        channel_id = "s_c"
        responses.add(
            method=responses.GET,
            url="https://slack.com/api/channels.list",
            status=200,
            content_type="application/json",
            body=json.dumps(
                {"ok": "true", "channels": [{"name": channel_name[1:], "id": channel_id}]}
            ),
        )

        action = create_alert_rule_trigger_action(
            self.trigger, type, target_type, target_identifier=channel_name, integration=integration
        )
        assert action.alert_rule_trigger == self.trigger
        assert action.type == type.value
        assert action.target_type == target_type.value
        assert action.target_identifier == channel_id
        assert action.target_display == channel_name
        assert action.integration == integration

    def test_slack_not_existing(self):
        integration = Integration.objects.create(
            external_id="1",
            provider="slack",
            metadata={"access_token": "xoxp-xxxxxxxxx-xxxxxxxxxx-xxxxxxxxxxxx"},
        )
        integration.add_organization(self.organization, self.user)
        type = AlertRuleTriggerAction.Type.SLACK
        target_type = AlertRuleTriggerAction.TargetType.SPECIFIC
        channel_name = "#some_channel_that_doesnt_exist"
        with self.assertRaises(InvalidTriggerActionError):
            create_alert_rule_trigger_action(
                self.trigger,
                type,
                target_type,
                target_identifier=channel_name,
                integration=integration,
            )

    @patch("sentry.integrations.msteams.utils.get_channel_id", return_value="some_id")
    def test_msteams(self, mock_get_channel_id):
        integration = Integration.objects.create(external_id="1", provider="msteams")
        integration.add_organization(self.organization, self.user)
        type = AlertRuleTriggerAction.Type.MSTEAMS
        target_type = AlertRuleTriggerAction.TargetType.SPECIFIC
        channel_name = "some_channel"
        channel_id = "some_id"

        action = create_alert_rule_trigger_action(
            self.trigger, type, target_type, target_identifier=channel_name, integration=integration
        )
        assert action.alert_rule_trigger == self.trigger
        assert action.type == type.value
        assert action.target_type == target_type.value
        assert action.target_identifier == channel_id
        assert action.target_display == channel_name
        assert action.integration == integration

        mock_get_channel_id.assert_called_once_with(
            self.organization, integration.id, "some_channel"
        )

    @patch("sentry.integrations.msteams.utils.get_channel_id", return_value=None)
    def test_msteams_not_existing(self, mock_get_channel_id):
        integration = Integration.objects.create(external_id="1", provider="msteams")
        integration.add_organization(self.organization, self.user)
        type = AlertRuleTriggerAction.Type.MSTEAMS
        target_type = AlertRuleTriggerAction.TargetType.SPECIFIC
        channel_name = "some_channel"

        with self.assertRaises(InvalidTriggerActionError):
            create_alert_rule_trigger_action(
                self.trigger,
                type,
                target_type,
                target_identifier=channel_name,
                integration=integration,
            )

    def test_pagerduty(self):
        SERVICES = [
            {
                "type": "service",
                "integration_key": "PND4F9",
                "service_id": "123",
                "service_name": "hellboi",
            }
        ]
        integration = Integration.objects.create(
            provider="pagerduty",
            name="Example PagerDuty",
            external_id="example-pagerduty",
            metadata={"services": SERVICES},
        )
        integration.add_organization(self.organization, self.user)
        service = PagerDutyService.objects.create(
            service_name=SERVICES[0]["service_name"],
            integration_key=SERVICES[0]["integration_key"],
            organization_integration=integration.organizationintegration_set.first(),
        )
        type = AlertRuleTriggerAction.Type.PAGERDUTY
        target_type = AlertRuleTriggerAction.TargetType.SPECIFIC
        target_identifier = service.id
        action = create_alert_rule_trigger_action(
            self.trigger,
            type,
            target_type,
            target_identifier=target_identifier,
            integration=integration,
        )
        assert action.alert_rule_trigger == self.trigger
        assert action.type == type.value
        assert action.target_type == target_type.value
        assert action.target_identifier == target_identifier
        assert action.target_display == "hellboi"
        assert action.integration == integration

    def test_pagerduty_not_existing(self):
        integration = Integration.objects.create(
            provider="pagerduty", name="Example PagerDuty", external_id="example-pagerduty",
        )
        integration.add_organization(self.organization, self.user)
        type = AlertRuleTriggerAction.Type.PAGERDUTY
        target_type = AlertRuleTriggerAction.TargetType.SPECIFIC
        target_identifier = 1

        with self.assertRaises(InvalidTriggerActionError):
            create_alert_rule_trigger_action(
                self.trigger,
                type,
                target_type,
                target_identifier=target_identifier,
                integration=integration,
            )


class UpdateAlertRuleTriggerAction(BaseAlertRuleTriggerActionTest, TestCase):
    @fixture
    def action(self):
        return create_alert_rule_trigger_action(
            self.trigger,
            AlertRuleTriggerAction.Type.EMAIL,
            AlertRuleTriggerAction.TargetType.USER,
            target_identifier=six.text_type(self.user.id),
        )

    def test(self):
        type = AlertRuleTriggerAction.Type.EMAIL
        target_type = AlertRuleTriggerAction.TargetType.TEAM
        target_identifier = six.text_type(self.team.id)
        update_alert_rule_trigger_action(
            self.action, type=type, target_type=target_type, target_identifier=target_identifier
        )
        assert self.action.type == type.value
        assert self.action.target_type == target_type.value
        assert self.action.target_identifier == target_identifier

    @responses.activate
    def test_slack(self):
        integration = Integration.objects.create(
            external_id="1",
            provider="slack",
            metadata={"access_token": "xoxp-xxxxxxxxx-xxxxxxxxxx-xxxxxxxxxxxx"},
        )
        integration.add_organization(self.organization, self.user)
        type = AlertRuleTriggerAction.Type.SLACK
        target_type = AlertRuleTriggerAction.TargetType.SPECIFIC
        channel_name = "#some_channel"
        channel_id = "s_c"
        responses.add(
            method=responses.GET,
            url="https://slack.com/api/channels.list",
            status=200,
            content_type="application/json",
            body=json.dumps(
                {"ok": "true", "channels": [{"name": channel_name[1:], "id": channel_id}]}
            ),
        )

        action = update_alert_rule_trigger_action(
            self.action, type, target_type, target_identifier=channel_name, integration=integration
        )
        assert action.alert_rule_trigger == self.trigger
        assert action.type == type.value
        assert action.target_type == target_type.value
        assert action.target_identifier == channel_id
        assert action.target_display == channel_name
        assert action.integration == integration

    def test_slack_not_existing(self):
        integration = Integration.objects.create(
            external_id="1",
            provider="slack",
            metadata={"access_token": "xoxp-xxxxxxxxx-xxxxxxxxxx-xxxxxxxxxxxx"},
        )
        integration.add_organization(self.organization, self.user)
        type = AlertRuleTriggerAction.Type.SLACK
        target_type = AlertRuleTriggerAction.TargetType.SPECIFIC
        channel_name = "#some_channel_that_doesnt_exist"
        with self.assertRaises(InvalidTriggerActionError):
            update_alert_rule_trigger_action(
                self.action,
                type,
                target_type,
                target_identifier=channel_name,
                integration=integration,
            )

    @patch("sentry.integrations.msteams.utils.get_channel_id", return_value="some_id")
    def test_msteams(self, mock_get_channel_id):
        integration = Integration.objects.create(external_id="1", provider="msteams")
        integration.add_organization(self.organization, self.user)
        type = AlertRuleTriggerAction.Type.MSTEAMS
        target_type = AlertRuleTriggerAction.TargetType.SPECIFIC
        channel_name = "some_channel"
        channel_id = "some_id"

        action = update_alert_rule_trigger_action(
            self.action, type, target_type, target_identifier=channel_name, integration=integration
        )
        assert action.alert_rule_trigger == self.trigger
        assert action.type == type.value
        assert action.target_type == target_type.value
        assert action.target_identifier == channel_id
        assert action.target_display == channel_name
        assert action.integration == integration

        mock_get_channel_id.assert_called_once_with(
            self.organization, integration.id, "some_channel"
        )

    @patch("sentry.integrations.msteams.utils.get_channel_id", return_value=None)
    def test_msteams_not_existing(self, mock_get_channel_id):
        integration = Integration.objects.create(external_id="1", provider="msteams")
        integration.add_organization(self.organization, self.user)
        type = AlertRuleTriggerAction.Type.MSTEAMS
        target_type = AlertRuleTriggerAction.TargetType.SPECIFIC
        channel_name = "some_channel"

        with self.assertRaises(InvalidTriggerActionError):
            update_alert_rule_trigger_action(
                self.action,
                type,
                target_type,
                target_identifier=channel_name,
                integration=integration,
            )

    def test_pagerduty(self):
        SERVICES = [
            {
                "type": "service",
                "integration_key": "PND4F9",
                "service_id": "123",
                "service_name": "hellboi",
            }
        ]
        integration = Integration.objects.create(
            provider="pagerduty",
            name="Example PagerDuty",
            external_id="example-pagerduty",
            metadata={"services": SERVICES},
        )
        integration.add_organization(self.organization, self.user)
        service = PagerDutyService.objects.create(
            service_name=SERVICES[0]["service_name"],
            integration_key=SERVICES[0]["integration_key"],
            organization_integration=integration.organizationintegration_set.first(),
        )
        type = AlertRuleTriggerAction.Type.PAGERDUTY
        target_type = AlertRuleTriggerAction.TargetType.SPECIFIC
        target_identifier = service.id
        action = update_alert_rule_trigger_action(
            self.action,
            type,
            target_type,
            target_identifier=target_identifier,
            integration=integration,
        )

        assert action.alert_rule_trigger == self.trigger
        assert action.type == type.value
        assert action.target_type == target_type.value
        assert action.target_identifier == target_identifier
        assert action.target_display == "hellboi"
        assert action.integration == integration

    def test_pagerduty_not_existing(self):
        integration = Integration.objects.create(
            provider="pagerduty", name="Example PagerDuty", external_id="example-pagerduty",
        )
        integration.add_organization(self.organization, self.user)
        type = AlertRuleTriggerAction.Type.PAGERDUTY
        target_type = AlertRuleTriggerAction.TargetType.SPECIFIC
        target_identifier = 1

        with self.assertRaises(InvalidTriggerActionError):
            update_alert_rule_trigger_action(
                self.action,
                type,
                target_type,
                target_identifier=target_identifier,
                integration=integration,
            )


class DeleteAlertRuleTriggerAction(BaseAlertRuleTriggerActionTest, TestCase):
    @fixture
    def action(self):
        return create_alert_rule_trigger_action(
            self.trigger,
            AlertRuleTriggerAction.Type.EMAIL,
            AlertRuleTriggerAction.TargetType.USER,
            target_identifier=six.text_type(self.user.id),
        )

    def test(self):
        action_id = self.action.id
        delete_alert_rule_trigger_action(self.action)
        with self.assertRaises(AlertRuleTriggerAction.DoesNotExist):
            AlertRuleTriggerAction.objects.get(id=action_id)


class GetActionsForTriggerTest(BaseAlertRuleTriggerActionTest, TestCase):
    def test(self):
        assert list(get_actions_for_trigger(self.trigger)) == []
        action = create_alert_rule_trigger_action(
            self.trigger,
            AlertRuleTriggerAction.Type.EMAIL,
            AlertRuleTriggerAction.TargetType.USER,
            target_identifier=six.text_type(self.user.id),
        )
        assert list(get_actions_for_trigger(self.trigger)) == [action]


class GetAvailableActionIntegrationsForOrgTest(TestCase):
    def test_none(self):
        assert list(get_available_action_integrations_for_org(self.organization)) == []

    def test_unregistered(self):
        integration = Integration.objects.create(external_id="1", provider="something_random")
        integration.add_organization(self.organization)
        assert list(get_available_action_integrations_for_org(self.organization)) == []

    def test_registered(self):
        integration = Integration.objects.create(external_id="1", provider="slack")
        integration.add_organization(self.organization)
        assert list(get_available_action_integrations_for_org(self.organization)) == [integration]

    def test_mixed(self):
        integration = Integration.objects.create(external_id="1", provider="slack")
        integration.add_organization(self.organization)
        other_integration = Integration.objects.create(external_id="12345", provider="random")
        other_integration.add_organization(self.organization)
        assert list(get_available_action_integrations_for_org(self.organization)) == [integration]


class MetricTranslationTest(TestCase):
    def test_simple(self):
        aggregate = "count_unique(user)"
        translated = translate_aggregate_field(aggregate)
        assert translated == "count_unique(tags[sentry:user])"

        # Make sure it doesn't double encode:
        translated_2 = translate_aggregate_field(translated)
        assert translated_2 == "count_unique(tags[sentry:user])"

    def test_reverse(self):
        aggregate = "count_unique(tags[sentry:user])"
        translated = translate_aggregate_field(aggregate, reverse=True)
        assert translated == "count_unique(user)"

        # Make sure it doesn't do anything wonky running twice:
        translated_2 = translate_aggregate_field(translated, reverse=True)
        assert translated_2 == "count_unique(user)"


class TriggerActionTest(TestCase):
    @fixture
    def user(self):
        return self.create_user("test@test.com")

    @fixture
    def team(self):
        team = self.create_team()
        self.create_team_membership(team, user=self.user)
        return team

    @fixture
    def project(self):
        return self.create_project(teams=[self.team], name="foo")

    @fixture
    def other_project(self):
        return self.create_project(teams=[self.team], name="other")

    @fixture
    def rule(self):
        rule = self.create_alert_rule(
            projects=[self.project, self.other_project],
            name="some rule",
            query="",
            aggregate="count()",
            time_window=1,
            threshold_type=AlertRuleThresholdType.ABOVE,
            resolve_threshold=10,
            threshold_period=1,
        )
        # Make sure the trigger exists
        trigger = create_alert_rule_trigger(rule, "hi", 100)
        create_alert_rule_trigger_action(
            trigger=trigger,
            type=AlertRuleTriggerAction.Type.EMAIL,
            target_type=AlertRuleTriggerAction.TargetType.USER,
            target_identifier=six.text_type(self.user.id),
        )
        return rule

    @fixture
    def trigger(self):
        return self.rule.alertruletrigger_set.get()

    def test_rule_updated(self):
        incident = self.create_incident(alert_rule=self.rule)
        IncidentTrigger.objects.create(
            incident=incident, alert_rule_trigger=self.trigger, status=TriggerStatus.ACTIVE.value,
        )

        with self.tasks(), self.capture_on_commit_callbacks(execute=True):
            update_alert_rule(self.rule, name="some rule updated")

        out = mail.outbox[0]
        assert out.to == [self.user.email]
        assert out.subject == u"[Resolved] {} - {}".format(incident.title, self.project.slug)

    def test_manual_resolve(self):
        incident = self.create_incident(alert_rule=self.rule)
        IncidentTrigger.objects.create(
            incident=incident, alert_rule_trigger=self.trigger, status=TriggerStatus.ACTIVE.value,
        )

        with self.tasks(), self.capture_on_commit_callbacks(execute=True):
            update_incident_status(
                incident=incident,
                status=IncidentStatus.CLOSED,
                status_method=IncidentStatusMethod.MANUAL,
            )

        out = mail.outbox[0]
        assert out.to == [self.user.email]
        assert out.subject == u"[Resolved] {} - {}".format(incident.title, self.project.slug)<|MERGE_RESOLUTION|>--- conflicted
+++ resolved
@@ -557,22 +557,13 @@
         )
 
         start, end = calculate_incident_time_range(incident)
-<<<<<<< HEAD
-        assert start == datetime.utcnow() - timedelta(days=90)
-        assert end == incident.date_closed + timedelta(minutes=time_window)
-=======
         assert start == datetime.utcnow().replace(tzinfo=pytz.utc) - timedelta(days=90)
         assert end == incident.date_closed.replace(tzinfo=pytz.utc) + timedelta(minutes=time_window)
->>>>>>> c14bcc57
 
         incident.update(date_closed=datetime.utcnow() - timedelta(days=95),)
 
         start, end = calculate_incident_time_range(incident)
-<<<<<<< HEAD
-        assert start == datetime.utcnow() - timedelta(days=90)
-=======
         assert start == datetime.utcnow().replace(tzinfo=pytz.utc) - timedelta(days=90)
->>>>>>> c14bcc57
         assert end == start
 
     def test_windowed_capped_end(self):
