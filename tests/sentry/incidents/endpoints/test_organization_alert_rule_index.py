from copy import deepcopy

import pytz
import requests
from exam import fixture
from freezegun import freeze_time

from sentry.api.serializers import serialize
from sentry.incidents.models import (
    AlertRule,
    AlertRuleThresholdType,
    IncidentTrigger,
    TriggerStatus,
)
from sentry.models.organizationmember import OrganizationMember
from sentry.snuba.models import QueryDatasets, SnubaQueryEventType
from sentry.testutils import APITestCase
from sentry.testutils.helpers.datetime import before_now
from sentry.utils import json
from tests.sentry.api.serializers.test_alert_rule import BaseAlertRuleSerializerTest


class AlertRuleBase:
    @fixture
    def organization(self):
        return self.create_organization()

    @fixture
    def project(self):
        return self.create_project(organization=self.organization)

    @fixture
    def user(self):
        return self.create_user()

    @fixture
    def alert_rule_dict(self):
        return {
            "aggregate": "count()",
            "query": "",
            "timeWindow": "300",
            "projects": [self.project.slug],
            "name": "JustAValidTestRule",
            "owner": self.user.id,
            "resolveThreshold": 100,
            "thresholdType": 0,
            "triggers": [
                {
                    "label": "critical",
                    "alertThreshold": 200,
                    "actions": [
                        {"type": "email", "targetType": "team", "targetIdentifier": self.team.id}
                    ],
                },
                {
                    "label": "warning",
                    "alertThreshold": 150,
                    "actions": [
                        {"type": "email", "targetType": "team", "targetIdentifier": self.team.id},
                        {"type": "email", "targetType": "user", "targetIdentifier": self.user.id},
                    ],
                },
            ],
            "event_types": [SnubaQueryEventType.EventType.ERROR.name.lower()],
        }


class AlertRuleIndexBase(AlertRuleBase):
    endpoint = "sentry-api-0-organization-alert-rules"


class AlertRuleListEndpointTest(AlertRuleIndexBase, APITestCase):
    def test_simple(self):
        self.create_team(organization=self.organization, members=[self.user])
        alert_rule = self.create_alert_rule()

        self.login_as(self.user)
        with self.feature("organizations:incidents"):
            resp = self.get_valid_response(self.organization.slug)

        assert resp.data == serialize([alert_rule])

    def test_no_feature(self):
        self.create_team(organization=self.organization, members=[self.user])
        self.login_as(self.user)
        resp = self.get_response(self.organization.slug)
        assert resp.status_code == 404


@freeze_time()
class AlertRuleCreateEndpointTest(AlertRuleIndexBase, APITestCase):
    method = "post"

    def setUp(self):
        super(AlertRuleBase, self).setUp()

        self.create_member(
            user=self.user, organization=self.organization, role="owner", teams=[self.team]
        )
        self.login_as(self.user)

    def test_simple(self):
        with self.feature("organizations:incidents"):
            resp = self.get_valid_response(
                self.organization.slug, status_code=201, **deepcopy(self.alert_rule_dict)
            )
        assert "id" in resp.data
        alert_rule = AlertRule.objects.get(id=resp.data["id"])
        assert resp.data == serialize(alert_rule, self.user)

    def test_sentry_app(self):
        other_org = self.create_organization(owner=self.user)
        sentry_app = self.create_sentry_app(
            name="foo", organization=other_org, is_alertable=True, verify_install=False
        )
        self.create_sentry_app_installation(
            slug=sentry_app.slug, organization=self.organization, user=self.user
        )

        valid_alert_rule = deepcopy(self.alert_rule_dict)
        valid_alert_rule["name"] = "ValidSentryAppTestRule"
        valid_alert_rule["triggers"][0]["actions"][0] = {
            "type": "sentry_app",
            "targetType": "sentry_app",
            "targetIdentifier": sentry_app.id,
            "sentryAppId": sentry_app.id,
        }

        with self.feature("organizations:incidents"):
            resp = self.get_valid_response(
                self.organization.slug, status_code=201, **valid_alert_rule
            )
        assert "id" in resp.data
        alert_rule = AlertRule.objects.get(id=resp.data["id"])
        assert resp.data == serialize(alert_rule, self.user)

    def test_missing_sentry_app(self):
        # install it on another org
        other_org = self.create_organization(owner=self.user)
        sentry_app = self.create_sentry_app(
            name="foo", organization=other_org, is_alertable=True, verify_install=False
        )
        self.create_sentry_app_installation(
            slug=sentry_app.slug, organization=other_org, user=self.user
        )

        valid_alert_rule = deepcopy(self.alert_rule_dict)
        valid_alert_rule["name"] = "InvalidSentryAppTestRule"
        valid_alert_rule["triggers"][0]["actions"][0] = {
            "type": "sentry_app",
            "targetType": "sentry_app",
            "targetIdentifier": sentry_app.id,
            "sentryAppId": sentry_app.id,
        }

        with self.feature("organizations:incidents"):
            self.get_valid_response(self.organization.slug, status_code=400, **valid_alert_rule)

    def test_invalid_sentry_app(self):
        valid_alert_rule = deepcopy(self.alert_rule_dict)
        valid_alert_rule["name"] = "InvalidSentryAppTestRule"
        valid_alert_rule["triggers"][0]["actions"][0] = {
            "type": "sentry_app",
            "targetType": "sentry_app",
            "targetIdentifier": "invalid",
            "sentryAppId": "invalid",
        }

        with self.feature("organizations:incidents"):
            self.get_valid_response(self.organization.slug, status_code=400, **valid_alert_rule)

    def test_no_label(self):
        rule_one_trigger_no_label = {
            "aggregate": "count()",
            "query": "",
            "timeWindow": "300",
            "projects": [self.project.slug],
            "name": "OneTriggerOnlyCritical",
            "owner": self.user.id,
            "resolveThreshold": 100,
            "thresholdType": 1,
            "triggers": [
                {
                    "alertThreshold": 200,
                    "actions": [
                        {"type": "email", "targetType": "team", "targetIdentifier": self.team.id}
                    ],
                }
            ],
        }

        with self.feature("organizations:incidents"):
            self.get_valid_response(
                self.organization.slug, status_code=400, **rule_one_trigger_no_label
            )

    def test_only_critical_trigger(self):
        rule_one_trigger_only_critical = {
            "aggregate": "count()",
            "query": "",
            "timeWindow": "300",
            "projects": [self.project.slug],
            "name": "OneTriggerOnlyCritical",
            "owner": self.user.id,
            "resolveThreshold": 200,
            "thresholdType": 1,
            "triggers": [
                {
                    "label": "critical",
                    "alertThreshold": 100,
                    "actions": [
                        {"type": "email", "targetType": "team", "targetIdentifier": self.team.id}
                    ],
                }
            ],
        }
        with self.feature("organizations:incidents"):
            resp = self.get_valid_response(
                self.organization.slug, status_code=201, **rule_one_trigger_only_critical
            )
        assert "id" in resp.data
        alert_rule = AlertRule.objects.get(id=resp.data["id"])
        assert resp.data == serialize(alert_rule, self.user)

    def test_no_triggers(self):
        rule_no_triggers = {
            "aggregate": "count()",
            "query": "",
            "timeWindow": "300",
            "thresholdType": AlertRuleThresholdType.ABOVE.value,
            "projects": [self.project.slug],
            "name": "JustATestRuleWithNoTriggers",
            "owner": self.user.id,
        }

        with self.feature("organizations:incidents"):
            resp = self.get_valid_response(
                self.organization.slug, status_code=400, **rule_no_triggers
            )
            assert resp.data == {"triggers": ["This field is required."]}

    def test_no_critical_trigger(self):
        rule_one_trigger_only_warning = {
            "aggregate": "count()",
            "query": "",
            "timeWindow": "300",
            "projects": [self.project.slug],
            "name": "JustATestRule",
            "owner": self.user.id,
            "resolveThreshold": 100,
            "thresholdType": 1,
            "triggers": [
                {
                    "label": "warning",
                    "alertThreshold": 200,
                    "actions": [
                        {"type": "email", "targetType": "team", "targetIdentifier": self.team.id}
                    ],
                }
            ],
        }

        with self.feature("organizations:incidents"):
            resp = self.get_valid_response(
                self.organization.slug, status_code=400, **rule_one_trigger_only_warning
            )
            assert resp.data == {"nonFieldErrors": ['Trigger 1 must be labeled "critical"']}

    def test_critical_trigger_no_action(self):
        rule_one_trigger_only_critical_no_action = {
            "aggregate": "count()",
            "query": "",
            "timeWindow": "300",
            "projects": [self.project.slug],
            "name": "JustATestRule",
            "owner": self.user.id,
            "resolveThreshold": 100,
            "thresholdType": 1,
            "triggers": [{"label": "critical", "alertThreshold": 75}],
        }

        with self.feature("organizations:incidents"):
            resp = self.get_valid_response(
                self.organization.slug, status_code=201, **rule_one_trigger_only_critical_no_action
            )
        assert "id" in resp.data
        alert_rule = AlertRule.objects.get(id=resp.data["id"])
        assert resp.data == serialize(alert_rule, self.user)

    def test_invalid_projects(self):
        with self.feature("organizations:incidents"):
            resp = self.get_valid_response(
                self.organization.slug,
                status_code=400,
                projects=[
                    self.project.slug,
                    self.create_project(organization=self.create_organization()).slug,
                ],
                name="an alert",
                owner=self.user.id,
                thresholdType=1,
                query="hi",
                aggregate="count()",
                timeWindow=10,
                alertThreshold=1000,
                resolveThreshold=100,
                triggers=[
                    {
                        "label": "critical",
                        "alertThreshold": 200,
                        "actions": [
                            {
                                "type": "email",
                                "targetType": "team",
                                "targetIdentifier": self.team.id,
                            }
                        ],
                    }
                ],
            )
            assert resp.json() == {"projects": ["Invalid project"]}

    def test_no_feature(self):
        resp = self.get_response(self.organization.slug)
        assert resp.status_code == 404

    def test_no_perms(self):
        # Downgrade user from "owner" to "member".
        OrganizationMember.objects.filter(user=self.user).update(role="member")

        resp = self.get_response(self.organization.slug)
        assert resp.status_code == 403

    def test_no_owner(self):
        self.login_as(self.user)
        rule_data = {
            "aggregate": "count()",
            "query": "",
            "timeWindow": "300",
            "projects": [self.project.slug],
            "name": "JustATestRule",
            "resolveThreshold": 100,
            "thresholdType": 1,
            "triggers": [{"label": "critical", "alertThreshold": 75}],
        }

        with self.feature("organizations:incidents"):
            resp = self.get_valid_response(self.organization.slug, status_code=201, **rule_data)
        assert "id" in resp.data
        alert_rule = AlertRule.objects.get(id=resp.data["id"])
        assert resp.data == serialize(alert_rule, self.user)


class OrganizationCombinedRuleIndexEndpointTest(BaseAlertRuleSerializerTest, APITestCase):
    endpoint = "sentry-api-0-organization-combined-rules"

    def test_no_perf_alerts(self):
        self.create_team(organization=self.organization, members=[self.user])
        self.create_alert_rule()
        perf_alert_rule = self.create_alert_rule(query="p95", dataset=QueryDatasets.TRANSACTIONS)
        self.login_as(self.user)
        with self.feature("organizations:incidents"):
            resp = self.get_valid_response(self.organization.slug)
            assert perf_alert_rule.id not in [x["id"] for x in list(resp.data)]

        with self.feature(["organizations:incidents", "organizations:performance-view"]):
            resp = self.get_valid_response(self.organization.slug)
            assert perf_alert_rule.id in [int(x["id"]) for x in list(resp.data)]

    def setup_project_and_rules(self):
        self.org = self.create_organization(owner=self.user, name="Rowdy Tiger")
        self.team = self.create_team(
            organization=self.org, name="Mariachi Band", members=[self.user]
        )
        self.team2 = self.create_team(organization=self.org, name="Folk Band", members=[self.user])
        self.project = self.create_project(organization=self.org, teams=[self.team], name="Bengal")
        self.login_as(self.user)
        self.project2 = self.create_project(
            organization=self.org, teams=[self.team], name="Elephant"
        )
        self.projects = [self.project, self.project2]
        self.project_ids = [self.project.id, self.project2.id]
        self.alert_rule = self.create_alert_rule(
            name="alert rule",
            organization=self.org,
            projects=[self.project],
            date_added=before_now(minutes=6).replace(tzinfo=pytz.UTC),
            owner=self.team.actor.get_actor_tuple(),
        )
        self.other_alert_rule = self.create_alert_rule(
            name="other alert rule",
            organization=self.org,
            projects=[self.project2],
            date_added=before_now(minutes=5).replace(tzinfo=pytz.UTC),
            owner=self.team.actor.get_actor_tuple(),
        )
        self.issue_rule = self.create_issue_alert_rule(
            data={
                "project": self.project,
                "name": "Issue Rule Test",
                "conditions": [],
                "actions": [],
                "actionMatch": "all",
                "date_added": before_now(minutes=4).replace(tzinfo=pytz.UTC),
            }
        )
        self.yet_another_alert_rule = self.create_alert_rule(
            name="yet another alert rule",
            organization=self.org,
            projects=[self.project],
            date_added=before_now(minutes=3).replace(tzinfo=pytz.UTC),
            owner=self.team2.actor.get_actor_tuple(),
        )
        self.combined_rules_url = f"/api/0/organizations/{self.org.slug}/combined-rules/"

    def test_invalid_limit(self):
        self.setup_project_and_rules()
        with self.feature(["organizations:incidents", "organizations:performance-view"]):
            request_data = {"per_page": "notaninteger"}
            response = self.client.get(
                path=self.combined_rules_url, data=request_data, content_type="application/json"
            )
        assert response.status_code == 400

    def test_limit_higher_than_results_no_cursor(self):
        self.setup_project_and_rules()
        # Test limit above result count (which is 4), no cursor.
        with self.feature(["organizations:incidents", "organizations:performance-view"]):
            request_data = {"per_page": "5", "project": self.project_ids}
            response = self.client.get(
                path=self.combined_rules_url, data=request_data, content_type="application/json"
            )
        assert response.status_code == 200
        result = json.loads(response.content)
        assert len(result) == 4
        self.assert_alert_rule_serialized(self.yet_another_alert_rule, result[0], skip_dates=True)
        assert result[1]["id"] == str(self.issue_rule.id)
        assert result[1]["type"] == "rule"
        self.assert_alert_rule_serialized(self.other_alert_rule, result[2], skip_dates=True)
        self.assert_alert_rule_serialized(self.alert_rule, result[3], skip_dates=True)

    def test_limit_as_1_with_paging_sort_name(self):
        self.setup_project_and_rules()
        # Test Limit as 1, no cursor:
        with self.feature(["organizations:incidents", "organizations:performance-view"]):
            request_data = {"per_page": "1", "project": self.project.id, "sort": "name", "asc": 1}
            response = self.client.get(
                path=self.combined_rules_url, data=request_data, content_type="application/json"
            )
        assert response.status_code == 200, response.content
        result = json.loads(response.content)
        assert len(result) == 1
        self.assert_alert_rule_serialized(self.alert_rule, result[0], skip_dates=True)
        links = requests.utils.parse_header_links(
            response.get("link").rstrip(">").replace(">,<", ",<")
        )
        next_cursor = links[1]["cursor"]
        # Test Limit as 1, next page of previous request:
        with self.feature(["organizations:incidents", "organizations:performance-view"]):
            request_data = {
                "cursor": next_cursor,
                "per_page": "1",
                "project": self.project.id,
                "sort": "name",
                "asc": 1,
            }
            response = self.client.get(
                path=self.combined_rules_url, data=request_data, content_type="application/json"
            )
        assert response.status_code == 200, response.content
        result = json.loads(response.content)
        assert len(result) == 1
        assert result[0]["id"] == str(self.issue_rule.id)
        assert result[0]["type"] == "rule"

    def test_limit_as_1_with_paging(self):
        self.setup_project_and_rules()

        # Test Limit as 1, no cursor:
        with self.feature(["organizations:incidents", "organizations:performance-view"]):
            request_data = {"per_page": "1", "project": self.project_ids}
            response = self.client.get(
                path=self.combined_rules_url, data=request_data, content_type="application/json"
            )
        assert response.status_code == 200

        result = json.loads(response.content)
        assert len(result) == 1
        self.assert_alert_rule_serialized(self.yet_another_alert_rule, result[0], skip_dates=True)

        links = requests.utils.parse_header_links(
            response.get("link").rstrip(">").replace(">,<", ",<")
        )
        next_cursor = links[1]["cursor"]

        # Test Limit as 1, next page of previous request:
        with self.feature(["organizations:incidents", "organizations:performance-view"]):
            request_data = {"cursor": next_cursor, "per_page": "1", "project": self.project.id}
            response = self.client.get(
                path=self.combined_rules_url, data=request_data, content_type="application/json"
            )
        assert response.status_code == 200
        result = json.loads(response.content)
        assert len(result) == 1
        assert result[0]["id"] == str(self.issue_rule.id)
        assert result[0]["type"] == "rule"

    def test_limit_as_2_with_paging(self):
        self.setup_project_and_rules()

        # Test Limit as 2, no cursor:
        with self.feature(["organizations:incidents", "organizations:performance-view"]):
            request_data = {"per_page": "2", "project": self.project_ids}
            response = self.client.get(
                path=self.combined_rules_url, data=request_data, content_type="application/json"
            )
        assert response.status_code == 200

        result = json.loads(response.content)
        assert len(result) == 2
        self.assert_alert_rule_serialized(self.yet_another_alert_rule, result[0], skip_dates=True)
        assert result[1]["id"] == str(self.issue_rule.id)
        assert result[1]["type"] == "rule"

        links = requests.utils.parse_header_links(
            response.get("link").rstrip(">").replace(">,<", ",<")
        )
        next_cursor = links[1]["cursor"]
        # Test Limit 2, next page of previous request:
        with self.feature(["organizations:incidents", "organizations:performance-view"]):
            request_data = {"cursor": next_cursor, "per_page": "2", "project": self.project_ids}
            response = self.client.get(
                path=self.combined_rules_url, data=request_data, content_type="application/json"
            )
        assert response.status_code == 200

        result = json.loads(response.content)
        assert len(result) == 2
        self.assert_alert_rule_serialized(self.other_alert_rule, result[0], skip_dates=True)
        self.assert_alert_rule_serialized(self.alert_rule, result[1], skip_dates=True)

        links = requests.utils.parse_header_links(
            response.get("link").rstrip(">").replace(">,<", ",<")
        )
        next_cursor = links[1]["cursor"]

        # Test Limit 2, next page of previous request - should get no results since there are only 4 total:
        with self.feature(["organizations:incidents", "organizations:performance-view"]):
            request_data = {"cursor": next_cursor, "per_page": "2", "project": self.project_ids}
            response = self.client.get(
                path=self.combined_rules_url, data=request_data, content_type="application/json"
            )
        assert response.status_code == 200

        result = json.loads(response.content)
        assert len(result) == 0

    def test_offset_pagination(self):
        self.setup_project_and_rules()

        date_added = before_now(minutes=1)
        self.one_alert_rule = self.create_alert_rule(
            organization=self.org,
            projects=[self.project, self.project2],
            date_added=date_added.replace(tzinfo=pytz.UTC),
        )
        self.two_alert_rule = self.create_alert_rule(
            organization=self.org,
            projects=[self.project2],
            date_added=date_added.replace(tzinfo=pytz.UTC),
        )
        self.three_alert_rule = self.create_alert_rule(
            organization=self.org, projects=[self.project]
        )

        with self.feature(["organizations:incidents", "organizations:performance-view"]):
            request_data = {"per_page": "2", "project": self.project_ids}
            response = self.client.get(
                path=self.combined_rules_url, data=request_data, content_type="application/json"
            )
        assert response.status_code == 200

        result = json.loads(response.content)
        assert len(result) == 2
        self.assert_alert_rule_serialized(self.three_alert_rule, result[0], skip_dates=True)
        self.assert_alert_rule_serialized(self.one_alert_rule, result[1], skip_dates=True)

        links = requests.utils.parse_header_links(
            response.get("link").rstrip(">").replace(">,<", ",<")
        )
        next_cursor = links[1]["cursor"]
        assert next_cursor.split(":")[1] == "1"  # Assert offset is properly calculated.

        with self.feature(["organizations:incidents", "organizations:performance-view"]):
            request_data = {"cursor": next_cursor, "per_page": "2", "project": self.project_ids}
            response = self.client.get(
                path=self.combined_rules_url, data=request_data, content_type="application/json"
            )
        assert response.status_code == 200

        result = json.loads(response.content)
        assert len(result) == 2

        self.assert_alert_rule_serialized(self.two_alert_rule, result[0], skip_dates=True)
        self.assert_alert_rule_serialized(self.yet_another_alert_rule, result[1], skip_dates=True)

    def test_filter_by_project(self):
        self.setup_project_and_rules()

        date_added = before_now(minutes=1)
        self.one_alert_rule = self.create_alert_rule(
            organization=self.org,
            projects=[self.project, self.project2],
            date_added=date_added.replace(tzinfo=pytz.UTC),
        )
        self.two_alert_rule = self.create_alert_rule(
            organization=self.org,
            projects=[self.project],
            date_added=date_added.replace(tzinfo=pytz.UTC),
        )
        self.three_alert_rule = self.create_alert_rule(
            organization=self.org, projects=[self.project2]
        )

        with self.feature(["organizations:incidents", "organizations:performance-view"]):
            request_data = {"per_page": "2", "project": [self.project.id]}
            response = self.client.get(
                path=self.combined_rules_url, data=request_data, content_type="application/json"
            )
        assert response.status_code == 200

        result = json.loads(response.content)
        assert len(result) == 2
        self.assert_alert_rule_serialized(self.one_alert_rule, result[0], skip_dates=True)
        self.assert_alert_rule_serialized(self.two_alert_rule, result[1], skip_dates=True)

        with self.feature(["organizations:incidents", "organizations:performance-view"]):
            request_data = {"per_page": "2", "project": [self.project2.id]}
            response = self.client.get(
                path=self.combined_rules_url, data=request_data, content_type="application/json"
            )
        assert response.status_code == 200

        result = json.loads(response.content)
        assert len(result) == 2
        self.assert_alert_rule_serialized(self.three_alert_rule, result[0], skip_dates=True)
        self.assert_alert_rule_serialized(self.one_alert_rule, result[1], skip_dates=True)

    def test_team_filter(self):
        self.setup_project_and_rules()
        with self.feature(["organizations:incidents", "organizations:performance-view"]):
            request_data = {"per_page": "10", "project": [self.project.id]}
            response = self.client.get(
                path=self.combined_rules_url, data=request_data, content_type="application/json"
            )
        assert response.status_code == 200
        result = json.loads(response.content)
        assert len(result) == 3

        with self.feature(["organizations:incidents", "organizations:performance-view"]):
            request_data = {
                "per_page": "10",
                "project": [self.project.id],
                "team": [self.team.id],
            }
            response = self.client.get(
                path=self.combined_rules_url, data=request_data, content_type="application/json"
            )
        assert response.status_code == 200
        result = json.loads(response.content)
        assert len(result) == 1

        with self.feature(["organizations:incidents", "organizations:performance-view"]):
            request_data = {
                "per_page": "10",
                "project": [self.project.id],
                "team": [self.team.id, self.team2.id],
            }
            response = self.client.get(
                path=self.combined_rules_url, data=request_data, content_type="application/json"
            )
        assert response.status_code == 200
        result = json.loads(response.content)
        assert len(result) == 2

        with self.feature(["organizations:incidents", "organizations:performance-view"]):
            request_data = {
                "per_page": "10",
                "project": [self.project.id, self.project2.id],
                "team": [self.team.id, self.team2.id],
            }
            response = self.client.get(
                path=self.combined_rules_url, data=request_data, content_type="application/json"
            )
        assert response.status_code == 200
        result = json.loads(response.content)
        assert len(result) == 3

        with self.feature(["organizations:incidents", "organizations:performance-view"]):
            request_data = {"per_page": "10", "project": [self.project.id], "team": ["unassigned"]}
            response = self.client.get(
                path=self.combined_rules_url, data=request_data, content_type="application/json"
            )
        assert response.status_code == 200
        result = json.loads(response.content)
        assert len(result) == 1

        self.an_unassigned_alert_rule = self.create_alert_rule(
            organization=self.org,
            projects=[self.project],
            date_added=before_now(minutes=3).replace(tzinfo=pytz.UTC),
            owner=None,
        )
        with self.feature(["organizations:incidents", "organizations:performance-view"]):
            request_data = {"per_page": "10", "project": [self.project.id], "team": ["unassigned"]}
            response = self.client.get(
                path=self.combined_rules_url, data=request_data, content_type="application/json"
            )
        assert response.status_code == 200
        result = json.loads(response.content)
        assert len(result) == 2

        with self.feature(["organizations:incidents", "organizations:performance-view"]):
            request_data = {"per_page": "10", "project": [self.project.id], "team": ["notvalid"]}
            response = self.client.get(
                path=self.combined_rules_url, data=request_data, content_type="application/json"
            )
        assert response.status_code == 400

        with self.feature(["organizations:incidents", "organizations:performance-view"]):
            request_data = {"per_page": "10", "project": [self.project.id], "team": ["myteams"]}
            response = self.client.get(
                path=self.combined_rules_url, data=request_data, content_type="application/json"
            )
        assert response.status_code == 200
        result = json.loads(response.content)
        assert len(result) == 2

        with self.feature(["organizations:incidents", "organizations:performance-view"]):
            request_data = {
                "per_page": "10",
                "project": [self.project.id, self.project2.id],
                "team": ["myteams"],
            }
            response = self.client.get(
                path=self.combined_rules_url, data=request_data, content_type="application/json"
            )
        assert response.status_code == 200
        result = json.loads(response.content)
        assert len(result) == 3

        self.create_issue_alert_rule(
            data={
                "project": self.project,
                "name": "Issue Rule Test",
                "conditions": [],
                "actions": [],
                "actionMatch": "all",
                "date_added": before_now(minutes=4).replace(tzinfo=pytz.UTC),
                "owner": self.team.actor,
            }
        )
        with self.feature(["organizations:incidents", "organizations:performance-view"]):
            request_data = {
                "per_page": "10",
                "project": [self.project.id],
                "team": [self.team.id],
            }
            response = self.client.get(
                path=self.combined_rules_url, data=request_data, content_type="application/json"
            )
        assert response.status_code == 200
        result = json.loads(response.content)
        assert len(result) == 2

    def test_myteams_filter_superuser(self):
        superuser = self.create_user(is_superuser=True)
        another_org = self.create_organization(owner=superuser, name="Rowdy Tiger")
        another_org_rules_url = f"/api/0/organizations/{another_org.slug}/combined-rules/"
        another_org_team = self.create_team(organization=another_org, name="Meow Band", members=[])
        another_project = self.create_project(
            organization=another_org, teams=[another_org_team], name="Woof Choir"
        )
        self.login_as(superuser, superuser=True)
        self.create_alert_rule(
            name="alert rule",
            organization=another_org,
            projects=[another_project],
            date_added=before_now(minutes=6).replace(tzinfo=pytz.UTC),
            owner=another_org_team.actor.get_actor_tuple(),
        )

        self.create_issue_alert_rule(
            data={
                "project": another_project,
                "name": "Issue Rule Test",
                "conditions": [],
                "actions": [],
                "actionMatch": "all",
                "date_added": before_now(minutes=4).replace(tzinfo=pytz.UTC),
                "owner": another_org_team.actor,
            }
        )

        with self.feature(["organizations:incidents", "organizations:performance-view"]):
            request_data = {
                "per_page": "10",
                "project": [another_project.id],
                "team": ["myteams"],
            }
            response = self.client.get(
                path=another_org_rules_url, data=request_data, content_type="application/json"
            )
        assert response.status_code == 200
        assert len(response.data) == 2

        with self.feature(["organizations:incidents", "organizations:performance-view"]):
            request_data = {
                "per_page": "10",
                "project": [another_project.id],
                "team": [another_org_team.id],
            }
            response = self.client.get(
                path=another_org_rules_url, data=request_data, content_type="application/json"
            )
        assert response.status_code == 200
        assert len(response.data) == 2  # We are not on this team, but we are a superuser.

    def test_team_filter_no_access(self):
        self.setup_project_and_rules()
        another_org = self.create_organization(owner=self.user, name="Rowdy Tiger")
        another_org_team = self.create_team(organization=another_org, name="Meow Band", members=[])
        with self.feature(["organizations:incidents", "organizations:performance-view"]):
            request_data = {
                "per_page": "10",
                "project": [self.project.id],
                "team": [self.team.id, another_org_team.id],
            }
            response = self.client.get(
                path=self.combined_rules_url, data=request_data, content_type="application/json"
            )
        assert response.status_code == 400

    def test_name_filter(self):
        self.setup_project_and_rules()
        with self.feature(["organizations:incidents", "organizations:performance-view"]):
            request_data = {
                "per_page": "10",
                "project": [self.project.id],
                "name": "yet",
            }
            response = self.client.get(
                path=self.combined_rules_url, data=request_data, content_type="application/json"
            )
        assert response.status_code == 200
        result = json.loads(response.content)
        assert len(result) == 1
        assert result[0]["name"] == "yet another alert rule"

        with self.feature(["organizations:incidents", "organizations:performance-view"]):
            request_data = {
                "per_page": "10",
                "project": [self.project.id],
                "name": "issue rule",
            }
            response = self.client.get(
                path=self.combined_rules_url, data=request_data, content_type="application/json"
            )
        assert response.status_code == 200
        result = json.loads(response.content)
        assert len(result) == 1
        assert result[0]["name"] == "Issue Rule Test"

        with self.feature(["organizations:incidents", "organizations:performance-view"]):
            request_data = {
                "per_page": "10",
                "project": [self.project.id, self.project2.id],
                "name": "aLeRt RuLe",
            }
            response = self.client.get(
                path=self.combined_rules_url, data=request_data, content_type="application/json"
            )
        assert response.status_code == 200
        result = json.loads(response.content)
        assert len(result) == 3

        with self.feature(["organizations:incidents", "organizations:performance-view"]):
            request_data = {
                "per_page": "10",
                "project": [self.project.id, self.project2.id],
                "name": "aLeRt this RuLe",
            }
            response = self.client.get(
                path=self.combined_rules_url, data=request_data, content_type="application/json"
            )
        assert response.status_code == 200
        result = json.loads(response.content)
        assert len(result) == 0

        with self.feature(["organizations:incidents", "organizations:performance-view"]):
            request_data = {
                "per_page": "10",
                "project": [self.project.id, self.project2.id],
                "name": "RuLe",
            }
            response = self.client.get(
                path=self.combined_rules_url, data=request_data, content_type="application/json"
            )
        assert response.status_code == 200
        result = json.loads(response.content)
        assert len(result) == 4

    def test_status_and_date_triggered_sort_order(self):
        self.setup_project_and_rules()

        alert_rule_critical = self.create_alert_rule(
            organization=self.org,
            projects=[self.project],
            name="some rule [crit]",
            query="",
            aggregate="count()",
            time_window=1,
            threshold_type=AlertRuleThresholdType.ABOVE,
            resolve_threshold=10,
            threshold_period=1,
        )
        another_alert_rule_warning = self.create_alert_rule(
            organization=self.org,
            projects=[self.project],
            name="another warning rule",
            query="",
            aggregate="count()",
            time_window=1,
            threshold_type=AlertRuleThresholdType.ABOVE,
            resolve_threshold=10,
            threshold_period=1,
        )
        alert_rule_warning = self.create_alert_rule(
            organization=self.org,
            projects=[self.project],
            name="warning rule",
            query="",
            aggregate="count()",
            time_window=1,
            threshold_type=AlertRuleThresholdType.ABOVE,
            resolve_threshold=10,
            threshold_period=1,
        )
        trigger = self.create_alert_rule_trigger(alert_rule_critical, "hi", 100)
        trigger2 = self.create_alert_rule_trigger(alert_rule_critical, "bye", 50)

        trigger3 = self.create_alert_rule_trigger(alert_rule_warning, "meow", 200)

        self.create_incident(status=2, alert_rule=alert_rule_critical)
        warning_incident = self.create_incident(status=10, alert_rule=alert_rule_critical)
        self.create_incident(status=10, alert_rule=alert_rule_warning)
        self.create_incident(status=10, alert_rule=another_alert_rule_warning)
        crit_incident = self.create_incident(status=20, alert_rule=alert_rule_critical)
        IncidentTrigger.objects.create(
            incident=crit_incident, alert_rule_trigger=trigger, status=TriggerStatus.RESOLVED.value
        )
        IncidentTrigger.objects.create(
            incident=crit_incident, alert_rule_trigger=trigger2, status=TriggerStatus.ACTIVE.value
        )
        IncidentTrigger.objects.create(
            incident=warning_incident,
            alert_rule_trigger=trigger3,
            status=TriggerStatus.ACTIVE.value,
        )
        with self.feature(["organizations:incidents", "organizations:performance-view"]):
            request_data = {
                "per_page": "10",
                "project": [self.project.id, self.project2.id],
                "sort": ["incident_status", "date_triggered"],
            }
            response = self.client.get(
                path=self.combined_rules_url, data=request_data, content_type="application/json"
            )
        assert response.status_code == 200, response.content
        result = json.loads(response.content)
        assert len(result) == 7
        # Assert critical rule is first, warnings are next (sorted by triggered date), and issue rules are last.
        assert [r["id"] for r in result] == [
            f"{alert_rule_critical.id}",
            f"{another_alert_rule_warning.id}",
            f"{alert_rule_warning.id}",
<<<<<<< HEAD
            f"{self.yet_another_alert_rule.id}",
            f"{self.other_alert_rule.id}",
            f"{self.alert_rule.id}",
=======
            f"{self.alert_rule.id}",
            f"{self.other_alert_rule.id}",
            f"{self.yet_another_alert_rule.id}",
>>>>>>> d9467206
            f"{self.issue_rule.id}",
        ]

        # Test paging with the status setup:
        with self.feature(["organizations:incidents", "organizations:performance-view"]):
            request_data = {
                "per_page": "2",
                "project": [self.project.id, self.project2.id],
                "sort": ["incident_status", "date_triggered"],
            }
            response = self.client.get(
                path=self.combined_rules_url, data=request_data, content_type="application/json"
            )
        assert response.status_code == 200, response.content
        result = json.loads(response.content)
        assert len(result) == 2
        self.assert_alert_rule_serialized(alert_rule_critical, result[0], skip_dates=True)
        self.assert_alert_rule_serialized(another_alert_rule_warning, result[1], skip_dates=True)
        links = requests.utils.parse_header_links(
            response.get("link").rstrip(">").replace(">,<", ",<")
        )
        next_cursor = links[1]["cursor"]
        # Get next page, we should be between the two status':
        with self.feature(["organizations:incidents", "organizations:performance-view"]):
            request_data = {
                "cursor": next_cursor,
                "per_page": "2",
                "project": [self.project.id, self.project2.id],
                "sort": ["incident_status", "date_triggered"],
            }
            response = self.client.get(
                path=self.combined_rules_url, data=request_data, content_type="application/json"
            )
        assert response.status_code == 200, response.content
        result = json.loads(response.content)
        assert len(result) == 2
        self.assert_alert_rule_serialized(alert_rule_warning, result[0], skip_dates=True)

    def test_expand_latest_incident(self):
        self.setup_project_and_rules()

        alert_rule_critical = self.create_alert_rule(
            organization=self.org,
            projects=[self.project],
            name="some rule [crit]",
            query="",
            aggregate="count()",
            time_window=1,
            threshold_type=AlertRuleThresholdType.ABOVE,
            resolve_threshold=10,
            threshold_period=1,
        )
        trigger = self.create_alert_rule_trigger(alert_rule_critical, "hi", 100)

        self.create_incident(status=2, alert_rule=alert_rule_critical)
        crit_incident = self.create_incident(status=20, alert_rule=alert_rule_critical)
        IncidentTrigger.objects.create(
            incident=crit_incident, alert_rule_trigger=trigger, status=TriggerStatus.RESOLVED.value
        )
        with self.feature(["organizations:incidents", "organizations:performance-view"]):
            request_data = {
                "per_page": "10",
                "project": [self.project.id],
                "expand": "latestIncident",
            }
            response = self.client.get(
                path=self.combined_rules_url, data=request_data, content_type="application/json"
            )
        assert response.status_code == 200, response.content
        result = json.loads(response.content)
        assert len(result) == 4
        assert result[0]["latestIncident"]["id"] == str(crit_incident.id)<|MERGE_RESOLUTION|>--- conflicted
+++ resolved
@@ -984,15 +984,9 @@
             f"{alert_rule_critical.id}",
             f"{another_alert_rule_warning.id}",
             f"{alert_rule_warning.id}",
-<<<<<<< HEAD
-            f"{self.yet_another_alert_rule.id}",
-            f"{self.other_alert_rule.id}",
-            f"{self.alert_rule.id}",
-=======
             f"{self.alert_rule.id}",
             f"{self.other_alert_rule.id}",
             f"{self.yet_another_alert_rule.id}",
->>>>>>> d9467206
             f"{self.issue_rule.id}",
         ]
 
