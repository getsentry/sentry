--- conflicted
+++ resolved
@@ -1,9 +1,6 @@
 from unittest import mock
 
-<<<<<<< HEAD
-=======
 import orjson
->>>>>>> 06d14c2a
 import pytest
 from rest_framework.exceptions import ErrorDetail, ValidationError
 from urllib3.exceptions import MaxRetryError, TimeoutError
