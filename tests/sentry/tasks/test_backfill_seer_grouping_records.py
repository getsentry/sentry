--- conflicted
+++ resolved
@@ -1542,7 +1542,6 @@
         assert self.project.get_option("sentry:similarity_backfill_completed") is None
 
     @with_feature("projects:similarity-embeddings-backfill")
-<<<<<<< HEAD
     @patch("time.sleep", return_value=None)
     @patch("sentry.tasks.embeddings_grouping.utils.logger")
     @patch("sentry.tasks.embeddings_grouping.utils.post_bulk_grouping_records")
@@ -1564,7 +1563,8 @@
                 "error": exception,
             },
         )
-=======
+    
+    @with_feature("projects:similarity-embeddings-backfill")
     @patch("sentry.tasks.embeddings_grouping.backfill_seer_grouping_records_for_project.logger")
     def test_backfill_seer_grouping_records_skip_project_already_processed(self, mock_logger):
         """
@@ -1680,5 +1680,4 @@
             ),
             call("backfill finished, no cohort", extra={"project_id": self.project.id}),
         ]
-        assert mock_logger.info.call_args_list == expected_call_args_list
->>>>>>> eb193e06
+        assert mock_logger.info.call_args_list == expected_call_args_list