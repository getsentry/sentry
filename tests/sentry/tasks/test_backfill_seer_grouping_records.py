import copy
import time
from collections.abc import Mapping
from datetime import UTC, datetime, timedelta
from random import choice
from string import ascii_uppercase
from typing import Any
from unittest.mock import ANY, call, patch

import pytest
from django.db.models import Q
from django.test import override_settings
from google.api_core.exceptions import DeadlineExceeded, ServiceUnavailable
from snuba_sdk import Column, Condition, Entity, Limit, Op, Query, Request
from urllib3.response import HTTPResponse

from sentry import options
from sentry.conf.server import SEER_SIMILARITY_MODEL_VERSION
from sentry.eventstore.models import Event
from sentry.issues.occurrence_consumer import EventLookupError
from sentry.models.group import Group, GroupStatus
from sentry.models.grouphash import GroupHash
from sentry.seer.similarity.grouping_records import CreateGroupingRecordData
from sentry.seer.similarity.types import RawSeerSimilarIssueData
from sentry.snuba.dataset import Dataset
from sentry.snuba.referrer import Referrer
from sentry.tasks.embeddings_grouping.backfill_seer_grouping_records_for_project import (
    backfill_seer_grouping_records_for_project,
)
from sentry.tasks.embeddings_grouping.utils import (
    _make_postgres_call_with_filter,
    get_data_from_snuba,
    get_events_from_nodestore,
    lookup_event,
    lookup_group_data_stacktrace_bulk,
)
from sentry.testutils.cases import SnubaTestCase, TestCase
from sentry.testutils.helpers.datetime import before_now, iso_format
from sentry.testutils.helpers.features import with_feature
from sentry.testutils.helpers.options import override_options
from sentry.testutils.helpers.task_runner import TaskRunner
from sentry.testutils.pytest.fixtures import django_db_all
from sentry.utils import json
from sentry.utils.safe import get_path
from sentry.utils.snuba import RateLimitExceeded, bulk_snuba_queries

EXCEPTION = {
    "values": [
        {
            "stacktrace": {
                "frames": [
                    {
                        "function": "divide_by_zero",
                        "module": "__main__",
                        "filename": "python_onboarding.py",
                        "abs_path": "/Users/user/python_onboarding/python_onboarding.py",
                        "lineno": 20,
                        "in_app": True,
                    },
                ]
            },
            "type": "ZeroDivisionError",
            "value": "division by zero",
        }
    ],
}
EXCEPTION_STACKTRACE_STRING = (
    'ZeroDivisionError: division by zero\n  File "python_onboarding.py", function divide_by_zero'
)


@django_db_all
class TestBackfillSeerGroupingRecords(SnubaTestCase, TestCase):
    def create_exception_values(self, function_name: str, type: str, value: str):
        return {
            "values": [
                {
                    "stacktrace": {
                        "frames": [
                            {
                                "function": function_name,
                                "module": "__main__",
                                "filename": f"{function_name}.py",
                                "abs_path": f"/Users/user/python_onboarding/{function_name}.py",
                                "lineno": 20,
                                "in_app": True,
                            },
                        ]
                    },
                    "type": type,
                    "value": value,
                }
            ]
        }

    def create_group_event_rows(self, num: int) -> Mapping[str, Any]:
        """
        Create num events and their corresponding group rows. Set times_seen for the corresponding
        group to 5.
        """
        rows, events = [], []
        function_names = [f"function_{str(i)}" for i in range(num)]
        type_names = [f"Error{str(i)}" for i in range(num)]
        value_names = ["error with value" for _ in range(num)]
        for i in range(num):
            data = {
                "exception": self.create_exception_values(
                    function_names[i], type_names[i], value_names[i]
                ),
                "timestamp": iso_format(before_now(seconds=10)),
                "title": "title",
            }
            event = self.store_event(data=data, project_id=self.project.id, assert_no_errors=False)
            events.append(event)
            event.group.times_seen = 5
            event.group.save()
            rows.append(
                {
                    "event_id": event.event_id,
                    "group_id": event.group_id,
                }
            )
            # Create 2 hashes per group
            GroupHash.objects.create(
                project_id=event.group.project.id,
                group_id=event.group.id,
                hash="".join(choice(ascii_uppercase) for _ in range(32)),
            )

        return {"rows": rows, "events": events}

    def setUp(self):
        super().setUp()
        bulk_data = self.create_group_event_rows(5)
        self.bulk_rows, self.bulk_events = (
            bulk_data["rows"],
            bulk_data["events"],
        )
        self.event = self.store_event(
            data={
                "exception": EXCEPTION,
                "title": "title",
                "timestamp": iso_format(before_now(seconds=10)),
            },
            project_id=self.project.id,
            assert_no_errors=False,
        )
        self.event.group.times_seen = 5
        self.event.group.save()

        self.wait_for_event_count(self.project.id, 6)

        group_hashes = GroupHash.objects.all().distinct("group_id")
        self.group_hashes = {group_hash.group_id: group_hash.hash for group_hash in group_hashes}

    def tearDown(self):
        super().tearDown()

    def test_lookup_event_success(self):
        """Test single event lookup is successful"""
        found_event = lookup_event(self.project.id, self.event.event_id, self.event.group_id)

        assert self.event.event_id == found_event.event_id

    def test_lookup_event_event_lookup_error(self):
        """Test that EventLookupError is raised when an event does not exist"""
        with pytest.raises(EventLookupError):
            lookup_event(self.project.id, "1000000", 1000000)

    @patch("sentry.tasks.embeddings_grouping.utils.metrics")
    def test_lookup_group_data_stacktrace_bulk_success(self, mock_metrics):
        """Test successful bulk group data and stacktrace lookup"""
        rows, events = self.bulk_rows, self.bulk_events
        nodestore_results, _ = get_events_from_nodestore(
            self.project, rows, self.group_hashes.keys()
        )

        expected_group_data = [
            CreateGroupingRecordData(
                group_id=event.group.id,
                hash=self.group_hashes[event.group.id],
                project_id=self.project.id,
                message=event.title,
                exception_type=get_path(event.data, "exception", "values", -1, "type"),
            )
            for event in events
        ]
        expected_stacktraces = [
            f'Error{i}: error with value\n  File "function_{i}.py", function function_{i}'
            for i in range(5)
        ]
        assert nodestore_results["data"] == expected_group_data
        assert nodestore_results["stacktrace_list"] == expected_stacktraces
        mock_metrics.gauge.assert_called_with(
            "backfill_grouping_records._lookup_event_bulk.hit_ratio", 100, sample_rate=1.0
        )

    @patch("sentry.tasks.embeddings_grouping.utils.metrics")
    @override_options({"similarity.backfill_nodestore_use_multithread": True})
    def test_lookup_group_data_stacktrace_bulk_success_multithread(self, mock_metrics):
        """Test successful bulk group data and stacktrace lookup"""
        rows, events = self.bulk_rows, self.bulk_events
        nodestore_results, _ = get_events_from_nodestore(
            self.project, rows, self.group_hashes.keys()
        )

        expected_group_data = [
            CreateGroupingRecordData(
                group_id=event.group.id,
                hash=self.group_hashes[event.group.id],
                project_id=self.project.id,
                message=event.title,
                exception_type=get_path(event.data, "exception", "values", -1, "type"),
            )
            for event in events
        ]
        expected_stacktraces = [
            f'Error{i}: error with value\n  File "function_{i}.py", function function_{i}'
            for i in range(5)
        ]
        assert nodestore_results["data"] == expected_group_data
        assert nodestore_results["stacktrace_list"] == expected_stacktraces
        mock_metrics.gauge.assert_called_with(
            "backfill_grouping_records._lookup_event_bulk.hit_ratio", 100, sample_rate=1.0
        )

    @patch("time.sleep", return_value=None)
    @patch("sentry.tasks.embeddings_grouping.utils.logger")
    @patch("sentry.nodestore.backend.get_multi")
    def test_lookup_group_data_stacktrace_bulk_exceptions(
        self, mock_get_multi, mock_logger, mock_sleep
    ):
        """
        Test cases where ServiceUnavailable or DeadlineExceeded exceptions occur in bulk data
        lookup, that the backfill stops
        """
        exceptions = [
            ServiceUnavailable(message="Service Unavailable"),
            DeadlineExceeded(message="Deadline Exceeded"),
        ]
        rows = self.bulk_rows

        for exception in exceptions:
            mock_get_multi.side_effect = exception
            with pytest.raises(Exception):
                lookup_group_data_stacktrace_bulk(self.project, rows)
            mock_logger.exception.assert_called_with(
                "tasks.backfill_seer_grouping_records.bulk_event_lookup_exception",
                extra={
                    "organization_id": self.project.organization.id,
                    "project_id": self.project.id,
                    "node_keys": ANY,
                    "error": exception.message,
                },
            )

    def test_lookup_group_data_stacktrace_bulk_not_stacktrace_grouping(self):
        """
        Test that if a group does not use the stacktrace for grouping, its data is not included in
        the bulk lookup result
        """
        # Use 2 events
        rows, events, hashes = self.bulk_rows[:2], self.bulk_events[:2], {}
        # Add one event where the stacktrace is not used for grouping
        event = self.store_event(
            data={"exception": EXCEPTION, "title": "title", "fingerprint": ["2"]},
            project_id=self.project.id,
            assert_no_errors=False,
        )
        group_ids = [row["group_id"] for row in rows]
        for group_id in group_ids:
            hashes.update({group_id: self.group_hashes[group_id]})
        rows.append({"event_id": event.event_id, "group_id": event.group_id})
        hashes.update({event.group_id: GroupHash.objects.get(group_id=event.group.id).hash})

        nodestore_results, _ = get_events_from_nodestore(self.project, rows, group_ids)
        expected_group_data = [
            CreateGroupingRecordData(
                group_id=event.group.id,
                hash=hashes[event.group.id],
                project_id=self.project.id,
                message=event.title,
                exception_type=get_path(event.data, "exception", "values", -1, "type"),
            )
            for event in events
        ]
        expected_stacktraces = [
            f'Error{i}: error with value\n  File "function_{i}.py", function function_{i}'
            for i in range(2)
        ]
        # assert bulk_event_ids == {event.event_id for event in events}
        # assert invalid_event_ids == {event.event_id}
        assert nodestore_results["data"] == expected_group_data
        assert nodestore_results["stacktrace_list"] == expected_stacktraces

    def test_lookup_group_data_stacktrace_bulk_no_stacktrace_exception(self):
        """
        Test that if a group does not have a stacktrace, its data is not included in
        the bulk lookup result
        """
        # Use 2 events
        rows, events, hashes = self.bulk_rows[:2], self.bulk_events[:2], {}
        group_ids = [row["group_id"] for row in rows]
        for group_id in group_ids:
            hashes.update({group_id: self.group_hashes[group_id]})
        # Create one event where the stacktrace has no exception
        event = self.store_event(data={}, project_id=self.project.id, assert_no_errors=False)
        rows.append({"event_id": event.event_id, "group_id": event.group_id})
        hashes.update({event.group_id: GroupHash.objects.get(group_id=event.group.id).hash})

        bulk_group_data_stacktraces, _ = get_events_from_nodestore(self.project, rows, group_ids)
        expected_group_data = [
            CreateGroupingRecordData(
                group_id=event.group.id,
                hash=hashes[event.group.id],
                project_id=self.project.id,
                message=event.title,
                exception_type=get_path(event.data, "exception", "values", -1, "type"),
            )
            for event in events
        ]
        expected_stacktraces = [
            f'Error{i}: error with value\n  File "function_{i}.py", function function_{i}'
            for i in range(2)
        ]
        assert bulk_group_data_stacktraces["data"] == expected_group_data
        assert bulk_group_data_stacktraces["stacktrace_list"] == expected_stacktraces

    def test_lookup_group_data_stacktrace_bulk_with_fallback_success(self):
        """Test successful bulk lookup with fallback, where the fallback isn't used"""
        rows, events, hashes = (
            self.bulk_rows,
            self.bulk_events,
            self.group_hashes,
        )
        bulk_group_data_stacktraces, _ = get_events_from_nodestore(
            self.project, rows, self.group_hashes.keys()
        )

        expected_group_data = [
            CreateGroupingRecordData(
                group_id=event.group.id,
                hash=hashes[event.group.id],
                project_id=self.project.id,
                message=event.title,
                exception_type=get_path(event.data, "exception", "values", -1, "type"),
            )
            for event in events
        ]
        expected_stacktraces = [
            f'Error{i}: error with value\n  File "function_{i}.py", function function_{i}'
            for i in range(5)
        ]
        assert bulk_group_data_stacktraces["data"] == expected_group_data
        assert bulk_group_data_stacktraces["stacktrace_list"] == expected_stacktraces

    @patch("sentry.nodestore.backend.get_multi")
    def test_lookup_group_data_stacktrace_bulk_with_fallback_use_single_fallback(
        self, mock_get_multi
    ):
        """
        Test bulk lookup with fallback returns data for all events, where two events use single
        lookup as a fallback
        """
        # Purposely exclude two events from being included in the bulk lookup response, so that the fallback is used
        events_missing_two = self.bulk_events[:-2]
        mock_get_multi.return_value = {
            Event.generate_node_id(self.project.id, event_id=event.event_id): event.data
            for event in events_missing_two
        }

        rows, hashes = self.bulk_rows, self.group_hashes
        bulk_group_data_stacktraces, _ = get_events_from_nodestore(
            self.project, rows, self.group_hashes.keys()
        )

        events = self.bulk_events
        expected_group_data = [
            CreateGroupingRecordData(
                group_id=event.group.id,
                hash=hashes[event.group.id],
                project_id=self.project.id,
                message=event.title,
                exception_type=get_path(event.data, "exception", "values", -1, "type"),
            )
            for event in events
        ]
        expected_stacktraces = [
            f'Error{i}: error with value\n  File "function_{i}.py", function function_{i}'
            for i in range(5)
        ]
        assert bulk_group_data_stacktraces["data"] == expected_group_data
        assert bulk_group_data_stacktraces["stacktrace_list"] == expected_stacktraces

    @patch("sentry.tasks.embeddings_grouping.utils.logger")
    def test_lookup_group_data_stacktrace_bulk_with_fallback_event_lookup_error(self, mock_logger):
        """
        Test bulk lookup with fallback catches EventLookupError and returns data for events that
        were found
        """
        rows, hashes = (
            copy.deepcopy(self.bulk_rows),
            self.group_hashes,
        )
        # Purposely change the event id of the last row to one that does not exist
        rows[-1]["event_id"] = 10000

        bulk_group_data_stacktraces, _ = get_events_from_nodestore(
            self.project, rows, self.group_hashes.keys()
        )

        events = self.bulk_events[:-1]
        expected_group_data = [
            CreateGroupingRecordData(
                group_id=event.group.id,
                hash=hashes[event.group.id],
                project_id=self.project.id,
                message=event.title,
                exception_type=get_path(event.data, "exception", "values", -1, "type"),
            )
            for event in events
        ]
        expected_stacktraces = [
            f'Error{i}: error with value\n  File "function_{i}.py", function function_{i}'
            for i in range(4)
        ]
        assert bulk_group_data_stacktraces["data"] == expected_group_data
        assert bulk_group_data_stacktraces["stacktrace_list"] == expected_stacktraces
        mock_logger.error.assert_called_with(
            "tasks.backfill_seer_grouping_records.event_lookup_error",
            extra={
                "organization_id": self.project.organization.id,
                "project_id": self.project.id,
                "group_id": rows[-1]["group_id"],
                "event_id": 10000,
            },
        )

    def test_get_data_from_snuba(self):
        """
        Test that all groups are queried when chunked and queried individually.
        """
        group_ids_last_seen = {
            group.id: group.last_seen for group in Group.objects.filter(project_id=self.project.id)
        }
        group_event_rows = get_data_from_snuba(self.project, group_ids_last_seen)
        group_ids_results = [row["data"][0]["group_id"] for row in group_event_rows]
        for group_id in group_ids_last_seen:
            assert group_id in group_ids_results

    @patch("sentry.tasks.embeddings_grouping.utils.logger")
    @patch(
        "sentry.tasks.embeddings_grouping.utils.bulk_snuba_queries", side_effect=RateLimitExceeded
    )
    def test_get_data_from_snuba_exception(self, mock_bulk_snuba_queries, mock_logger):
        group_ids_last_seen = {
            group.id: group.last_seen for group in Group.objects.filter(project_id=self.project.id)
        }
        with pytest.raises(Exception):
            get_data_from_snuba(self.project, group_ids_last_seen)
        mock_logger.exception.assert_called_with(
            "tasks.backfill_seer_grouping_records.snuba_query_exception",
            extra={
                "organization_id": self.project.organization.id,
                "project_id": self.project.id,
                "error": "Snuba Rate Limit Exceeded",
            },
        )

    @with_feature("projects:similarity-embeddings-backfill")
    @patch("sentry.tasks.embeddings_grouping.utils.post_bulk_grouping_records")
    def test_backfill_seer_grouping_records_success_simple(self, mock_post_bulk_grouping_records):
        """
        Test that the metadata is set for all groups showing that the record has been created.
        """
        mock_post_bulk_grouping_records.return_value = {"success": True, "groups_with_neighbor": {}}

        with TaskRunner():
            backfill_seer_grouping_records_for_project(self.project.id, None)

        groups = Group.objects.filter(project_id=self.project.id)
        for group in groups:
            assert group.data["metadata"].get("seer_similarity") == {
                "similarity_model_version": SEER_SIMILARITY_MODEL_VERSION,
                "request_hash": self.group_hashes[group.id],
            }

    @with_feature("projects:similarity-embeddings-backfill")
    @patch("sentry.tasks.embeddings_grouping.backfill_seer_grouping_records_for_project.logger")
    @patch("sentry.tasks.embeddings_grouping.utils.post_bulk_grouping_records")
    @override_options(
        {"similarity.backfill_seer_threads": 2, "similarity.backfill_seer_chunk_size": 10}
    )
    def test_backfill_seer_grouping_records_success_cohorts_simple(
        self, mock_post_bulk_grouping_records, mock_logger
    ):
        """
        Test that the metadata is set for all groups showing that the record has been created.
        """
        mock_post_bulk_grouping_records.return_value = {"success": True, "groups_with_neighbor": {}}

        project2 = self.create_project(organization=self.organization)
        event2 = self.store_event(
            data={
                "exception": EXCEPTION,
                "title": "title",
                "timestamp": iso_format(before_now(seconds=10)),
            },
            project_id=project2.id,
            assert_no_errors=False,
        )
        event2.group.times_seen = 5
        event2.group.save()
        group_hashes = GroupHash.objects.all().distinct("group_id")
        self.group_hashes = {group_hash.group_id: group_hash.hash for group_hash in group_hashes}

        with TaskRunner():
            backfill_seer_grouping_records_for_project(
                current_project_id=self.project.id,
                last_processed_group_id_input=None,
                cohort=[self.project.id, project2.id],
                last_processed_project_index_input=0,
            )

        groups = Group.objects.filter(project_id__in=[self.project.id, project2.id])
        for group in groups:
            assert group.data["metadata"].get("seer_similarity") == {
                "similarity_model_version": SEER_SIMILARITY_MODEL_VERSION,
                "request_hash": self.group_hashes[group.id],
            }

        project_group_ids = sorted(
            [group.id for group in Group.objects.filter(project_id=self.project.id)]
        )
        project2_group_ids = sorted(
            [group.id for group in Group.objects.filter(project_id=project2.id)]
        )
        expected_call_args_list = [
            call(
                "backfill_seer_grouping_records",
                extra={
                    "current_project_id": self.project.id,
                    "last_processed_group_id": None,
                    "cohort": [self.project.id, project2.id],
                    "last_processed_project_index": 0,
                    "only_delete": False,
                    "skip_processed_projects": False,
                    "skip_project_ids": None,
                },
            ),
            call("about to call next backfill", extra={"project_id": self.project.id}),
            call(
                "calling next backfill task",
                extra={
                    "project_id": self.project.id,
                    "last_processed_group_id": project_group_ids[0],
                },
            ),
            call(
                "backfill_seer_grouping_records",
                extra={
                    "current_project_id": self.project.id,
                    "last_processed_group_id": project_group_ids[0],
                    "cohort": [self.project.id, project2.id],
                    "last_processed_project_index": 0,
                    "only_delete": False,
                    "skip_processed_projects": False,
                    "skip_project_ids": None,
                },
            ),
            call(
                "backfill_seer_grouping_records",
                extra={
                    "current_project_id": project2.id,
                    "last_processed_group_id": None,
                    "cohort": [self.project.id, project2.id],
                    "last_processed_project_index": 1,
                    "only_delete": False,
                    "skip_processed_projects": False,
                    "skip_project_ids": None,
                },
            ),
            call("about to call next backfill", extra={"project_id": project2.id}),
            call(
                "calling next backfill task",
                extra={"project_id": project2.id, "last_processed_group_id": project2_group_ids[0]},
            ),
            call(
                "backfill_seer_grouping_records",
                extra={
                    "current_project_id": project2.id,
                    "last_processed_group_id": project2_group_ids[0],
                    "cohort": [self.project.id, project2.id],
                    "last_processed_project_index": 1,
                    "only_delete": False,
                    "skip_processed_projects": False,
                    "skip_project_ids": None,
                },
            ),
            call(
                "reached the end of the project list",
                extra={
                    "cohort_name": [self.project.id, project2.id],
                    "last_processed_project_index": None,
                },
            ),
        ]
        assert mock_logger.info.call_args_list == expected_call_args_list

    @with_feature("projects:similarity-embeddings-backfill")
    @patch("sentry.tasks.embeddings_grouping.backfill_seer_grouping_records_for_project.logger")
    @patch("sentry.tasks.embeddings_grouping.utils.post_bulk_grouping_records")
    @override_options(
        {"similarity.backfill_seer_threads": 2, "similarity.backfill_seer_chunk_size": 10}
    )
    def test_backfill_seer_grouping_records_success_cohorts_project_does_not_exist(
        self, mock_post_bulk_grouping_records, mock_logger
    ):
        """
        Test that the metadata is set for all groups showing that the record has been created.
        """
        mock_post_bulk_grouping_records.return_value = {"success": True, "groups_with_neighbor": {}}

        with TaskRunner():
            backfill_seer_grouping_records_for_project(
                current_project_id=99999999999999,
                last_processed_group_id_input=None,
                cohort=[99999999999999, self.project.id],
                last_processed_project_index_input=0,
            )

        last_processed_group_id = sorted(
            [group.id for group in Group.objects.filter(project_id=self.project.id)]
        )[0]

        expected_call_args_list = [
            call(
                "backfill_seer_grouping_records",
                extra={
                    "current_project_id": 99999999999999,
                    "last_processed_group_id": None,
                    "cohort": [99999999999999, self.project.id],
                    "last_processed_project_index": 0,
                    "only_delete": False,
                    "skip_processed_projects": False,
                    "skip_project_ids": None,
                },
            ),
            call(
                "backfill_seer_grouping_records.project_does_not_exist",
                extra={"current_project_id": 99999999999999},
            ),
            call(
                "backfill_seer_grouping_records",
                extra={
                    "current_project_id": self.project.id,
                    "last_processed_group_id": None,
                    "cohort": [99999999999999, self.project.id],
                    "last_processed_project_index": 1,
                    "only_delete": False,
                    "skip_processed_projects": False,
                    "skip_project_ids": None,
                },
            ),
            call("about to call next backfill", extra={"project_id": self.project.id}),
            call(
                "calling next backfill task",
                extra={
                    "project_id": self.project.id,
                    "last_processed_group_id": last_processed_group_id,
                },
            ),
            call(
                "backfill_seer_grouping_records",
                extra={
                    "current_project_id": self.project.id,
                    "last_processed_group_id": last_processed_group_id,
                    "cohort": [99999999999999, self.project.id],
                    "last_processed_project_index": 1,
                    "only_delete": False,
                    "skip_processed_projects": False,
                    "skip_project_ids": None,
                },
            ),
            call(
                "reached the end of the project list",
                extra={
                    "cohort_name": [99999999999999, self.project.id],
                    "last_processed_project_index": None,
                },
            ),
        ]
        assert mock_logger.info.call_args_list == expected_call_args_list

    @with_feature("projects:similarity-embeddings-backfill")
    @patch("sentry.tasks.embeddings_grouping.backfill_seer_grouping_records_for_project.logger")
    @patch("sentry.tasks.embeddings_grouping.utils.post_bulk_grouping_records")
    def test_backfill_seer_grouping_records_success_cohorts_setting_defined(
        self, mock_post_bulk_grouping_records, mock_logger
    ):
        """
        Test that the metadata is set for all groups showing that the record has been created.
        """
        mock_post_bulk_grouping_records.return_value = {"success": True, "groups_with_neighbor": {}}

        project2 = self.create_project(organization=self.organization)
        event2 = self.store_event(
            data={
                "exception": EXCEPTION,
                "title": "title",
                "timestamp": iso_format(before_now(seconds=10)),
            },
            project_id=project2.id,
            assert_no_errors=False,
        )
        event2.group.times_seen = 5
        event2.group.save()
        group_hashes = GroupHash.objects.all().distinct("group_id")
        self.group_hashes = {group_hash.group_id: group_hash.hash for group_hash in group_hashes}

        with TaskRunner(), override_settings(
            SIMILARITY_BACKFILL_COHORT_MAP={"test": [self.project.id, project2.id]}
        ):
            backfill_seer_grouping_records_for_project(
                current_project_id=self.project.id,
                last_processed_group_id_input=None,
                cohort="test",
                last_processed_project_index_input=0,
            )

        groups = Group.objects.filter(project_id__in=[self.project.id, project2.id])
        for group in groups:
            assert group.data["metadata"].get("seer_similarity") == {
                "similarity_model_version": SEER_SIMILARITY_MODEL_VERSION,
                "request_hash": self.group_hashes[group.id],
            }

        project_group_ids = sorted(
            [group.id for group in Group.objects.filter(project_id=self.project.id)]
        )
        project2_group_ids = sorted(
            [group.id for group in Group.objects.filter(project_id=project2.id)]
        )
        expected_call_args_list = [
            call(
                "backfill_seer_grouping_records",
                extra={
                    "current_project_id": self.project.id,
                    "last_processed_group_id": None,
                    "cohort": "test",
                    "last_processed_project_index": 0,
                    "only_delete": False,
                    "skip_processed_projects": False,
                    "skip_project_ids": None,
                },
            ),
            call("about to call next backfill", extra={"project_id": self.project.id}),
            call(
                "calling next backfill task",
                extra={
                    "project_id": self.project.id,
                    "last_processed_group_id": project_group_ids[0],
                },
            ),
            call(
                "backfill_seer_grouping_records",
                extra={
                    "current_project_id": self.project.id,
                    "last_processed_group_id": project_group_ids[0],
                    "cohort": "test",
                    "last_processed_project_index": 0,
                    "only_delete": False,
                    "skip_processed_projects": False,
                    "skip_project_ids": None,
                },
            ),
            call(
                "backfill_seer_grouping_records",
                extra={
                    "current_project_id": project2.id,
                    "last_processed_group_id": None,
                    "cohort": "test",
                    "last_processed_project_index": 1,
                    "only_delete": False,
                    "skip_processed_projects": False,
                    "skip_project_ids": None,
                },
            ),
            call("about to call next backfill", extra={"project_id": project2.id}),
            call(
                "calling next backfill task",
                extra={"project_id": project2.id, "last_processed_group_id": project2_group_ids[0]},
            ),
            call(
                "backfill_seer_grouping_records",
                extra={
                    "current_project_id": project2.id,
                    "last_processed_group_id": project2_group_ids[0],
                    "cohort": "test",
                    "last_processed_project_index": 1,
                    "only_delete": False,
                    "skip_processed_projects": False,
                    "skip_project_ids": None,
                },
            ),
            call(
                "reached the end of the project list",
                extra={
                    "cohort_name": "test",
                    "last_processed_project_index": None,
                },
            ),
        ]
        assert mock_logger.info.call_args_list == expected_call_args_list

    @patch("time.sleep", return_value=None)
    @patch(
        "sentry.nodestore.backend.get_multi",
        side_effect=ServiceUnavailable(message="Service Unavailable"),
    )
    @patch(
        "sentry.tasks.embeddings_grouping.utils.lookup_event",
        side_effect=ServiceUnavailable(message="Service Unavailable"),
    )
    def test_backfill_seer_grouping_records_failure(
        self, mock_lookup_event, mock_get_multi, mock_sleep
    ):
        """
        Test that the group metadata isn't updated on a failure.
        """
        with TaskRunner():
            backfill_seer_grouping_records_for_project(self.project.id, None)

        for group in Group.objects.filter(project_id=self.project.id):
            assert not group.data["metadata"].get("seer_similarity")

    def test_backfill_seer_grouping_records_no_feature(self):
        """
        Test that the function does not create records when there is no feature flag
        """
        project = self.create_project(organization=self.organization)

        with TaskRunner():
            backfill_seer_grouping_records_for_project(project, None)

        for group in Group.objects.filter(project_id=self.project.id):
            assert not group.data["metadata"].get("seer_similarity")

    @with_feature("projects:similarity-embeddings-backfill")
    @patch("sentry.tasks.embeddings_grouping.utils.post_bulk_grouping_records")
    def test_backfill_seer_grouping_records_groups_1_times_seen(
        self, mock_post_bulk_grouping_records
    ):
        """
        Test that groups where times_seen == 1 are not included.
        """
        mock_post_bulk_grouping_records.return_value = {"success": True, "groups_with_neighbor": {}}

        function_names = [f"new_function_{str(i)}" for i in range(5)]
        type_names = [f"NewError{str(i)}" for i in range(5)]
        value_names = ["error with value" for _ in range(5)]
        groups_seen_once = []
        for i in range(5):
            data = {
                "exception": self.create_exception_values(
                    function_names[i], type_names[i], value_names[i]
                ),
                "title": "title",
                "timestamp": iso_format(before_now(seconds=10)),
            }
            event = self.store_event(data=data, project_id=self.project.id, assert_no_errors=False)
            groups_seen_once.append(event.group)

        with TaskRunner():
            backfill_seer_grouping_records_for_project(self.project.id, None)

        groups = Group.objects.filter(project_id=self.project.id)
        for group in groups:
            if group not in groups_seen_once:
                assert group.data["metadata"].get("seer_similarity") == {
                    "similarity_model_version": SEER_SIMILARITY_MODEL_VERSION,
                    "request_hash": self.group_hashes[group.id],
                }
            else:
                assert group.data["metadata"].get("seer_similarity") is None

    @pytest.mark.skip(
        "this test is flakey in production; trying to replicate locally and skipping it for now"
    )
    @with_feature("projects:similarity-embeddings-backfill")
    @patch("sentry.tasks.embeddings_grouping.utils.post_bulk_grouping_records")
    def test_backfill_seer_grouping_records_groups_have_neighbor(
        self, mock_post_bulk_grouping_records
    ):
        """
        Test that groups that have nearest neighbors, do not get records created for them in
        grouping_records.
        Test that the metadata of groups that have nearest neighbors and those that have records
        created are different.
        """
        # Create groups with 1 < times_seen < 5
        # The groups that will be similar to these groups, have times_seen = 5
        function_names = [f"another_function_{str(i)}" for i in range(5)]
        type_names = [f"AnotherError{str(i)}" for i in range(5)]
        value_names = ["error with value" for _ in range(5)]
        groups_with_neighbor = {}
        for i in range(5):
            data = {
                "exception": self.create_exception_values(
                    function_names[i], type_names[i], value_names[i]
                ),
                "title": "title",
                "timestamp": iso_format(before_now(seconds=10)),
            }
            event = self.store_event(data=data, project_id=self.project.id, assert_no_errors=False)
            event.group.times_seen = 2
            event.group.save()
            # Arbitrarily choose a parent group's hash that has times_seen = 5
            parent_group = Group.objects.get(times_seen__gt=2)
            parent_group_hash = GroupHash.objects.get(group_id=parent_group.id)
            groups_with_neighbor[str(event.group.id)] = RawSeerSimilarIssueData(
                stacktrace_distance=0.01,
                message_distance=0.01,
                should_group=True,
                parent_hash=parent_group_hash.hash,
            )

        mock_post_bulk_grouping_records.return_value = {
            "success": True,
            "groups_with_neighbor": groups_with_neighbor,
        }

        with TaskRunner():
            backfill_seer_grouping_records_for_project(self.project.id, None)

        groups = Group.objects.filter(project_id=self.project.id, times_seen__gt=1)
        for group in groups:
            if str(group.id) not in groups_with_neighbor:
                assert group.data["metadata"].get("seer_similarity") == {
                    "similarity_model_version": SEER_SIMILARITY_MODEL_VERSION,
                    "request_hash": self.group_hashes[group.id],
                }
            else:
                request_hash = GroupHash.objects.get(group_id=group.id).hash
                parent_group_id = Group.objects.get(times_seen__gt=2).id
                assert group.data["metadata"].get("seer_similarity") == {
                    "similarity_model_version": SEER_SIMILARITY_MODEL_VERSION,
                    "request_hash": request_hash,
                    "results": [
                        {
                            "stacktrace_distance": 0.01,
                            "message_distance": 0.01,
                            "should_group": True,
                            "parent_hash": groups_with_neighbor[str(group.id)]["parent_hash"],
                            "parent_group_id": parent_group_id,
                        }
                    ],
                }

    @with_feature("projects:similarity-embeddings-backfill")
    @patch("sentry.tasks.embeddings_grouping.utils.delete_seer_grouping_records_by_hash")
    @patch("sentry.tasks.embeddings_grouping.utils.logger")
    @patch("sentry.tasks.embeddings_grouping.utils.post_bulk_grouping_records")
    def test_backfill_seer_grouping_records_groups_has_invalid_neighbor(
        self, mock_post_bulk_grouping_records, mock_logger, mock_seer_deletion_request
    ):
        """
        Test that groups that have nearest neighbors that do not exist, do not have their metadata
        updated.
        """
        # Create group with 1 < times_seen < 5
        group_with_neighbor = {}
        data = {
            "exception": self.create_exception_values(
                "another_function!", "AnotherError!", "error with value"
            ),
            "title": "title",
            "timestamp": iso_format(before_now(seconds=10)),
        }
        event = self.store_event(data=data, project_id=self.project.id, assert_no_errors=False)
        event.group.times_seen = 2
        event.group.save()
        # Make the similar group a hash that does not exist
        group_with_neighbor[str(event.group.id)] = RawSeerSimilarIssueData(
            stacktrace_distance=0.01,
            message_distance=0.01,
            should_group=True,
            parent_hash="00000000000000000000000000000000",
        )

        mock_post_bulk_grouping_records.return_value = {
            "success": True,
            "groups_with_neighbor": group_with_neighbor,
        }

        with TaskRunner():
            backfill_seer_grouping_records_for_project(self.project.id, None)

        groups = Group.objects.filter(project_id=self.project.id, times_seen__gt=1)
        for group in groups:
            if str(group.id) not in group_with_neighbor:
                assert group.data["metadata"].get("seer_similarity") == {
                    "similarity_model_version": SEER_SIMILARITY_MODEL_VERSION,
                    "request_hash": self.group_hashes[group.id],
                }
            else:
                assert group.data["metadata"].get("seer_similarity") is None
                mock_logger.exception.assert_called_with(
                    "tasks.backfill_seer_grouping_records.invalid_parent_group",
                    extra={
                        "project_id": self.project.id,
                        "group_id": group.id,
                        "parent_hash": "00000000000000000000000000000000",
                    },
                )
                mock_seer_deletion_request.delay.assert_called_with(
                    self.project.id, ["00000000000000000000000000000000"]
                )

    @with_feature("projects:similarity-embeddings-backfill")
    @patch("sentry.tasks.embeddings_grouping.utils.logger")
    @patch("sentry.tasks.embeddings_grouping.backfill_seer_grouping_records_for_project.logger")
    @patch("sentry.tasks.embeddings_grouping.utils.post_bulk_grouping_records")
    def test_backfill_seer_grouping_records_multiple_batches(
        self, mock_post_bulk_grouping_records, mock_backfill_logger, mock_utils_logger
    ):
        """
        Test that the metadata is set for all groups showing that the record has been created,
        where number of groups > the batch size, 10.
        """
        function_names = [f"another_function_{str(i)}" for i in range(10)]
        type_names = [f"AnotherError{str(i)}" for i in range(10)]
        value_names = ["error with value" for _ in range(10)]
        for i in range(10):
            data = {
                "exception": self.create_exception_values(
                    function_names[i], type_names[i], value_names[i]
                ),
                "title": "title",
                "timestamp": iso_format(before_now(seconds=10)),
            }
            event = self.store_event(data=data, project_id=self.project.id, assert_no_errors=False)
            event.group.times_seen = 2
            event.group.save()

        mock_post_bulk_grouping_records.return_value = {"success": True, "groups_with_neighbor": {}}

        with TaskRunner():
            backfill_seer_grouping_records_for_project(
                current_project_id=self.project.id,
                last_processed_group_id_input=None,
                cohort=None,
                last_processed_project_index_input=0,
                skip_processed_projects=True,
            )

        groups = Group.objects.filter(project_id=self.project.id)
        for group in groups:
            assert group.data["metadata"].get("seer_similarity") is not None

        batch_size = options.get("embeddings-grouping.seer.backfill-batch-size")
        project_group_ids = sorted([group.id for group in groups], reverse=True)
        expected_backfill_call_args_list = [
            call(
                "backfill_seer_grouping_records",
                extra={
                    "current_project_id": self.project.id,
                    "last_processed_group_id": None,
                    "cohort": None,
                    "last_processed_project_index": 0,
                    "only_delete": False,
                    "skip_processed_projects": True,
                    "skip_project_ids": None,
                },
            ),
            call("about to call next backfill", extra={"project_id": self.project.id}),
            call(
                "calling next backfill task",
                extra={
                    "project_id": self.project.id,
                    "last_processed_group_id": project_group_ids[batch_size - 1],
                },
            ),
            call(
                "backfill_seer_grouping_records",
                extra={
                    "current_project_id": self.project.id,
                    "last_processed_group_id": project_group_ids[batch_size - 1],
                    "cohort": None,
                    "last_processed_project_index": 0,
                    "only_delete": False,
                    "skip_processed_projects": True,
                    "skip_project_ids": None,
                },
            ),
            call("about to call next backfill", extra={"project_id": self.project.id}),
            call(
                "calling next backfill task",
                extra={
                    "project_id": self.project.id,
                    "last_processed_group_id": project_group_ids[-1],
                },
            ),
            call(
                "backfill_seer_grouping_records",
                extra={
                    "current_project_id": self.project.id,
                    "last_processed_group_id": project_group_ids[-1],
                    "cohort": None,
                    "last_processed_project_index": 0,
                    "only_delete": False,
                    "skip_processed_projects": True,
                    "skip_project_ids": None,
                },
            ),
            call("backfill finished, no cohort", extra={"project_id": self.project.id}),
        ]
        assert mock_backfill_logger.info.call_args_list == expected_backfill_call_args_list

        expected_utils_call_args_list = [
            call(
                "backfill_seer_grouping_records.start",
                extra={"project_id": self.project.id, "last_processed_index": None},
            ),
            call(
                "backfill_seer_grouping_records.batch",
                extra={
                    "project_id": self.project.id,
                    "batch_len": 10,
                    "last_processed_group_id": project_group_ids[batch_size - 1],
                },
            ),
            call(
                "backfill_seer_grouping_records.bulk_update",
                extra={"project_id": self.project.id, "num_updated": 10},
            ),
            call(
                "backfill_seer_grouping_records.start",
                extra={
                    "project_id": self.project.id,
                    "last_processed_index": project_group_ids[batch_size - 1],
                },
            ),
            call(
                "backfill_seer_grouping_records.batch",
                extra={
                    "project_id": self.project.id,
                    "batch_len": 6,
                    "last_processed_group_id": project_group_ids[-1],
                },
            ),
            call(
                "backfill_seer_grouping_records.bulk_update",
                extra={"project_id": self.project.id, "num_updated": 6},
            ),
            call(
                "backfill_seer_grouping_records.start",
                extra={
                    "project_id": self.project.id,
                    "last_processed_index": project_group_ids[-1],
                },
            ),
            call(
                "backfill_seer_grouping_records.batch",
                extra={
                    "project_id": self.project.id,
                    "batch_len": 0,
                    "last_processed_group_id": None,
                },
            ),
            call(
                "backfill_seer_grouping_records.no_more_groups",
                extra={"project_id": self.project.id},
            ),
        ]
        assert mock_utils_logger.info.call_args_list == expected_utils_call_args_list

    @with_feature("projects:similarity-embeddings-backfill")
    @patch("sentry.tasks.embeddings_grouping.utils.delete_project_grouping_records")
    def test_backfill_seer_grouping_records_only_delete(self, mock_project_delete_grouping_records):
        """
        Test that when the only_delete flag is on, seer_similarity is deleted from the metadata
        if it exists
        """
        # Create groups, half seer_similarity in the metadata, half without
        function_names = [f"another_function_{str(i)}" for i in range(5)]
        type_names = [f"AnotherError{str(i)}" for i in range(5)]
        value_names = ["error with value" for _ in range(5)]
        group_ids = []
        default_metadata = {"different_data": {"something": "else"}}
        for i in range(5):
            data = {
                "exception": self.create_exception_values(
                    function_names[i], type_names[i], value_names[i]
                ),
                "title": "title",
                "timestamp": iso_format(before_now(seconds=10)),
            }
            event = self.store_event(data=data, project_id=self.project.id, assert_no_errors=False)
            event.group.times_seen = 2
            event.group.data["metadata"] = copy.deepcopy(default_metadata)
            if i < 3:
                event.group.data["metadata"].update(
                    {"seer_similarity": {"similarity_model_version": "v0"}}
                )
            event.group.save()
            group_ids.append(event.group.id)

        mock_project_delete_grouping_records.return_value = True
        with TaskRunner():
            backfill_seer_grouping_records_for_project(self.project.id, None, only_delete=True)

        groups = Group.objects.filter(project_id=self.project.id, id__in=group_ids)
        for group in groups:
            assert group.data["metadata"] == default_metadata

    @with_feature("projects:similarity-embeddings-backfill")
    @patch("sentry.tasks.embeddings_grouping.utils.delete_project_grouping_records")
    @patch("sentry.tasks.embeddings_grouping.backfill_seer_grouping_records_for_project.logger")
    def test_backfill_seer_grouping_records_cohort_only_delete(
        self, mock_logger, mock_delete_grouping_records
    ):
        """
        Test that when the only_delete flag is on, seer_similarity is deleted from the metadata
        if it exists
        """

        project2 = self.create_project(organization=self.organization)
        event2 = self.store_event(
            data={
                "exception": EXCEPTION,
                "title": "title",
                "timestamp": iso_format(before_now(seconds=10)),
            },
            project_id=project2.id,
            assert_no_errors=False,
        )
        event2.group.times_seen = 5
        event2.group.save()
        group_hashes = GroupHash.objects.all().distinct("group_id")
        self.group_hashes = {group_hash.group_id: group_hash.hash for group_hash in group_hashes}

        mock_delete_grouping_records.return_value = True
        with TaskRunner():
            backfill_seer_grouping_records_for_project(
                current_project_id=self.project.id,
                last_processed_group_id_input=None,
                cohort=[self.project.id, project2.id],
                last_processed_project_index_input=0,
                only_delete=True,
            )
        assert mock_logger.info.call_args_list == [
            call(
                "backfill_seer_grouping_records",
                extra={
                    "current_project_id": self.project.id,
                    "last_processed_group_id": None,
                    "cohort": [self.project.id, project2.id],
                    "last_processed_project_index": 0,
                    "only_delete": True,
                    "skip_processed_projects": False,
                    "skip_project_ids": None,
                },
            ),
            call(
                "backfill_seer_grouping_records.deleted_all_records",
                extra={"current_project_id": self.project.id},
            ),
            call(
                "backfill_seer_grouping_records",
                extra={
                    "current_project_id": project2.id,
                    "last_processed_group_id": None,
                    "cohort": [self.project.id, project2.id],
                    "last_processed_project_index": 1,
                    "only_delete": True,
                    "skip_processed_projects": False,
                    "skip_project_ids": None,
                },
            ),
            call(
                "backfill_seer_grouping_records.deleted_all_records",
                extra={"current_project_id": project2.id},
            ),
            call(
                "reached the end of the project list",
                extra={
                    "cohort_name": [self.project.id, project2.id],
                    "last_processed_project_index": None,
                },
            ),
        ]

    @with_feature("projects:similarity-embeddings-backfill")
    @patch("sentry.tasks.embeddings_grouping.utils.post_bulk_grouping_records")
    def test_backfill_seer_grouping_records_exclude_deleted_groups(
        self, mock_post_bulk_grouping_records
    ):
        """
        Test that groups that are pending deletion/in the process of being deleted are not included.
        """
        mock_post_bulk_grouping_records.return_value = {"success": True, "groups_with_neighbor": {}}

        # Create groups pending deletion and in the process of being deleted
        deleted_group_ids = []
        data = {
            "exception": self.create_exception_values("function name!", "type!", "value!"),
            "title": "title",
            "timestamp": iso_format(before_now(seconds=10)),
        }
        event = self.store_event(data=data, project_id=self.project.id, assert_no_errors=False)
        event.group.times_seen = 2
        event.group.status = GroupStatus.PENDING_DELETION
        event.group.save()
        deleted_group_ids.append(event.group.id)

        data = {
            "exception": self.create_exception_values("function name?", "type?", "value?"),
            "title": "title",
            "timestamp": iso_format(before_now(seconds=10)),
        }
        event = self.store_event(data=data, project_id=self.project.id, assert_no_errors=False)
        event.group.times_seen = 2
        event.group.status = GroupStatus.DELETION_IN_PROGRESS
        event.group.save()
        deleted_group_ids.append(event.group.id)

        with TaskRunner():
            backfill_seer_grouping_records_for_project(self.project.id, None)

        groups = Group.objects.filter(project_id=self.project.id).exclude(id__in=deleted_group_ids)
        for group in groups:
            assert group.data["metadata"].get("seer_similarity") == {
                "similarity_model_version": SEER_SIMILARITY_MODEL_VERSION,
                "request_hash": self.group_hashes[group.id],
            }

        # Assert metadata was not set for groups that will be deleted
        for group in Group.objects.filter(project_id=self.project.id, id__in=deleted_group_ids):
            assert group.data["metadata"].get("seer_similarity") is None

    @with_feature("projects:similarity-embeddings-backfill")
    @patch("sentry.tasks.embeddings_grouping.utils.logger")
    @patch("sentry.tasks.embeddings_grouping.utils.bulk_snuba_queries")
    @patch("sentry.tasks.embeddings_grouping.utils.post_bulk_grouping_records")
    def test_backfill_seer_grouping_records_no_events(
        self, mock_post_bulk_grouping_records, mock_snuba_queries, mock_logger
    ):
        """
        Test that groups that have no events in snuba are excluded.
        """
        mock_post_bulk_grouping_records.return_value = {"success": True, "groups_with_neighbor": {}}

        # Mock snuba response to purposefully exclude the first group
        groups_minus_first = Group.objects.filter(project_id=self.project.id).order_by("id")[1:]
        group_id_batch = [group.id for group in groups_minus_first]
        events_entity = Entity("events", alias="events")
        snuba_requests = []
        for group_id in group_id_batch:
            group = Group.objects.get(id=group_id)
            query = Query(
                match=events_entity,
                select=[
                    Column("group_id"),
                    Column("event_id"),
                ],
                where=[
                    Condition(Column("project_id"), Op.EQ, self.project.id),
                    Condition(Column("group_id"), Op.EQ, group_id),
                    Condition(
                        Column("timestamp", entity=events_entity),
                        Op.GTE,
                        group.last_seen - timedelta(days=10),
                    ),
                    Condition(
                        Column("timestamp", entity=events_entity),
                        Op.LT,
                        group.last_seen + timedelta(minutes=5),
                    ),
                ],
                limit=Limit(1),
            )
            request = Request(
                dataset=Dataset.Events.value,
                app_id=Referrer.GROUPING_RECORDS_BACKFILL_REFERRER.value,
                query=query,
                tenant_ids={
                    "referrer": Referrer.GROUPING_RECORDS_BACKFILL_REFERRER.value,
                    "cross_org_query": 1,
                },
            )
            snuba_requests.append(request)

        result = bulk_snuba_queries(
            snuba_requests, referrer=Referrer.GROUPING_RECORDS_BACKFILL_REFERRER.value
        )
        mock_snuba_queries.return_value = result

        with TaskRunner():
            backfill_seer_grouping_records_for_project(self.project.id, None)

        for group in Group.objects.filter(project_id=self.project.id).order_by("id")[1:]:
            assert group.data["metadata"].get("seer_similarity") is not None

        # Check that the group with no events has no seer metadata
        group_no_events = Group.objects.filter(project_id=self.project.id).order_by("id")[0]
        assert group_no_events.data["metadata"].get("seer_similarity") is None
        assert (
            call(
                "tasks.backfill_seer_grouping_records.no_snuba_event",
                extra={
                    "organization_id": self.project.organization.id,
                    "project_id": self.project.id,
                    "group_id": group_no_events.id,
                },
            )
            in mock_logger.info.call_args_list
        )

    @with_feature("projects:similarity-embeddings-backfill")
    @patch("sentry.tasks.embeddings_grouping.utils.post_bulk_grouping_records")
    def test_backfill_seer_grouping_records_exclude_90_day_old_groups(
        self, mock_post_bulk_grouping_records
    ):
        """
        Test that groups that are over 90 days old are excluded.
        """
        mock_post_bulk_grouping_records.return_value = {"success": True, "groups_with_neighbor": {}}

        # Create groups pending deletion and in the process of being deleted
        data = {
            "exception": self.create_exception_values("function name!", "type!", "value!"),
            "title": "title",
            "timestamp": iso_format(before_now(seconds=10)),
        }
        event = self.store_event(data=data, project_id=self.project.id, assert_no_errors=False)
        event.group.times_seen = 2
        event.group.last_seen = datetime.now(UTC) - timedelta(days=90)
        event.group.save()
        old_group_id = event.group.id

        with TaskRunner():
            backfill_seer_grouping_records_for_project(self.project.id, None)

        groups = Group.objects.filter(project_id=self.project.id).exclude(id=old_group_id)
        for group in groups:
            assert group.data["metadata"].get("seer_similarity") == {
                "similarity_model_version": SEER_SIMILARITY_MODEL_VERSION,
                "request_hash": self.group_hashes[group.id],
            }

        # Assert metadata was not set for groups that is 90 days old
        old_group = Group.objects.get(project_id=self.project.id, id=old_group_id)
        assert old_group.data["metadata"].get("seer_similarity") is None

    @with_feature("projects:similarity-embeddings-backfill")
    @patch("sentry.tasks.embeddings_grouping.utils.logger")
    @patch("sentry.tasks.embeddings_grouping.utils.lookup_group_data_stacktrace_bulk")
    @patch(
        "sentry.tasks.embeddings_grouping.backfill_seer_grouping_records_for_project.call_next_backfill"
    )
    def test_backfill_seer_grouping_records_empty_nodestore(
        self,
        mock_call_next_backfill,
        mock_lookup_group_data_stacktrace_bulk,
        mock_logger,
    ):
        mock_lookup_group_data_stacktrace_bulk.return_value = []

        with TaskRunner():
            backfill_seer_grouping_records_for_project(self.project.id, None)

        groups = Group.objects.all()
        group_ids_sorted = sorted([group.id for group in groups], reverse=True)
        mock_logger.info.assert_called_with(
            "tasks.backfill_seer_grouping_records.no_data",
            extra={
                "project_id": self.project.id,
                "group_id_batch": json.dumps(group_ids_sorted),
            },
        )
        mock_call_next_backfill.assert_called_with(
            last_processed_group_id=group_ids_sorted[-1],
            project_id=self.project.id,
            last_processed_project_index=0,
            cohort=None,
            enable_ingestion=False,
            skip_processed_projects=False,
            skip_project_ids=None,
            worker_number=None,
        )

    @with_feature("projects:similarity-embeddings-backfill")
    @patch("sentry.tasks.embeddings_grouping.utils.logger")
    @patch("sentry.tasks.embeddings_grouping.utils.post_bulk_grouping_records")
    def test_backfill_seer_grouping_records_exclude_invalid_groups(
        self, mock_post_bulk_grouping_records, mock_logger
    ):
        mock_post_bulk_grouping_records.return_value = {"success": True, "groups_with_neighbor": {}}

        # Add one event where the stacktrace is not used for grouping
        event = self.store_event(
            data={"exception": EXCEPTION, "title": "title", "fingerprint": ["2"]},
            project_id=self.project.id,
            assert_no_errors=False,
        )
        event.group.times_seen = 5
        event.group.save()

        with TaskRunner():
            backfill_seer_grouping_records_for_project(self.project.id, None)

        groups = Group.objects.filter(project_id=self.project.id).exclude(id=event.group.id)
        for group in groups:
            assert group.data["metadata"].get("seer_similarity") == {
                "similarity_model_version": SEER_SIMILARITY_MODEL_VERSION,
                "request_hash": self.group_hashes[group.id],
            }

        group_no_grouping_stacktrace = Group.objects.get(id=event.group.id)
        assert group_no_grouping_stacktrace.data["metadata"].get("seer_similarity") is None

    @with_feature("projects:similarity-embeddings-backfill")
    @override_options({"seer.similarity-backfill-killswitch.enabled": True})
    @patch("sentry.tasks.embeddings_grouping.backfill_seer_grouping_records_for_project.logger")
    def test_backfill_seer_grouping_records_killswitch_enabled(self, mock_logger):
        """
        Test that the metadata is not set for groups when the backfill killswitch is true.
        """
        with TaskRunner():
            backfill_seer_grouping_records_for_project(self.project.id, None)

        groups = Group.objects.filter(project_id=self.project.id)
        for group in groups:
            assert not group.data["metadata"].get("seer_similarity")
        mock_logger.info.assert_called_with(
            "backfill_seer_grouping_records.killswitch_enabled",
        )

    @with_feature("projects:similarity-embeddings-backfill")
    @patch("sentry.tasks.embeddings_grouping.utils.logger")
    @patch("sentry.tasks.embeddings_grouping.utils.post_bulk_grouping_records")
    def test_backfill_seer_grouping_records_enable_ingestion(
        self, mock_post_bulk_grouping_records, mock_logger
    ):
        """
        Test that when the enable_ingestion flag is True, the project option is set and the
        log is called.
        """
        mock_post_bulk_grouping_records.return_value = {"success": True, "groups_with_neighbor": {}}

        with TaskRunner():
            backfill_seer_grouping_records_for_project(self.project.id, None, enable_ingestion=True)

        groups = Group.objects.filter(project_id=self.project.id)
        for group in groups:
            assert group.data["metadata"].get("seer_similarity") == {
                "similarity_model_version": SEER_SIMILARITY_MODEL_VERSION,
                "request_hash": self.group_hashes[group.id],
            }

        mock_logger.info.assert_called_with(
            "backfill_seer_grouping_records.enable_ingestion",
            extra={"project_id": self.project.id},
        )
        assert self.project.get_option("sentry:similarity_backfill_completed") is not None

    @with_feature("projects:similarity-embeddings-backfill")
    @patch("sentry.tasks.embeddings_grouping.utils.post_bulk_grouping_records")
    def test_backfill_seer_grouping_records_no_enable_ingestion(
        self, mock_post_bulk_grouping_records
    ):
        """
        Test that when the enable_ingestion flag is False, the project option is not set.
        """
        mock_post_bulk_grouping_records.return_value = {"success": True, "groups_with_neighbor": {}}

        with TaskRunner():
            backfill_seer_grouping_records_for_project(self.project.id, None)

        groups = Group.objects.filter(project_id=self.project.id)
        for group in groups:
            assert group.data["metadata"].get("seer_similarity") == {
                "similarity_model_version": SEER_SIMILARITY_MODEL_VERSION,
                "request_hash": self.group_hashes[group.id],
            }

        assert self.project.get_option("sentry:similarity_backfill_completed") is None

    @with_feature("projects:similarity-embeddings-backfill")
    @patch("sentry.tasks.embeddings_grouping.backfill_seer_grouping_records_for_project.logger")
    def test_backfill_seer_grouping_records_skip_project_already_processed(self, mock_logger):
        """
        Test that projects that have a backfill completed project option are skipped when passed
        the skip_processed_projects flag.
        """
        self.project.update_option("sentry:similarity_backfill_completed", int(time.time()))
        with TaskRunner():
            backfill_seer_grouping_records_for_project(
                self.project.id, None, skip_processed_projects=True
            )

        expected_call_args_list = [
            call(
                "backfill_seer_grouping_records",
                extra={
                    "current_project_id": self.project.id,
                    "last_processed_group_id": None,
                    "cohort": None,
                    "last_processed_project_index": None,
                    "only_delete": False,
                    "skip_processed_projects": True,
                    "skip_project_ids": None,
                },
            ),
            call(
                "backfill_seer_grouping_records.project_skipped",
                extra={
                    "project_id": self.project.id,
                    "project_already_processed": True,
                    "project_manually_skipped": None,
                },
            ),
            call("backfill finished, no cohort", extra={"project_id": self.project.id}),
        ]
        assert mock_logger.info.call_args_list == expected_call_args_list

    @with_feature("projects:similarity-embeddings-backfill")
    @patch("sentry.tasks.embeddings_grouping.backfill_seer_grouping_records_for_project.logger")
    @patch("sentry.tasks.embeddings_grouping.utils.post_bulk_grouping_records")
    def test_backfill_seer_grouping_records_reprocess_project_already_processed(
        self, mock_post_bulk_grouping_records, mock_logger
    ):
        """
        Test that projects that have a backfill completed project option are not skipped when not
        passed the skip_processed_projects flag.
        """
        mock_post_bulk_grouping_records.return_value = {"success": True, "groups_with_neighbor": {}}
        self.project.update_option("sentry:similarity_backfill_completed", int(time.time()))
        with TaskRunner():
            backfill_seer_grouping_records_for_project(self.project.id, None)

        last_group_id = sorted(
            [group.id for group in Group.objects.filter(project_id=self.project.id)]
        )[0]
        expected_call_args_list = [
            call(
                "backfill_seer_grouping_records",
                extra={
                    "current_project_id": self.project.id,
                    "last_processed_group_id": None,
                    "cohort": None,
                    "last_processed_project_index": None,
                    "only_delete": False,
                    "skip_processed_projects": False,
                    "skip_project_ids": None,
                },
            ),
            call("about to call next backfill", extra={"project_id": self.project.id}),
            call(
                "calling next backfill task",
                extra={"project_id": self.project.id, "last_processed_group_id": last_group_id},
            ),
            call(
                "backfill_seer_grouping_records",
                extra={
                    "current_project_id": self.project.id,
                    "last_processed_group_id": last_group_id,
                    "cohort": None,
                    "last_processed_project_index": 0,
                    "only_delete": False,
                    "skip_processed_projects": False,
                    "skip_project_ids": None,
                },
            ),
            call("backfill finished, no cohort", extra={"project_id": self.project.id}),
        ]
        assert mock_logger.info.call_args_list == expected_call_args_list

    @with_feature("projects:similarity-embeddings-backfill")
    @patch("sentry.tasks.embeddings_grouping.backfill_seer_grouping_records_for_project.logger")
    def test_backfill_seer_grouping_records_manually_skip_project(self, mock_logger):
        """
        Test that project ids that are included in the skip_project_ids field are skipped.
        """
        with TaskRunner():
            backfill_seer_grouping_records_for_project(
                self.project.id, None, skip_project_ids=[self.project.id]
            )

        expected_call_args_list = [
            call(
                "backfill_seer_grouping_records",
                extra={
                    "current_project_id": self.project.id,
                    "last_processed_group_id": None,
                    "cohort": None,
                    "last_processed_project_index": None,
                    "only_delete": False,
                    "skip_processed_projects": False,
                    "skip_project_ids": [self.project.id],
                },
            ),
            call(
                "backfill_seer_grouping_records.project_skipped",
                extra={
                    "project_id": self.project.id,
                    "project_already_processed": False,
                    "project_manually_skipped": True,
                },
            ),
            call("backfill finished, no cohort", extra={"project_id": self.project.id}),
        ]
        assert mock_logger.info.call_args_list == expected_call_args_list

    @with_feature("projects:similarity-embeddings-backfill")
    @patch("sentry.tasks.embeddings_grouping.utils.logger")
    @patch("sentry.tasks.embeddings_grouping.utils.post_bulk_grouping_records")
    def test_backfill_seer_grouping_records_empty_batch(
        self, mock_post_bulk_grouping_records, mock_logger
    ):
        """
        Test that if a backfill batch is empty due to the filtering of invalid groups, the backfill
        task continues and calls the next batch.
        """
        mock_post_bulk_grouping_records.return_value = {"success": True, "groups_with_neighbor": {}}
        project_invalid_batch = self.create_project(organization=self.organization)
        batch_size = options.get("embeddings-grouping.seer.backfill-batch-size")

        # Create batch size valid groups
        function_names = [f"another_function_{str(i)}" for i in range(batch_size)]
        type_names = [f"AnotherError{str(i)}" for i in range(batch_size)]
        value_names = ["error with value" for _ in range(batch_size)]
        group_ids = []
        for i in range(batch_size):
            data = {
                "exception": self.create_exception_values(
                    function_names[i], type_names[i], value_names[i]
                ),
                "title": "title",
                "timestamp": iso_format(before_now(seconds=10)),
            }
            event = self.store_event(
                data=data, project_id=project_invalid_batch.id, assert_no_errors=False
            )
            event.group.times_seen = 2
            # event.group.data["metadata"] = copy.deepcopy(default_metadata)
            event.group.save()
            group_ids.append(event.group.id)
        group_ids.sort()

        # Create batch size invalid groups (some with times seen == 1, others pending deletion)
        function_names = [f"function_{str(i)}" for i in range(batch_size)]
        type_names = [f"Error{str(i)}" for i in range(batch_size)]
        value_names = ["error with value" for _ in range(batch_size)]
        group_ids_invalid = []
        for i in range(batch_size):
            data = {
                "exception": self.create_exception_values(
                    function_names[i], type_names[i], value_names[i]
                ),
                "title": "title",
                "timestamp": iso_format(before_now(seconds=10)),
            }
            event = self.store_event(
                data=data, project_id=project_invalid_batch.id, assert_no_errors=False
            )
            event.group.times_seen = 1 if i < batch_size / 2 else 2
            event.group.status = (
                GroupStatus.PENDING_DELETION if i >= batch_size / 2 else GroupStatus.UNRESOLVED
            )
            event.group.save()
            group_ids_invalid.append(event.group.id)
        group_ids_invalid.sort()

        with TaskRunner():
            backfill_seer_grouping_records_for_project(project_invalid_batch.id, None)

        expected_call_args_list = [
            call(
                "backfill_seer_grouping_records.start",
                extra={"project_id": project_invalid_batch.id, "last_processed_index": None},
            ),
            call(
                "backfill_seer_grouping_records.batch",
                extra={
                    "project_id": project_invalid_batch.id,
                    "batch_len": 0,
                    "last_processed_group_id": group_ids_invalid[0],
                },
            ),
            call(
                "backfill_seer_grouping_records.start",
                extra={
                    "project_id": project_invalid_batch.id,
                    "last_processed_index": group_ids_invalid[0],
                },
            ),
            call(
                "backfill_seer_grouping_records.batch",
                extra={
                    "project_id": project_invalid_batch.id,
                    "batch_len": batch_size,
                    "last_processed_group_id": group_ids[0],
                },
            ),
            call(
                "backfill_seer_grouping_records.bulk_update",
                extra={"project_id": project_invalid_batch.id, "num_updated": batch_size},
            ),
            call(
                "backfill_seer_grouping_records.start",
                extra={
                    "project_id": project_invalid_batch.id,
                    "last_processed_index": group_ids[0],
                },
            ),
            call(
                "backfill_seer_grouping_records.batch",
                extra={
                    "project_id": project_invalid_batch.id,
                    "batch_len": 0,
                    "last_processed_group_id": None,
                },
            ),
            call(
                "backfill_seer_grouping_records.no_more_groups",
                extra={"project_id": project_invalid_batch.id},
            ),
        ]
        assert mock_logger.info.call_args_list == expected_call_args_list

    def test_make_postgres_call_with_filter_invalid(self):
        """
        Test that invalid deleted group id not included in the batch to be backfilled, but its
        group id is saved to be used as the offset for the next batch query.
        """
        # Change batch size to 1 to force the invalid deleted group to be last id in the query results
        batch_size = 1

        data = {
            "exception": self.create_exception_values("function name!", "type!", "value!"),
            "title": "title",
            "timestamp": iso_format(before_now(seconds=10)),
        }
        event = self.store_event(data=data, project_id=self.project.id, assert_no_errors=False)
        event.group.times_seen = 2
        event.group.status = GroupStatus.PENDING_DELETION
        event.group.save()
        deleted_group = event.group

        (
            groups_to_backfill_batch,
            batch_end_group_id,
            backfill_batch_raw_length,
        ) = _make_postgres_call_with_filter(Q(), self.project.id, batch_size)
        assert groups_to_backfill_batch == []
        assert batch_end_group_id == deleted_group.id
        assert backfill_batch_raw_length == 1

    @with_feature("projects:similarity-embeddings-backfill")
    @patch("sentry.tasks.embeddings_grouping.backfill_seer_grouping_records_for_project.logger")
    @patch("sentry.seer.similarity.grouping_records.seer_grouping_connection_pool.urlopen")
    def test_backfill_seer_grouping_records_gateway_timeout(self, mock_seer_request, mock_logger):
        """
        Test that if the backfill fails due to a Seer Gateway Timeout error, that the backfill continues.
        """
        mock_seer_request.return_value = HTTPResponse(
            b"<!doctype html>\n<html lang=en>\n<title>Gateway Timeout</title>\n",
            reason="Gateway Timeout",
            status=500,
        )
        with TaskRunner():
            backfill_seer_grouping_records_for_project(self.project.id, None)

        project_group_ids = sorted(
            [group.id for group in Group.objects.filter(project_id=self.project.id)], reverse=True
        )
        expected_call_args_list = [
            call(
                "backfill_seer_grouping_records",
                extra={
                    "current_project_id": self.project.id,
                    "last_processed_group_id": None,
                    "cohort": None,
                    "last_processed_project_index": None,
                    "only_delete": False,
                    "skip_processed_projects": False,
                    "skip_project_ids": None,
                },
            ),
            call(
                "backfill_seer_grouping_records.seer_failed",
                extra={
                    "reason": "Gateway Timeout",
                    "current_project_id": self.project.id,
                    "last_processed_project_index": 0,
                },
            ),
            call("about to call next backfill", extra={"project_id": self.project.id}),
            call(
                "calling next backfill task",
                extra={
                    "project_id": self.project.id,
                    "last_processed_group_id": project_group_ids[-1],
                },
            ),
            call(
                "backfill_seer_grouping_records",
                extra={
                    "current_project_id": self.project.id,
                    "last_processed_group_id": project_group_ids[-1],
                    "cohort": None,
                    "last_processed_project_index": 0,
                    "only_delete": False,
                    "skip_processed_projects": False,
                    "skip_project_ids": None,
                },
            ),
            call("backfill finished, no cohort", extra={"project_id": self.project.id}),
        ]

        assert mock_logger.info.call_args_list == expected_call_args_list

    @with_feature("projects:similarity-embeddings-backfill")
    @patch("sentry.tasks.embeddings_grouping.backfill_seer_grouping_records_for_project.logger")
    @patch("sentry.seer.similarity.grouping_records.seer_grouping_connection_pool.urlopen")
    def test_backfill_seer_grouping_records_internal_error(self, mock_seer_request, mock_logger):
        """
        Test that if the backfill fails due to a non-Gateway Timeout error, that the backfill stops.
        """
        mock_seer_request.return_value = HTTPResponse(
            b"<!doctype html>\n<html lang=en>\n<title>500 Internal Server Error</title>\n",
            reason="Internal Error",
            status=500,
        )
        with TaskRunner():
            backfill_seer_grouping_records_for_project(self.project.id, None)

        expected_call_args_list = [
            call(
                "backfill_seer_grouping_records",
                extra={
                    "current_project_id": self.project.id,
                    "last_processed_group_id": None,
                    "cohort": None,
                    "last_processed_project_index": None,
                    "only_delete": False,
                    "skip_processed_projects": False,
                    "skip_project_ids": None,
                },
            ),
            call(
                "backfill_seer_grouping_records.seer_failed",
                extra={
                    "reason": "Internal Error",
                    "current_project_id": self.project.id,
                    "last_processed_project_index": 0,
                },
            ),
        ]

        assert mock_logger.info.call_args_list == expected_call_args_list

    @override_options({"similarity.new_project_seer_grouping.enabled": True})
<<<<<<< HEAD
    @override_options({"similarity.backfill_seer_threads": 5})
=======
>>>>>>> 47a9c992
    @with_feature("projects:similarity-embeddings-backfill")
    @patch("sentry.tasks.embeddings_grouping.backfill_seer_grouping_records_for_project.logger")
    @patch("sentry.tasks.embeddings_grouping.utils.post_bulk_grouping_records")
    def test_backfill_seer_grouping_records_cohort_creation(
        self, mock_post_bulk_grouping_records, mock_logger
    ):
        """
        Test that when no cohort or current project id is provided, cohorts of project ids are generated where \
        project_id % thread_number == worker_number
        """
        # Create 2 seer eligible projects that project_id % thread_number == worker_number
<<<<<<< HEAD
        thread_number = options.get("similarity.backfill_seer_threads")
=======
        thread_number = options.get("similarity.backfill_total_worker_count")
>>>>>>> 47a9c992
        worker_number = self.project.id % thread_number
        self.project.platform = "python"
        self.project.save()

        project_same_cohort = self.create_project(
            organization=self.organization, id=self.project.id + thread_number
        )
        project_same_cohort.platform = "javascript"
        project_same_cohort.save()
        event_same_cohort = self.store_event(
            data={
                "exception": EXCEPTION,
                "title": "title",
                "timestamp": iso_format(before_now(seconds=10)),
            },
            project_id=project_same_cohort.id,
            assert_no_errors=False,
        )
        event_same_cohort.group.times_seen = 5
        event_same_cohort.group.save()

        # Create one project where project_id % thread_number != worker_number
        self.create_project(organization=self.organization, id=self.project.id + 1)

        mock_post_bulk_grouping_records.return_value = {"success": True, "groups_with_neighbor": {}}
        with TaskRunner():
            backfill_seer_grouping_records_for_project(
                current_project_id=None,
                last_processed_group_id_input=None,
                worker_number=worker_number,
            )

        project_last_group_id = sorted(
            [group.id for group in Group.objects.filter(project_id=self.project.id)]
        )[0]
        project_same_cohort_last_group_id = sorted(
            [group.id for group in Group.objects.filter(project_id=project_same_cohort.id)]
        )[0]
        expected_cohort = [self.project.id, project_same_cohort.id]
        expected_call_args_list = [
            call(
                "backfill_seer_grouping_records",
                extra={
                    "current_project_id": self.project.id,
                    "last_processed_group_id": None,
                    "cohort": expected_cohort,
                    "last_processed_project_index": None,
                    "only_delete": False,
                    "skip_processed_projects": False,
                    "skip_project_ids": None,
                },
            ),
            call("about to call next backfill", extra={"project_id": self.project.id}),
            call(
                "calling next backfill task",
                extra={
                    "project_id": self.project.id,
                    "last_processed_group_id": project_last_group_id,
                },
            ),
            call(
                "backfill_seer_grouping_records",
                extra={
                    "current_project_id": self.project.id,
                    "last_processed_group_id": project_last_group_id,
                    "cohort": expected_cohort,
                    "last_processed_project_index": 0,
                    "only_delete": False,
                    "skip_processed_projects": False,
                    "skip_project_ids": None,
                },
            ),
            call(
                "backfill_seer_grouping_records",
                extra={
                    "current_project_id": project_same_cohort.id,
                    "last_processed_group_id": None,
                    "cohort": expected_cohort,
                    "last_processed_project_index": 1,
                    "only_delete": False,
                    "skip_processed_projects": False,
                    "skip_project_ids": None,
                },
            ),
            call("about to call next backfill", extra={"project_id": project_same_cohort.id}),
            call(
                "calling next backfill task",
                extra={
                    "project_id": project_same_cohort.id,
                    "last_processed_group_id": project_same_cohort_last_group_id,
                },
            ),
            call(
                "backfill_seer_grouping_records",
                extra={
                    "current_project_id": project_same_cohort.id,
                    "last_processed_group_id": project_same_cohort_last_group_id,
                    "cohort": expected_cohort,
                    "last_processed_project_index": 1,
                    "only_delete": False,
                    "skip_processed_projects": False,
                    "skip_project_ids": None,
                },
            ),
            call(
                "reached the end of the projects in cohort", extra={"worker_number": worker_number}
            ),
        ]

        assert mock_logger.info.call_args_list == expected_call_args_list

    @override_options({"similarity.new_project_seer_grouping.enabled": True})
<<<<<<< HEAD
    @override_options({"similarity.backfill_seer_threads": 5})
=======
>>>>>>> 47a9c992
    @with_feature("projects:similarity-embeddings-backfill")
    @patch("sentry.tasks.embeddings_grouping.backfill_seer_grouping_records_for_project.logger")
    @patch("sentry.tasks.embeddings_grouping.utils.post_bulk_grouping_records")
    def test_backfill_seer_grouping_records_cohort_creation_not_seer_eligible(
        self, mock_post_bulk_grouping_records, mock_logger
    ):
        """
        Test that non Seer eligible projects are not processed when worker_number is provided.
        """
        # Create 1 seer eligible project that project_id % thread_number == worker_number
<<<<<<< HEAD
        thread_number = options.get("similarity.backfill_seer_threads")
=======
        thread_number = options.get("similarity.backfill_total_worker_count")
>>>>>>> 47a9c992
        worker_number = self.project.id % thread_number
        self.project.platform = "python"
        self.project.save()

        # Create 1 non seer eligible project that project_id % thread_number != worker_number
        project_same_cohort_not_eligible = self.create_project(
            organization=self.organization, id=self.project.id + thread_number
        )
        project_same_cohort_not_eligible.platform = "java"
        project_same_cohort_not_eligible.save()
        event_same_cohort = self.store_event(
            data={
                "exception": EXCEPTION,
                "title": "title",
                "timestamp": iso_format(before_now(seconds=10)),
            },
            project_id=project_same_cohort_not_eligible.id,
            assert_no_errors=False,
        )
        event_same_cohort.group.times_seen = 5
        event_same_cohort.group.save()

        # Create one project where project_id % thread_number != worker_number
        self.create_project(organization=self.organization, id=self.project.id + 1)

        mock_post_bulk_grouping_records.return_value = {"success": True, "groups_with_neighbor": {}}
        with TaskRunner():
            backfill_seer_grouping_records_for_project(
                current_project_id=None,
                last_processed_group_id_input=None,
                worker_number=worker_number,
            )

        project_last_group_id = sorted(
            [group.id for group in Group.objects.filter(project_id=self.project.id)]
        )[0]

        expected_cohort = [self.project.id, project_same_cohort_not_eligible.id]
        expected_call_args_list = [
            call(
                "backfill_seer_grouping_records",
                extra={
                    "current_project_id": self.project.id,
                    "last_processed_group_id": None,
                    "cohort": expected_cohort,
                    "last_processed_project_index": None,
                    "only_delete": False,
                    "skip_processed_projects": False,
                    "skip_project_ids": None,
                },
            ),
            call("about to call next backfill", extra={"project_id": self.project.id}),
            call(
                "calling next backfill task",
                extra={
                    "project_id": self.project.id,
                    "last_processed_group_id": project_last_group_id,
                },
            ),
            call(
                "backfill_seer_grouping_records",
                extra={
                    "current_project_id": self.project.id,
                    "last_processed_group_id": project_last_group_id,
                    "cohort": expected_cohort,
                    "last_processed_project_index": 0,
                    "only_delete": False,
                    "skip_processed_projects": False,
                    "skip_project_ids": None,
                },
            ),
            call(
                "backfill_seer_grouping_records",
                extra={
                    "current_project_id": project_same_cohort_not_eligible.id,
                    "last_processed_group_id": None,
                    "cohort": expected_cohort,
                    "last_processed_project_index": 1,
                    "only_delete": False,
                    "skip_processed_projects": False,
                    "skip_project_ids": None,
                },
            ),
            call(
                "backfill_seer_grouping_records.project_is_not_seer_eligible",
                extra={"project_id": project_same_cohort_not_eligible.id},
            ),
            call(
                "reached the end of the projects in cohort", extra={"worker_number": worker_number}
            ),
        ]

        assert mock_logger.info.call_args_list == expected_call_args_list

    @override_options({"similarity.new_project_seer_grouping.enabled": True})
<<<<<<< HEAD
    @override_options({"similarity.backfill_seer_threads": 5})
=======
>>>>>>> 47a9c992
    @override_options({"similarity.backfill_project_cohort_size": 1})
    @with_feature("projects:similarity-embeddings-backfill")
    @patch("sentry.tasks.embeddings_grouping.backfill_seer_grouping_records_for_project.logger")
    @patch("sentry.tasks.embeddings_grouping.utils.post_bulk_grouping_records")
    def test_backfill_seer_grouping_records_cohort_creation_multiple_batches(
        self, mock_post_bulk_grouping_records, mock_logger
    ):
        """
        Test that when the cohort size is 1, multiple cohorts of size 1 are created and processed.
        """
        # Create 2 seer eligible projects that project_id % thread_number == worker_number
<<<<<<< HEAD
        thread_number = options.get("similarity.backfill_seer_threads")
=======
        thread_number = options.get("similarity.backfill_total_worker_count")
>>>>>>> 47a9c992
        worker_number = self.project.id % thread_number
        self.project.platform = "python"
        self.project.save()

        project_same_worker = self.create_project(
            organization=self.organization, id=self.project.id + thread_number
        )
        project_same_worker.platform = "javascript"
        project_same_worker.save()
        event_same_worker = self.store_event(
            data={
                "exception": EXCEPTION,
                "title": "title",
                "timestamp": iso_format(before_now(seconds=10)),
            },
            project_id=project_same_worker.id,
            assert_no_errors=False,
        )
        event_same_worker.group.times_seen = 5
        event_same_worker.group.save()

        # Create one project where project_id % thread_number != worker_number
        self.create_project(organization=self.organization, id=self.project.id + 1)

        mock_post_bulk_grouping_records.return_value = {"success": True, "groups_with_neighbor": {}}
        with TaskRunner():
            backfill_seer_grouping_records_for_project(
                current_project_id=None,
                last_processed_group_id_input=None,
                worker_number=worker_number,
            )

        project_last_group_id = sorted(
            [group.id for group in Group.objects.filter(project_id=self.project.id)]
        )[0]
        project_same_cohort_last_group_id = sorted(
            [group.id for group in Group.objects.filter(project_id=project_same_worker.id)]
        )[0]
        expected_call_args_list = [
            call(
                "backfill_seer_grouping_records",
                extra={
                    "current_project_id": self.project.id,
                    "last_processed_group_id": None,
                    "cohort": [self.project.id],
                    "last_processed_project_index": None,
                    "only_delete": False,
                    "skip_processed_projects": False,
                    "skip_project_ids": None,
                },
            ),
            call("about to call next backfill", extra={"project_id": self.project.id}),
            call(
                "calling next backfill task",
                extra={
                    "project_id": self.project.id,
                    "last_processed_group_id": project_last_group_id,
                },
            ),
            call(
                "backfill_seer_grouping_records",
                extra={
                    "current_project_id": self.project.id,
                    "last_processed_group_id": project_last_group_id,
                    "cohort": [self.project.id],
                    "last_processed_project_index": 0,
                    "only_delete": False,
                    "skip_processed_projects": False,
                    "skip_project_ids": None,
                },
            ),
            call(
                "backfill_seer_grouping_records",
                extra={
                    "current_project_id": project_same_worker.id,
                    "last_processed_group_id": None,
                    "cohort": [project_same_worker.id],
                    "last_processed_project_index": None,
                    "only_delete": False,
                    "skip_processed_projects": False,
                    "skip_project_ids": None,
                },
            ),
            call("about to call next backfill", extra={"project_id": project_same_worker.id}),
            call(
                "calling next backfill task",
                extra={
                    "project_id": project_same_worker.id,
                    "last_processed_group_id": project_same_cohort_last_group_id,
                },
            ),
            call(
                "backfill_seer_grouping_records",
                extra={
                    "current_project_id": project_same_worker.id,
                    "last_processed_group_id": project_same_cohort_last_group_id,
                    "cohort": [project_same_worker.id],
                    "last_processed_project_index": 0,
                    "only_delete": False,
                    "skip_processed_projects": False,
                    "skip_project_ids": None,
                },
            ),
            call(
                "reached the end of the projects in cohort", extra={"worker_number": worker_number}
            ),
        ]

        assert mock_logger.info.call_args_list == expected_call_args_list<|MERGE_RESOLUTION|>--- conflicted
+++ resolved
@@ -1963,10 +1963,6 @@
         assert mock_logger.info.call_args_list == expected_call_args_list
 
     @override_options({"similarity.new_project_seer_grouping.enabled": True})
-<<<<<<< HEAD
-    @override_options({"similarity.backfill_seer_threads": 5})
-=======
->>>>>>> 47a9c992
     @with_feature("projects:similarity-embeddings-backfill")
     @patch("sentry.tasks.embeddings_grouping.backfill_seer_grouping_records_for_project.logger")
     @patch("sentry.tasks.embeddings_grouping.utils.post_bulk_grouping_records")
@@ -1978,11 +1974,7 @@
         project_id % thread_number == worker_number
         """
         # Create 2 seer eligible projects that project_id % thread_number == worker_number
-<<<<<<< HEAD
-        thread_number = options.get("similarity.backfill_seer_threads")
-=======
         thread_number = options.get("similarity.backfill_total_worker_count")
->>>>>>> 47a9c992
         worker_number = self.project.id % thread_number
         self.project.platform = "python"
         self.project.save()
@@ -2095,10 +2087,6 @@
         assert mock_logger.info.call_args_list == expected_call_args_list
 
     @override_options({"similarity.new_project_seer_grouping.enabled": True})
-<<<<<<< HEAD
-    @override_options({"similarity.backfill_seer_threads": 5})
-=======
->>>>>>> 47a9c992
     @with_feature("projects:similarity-embeddings-backfill")
     @patch("sentry.tasks.embeddings_grouping.backfill_seer_grouping_records_for_project.logger")
     @patch("sentry.tasks.embeddings_grouping.utils.post_bulk_grouping_records")
@@ -2109,11 +2097,7 @@
         Test that non Seer eligible projects are not processed when worker_number is provided.
         """
         # Create 1 seer eligible project that project_id % thread_number == worker_number
-<<<<<<< HEAD
-        thread_number = options.get("similarity.backfill_seer_threads")
-=======
         thread_number = options.get("similarity.backfill_total_worker_count")
->>>>>>> 47a9c992
         worker_number = self.project.id % thread_number
         self.project.platform = "python"
         self.project.save()
@@ -2209,10 +2193,6 @@
         assert mock_logger.info.call_args_list == expected_call_args_list
 
     @override_options({"similarity.new_project_seer_grouping.enabled": True})
-<<<<<<< HEAD
-    @override_options({"similarity.backfill_seer_threads": 5})
-=======
->>>>>>> 47a9c992
     @override_options({"similarity.backfill_project_cohort_size": 1})
     @with_feature("projects:similarity-embeddings-backfill")
     @patch("sentry.tasks.embeddings_grouping.backfill_seer_grouping_records_for_project.logger")
@@ -2224,11 +2204,7 @@
         Test that when the cohort size is 1, multiple cohorts of size 1 are created and processed.
         """
         # Create 2 seer eligible projects that project_id % thread_number == worker_number
-<<<<<<< HEAD
-        thread_number = options.get("similarity.backfill_seer_threads")
-=======
         thread_number = options.get("similarity.backfill_total_worker_count")
->>>>>>> 47a9c992
         worker_number = self.project.id % thread_number
         self.project.platform = "python"
         self.project.save()
