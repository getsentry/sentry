--- conflicted
+++ resolved
@@ -1731,10 +1731,6 @@
         the skip_processed_projects flag.
         """
         self.project.update_option(PROJECT_BACKFILL_COMPLETED, int(time.time()))
-<<<<<<< HEAD
-
-=======
->>>>>>> 4bd6ff86
         with TaskRunner():
             backfill_seer_grouping_records_for_project(
                 self.project.id, None, skip_processed_projects=True, worker_number=0
@@ -1784,10 +1780,6 @@
         project3 = self.create_project(organization=self.organization)
 
         mock_post_bulk_grouping_records.return_value = {"success": True, "groups_with_neighbor": {}}
-<<<<<<< HEAD
-=======
-        self.project.update_option(PROJECT_BACKFILL_COMPLETED, int(time.time()))
->>>>>>> 4bd6ff86
         with TaskRunner():
             # This is the typical way of backfilling all projects
             backfill_seer_grouping_records_for_project(
