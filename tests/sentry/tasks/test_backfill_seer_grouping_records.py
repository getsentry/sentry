import copy
import time
from collections.abc import Mapping
from datetime import UTC, datetime, timedelta
from random import choice
from string import ascii_uppercase
from typing import Any
from unittest.mock import ANY, call, patch

import pytest
from django.db.models import Q
from django.test import override_settings
from google.api_core.exceptions import DeadlineExceeded, ServiceUnavailable
from snuba_sdk import Column, Condition, Entity, Limit, Op, Query, Request
from urllib3.response import HTTPResponse

from sentry import options
from sentry.api.exceptions import ResourceDoesNotExist
from sentry.conf.server import SEER_SIMILARITY_MODEL_VERSION
from sentry.eventstore.models import Event
from sentry.grouping.api import GroupingConfigNotFound
from sentry.grouping.enhancer.exceptions import InvalidEnhancerConfig
from sentry.issues.occurrence_consumer import EventLookupError
from sentry.models.group import Group, GroupStatus
from sentry.models.grouphash import GroupHash
from sentry.models.project import Project
from sentry.seer.similarity.grouping_records import CreateGroupingRecordData
from sentry.seer.similarity.types import RawSeerSimilarIssueData
from sentry.seer.similarity.utils import MAX_FRAME_COUNT
from sentry.snuba.dataset import Dataset
from sentry.snuba.referrer import Referrer
from sentry.tasks.embeddings_grouping.backfill_seer_grouping_records_for_project import (
    backfill_seer_grouping_records_for_project,
)
from sentry.tasks.embeddings_grouping.constants import PROJECT_BACKFILL_COMPLETED
from sentry.tasks.embeddings_grouping.utils import (
    _make_postgres_call_with_filter,
    get_data_from_snuba,
    get_events_from_nodestore,
    lookup_event,
    lookup_group_data_stacktrace_bulk,
)
from sentry.testutils.cases import SnubaTestCase, TestCase
from sentry.testutils.helpers.datetime import before_now
from sentry.testutils.helpers.features import with_feature
from sentry.testutils.helpers.options import override_options
from sentry.testutils.helpers.task_runner import TaskRunner
from sentry.testutils.pytest.fixtures import django_db_all
from sentry.utils import json
from sentry.utils.safe import get_path
from sentry.utils.snuba import QueryTooManySimultaneous, RateLimitExceeded, bulk_snuba_queries

EXCEPTION: dict[str, Any] = {
    "values": [
        {
            "stacktrace": {
                "frames": [
                    {
                        "function": "divide_by_zero",
                        "module": "__main__",
                        "filename": "python_onboarding.py",
                        "abs_path": "/Users/user/python_onboarding/python_onboarding.py",
                        "lineno": 20,
                        "in_app": True,
                    },
                ]
            },
            "type": "ZeroDivisionError",
            "value": "division by zero",
        }
    ],
}
EXCEPTION_STACKTRACE_STRING = (
    'ZeroDivisionError: division by zero\n  File "python_onboarding.py", function divide_by_zero'
)
ONLY_STACKTRACE = {
    "stacktrace": {
        "frames": [
            {
                "function": "Cake\\Http\\Server::run",
                "filename": "/var/www/gib-potato/vendor/cakephp/cakephp/src/Http/Server.php",
                "abs_path": "/var/www/gib-potato/vendor/cakephp/cakephp/src/Http/Server.php",
                "lineno": 104,
                "in_app": False,
            },
            {
                "function": "App\\Middleware\\SentryMiddleware::process",
                "filename": "/var/www/gib-potato/src/Middleware/SentryMiddleware.php",
                "abs_path": "/var/www/gib-potato/src/Middleware/SentryMiddleware.php",
                "lineno": 65,
                "in_app": False,
            },
        ]
    }
}
EVENT_WITH_THREADS_STACKTRACE = {
    "threads": {
        "values": [
            {
                "stacktrace": {
                    "frames": [
                        {
                            "function": "run",
                            "module": "java.lang.Thread",
                            "filename": "Thread.java",
                            "abs_path": "Thread.java",
                            "lineno": 834,
                            "in_app": False,
                        },
                    ]
                }
            }
        ]
    },
}


@django_db_all
class TestBackfillSeerGroupingRecords(SnubaTestCase, TestCase):
    def create_project(self, **kwargs) -> Project:
        """We overwrite the default create_project method to make sure that all created projects are seer eligible."""
        return super().create_project(**kwargs, platform=kwargs.get("platform", "python"))

    def create_exception_values(self, function_name: str, type: str, value: str):
        return {
            "values": [
                {
                    "stacktrace": {
                        "frames": [
                            {
                                "function": function_name,
                                "module": "__main__",
                                "filename": f"{function_name}.py",
                                "abs_path": f"/Users/user/python_onboarding/{function_name}.py",
                                "lineno": 20,
                                "in_app": True,
                            },
                        ]
                    },
                    "type": type,
                    "value": value,
                }
            ]
        }

    def create_group_event_rows(self, num: int) -> Mapping[str, Any]:
        """
        Create num events and their corresponding group rows. Set times_seen for the corresponding
        group to 5.
        """
        rows, events = [], []
        function_names = [f"function_{str(i)}" for i in range(num)]
        type_names = [f"Error{str(i)}" for i in range(num)]
        value_names = ["error with value" for _ in range(num)]
        for i in range(num):
            data = {
                "exception": self.create_exception_values(
                    function_names[i], type_names[i], value_names[i]
                ),
                "timestamp": before_now(seconds=10).isoformat(),
                "title": "title",
            }
            event = self.store_event(data=data, project_id=self.project.id, assert_no_errors=False)
            events.append(event)
            event.group.times_seen = 5
            event.group.save()
            rows.append(
                {
                    "event_id": event.event_id,
                    "group_id": event.group_id,
                }
            )
            # Create 2 hashes per group
            GroupHash.objects.create(
                project_id=event.group.project.id,
                group_id=event.group.id,
                hash="".join(choice(ascii_uppercase) for _ in range(32)),
            )

        return {"rows": rows, "events": events}

    def setUp(self):
        super().setUp()
        # Make the project seer eligible
        self.project.platform = "python"
        self.project.save()
        bulk_data = self.create_group_event_rows(5)
        self.bulk_rows, self.bulk_events = (
            bulk_data["rows"],
            bulk_data["events"],
        )
        self.event = self.store_event(
            data={
                "exception": EXCEPTION,
                "title": "title",
                "timestamp": before_now(seconds=10).isoformat(),
            },
            project_id=self.project.id,
            assert_no_errors=False,
        )
        self.event.group.times_seen = 5
        self.event.group.save()

        self.wait_for_event_count(self.project.id, 6)

        group_hashes = GroupHash.objects.all().distinct("group_id")
        self.group_hashes = {group_hash.group_id: group_hash.hash for group_hash in group_hashes}

    def tearDown(self):
        super().tearDown()

    def test_lookup_event_success(self):
        """Test single event lookup is successful"""
        found_event = lookup_event(self.project.id, self.event.event_id, self.event.group_id)

        assert self.event.event_id == found_event.event_id

    def test_lookup_event_event_lookup_error(self):
        """Test that EventLookupError is raised when an event does not exist"""
        with pytest.raises(EventLookupError):
            lookup_event(self.project.id, "1000000", 1000000)

    @patch("sentry.tasks.embeddings_grouping.utils.metrics")
    def test_lookup_group_data_stacktrace_bulk_success(self, mock_metrics):
        """Test successful bulk group data and stacktrace lookup"""
        rows, events = self.bulk_rows, self.bulk_events
        nodestore_results, _ = get_events_from_nodestore(
            self.project, rows, self.group_hashes.keys()
        )

        expected_group_data = [
            CreateGroupingRecordData(
                group_id=event.group.id,
                hash=self.group_hashes[event.group.id],
                project_id=self.project.id,
                exception_type=get_path(event.data, "exception", "values", -1, "type"),
            )
            for event in events
        ]
        expected_stacktraces = [
            f'Error{i}: error with value\n  File "function_{i}.py", function function_{i}'
            for i in range(5)
        ]
        assert nodestore_results["data"] == expected_group_data
        assert nodestore_results["stacktrace_list"] == expected_stacktraces
        mock_metrics.gauge.assert_called_with(
            "backfill_grouping_records._lookup_event_bulk.hit_ratio", 100, sample_rate=1.0
        )

    @patch("sentry.tasks.embeddings_grouping.utils.metrics")
    @override_options({"similarity.backfill_nodestore_use_multithread": True})
    def test_lookup_group_data_stacktrace_bulk_success_multithread(self, mock_metrics):
        """Test successful bulk group data and stacktrace lookup"""
        rows, events = self.bulk_rows, self.bulk_events
        nodestore_results, _ = get_events_from_nodestore(
            self.project, rows, self.group_hashes.keys()
        )

        expected_group_data = [
            CreateGroupingRecordData(
                group_id=event.group.id,
                hash=self.group_hashes[event.group.id],
                project_id=self.project.id,
                exception_type=get_path(event.data, "exception", "values", -1, "type"),
            )
            for event in events
        ]
        expected_stacktraces = [
            f'Error{i}: error with value\n  File "function_{i}.py", function function_{i}'
            for i in range(5)
        ]
        assert nodestore_results["data"] == expected_group_data
        assert nodestore_results["stacktrace_list"] == expected_stacktraces
        mock_metrics.gauge.assert_called_with(
            "backfill_grouping_records._lookup_event_bulk.hit_ratio", 100, sample_rate=1.0
        )

    @patch("time.sleep", return_value=None)
    @patch("sentry.tasks.embeddings_grouping.utils.logger")
    @patch("sentry.nodestore.backend.get_multi")
    def test_lookup_group_data_stacktrace_bulk_exceptions(
        self, mock_get_multi, mock_logger, mock_sleep
    ):
        """
        Test cases where ServiceUnavailable or DeadlineExceeded exceptions occur in bulk data
        lookup, that the backfill stops
        """
        exceptions = [
            ServiceUnavailable(message="Service Unavailable"),
            DeadlineExceeded(message="Deadline Exceeded"),
        ]
        rows = self.bulk_rows

        for exception in exceptions:
            mock_get_multi.side_effect = exception
            with pytest.raises(Exception):
                lookup_group_data_stacktrace_bulk(self.project, rows)
            mock_logger.exception.assert_called_with(
                "tasks.backfill_seer_grouping_records.bulk_event_lookup_exception",
                extra={
                    "organization_id": self.project.organization.id,
                    "project_id": self.project.id,
                    "node_keys": ANY,
                    "error": exception.message,
                },
            )

    def test_lookup_group_data_stacktrace_bulk_not_stacktrace_grouping(self):
        """
        Test that if a group does not use the stacktrace for grouping, its data is not included in
        the bulk lookup result
        """
        # Use 2 events
        rows, events, hashes = self.bulk_rows[:2], self.bulk_events[:2], {}
        # Add one event where the stacktrace is not used for grouping
        event = self.store_event(
            data={"exception": EXCEPTION, "title": "title", "fingerprint": ["2"]},
            project_id=self.project.id,
            assert_no_errors=False,
        )
        group_ids = [row["group_id"] for row in rows]
        for group_id in group_ids:
            hashes.update({group_id: self.group_hashes[group_id]})
        rows.append({"event_id": event.event_id, "group_id": event.group_id})
        hashes.update({event.group_id: GroupHash.objects.get(group_id=event.group.id).hash})

        nodestore_results, _ = get_events_from_nodestore(self.project, rows, group_ids)
        expected_group_data = [
            CreateGroupingRecordData(
                group_id=event.group.id,
                hash=hashes[event.group.id],
                project_id=self.project.id,
                exception_type=get_path(event.data, "exception", "values", -1, "type"),
            )
            for event in events
        ]
        expected_stacktraces = [
            f'Error{i}: error with value\n  File "function_{i}.py", function function_{i}'
            for i in range(2)
        ]
        # assert bulk_event_ids == {event.event_id for event in events}
        # assert invalid_event_ids == {event.event_id}
        assert nodestore_results["data"] == expected_group_data
        assert nodestore_results["stacktrace_list"] == expected_stacktraces

    def test_lookup_group_data_stacktrace_bulk_no_stacktrace_exception(self):
        """
        Test that if a group does not have a stacktrace, its data is not included in
        the bulk lookup result
        """
        # Use 2 events
        rows, events, hashes = self.bulk_rows[:2], self.bulk_events[:2], {}
        group_ids = [row["group_id"] for row in rows]
        for group_id in group_ids:
            hashes.update({group_id: self.group_hashes[group_id]})
        # Create one event where the stacktrace has no exception
        event = self.store_event(data={}, project_id=self.project.id, assert_no_errors=False)
        rows.append({"event_id": event.event_id, "group_id": event.group_id})
        hashes.update({event.group_id: GroupHash.objects.get(group_id=event.group.id).hash})

        bulk_group_data_stacktraces, _ = get_events_from_nodestore(self.project, rows, group_ids)
        expected_group_data = [
            CreateGroupingRecordData(
                group_id=event.group.id,
                hash=hashes[event.group.id],
                project_id=self.project.id,
                exception_type=get_path(event.data, "exception", "values", -1, "type"),
            )
            for event in events
        ]
        expected_stacktraces = [
            f'Error{i}: error with value\n  File "function_{i}.py", function function_{i}'
            for i in range(2)
        ]
        assert bulk_group_data_stacktraces["data"] == expected_group_data
        assert bulk_group_data_stacktraces["stacktrace_list"] == expected_stacktraces

    @patch("sentry.seer.similarity.utils.metrics")
    def test_lookup_group_data_stacktrace_bulk_invalid_stacktrace_exception(self, mock_metrics):
        """
        Test that if a group has over MAX_FRAME_COUNT only system frames, its data is not included in
        the bulk lookup result
        """
        # Use 2 events
        rows, events, hashes = self.bulk_rows[:2], self.bulk_events[:2], {}
        group_ids = [row["group_id"] for row in rows]
        for group_id in group_ids:
            hashes.update({group_id: self.group_hashes[group_id]})
        # Create one event where the stacktrace has over MAX_FRAME_COUNT system only frames
        exception = copy.deepcopy(EXCEPTION)
        exception["values"][0]["stacktrace"]["frames"] += [
            {
                "function": f"divide_by_zero_{i}",
                "module": "__main__",
                "filename": "python_onboarding_{i}.py",
                "abs_path": "/Users/user/python_onboarding/python_onboarding_{i}.py",
                "lineno": i,
                "in_app": True,
            }
            for i in range(MAX_FRAME_COUNT + 1)
        ]
        event = self.store_event(
            data={
                "platform": "java",
                "exception": exception,
                "title": "title",
                "timestamp": before_now(seconds=10).isoformat(),
            },
            project_id=self.project.id,
            assert_no_errors=False,
        )
        rows.append({"event_id": event.event_id, "group_id": event.group_id})
        group_hash = GroupHash.objects.filter(group_id=event.group.id).first()
        assert group_hash
        hashes.update({event.group_id: group_hash.hash})

        bulk_group_data_stacktraces, _ = get_events_from_nodestore(self.project, rows, group_ids)
        expected_group_data = [
            CreateGroupingRecordData(
                group_id=event.group.id,
                hash=hashes[event.group.id],
                project_id=self.project.id,
                exception_type=get_path(event.data, "exception", "values", -1, "type"),
            )
            for event in events
        ]
        expected_stacktraces = [
            f'Error{i}: error with value\n  File "function_{i}.py", function function_{i}'
            for i in range(2)
        ]
        assert bulk_group_data_stacktraces["data"] == expected_group_data
        assert bulk_group_data_stacktraces["stacktrace_list"] == expected_stacktraces

        sample_rate = options.get("seer.similarity.metrics_sample_rate")
        mock_metrics.incr.assert_called_with(
            "grouping.similarity.over_threshold_only_system_frames",
            sample_rate=sample_rate,
            tags={"platform": "java", "referrer": "backfill"},
        )

    def test_lookup_group_data_stacktrace_bulk_with_fallback_success(self):
        """Test successful bulk lookup with fallback, where the fallback isn't used"""
        rows, events, hashes = (
            self.bulk_rows,
            self.bulk_events,
            self.group_hashes,
        )
        bulk_group_data_stacktraces, _ = get_events_from_nodestore(
            self.project, rows, self.group_hashes.keys()
        )

        expected_group_data = [
            CreateGroupingRecordData(
                group_id=event.group.id,
                hash=hashes[event.group.id],
                project_id=self.project.id,
                exception_type=get_path(event.data, "exception", "values", -1, "type"),
            )
            for event in events
        ]
        expected_stacktraces = [
            f'Error{i}: error with value\n  File "function_{i}.py", function function_{i}'
            for i in range(5)
        ]
        assert bulk_group_data_stacktraces["data"] == expected_group_data
        assert bulk_group_data_stacktraces["stacktrace_list"] == expected_stacktraces

    @patch("sentry.nodestore.backend.get_multi")
    def test_lookup_group_data_stacktrace_bulk_with_fallback_use_single_fallback(
        self, mock_get_multi
    ):
        """
        Test bulk lookup with fallback returns data for all events, where two events use single
        lookup as a fallback
        """
        # Purposely exclude two events from being included in the bulk lookup response, so that the fallback is used
        events_missing_two = self.bulk_events[:-2]
        mock_get_multi.return_value = {
            Event.generate_node_id(self.project.id, event_id=event.event_id): event.data
            for event in events_missing_two
        }

        rows, hashes = self.bulk_rows, self.group_hashes
        bulk_group_data_stacktraces, _ = get_events_from_nodestore(
            self.project, rows, self.group_hashes.keys()
        )

        events = self.bulk_events
        expected_group_data = [
            CreateGroupingRecordData(
                group_id=event.group.id,
                hash=hashes[event.group.id],
                project_id=self.project.id,
                exception_type=get_path(event.data, "exception", "values", -1, "type"),
            )
            for event in events
        ]
        expected_stacktraces = [
            f'Error{i}: error with value\n  File "function_{i}.py", function function_{i}'
            for i in range(5)
        ]
        assert bulk_group_data_stacktraces["data"] == expected_group_data
        assert bulk_group_data_stacktraces["stacktrace_list"] == expected_stacktraces

    @patch("sentry.tasks.embeddings_grouping.utils.logger")
    def test_lookup_group_data_stacktrace_bulk_with_fallback_event_lookup_error(self, mock_logger):
        """
        Test bulk lookup with fallback catches EventLookupError and returns data for events that
        were found
        """
        rows, hashes = (
            copy.deepcopy(self.bulk_rows),
            self.group_hashes,
        )
        # Purposely change the event id of the last row to one that does not exist
        rows[-1]["event_id"] = 10000

        bulk_group_data_stacktraces, _ = get_events_from_nodestore(
            self.project, rows, self.group_hashes.keys()
        )

        events = self.bulk_events[:-1]
        expected_group_data = [
            CreateGroupingRecordData(
                group_id=event.group.id,
                hash=hashes[event.group.id],
                project_id=self.project.id,
                exception_type=get_path(event.data, "exception", "values", -1, "type"),
            )
            for event in events
        ]
        expected_stacktraces = [
            f'Error{i}: error with value\n  File "function_{i}.py", function function_{i}'
            for i in range(4)
        ]
        assert bulk_group_data_stacktraces["data"] == expected_group_data
        assert bulk_group_data_stacktraces["stacktrace_list"] == expected_stacktraces
        mock_logger.error.assert_called_with(
            "tasks.backfill_seer_grouping_records.event_lookup_error",
            extra={
                "organization_id": self.project.organization.id,
                "project_id": self.project.id,
                "group_id": rows[-1]["group_id"],
                "event_id": 10000,
            },
        )

    def test_get_data_from_snuba(self):
        """
        Test that all groups are queried when chunked and queried individually.
        """
        group_ids_last_seen = {
            group.id: group.last_seen for group in Group.objects.filter(project_id=self.project.id)
        }
        group_event_rows = get_data_from_snuba(self.project, group_ids_last_seen)
        group_ids_results = [row["data"][0]["group_id"] for row in group_event_rows]
        for group_id in group_ids_last_seen:
            assert group_id in group_ids_results

    @patch("time.sleep", return_value=None)
    @patch("sentry.tasks.embeddings_grouping.utils.logger")
    @patch(
        "sentry.tasks.embeddings_grouping.utils.bulk_snuba_queries", side_effect=RateLimitExceeded
    )
    def test_get_data_from_snuba_rate_limit_exception(
        self, mock_bulk_snuba_queries, mock_logger, mock_sleep
    ):
        group_ids_last_seen = {
            group.id: group.last_seen for group in Group.objects.filter(project_id=self.project.id)
        }
        with pytest.raises(Exception):
            get_data_from_snuba(self.project, group_ids_last_seen)
        mock_logger.exception.assert_called_with(
            "tasks.backfill_seer_grouping_records.snuba_query_limit_exceeded",
            extra={
                "organization_id": self.project.organization.id,
                "project_id": self.project.id,
                "error": "Snuba Rate Limit Exceeded",
            },
        )

    @patch("time.sleep", return_value=None)
    @patch("sentry.tasks.embeddings_grouping.utils.logger")
    @patch(
        "sentry.tasks.embeddings_grouping.utils.bulk_snuba_queries",
        side_effect=QueryTooManySimultaneous,
    )
    def test_get_data_from_snuba_too_many_simultaneous_exception(
        self, mock_bulk_snuba_queries, mock_logger, mock_sleep
    ):
        group_ids_last_seen = {
            group.id: group.last_seen for group in Group.objects.filter(project_id=self.project.id)
        }
        with pytest.raises(Exception):
            get_data_from_snuba(self.project, group_ids_last_seen)
        mock_logger.exception.assert_called_with(
            "tasks.backfill_seer_grouping_records.snuba_query_limit_exceeded",
            extra={
                "organization_id": self.project.organization.id,
                "project_id": self.project.id,
                "error": "Too Many Simultaneous Snuba Queries",
            },
        )

    @with_feature("projects:similarity-embeddings-backfill")
    @patch("sentry.tasks.embeddings_grouping.utils.post_bulk_grouping_records")
    def test_backfill_seer_grouping_records_success_simple(self, mock_post_bulk_grouping_records):
        """
        Test that the metadata is set for all groups showing that the record has been created.
        """
        mock_post_bulk_grouping_records.return_value = {"success": True, "groups_with_neighbor": {}}

        with TaskRunner():
            backfill_seer_grouping_records_for_project(self.project.id, None)

        groups = Group.objects.filter(project_id=self.project.id)
        for group in groups:
            assert group.data["metadata"].get("seer_similarity") == {
                "similarity_model_version": SEER_SIMILARITY_MODEL_VERSION,
                "request_hash": self.group_hashes[group.id],
            }

    @with_feature("projects:similarity-embeddings-backfill")
    @patch("sentry.tasks.embeddings_grouping.backfill_seer_grouping_records_for_project.logger")
    @patch("sentry.tasks.embeddings_grouping.utils.post_bulk_grouping_records")
    @override_options(
        {"similarity.backfill_seer_threads": 2, "similarity.backfill_seer_chunk_size": 10}
    )
    def test_backfill_seer_grouping_records_success_cohorts_simple(
        self, mock_post_bulk_grouping_records, mock_logger
    ):
        """
        Test that the metadata is set for all groups showing that the record has been created.
        """
        mock_post_bulk_grouping_records.return_value = {"success": True, "groups_with_neighbor": {}}

        project2 = self.create_project(organization=self.organization)
        event2 = self.store_event(
            data={
                "exception": EXCEPTION,
                "title": "title",
                "timestamp": before_now(seconds=10).isoformat(),
            },
            project_id=project2.id,
            assert_no_errors=False,
        )
        event2.group.times_seen = 5
        event2.group.save()
        group_hashes = GroupHash.objects.all().distinct("group_id")
        self.group_hashes = {group_hash.group_id: group_hash.hash for group_hash in group_hashes}

        with TaskRunner():
            backfill_seer_grouping_records_for_project(
                current_project_id=self.project.id,
                last_processed_group_id_input=None,
                cohort=[self.project.id, project2.id],
                last_processed_project_index_input=0,
            )

        groups = Group.objects.filter(project_id__in=[self.project.id, project2.id])
        for group in groups:
            assert group.data["metadata"].get("seer_similarity") == {
                "similarity_model_version": SEER_SIMILARITY_MODEL_VERSION,
                "request_hash": self.group_hashes[group.id],
            }

        project_group_ids = sorted(
            [group.id for group in Group.objects.filter(project_id=self.project.id)]
        )
        project2_group_ids = sorted(
            [group.id for group in Group.objects.filter(project_id=project2.id)]
        )
        expected_call_args_list = [
            call(
                "backfill_seer_grouping_records",
                extra={
                    "current_project_id": self.project.id,
                    "last_processed_group_id": None,
                    "cohort": [self.project.id, project2.id],
                    "last_processed_project_index": 0,
                    "only_delete": False,
                    "skip_processed_projects": True,
                    "skip_project_ids": None,
                    "worker_number": None,
                },
            ),
            call(
                "backfill_seer_grouping_records",
                extra={
                    "current_project_id": self.project.id,
                    "last_processed_group_id": project_group_ids[0],
                    "cohort": [self.project.id, project2.id],
                    "last_processed_project_index": 0,
                    "only_delete": False,
                    "skip_processed_projects": True,
                    "skip_project_ids": None,
                    "worker_number": None,
                },
            ),
            call(
                "backfill_seer_grouping_records",
                extra={
                    "current_project_id": project2.id,
                    "last_processed_group_id": None,
                    "cohort": [self.project.id, project2.id],
                    "last_processed_project_index": 1,
                    "only_delete": False,
                    "skip_processed_projects": True,
                    "skip_project_ids": None,
                    "worker_number": None,
                },
            ),
            call(
                "backfill_seer_grouping_records",
                extra={
                    "current_project_id": project2.id,
                    "last_processed_group_id": project2_group_ids[0],
                    "cohort": [self.project.id, project2.id],
                    "last_processed_project_index": 1,
                    "only_delete": False,
                    "skip_processed_projects": True,
                    "skip_project_ids": None,
                    "worker_number": None,
                },
            ),
            call(
                "reached the end of the project list",
                extra={
                    "cohort_name": [self.project.id, project2.id],
                    "last_processed_project_index": None,
                },
            ),
        ]
        assert mock_logger.info.call_args_list == expected_call_args_list

    @with_feature("projects:similarity-embeddings-backfill")
    @patch("sentry.tasks.embeddings_grouping.backfill_seer_grouping_records_for_project.logger")
    @patch("sentry.tasks.embeddings_grouping.utils.post_bulk_grouping_records")
    @override_options(
        {"similarity.backfill_seer_threads": 2, "similarity.backfill_seer_chunk_size": 10}
    )
    def test_backfill_seer_grouping_records_success_cohorts_project_does_not_exist(
        self, mock_post_bulk_grouping_records, mock_logger
    ):
        """
        Test that the metadata is set for all groups showing that the record has been created.
        """
        mock_post_bulk_grouping_records.return_value = {"success": True, "groups_with_neighbor": {}}

        with TaskRunner():
            backfill_seer_grouping_records_for_project(
                current_project_id=99999999999999,
                last_processed_group_id_input=None,
                cohort=[99999999999999, self.project.id],
                last_processed_project_index_input=0,
            )

        last_processed_group_id = sorted(
            [group.id for group in Group.objects.filter(project_id=self.project.id)]
        )[0]

        expected_call_args_list = [
            call(
                "backfill_seer_grouping_records",
                extra={
                    "current_project_id": 99999999999999,
                    "last_processed_group_id": None,
                    "cohort": [99999999999999, self.project.id],
                    "last_processed_project_index": 0,
                    "only_delete": False,
                    "skip_processed_projects": True,
                    "skip_project_ids": None,
                    "worker_number": None,
                },
            ),
            call(
                "backfill_seer_grouping_records.project_does_not_exist",
                extra={"current_project_id": 99999999999999},
            ),
            call(
                "backfill_seer_grouping_records",
                extra={
                    "current_project_id": self.project.id,
                    "last_processed_group_id": None,
                    "cohort": [99999999999999, self.project.id],
                    "last_processed_project_index": 1,
                    "only_delete": False,
                    "skip_processed_projects": True,
                    "skip_project_ids": None,
                    "worker_number": None,
                },
            ),
            call(
                "backfill_seer_grouping_records",
                extra={
                    "current_project_id": self.project.id,
                    "last_processed_group_id": last_processed_group_id,
                    "cohort": [99999999999999, self.project.id],
                    "last_processed_project_index": 1,
                    "only_delete": False,
                    "skip_processed_projects": True,
                    "skip_project_ids": None,
                    "worker_number": None,
                },
            ),
            call(
                "reached the end of the project list",
                extra={
                    "cohort_name": [99999999999999, self.project.id],
                    "last_processed_project_index": None,
                },
            ),
        ]
        assert mock_logger.info.call_args_list == expected_call_args_list

    @with_feature("projects:similarity-embeddings-backfill")
    @patch("sentry.tasks.embeddings_grouping.backfill_seer_grouping_records_for_project.logger")
    @patch("sentry.tasks.embeddings_grouping.utils.post_bulk_grouping_records")
    def test_backfill_seer_grouping_records_success_cohorts_setting_defined(
        self, mock_post_bulk_grouping_records, mock_logger
    ):
        """
        Test that the metadata is set for all groups showing that the record has been created.
        """
        mock_post_bulk_grouping_records.return_value = {"success": True, "groups_with_neighbor": {}}

        project2 = self.create_project(organization=self.organization)
        event2 = self.store_event(
            data={
                "exception": EXCEPTION,
                "title": "title",
                "timestamp": before_now(seconds=10).isoformat(),
            },
            project_id=project2.id,
            assert_no_errors=False,
        )
        event2.group.times_seen = 5
        event2.group.save()
        group_hashes = GroupHash.objects.all().distinct("group_id")
        self.group_hashes = {group_hash.group_id: group_hash.hash for group_hash in group_hashes}

        with (
            TaskRunner(),
            override_settings(
                SIMILARITY_BACKFILL_COHORT_MAP={"test": [self.project.id, project2.id]}
            ),
        ):
            backfill_seer_grouping_records_for_project(
                current_project_id=self.project.id,
                last_processed_group_id_input=None,
                cohort="test",
                last_processed_project_index_input=0,
            )

        groups = Group.objects.filter(project_id__in=[self.project.id, project2.id])
        for group in groups:
            assert group.data["metadata"].get("seer_similarity") == {
                "similarity_model_version": SEER_SIMILARITY_MODEL_VERSION,
                "request_hash": self.group_hashes[group.id],
            }

        project_group_ids = sorted(
            [group.id for group in Group.objects.filter(project_id=self.project.id)]
        )
        project2_group_ids = sorted(
            [group.id for group in Group.objects.filter(project_id=project2.id)]
        )
        expected_call_args_list = [
            call(
                "backfill_seer_grouping_records",
                extra={
                    "current_project_id": self.project.id,
                    "last_processed_group_id": None,
                    "cohort": "test",
                    "last_processed_project_index": 0,
                    "only_delete": False,
                    "skip_processed_projects": True,
                    "skip_project_ids": None,
                    "worker_number": None,
                },
            ),
            call(
                "backfill_seer_grouping_records",
                extra={
                    "current_project_id": self.project.id,
                    "last_processed_group_id": project_group_ids[0],
                    "cohort": "test",
                    "last_processed_project_index": 0,
                    "only_delete": False,
                    "skip_processed_projects": True,
                    "skip_project_ids": None,
                    "worker_number": None,
                },
            ),
            call(
                "backfill_seer_grouping_records",
                extra={
                    "current_project_id": project2.id,
                    "last_processed_group_id": None,
                    "cohort": "test",
                    "last_processed_project_index": 1,
                    "only_delete": False,
                    "skip_processed_projects": True,
                    "skip_project_ids": None,
                    "worker_number": None,
                },
            ),
            call(
                "backfill_seer_grouping_records",
                extra={
                    "current_project_id": project2.id,
                    "last_processed_group_id": project2_group_ids[0],
                    "cohort": "test",
                    "last_processed_project_index": 1,
                    "only_delete": False,
                    "skip_processed_projects": True,
                    "skip_project_ids": None,
                    "worker_number": None,
                },
            ),
            call(
                "reached the end of the project list",
                extra={
                    "cohort_name": "test",
                    "last_processed_project_index": None,
                },
            ),
        ]
        assert mock_logger.info.call_args_list == expected_call_args_list

    @patch("time.sleep", return_value=None)
    @patch(
        "sentry.nodestore.backend.get_multi",
        side_effect=ServiceUnavailable(message="Service Unavailable"),
    )
    @patch(
        "sentry.tasks.embeddings_grouping.utils.lookup_event",
        side_effect=ServiceUnavailable(message="Service Unavailable"),
    )
    def test_backfill_seer_grouping_records_failure(
        self, mock_lookup_event, mock_get_multi, mock_sleep
    ):
        """
        Test that the group metadata isn't updated on a failure.
        """
        with TaskRunner():
            backfill_seer_grouping_records_for_project(self.project.id, None)

        for group in Group.objects.filter(project_id=self.project.id):
            assert not group.data["metadata"].get("seer_similarity")

    def test_backfill_seer_grouping_records_no_feature(self):
        """
        Test that the function does not create records when there is no feature flag
        """
        project = self.create_project(organization=self.organization)

        with TaskRunner():
            backfill_seer_grouping_records_for_project(project, None)

        for group in Group.objects.filter(project_id=self.project.id):
            assert not group.data["metadata"].get("seer_similarity")

    @with_feature("projects:similarity-embeddings-backfill")
    @patch("sentry.tasks.embeddings_grouping.utils.post_bulk_grouping_records")
    def test_backfill_seer_grouping_records_groups_1_times_seen(
        self, mock_post_bulk_grouping_records
    ):
        """
        Test that groups where times_seen == 1 are not included.
        """
        mock_post_bulk_grouping_records.return_value = {"success": True, "groups_with_neighbor": {}}

        function_names = [f"new_function_{str(i)}" for i in range(5)]
        type_names = [f"NewError{str(i)}" for i in range(5)]
        value_names = ["error with value" for _ in range(5)]
        groups_seen_once = []
        for i in range(5):
            data = {
                "exception": self.create_exception_values(
                    function_names[i], type_names[i], value_names[i]
                ),
                "title": "title",
                "timestamp": before_now(seconds=10).isoformat(),
            }
            event = self.store_event(data=data, project_id=self.project.id, assert_no_errors=False)
            groups_seen_once.append(event.group)

        with TaskRunner():
            backfill_seer_grouping_records_for_project(self.project.id, None)

        groups = Group.objects.filter(project_id=self.project.id)
        for group in groups:
            if group not in groups_seen_once:
                assert group.data["metadata"].get("seer_similarity") == {
                    "similarity_model_version": SEER_SIMILARITY_MODEL_VERSION,
                    "request_hash": self.group_hashes[group.id],
                }
            else:
                assert group.data["metadata"].get("seer_similarity") is None

    @pytest.mark.skip(
        "this test is flakey in production; trying to replicate locally and skipping it for now"
    )
    @with_feature("projects:similarity-embeddings-backfill")
    @patch("sentry.tasks.embeddings_grouping.utils.post_bulk_grouping_records")
    def test_backfill_seer_grouping_records_groups_have_neighbor(
        self, mock_post_bulk_grouping_records
    ):
        """
        Test that groups that have nearest neighbors, do not get records created for them in
        grouping_records.
        Test that the metadata of groups that have nearest neighbors and those that have records
        created are different.
        """
        # Create groups with 1 < times_seen < 5
        # The groups that will be similar to these groups, have times_seen = 5
        function_names = [f"another_function_{str(i)}" for i in range(5)]
        type_names = [f"AnotherError{str(i)}" for i in range(5)]
        value_names = ["error with value" for _ in range(5)]
        groups_with_neighbor = {}
        for i in range(5):
            data = {
                "exception": self.create_exception_values(
                    function_names[i], type_names[i], value_names[i]
                ),
                "title": "title",
                "timestamp": before_now(seconds=10),
            }
            event = self.store_event(data=data, project_id=self.project.id, assert_no_errors=False)
            event.group.times_seen = 2
            event.group.save()
            # Arbitrarily choose a parent group's hash that has times_seen = 5
            parent_group = Group.objects.get(times_seen__gt=2)
            parent_group_hash = GroupHash.objects.get(group_id=parent_group.id)
            groups_with_neighbor[str(event.group.id)] = RawSeerSimilarIssueData(
                stacktrace_distance=0.01,
                should_group=True,
                parent_hash=parent_group_hash.hash,
            )

        mock_post_bulk_grouping_records.return_value = {
            "success": True,
            "groups_with_neighbor": groups_with_neighbor,
        }

        with TaskRunner():
            backfill_seer_grouping_records_for_project(self.project.id, None)

        groups = Group.objects.filter(project_id=self.project.id, times_seen__gt=1)
        for group in groups:
            if str(group.id) not in groups_with_neighbor:
                assert group.data["metadata"].get("seer_similarity") == {
                    "similarity_model_version": SEER_SIMILARITY_MODEL_VERSION,
                    "request_hash": self.group_hashes[group.id],
                }
            else:
                request_hash = GroupHash.objects.get(group_id=group.id).hash
                parent_group_id = Group.objects.get(times_seen__gt=2).id
                assert group.data["metadata"].get("seer_similarity") == {
                    "similarity_model_version": SEER_SIMILARITY_MODEL_VERSION,
                    "request_hash": request_hash,
                    "results": [
                        {
                            "stacktrace_distance": 0.01,
                            "should_group": True,
                            "parent_hash": groups_with_neighbor[str(group.id)]["parent_hash"],
                            "parent_group_id": parent_group_id,
                        }
                    ],
                }

    @with_feature("projects:similarity-embeddings-backfill")
    @patch("sentry.tasks.embeddings_grouping.utils.delete_seer_grouping_records_by_hash")
    @patch("sentry.tasks.embeddings_grouping.utils.logger")
    @patch("sentry.tasks.embeddings_grouping.utils.post_bulk_grouping_records")
    def test_backfill_seer_grouping_records_groups_has_invalid_neighbor(
        self, mock_post_bulk_grouping_records, mock_logger, mock_seer_deletion_request
    ):
        """
        Test that groups that have nearest neighbors that do not exist, do not have their metadata
        updated.
        """
        # Create group with 1 < times_seen < 5
        group_with_neighbor = {}
        data = {
            "exception": self.create_exception_values(
                "another_function!", "AnotherError!", "error with value"
            ),
            "title": "title",
            "timestamp": before_now(seconds=10).isoformat(),
        }
        event = self.store_event(data=data, project_id=self.project.id, assert_no_errors=False)
        event.group.times_seen = 2
        event.group.save()
        # Make the similar group a hash that does not exist
        group_with_neighbor[str(event.group.id)] = RawSeerSimilarIssueData(
            stacktrace_distance=0.01,
            should_group=True,
            parent_hash="00000000000000000000000000000000",
        )

        mock_post_bulk_grouping_records.return_value = {
            "success": True,
            "groups_with_neighbor": group_with_neighbor,
        }

        with TaskRunner():
            backfill_seer_grouping_records_for_project(self.project.id, None)

        groups = Group.objects.filter(project_id=self.project.id, times_seen__gt=1)
        for group in groups:
            if str(group.id) not in group_with_neighbor:
                assert group.data["metadata"].get("seer_similarity") == {
                    "similarity_model_version": SEER_SIMILARITY_MODEL_VERSION,
                    "request_hash": self.group_hashes[group.id],
                }
            else:
                assert group.data["metadata"].get("seer_similarity") is None
                mock_logger.exception.assert_called_with(
                    "tasks.backfill_seer_grouping_records.invalid_parent_group",
                    extra={
                        "project_id": self.project.id,
                        "group_id": group.id,
                        "parent_hash": "00000000000000000000000000000000",
                    },
                )
                mock_seer_deletion_request.delay.assert_called_with(
                    self.project.id, ["00000000000000000000000000000000"]
                )

    @with_feature("projects:similarity-embeddings-backfill")
    @patch("sentry.tasks.embeddings_grouping.utils.logger")
    @patch("sentry.tasks.embeddings_grouping.backfill_seer_grouping_records_for_project.logger")
    @patch("sentry.tasks.embeddings_grouping.utils.post_bulk_grouping_records")
    def test_backfill_seer_grouping_records_multiple_batches(
        self, mock_post_bulk_grouping_records, mock_backfill_logger, mock_utils_logger
    ):
        """
        Test that the metadata is set for all groups showing that the record has been created,
        where number of groups > the batch size, 10.
        """
        function_names = [f"another_function_{str(i)}" for i in range(10)]
        type_names = [f"AnotherError{str(i)}" for i in range(10)]
        value_names = ["error with value" for _ in range(10)]
        for i in range(10):
            data = {
                "exception": self.create_exception_values(
                    function_names[i], type_names[i], value_names[i]
                ),
                "title": "title",
                "timestamp": before_now(seconds=10).isoformat(),
            }
            event = self.store_event(data=data, project_id=self.project.id, assert_no_errors=False)
            event.group.times_seen = 2
            event.group.save()

        mock_post_bulk_grouping_records.return_value = {"success": True, "groups_with_neighbor": {}}

        with TaskRunner():
            backfill_seer_grouping_records_for_project(
                current_project_id=self.project.id,
                last_processed_group_id_input=None,
                cohort=None,
                last_processed_project_index_input=0,
            )

        groups = Group.objects.filter(project_id=self.project.id)
        for group in groups:
            assert group.data["metadata"].get("seer_similarity") is not None

        batch_size = options.get("embeddings-grouping.seer.backfill-batch-size")
        project_group_ids = sorted([group.id for group in groups], reverse=True)
        expected_backfill_call_args_list = [
            call(
                "backfill_seer_grouping_records",
                extra={
                    "current_project_id": self.project.id,
                    "last_processed_group_id": None,
                    "cohort": None,
                    "last_processed_project_index": 0,
                    "only_delete": False,
                    "skip_processed_projects": True,
                    "skip_project_ids": None,
                    "worker_number": None,
                },
            ),
            call(
                "backfill_seer_grouping_records",
                extra={
                    "current_project_id": self.project.id,
                    "last_processed_group_id": project_group_ids[batch_size - 1],
                    "cohort": None,
                    "last_processed_project_index": 0,
                    "only_delete": False,
                    "skip_processed_projects": True,
                    "skip_project_ids": None,
                    "worker_number": None,
                },
            ),
            call(
                "backfill_seer_grouping_records",
                extra={
                    "current_project_id": self.project.id,
                    "last_processed_group_id": project_group_ids[-1],
                    "cohort": None,
                    "last_processed_project_index": 0,
                    "only_delete": False,
                    "skip_processed_projects": True,
                    "skip_project_ids": None,
                    "worker_number": None,
                },
            ),
            call("backfill finished, no cohort", extra={"project_id": self.project.id}),
        ]
        assert mock_backfill_logger.info.call_args_list == expected_backfill_call_args_list

        expected_utils_call_args_list = [
            call(
                "backfill_seer_grouping_records.start",
                extra={"project_id": self.project.id, "last_processed_index": None},
            ),
            call(
                "backfill_seer_grouping_records.batch",
                extra={
                    "project_id": self.project.id,
                    "batch_len": 10,
                    "last_processed_group_id": project_group_ids[batch_size - 1],
                },
            ),
            call(
                "backfill_seer_grouping_records.bulk_update",
                extra={"project_id": self.project.id, "num_updated": 10},
            ),
            call(
                "backfill_seer_grouping_records.start",
                extra={
                    "project_id": self.project.id,
                    "last_processed_index": project_group_ids[batch_size - 1],
                },
            ),
            call(
                "backfill_seer_grouping_records.batch",
                extra={
                    "project_id": self.project.id,
                    "batch_len": 6,
                    "last_processed_group_id": project_group_ids[-1],
                },
            ),
            call(
                "backfill_seer_grouping_records.bulk_update",
                extra={"project_id": self.project.id, "num_updated": 6},
            ),
            call(
                "backfill_seer_grouping_records.start",
                extra={
                    "project_id": self.project.id,
                    "last_processed_index": project_group_ids[-1],
                },
            ),
            call(
                "backfill_seer_grouping_records.batch",
                extra={
                    "project_id": self.project.id,
                    "batch_len": 0,
                    "last_processed_group_id": None,
                },
            ),
            call(
                "backfill_seer_grouping_records.no_more_groups",
                extra={"project_id": self.project.id},
            ),
        ]
        assert mock_utils_logger.info.call_args_list == expected_utils_call_args_list

    @with_feature("projects:similarity-embeddings-backfill")
    @patch("sentry.tasks.embeddings_grouping.utils.delete_project_grouping_records")
    def test_backfill_seer_grouping_records_only_delete(self, mock_project_delete_grouping_records):
        """
        Test that when the only_delete flag is on, seer_similarity is deleted from the metadata
        if it exists
        """
        # Create groups, half seer_similarity in the metadata, half without
        function_names = [f"another_function_{str(i)}" for i in range(5)]
        type_names = [f"AnotherError{str(i)}" for i in range(5)]
        value_names = ["error with value" for _ in range(5)]
        group_ids = []
        default_metadata = {"different_data": {"something": "else"}}
        for i in range(5):
            data = {
                "exception": self.create_exception_values(
                    function_names[i], type_names[i], value_names[i]
                ),
                "title": "title",
                "timestamp": before_now(seconds=10).isoformat(),
            }
            event = self.store_event(data=data, project_id=self.project.id, assert_no_errors=False)
            event.group.times_seen = 2
            event.group.data["metadata"] = copy.deepcopy(default_metadata)
            if i < 3:
                event.group.data["metadata"].update(
                    {"seer_similarity": {"similarity_model_version": "v0"}}
                )
            event.group.save()
            group_ids.append(event.group.id)

        mock_project_delete_grouping_records.return_value = True
        with TaskRunner():
            backfill_seer_grouping_records_for_project(self.project.id, None, only_delete=True)

        groups = Group.objects.filter(project_id=self.project.id, id__in=group_ids)
        for group in groups:
            assert group.data["metadata"] == default_metadata

    @with_feature("projects:similarity-embeddings-backfill")
    @patch("sentry.tasks.embeddings_grouping.utils.delete_project_grouping_records")
    @patch("sentry.tasks.embeddings_grouping.backfill_seer_grouping_records_for_project.logger")
    def test_backfill_seer_grouping_records_cohort_only_delete(
        self, mock_logger, mock_delete_grouping_records
    ):
        """
        Test that when the only_delete flag is on, seer_similarity is deleted from the metadata
        if it exists
        """

        project2 = self.create_project(organization=self.organization)
        event2 = self.store_event(
            data={
                "exception": EXCEPTION,
                "title": "title",
                "timestamp": before_now(seconds=10).isoformat(),
            },
            project_id=project2.id,
            assert_no_errors=False,
        )
        event2.group.times_seen = 5
        event2.group.save()
        group_hashes = GroupHash.objects.all().distinct("group_id")
        self.group_hashes = {group_hash.group_id: group_hash.hash for group_hash in group_hashes}

        mock_delete_grouping_records.return_value = True
        with TaskRunner():
            backfill_seer_grouping_records_for_project(
                current_project_id=self.project.id,
                last_processed_group_id_input=None,
                cohort=[self.project.id, project2.id],
                last_processed_project_index_input=0,
                only_delete=True,
            )
        assert mock_logger.info.call_args_list == [
            call(
                "backfill_seer_grouping_records",
                extra={
                    "current_project_id": self.project.id,
                    "last_processed_group_id": None,
                    "cohort": [self.project.id, project2.id],
                    "last_processed_project_index": 0,
                    "only_delete": True,
                    "skip_processed_projects": True,
                    "skip_project_ids": None,
                    "worker_number": None,
                },
            ),
            call(
                "backfill_seer_grouping_records.deleted_all_records",
                extra={"current_project_id": self.project.id},
            ),
            call(
                "backfill_seer_grouping_records",
                extra={
                    "current_project_id": project2.id,
                    "last_processed_group_id": None,
                    "cohort": [self.project.id, project2.id],
                    "last_processed_project_index": 1,
                    "only_delete": True,
                    "skip_processed_projects": True,
                    "skip_project_ids": None,
                    "worker_number": None,
                },
            ),
            call(
                "backfill_seer_grouping_records.deleted_all_records",
                extra={"current_project_id": project2.id},
            ),
            call(
                "reached the end of the project list",
                extra={
                    "cohort_name": [self.project.id, project2.id],
                    "last_processed_project_index": None,
                },
            ),
        ]

    @with_feature("projects:similarity-embeddings-backfill")
    @patch("sentry.tasks.embeddings_grouping.utils.post_bulk_grouping_records")
    def test_backfill_seer_grouping_records_exclude_deleted_groups(
        self, mock_post_bulk_grouping_records
    ):
        """
        Test that groups that are pending deletion/in the process of being deleted are not included.
        """
        mock_post_bulk_grouping_records.return_value = {"success": True, "groups_with_neighbor": {}}

        # Create groups pending deletion and in the process of being deleted
        deleted_group_ids = []
        data = {
            "exception": self.create_exception_values("function name!", "type!", "value!"),
            "title": "title",
            "timestamp": before_now(seconds=10).isoformat(),
        }
        event = self.store_event(data=data, project_id=self.project.id, assert_no_errors=False)
        event.group.times_seen = 2
        event.group.status = GroupStatus.PENDING_DELETION
        event.group.substatus = None
        event.group.save()
        deleted_group_ids.append(event.group.id)

        data = {
            "exception": self.create_exception_values("function name?", "type?", "value?"),
            "title": "title",
            "timestamp": before_now(seconds=10).isoformat(),
        }
        event = self.store_event(data=data, project_id=self.project.id, assert_no_errors=False)
        event.group.times_seen = 2
        event.group.status = GroupStatus.DELETION_IN_PROGRESS
        event.group.substatus = None
        event.group.save()
        deleted_group_ids.append(event.group.id)

        with TaskRunner():
            backfill_seer_grouping_records_for_project(self.project.id, None)

        groups = Group.objects.filter(project_id=self.project.id).exclude(id__in=deleted_group_ids)
        for group in groups:
            assert group.data["metadata"].get("seer_similarity") == {
                "similarity_model_version": SEER_SIMILARITY_MODEL_VERSION,
                "request_hash": self.group_hashes[group.id],
            }

        # Assert metadata was not set for groups that will be deleted
        for group in Group.objects.filter(project_id=self.project.id, id__in=deleted_group_ids):
            assert group.data["metadata"].get("seer_similarity") is None

    @with_feature("projects:similarity-embeddings-backfill")
    @patch("sentry.tasks.embeddings_grouping.utils.logger")
    @patch("sentry.tasks.embeddings_grouping.utils.bulk_snuba_queries")
    @patch("sentry.tasks.embeddings_grouping.utils.post_bulk_grouping_records")
    def test_backfill_seer_grouping_records_no_events(
        self, mock_post_bulk_grouping_records, mock_snuba_queries, mock_logger
    ):
        """
        Test that groups that have no events in snuba are excluded.
        """
        mock_post_bulk_grouping_records.return_value = {"success": True, "groups_with_neighbor": {}}

        # Mock snuba response to purposefully exclude the first group
        groups_minus_first = Group.objects.filter(project_id=self.project.id).order_by("id")[1:]
        group_id_batch = [group.id for group in groups_minus_first]
        events_entity = Entity("events", alias="events")
        snuba_requests = []
        for group_id in group_id_batch:
            group = Group.objects.get(id=group_id)
            query = Query(
                match=events_entity,
                select=[
                    Column("group_id"),
                    Column("event_id"),
                ],
                where=[
                    Condition(Column("project_id"), Op.EQ, self.project.id),
                    Condition(Column("group_id"), Op.EQ, group_id),
                    Condition(
                        Column("timestamp", entity=events_entity),
                        Op.GTE,
                        group.last_seen - timedelta(days=10),
                    ),
                    Condition(
                        Column("timestamp", entity=events_entity),
                        Op.LT,
                        group.last_seen + timedelta(minutes=5),
                    ),
                ],
                limit=Limit(1),
            )
            request = Request(
                dataset=Dataset.Events.value,
                app_id=Referrer.GROUPING_RECORDS_BACKFILL_REFERRER.value,
                query=query,
                tenant_ids={
                    "referrer": Referrer.GROUPING_RECORDS_BACKFILL_REFERRER.value,
                    "cross_org_query": 1,
                },
            )
            snuba_requests.append(request)

        result = bulk_snuba_queries(
            snuba_requests, referrer=Referrer.GROUPING_RECORDS_BACKFILL_REFERRER.value
        )
        mock_snuba_queries.return_value = result

        with TaskRunner():
            backfill_seer_grouping_records_for_project(self.project.id, None)

        for group in Group.objects.filter(project_id=self.project.id).order_by("id")[1:]:
            assert group.data["metadata"].get("seer_similarity") is not None

        # Check that the group with no events has no seer metadata
        group_no_events = Group.objects.filter(project_id=self.project.id).order_by("id")[0]
        assert group_no_events.data["metadata"].get("seer_similarity") is None
        assert (
            call(
                "tasks.backfill_seer_grouping_records.no_snuba_event",
                extra={
                    "organization_id": self.project.organization.id,
                    "project_id": self.project.id,
                    "group_id": group_no_events.id,
                },
            )
            in mock_logger.info.call_args_list
        )

    @with_feature("projects:similarity-embeddings-backfill")
    @patch("sentry.tasks.embeddings_grouping.utils.post_bulk_grouping_records")
    def test_backfill_seer_grouping_records_exclude_90_day_old_groups(
        self, mock_post_bulk_grouping_records
    ):
        """
        Test that groups that are over 90 days old are excluded.
        """
        mock_post_bulk_grouping_records.return_value = {"success": True, "groups_with_neighbor": {}}

        # Create groups pending deletion and in the process of being deleted
        data = {
            "exception": self.create_exception_values("function name!", "type!", "value!"),
            "title": "title",
            "timestamp": before_now(seconds=10).isoformat(),
        }
        event = self.store_event(data=data, project_id=self.project.id, assert_no_errors=False)
        event.group.times_seen = 2
        event.group.last_seen = datetime.now(UTC) - timedelta(days=90)
        event.group.save()
        old_group_id = event.group.id

        with TaskRunner():
            backfill_seer_grouping_records_for_project(self.project.id, None)

        groups = Group.objects.filter(project_id=self.project.id).exclude(id=old_group_id)
        for group in groups:
            assert group.data["metadata"].get("seer_similarity") == {
                "similarity_model_version": SEER_SIMILARITY_MODEL_VERSION,
                "request_hash": self.group_hashes[group.id],
            }

        # Assert metadata was not set for groups that is 90 days old
        old_group = Group.objects.get(project_id=self.project.id, id=old_group_id)
        assert old_group.data["metadata"].get("seer_similarity") is None

    @with_feature("projects:similarity-embeddings-backfill")
    @patch("sentry.tasks.embeddings_grouping.utils.logger")
    @patch("sentry.tasks.embeddings_grouping.utils.lookup_group_data_stacktrace_bulk")
    @patch(
        "sentry.tasks.embeddings_grouping.backfill_seer_grouping_records_for_project.call_next_backfill"
    )
    def test_backfill_seer_grouping_records_empty_nodestore(
        self,
        mock_call_next_backfill,
        mock_lookup_group_data_stacktrace_bulk,
        mock_logger,
    ):
        mock_lookup_group_data_stacktrace_bulk.return_value = []

        with TaskRunner():
            backfill_seer_grouping_records_for_project(self.project.id, None)

        groups = Group.objects.all()
        group_ids_sorted = sorted([group.id for group in groups], reverse=True)
        mock_logger.info.assert_called_with(
            "tasks.backfill_seer_grouping_records.no_data",
            extra={
                "project_id": self.project.id,
                "group_id_batch": json.dumps(group_ids_sorted),
            },
        )
        mock_call_next_backfill.assert_called_with(
            last_processed_group_id=group_ids_sorted[-1],
            project_id=self.project.id,
            last_processed_project_index=0,
            cohort=None,
            enable_ingestion=False,
            skip_processed_projects=True,
            skip_project_ids=None,
            worker_number=None,
        )

    @with_feature("projects:similarity-embeddings-backfill")
    @patch("sentry.tasks.embeddings_grouping.utils.logger")
    @patch("sentry.tasks.embeddings_grouping.utils.lookup_group_data_stacktrace_bulk")
    @patch(
        "sentry.tasks.embeddings_grouping.backfill_seer_grouping_records_for_project.call_next_backfill"
    )
    def test_backfill_seer_grouping_records_nodestore_grouping_config_not_found(
        self,
        mock_call_next_backfill,
        mock_lookup_group_data_stacktrace_bulk,
        mock_logger,
    ):
        exceptions = (GroupingConfigNotFound(), ResourceDoesNotExist(), InvalidEnhancerConfig())

        for exception in exceptions:
            mock_lookup_group_data_stacktrace_bulk.side_effect = exception

            with TaskRunner():
                backfill_seer_grouping_records_for_project(self.project.id, None)

            groups = Group.objects.all()
            group_ids_sorted = sorted([group.id for group in groups], reverse=True)
            mock_call_next_backfill.assert_called_with(
                last_processed_group_id=group_ids_sorted[-1],
                project_id=self.project.id,
                last_processed_project_index=0,
                cohort=None,
                enable_ingestion=False,
                skip_processed_projects=True,
                skip_project_ids=None,
                worker_number=None,
            )

    @with_feature("projects:similarity-embeddings-backfill")
    @patch("sentry.tasks.embeddings_grouping.utils.logger")
    @patch("sentry.tasks.embeddings_grouping.utils.post_bulk_grouping_records")
    def test_backfill_seer_grouping_records_exclude_invalid_groups(
        self, mock_post_bulk_grouping_records, mock_logger
    ):
        mock_post_bulk_grouping_records.return_value = {"success": True, "groups_with_neighbor": {}}

        # Add one event where the stacktrace is not used for grouping
        event = self.store_event(
            data={"exception": EXCEPTION, "title": "title", "fingerprint": ["2"]},
            project_id=self.project.id,
            assert_no_errors=False,
        )
        event.group.times_seen = 5
        event.group.save()

        with TaskRunner():
            backfill_seer_grouping_records_for_project(self.project.id, None)

        groups = Group.objects.filter(project_id=self.project.id).exclude(id=event.group.id)
        for group in groups:
            assert group.data["metadata"].get("seer_similarity") == {
                "similarity_model_version": SEER_SIMILARITY_MODEL_VERSION,
                "request_hash": self.group_hashes[group.id],
            }

        group_no_grouping_stacktrace = Group.objects.get(id=event.group.id)
        assert group_no_grouping_stacktrace.data["metadata"].get("seer_similarity") is None

    @with_feature("projects:similarity-embeddings-backfill")
    @override_options({"seer.similarity-backfill-killswitch.enabled": True})
    @patch("sentry.tasks.embeddings_grouping.backfill_seer_grouping_records_for_project.logger")
    def test_backfill_seer_grouping_records_killswitch_enabled(self, mock_logger):
        """
        Test that the metadata is not set for groups when the backfill killswitch is true.
        """
        with TaskRunner():
            backfill_seer_grouping_records_for_project(self.project.id, None)

        groups = Group.objects.filter(project_id=self.project.id)
        for group in groups:
            assert not group.data["metadata"].get("seer_similarity")
        mock_logger.info.assert_called_with(
            "backfill_seer_grouping_records.killswitch_enabled",
        )

    @with_feature("projects:similarity-embeddings-backfill")
    @patch("sentry.tasks.embeddings_grouping.utils.logger")
    @patch("sentry.tasks.embeddings_grouping.utils.post_bulk_grouping_records")
    def test_backfill_seer_grouping_records_enable_ingestion(
        self, mock_post_bulk_grouping_records, mock_logger
    ):
        """
        Test that when the enable_ingestion flag is True, the project option is set and the
        log is called.
        """
        mock_post_bulk_grouping_records.return_value = {"success": True, "groups_with_neighbor": {}}

        with TaskRunner():
            backfill_seer_grouping_records_for_project(self.project.id, None, enable_ingestion=True)

        groups = Group.objects.filter(project_id=self.project.id)
        for group in groups:
            assert group.data["metadata"].get("seer_similarity") == {
                "similarity_model_version": SEER_SIMILARITY_MODEL_VERSION,
                "request_hash": self.group_hashes[group.id],
            }

        mock_logger.info.assert_called_with(
            "backfill_seer_grouping_records.enable_ingestion",
            extra={"project_id": self.project.id},
        )
        assert self.project.get_option(PROJECT_BACKFILL_COMPLETED) is not None

    @with_feature("projects:similarity-embeddings-backfill")
    @patch("sentry.tasks.embeddings_grouping.utils.post_bulk_grouping_records")
    def test_backfill_seer_grouping_records_no_enable_ingestion(
        self, mock_post_bulk_grouping_records
    ):
        """
        Test that when the enable_ingestion flag is False, the project option is not set.
        """
        mock_post_bulk_grouping_records.return_value = {"success": True, "groups_with_neighbor": {}}

        with TaskRunner():
            backfill_seer_grouping_records_for_project(self.project.id, None)

        groups = Group.objects.filter(project_id=self.project.id)
        for group in groups:
            assert group.data["metadata"].get("seer_similarity") == {
                "similarity_model_version": SEER_SIMILARITY_MODEL_VERSION,
                "request_hash": self.group_hashes[group.id],
            }

        assert self.project.get_option(PROJECT_BACKFILL_COMPLETED) is None

    @with_feature("projects:similarity-embeddings-backfill")
    @patch("sentry.tasks.embeddings_grouping.backfill_seer_grouping_records_for_project.logger")
    def test_backfill_seer_grouping_records_skip_project_already_processed(self, mock_logger):
        """
        Test that projects that have a backfill completed project option are skipped.
        """
        self.project.update_option(PROJECT_BACKFILL_COMPLETED, int(time.time()))
        with TaskRunner():
            backfill_seer_grouping_records_for_project(self.project.id, None)

        expected_call_args_list = [
            call(
                "backfill_seer_grouping_records",
                extra={
                    "current_project_id": self.project.id,
                    "last_processed_group_id": None,
                    "cohort": None,
                    "last_processed_project_index": None,
                    "only_delete": False,
                    "skip_processed_projects": True,
                    "skip_project_ids": None,
                    "worker_number": None,
                },
            ),
            call(
                "backfill_seer_grouping_records.project_skipped",
                extra={
                    "project_id": self.project.id,
                    "project_already_processed": True,
                    "project_manually_skipped": None,
                },
            ),
            call("backfill finished, no cohort", extra={"project_id": self.project.id}),
        ]
        assert mock_logger.info.call_args_list == expected_call_args_list

    @with_feature("projects:similarity-embeddings-backfill")
    @override_options({"similarity.backfill_total_worker_count": 1})
    @override_options({"similarity.new_project_seer_grouping.enabled": True})
    @patch("sentry.tasks.embeddings_grouping.backfill_seer_grouping_records_for_project.logger")
    @patch("sentry.tasks.embeddings_grouping.utils.post_bulk_grouping_records")
    def test_backfill_seer_grouping_records_typical_backfill_request(
        self, mock_post_bulk_grouping_records, mock_logger
    ):
        """
<<<<<<< HEAD
        Test that projects that have a backfill completed project option are not skipped when skip_processed_projects flag is False.
=======
        Test that projects that have the backfill completed option set are skipped when we backfill
        all projects.
>>>>>>> 92b9a4ad
        """
        # Create two more projects and one of them is already backfilled
        project2 = self.create_project(organization=self.organization)
        project2.update_option(PROJECT_BACKFILL_COMPLETED, int(time.time()))
        project3 = self.create_project(organization=self.organization)

        mock_post_bulk_grouping_records.return_value = {"success": True, "groups_with_neighbor": {}}
        with TaskRunner():
<<<<<<< HEAD
            backfill_seer_grouping_records_for_project(
                self.project.id, None, skip_processed_projects=False
=======
            # This is the typical way of backfilling all projects
            backfill_seer_grouping_records_for_project(
                current_project_id=None,
                last_processed_group_id_input=None,
                skip_processed_projects=True,
                enable_ingestion=True,
                worker_number=0,
>>>>>>> 92b9a4ad
            )

        key = "backfill_seer_grouping_records"
        # Since we set the total worker count to 1, the project cohort will have all projects
        # except the one that has already been backfilled
        cohort = [self.project.id, project3.id]
        extra = {
            "current_project_id": self.project.id,
            "last_processed_group_id": None,
            "cohort": cohort,
            "last_processed_project_index": None,
            "only_delete": False,
            "skip_processed_projects": True,
            "skip_project_ids": None,
            "worker_number": 0,
        }
        last_group_id = sorted(
            [group.id for group in Group.objects.filter(project_id=self.project.id)]
        )[0]
        expected_call_args_list = [
            call(key, extra=extra),
            call(
                key,
                extra={
                    **extra,
                    "last_processed_group_id": last_group_id,
                    "last_processed_project_index": 0,
                },
            ),
            call(
                key,
                extra={
<<<<<<< HEAD
                    "current_project_id": self.project.id,
                    "last_processed_group_id": last_group_id,
                    "cohort": None,
                    "last_processed_project_index": 0,
                    "only_delete": False,
                    "skip_processed_projects": True,
                    "skip_project_ids": None,
                    "worker_number": None,
=======
                    **extra,
                    "current_project_id": project3.id,
                    "last_processed_project_index": 1,
>>>>>>> 92b9a4ad
                },
            ),
            call("reached the end of the projects in cohort", extra={"worker_number": 0}),
        ]
        assert mock_logger.info.call_args_list == expected_call_args_list
        assert self.project.get_option(PROJECT_BACKFILL_COMPLETED) is not None
        assert project3.get_option(PROJECT_BACKFILL_COMPLETED) is not None

    @with_feature("projects:similarity-embeddings-backfill")
    @patch("sentry.tasks.embeddings_grouping.backfill_seer_grouping_records_for_project.logger")
    def test_backfill_seer_grouping_records_manually_skip_project(self, mock_logger):
        """
        Test that project ids that are included in the skip_project_ids field are skipped.
        """
        with TaskRunner():
            backfill_seer_grouping_records_for_project(
                self.project.id, None, skip_project_ids=[self.project.id]
            )

        expected_call_args_list = [
            call(
                "backfill_seer_grouping_records",
                extra={
                    "current_project_id": self.project.id,
                    "last_processed_group_id": None,
                    "cohort": None,
                    "last_processed_project_index": None,
                    "only_delete": False,
                    "skip_processed_projects": True,
                    "skip_project_ids": [self.project.id],
                    "worker_number": None,
                },
            ),
            call(
                "backfill_seer_grouping_records.project_skipped",
                extra={
                    "project_id": self.project.id,
                    "project_already_processed": False,
                    "project_manually_skipped": True,
                },
            ),
            call("backfill finished, no cohort", extra={"project_id": self.project.id}),
        ]
        assert mock_logger.info.call_args_list == expected_call_args_list

    @with_feature("projects:similarity-embeddings-backfill")
    @patch("sentry.tasks.embeddings_grouping.utils.logger")
    @patch("sentry.tasks.embeddings_grouping.utils.post_bulk_grouping_records")
    def test_backfill_seer_grouping_records_empty_batch(
        self, mock_post_bulk_grouping_records, mock_logger
    ):
        """
        Test that if a backfill batch is empty due to the filtering of invalid groups, the backfill
        task continues and calls the next batch.
        """
        mock_post_bulk_grouping_records.return_value = {"success": True, "groups_with_neighbor": {}}
        project_invalid_batch = self.create_project(organization=self.organization)
        batch_size = options.get("embeddings-grouping.seer.backfill-batch-size")

        # Create batch size valid groups
        function_names = [f"another_function_{str(i)}" for i in range(batch_size)]
        type_names = [f"AnotherError{str(i)}" for i in range(batch_size)]
        value_names = ["error with value" for _ in range(batch_size)]
        group_ids = []
        for i in range(batch_size):
            data = {
                "exception": self.create_exception_values(
                    function_names[i], type_names[i], value_names[i]
                ),
                "title": "title",
                "timestamp": before_now(seconds=10).isoformat(),
            }
            event = self.store_event(
                data=data, project_id=project_invalid_batch.id, assert_no_errors=False
            )
            event.group.times_seen = 2
            # event.group.data["metadata"] = copy.deepcopy(default_metadata)
            event.group.save()
            group_ids.append(event.group.id)
        group_ids.sort()

        # Create batch size invalid groups (some with times seen == 1, others pending deletion)
        function_names = [f"function_{str(i)}" for i in range(batch_size)]
        type_names = [f"Error{str(i)}" for i in range(batch_size)]
        value_names = ["error with value" for _ in range(batch_size)]
        group_ids_invalid = []
        for i in range(batch_size):
            data = {
                "exception": self.create_exception_values(
                    function_names[i], type_names[i], value_names[i]
                ),
                "title": "title",
                "timestamp": before_now(seconds=10).isoformat(),
            }
            event = self.store_event(
                data=data, project_id=project_invalid_batch.id, assert_no_errors=False
            )
            event.group.times_seen = 1 if i < batch_size / 2 else 2
            event.group.status = (
                GroupStatus.PENDING_DELETION if i >= batch_size / 2 else GroupStatus.UNRESOLVED
            )
            event.group.substatus = None
            event.group.save()
            group_ids_invalid.append(event.group.id)
        group_ids_invalid.sort()

        with TaskRunner():
            backfill_seer_grouping_records_for_project(project_invalid_batch.id, None)

        expected_call_args_list = [
            call(
                "backfill_seer_grouping_records.start",
                extra={"project_id": project_invalid_batch.id, "last_processed_index": None},
            ),
            call(
                "backfill_seer_grouping_records.batch",
                extra={
                    "project_id": project_invalid_batch.id,
                    "batch_len": 0,
                    "last_processed_group_id": group_ids_invalid[0],
                },
            ),
            call(
                "backfill_seer_grouping_records.start",
                extra={
                    "project_id": project_invalid_batch.id,
                    "last_processed_index": group_ids_invalid[0],
                },
            ),
            call(
                "backfill_seer_grouping_records.batch",
                extra={
                    "project_id": project_invalid_batch.id,
                    "batch_len": batch_size,
                    "last_processed_group_id": group_ids[0],
                },
            ),
            call(
                "backfill_seer_grouping_records.bulk_update",
                extra={"project_id": project_invalid_batch.id, "num_updated": batch_size},
            ),
            call(
                "backfill_seer_grouping_records.start",
                extra={
                    "project_id": project_invalid_batch.id,
                    "last_processed_index": group_ids[0],
                },
            ),
            call(
                "backfill_seer_grouping_records.batch",
                extra={
                    "project_id": project_invalid_batch.id,
                    "batch_len": 0,
                    "last_processed_group_id": None,
                },
            ),
            call(
                "backfill_seer_grouping_records.no_more_groups",
                extra={"project_id": project_invalid_batch.id},
            ),
        ]
        assert mock_logger.info.call_args_list == expected_call_args_list

    def test_make_postgres_call_with_filter_invalid(self):
        """
        Test that invalid deleted group id not included in the batch to be backfilled, but its
        group id is saved to be used as the offset for the next batch query.
        """
        # Change batch size to 1 to force the invalid deleted group to be last id in the query results
        batch_size = 1

        data = {
            "exception": self.create_exception_values("function name!", "type!", "value!"),
            "title": "title",
            "timestamp": before_now(seconds=10).isoformat(),
        }
        event = self.store_event(data=data, project_id=self.project.id, assert_no_errors=False)
        event.group.times_seen = 2
        event.group.status = GroupStatus.PENDING_DELETION
        event.group.substatus = None
        event.group.save()
        deleted_group = event.group

        (
            groups_to_backfill_batch,
            batch_end_group_id,
            backfill_batch_raw_length,
        ) = _make_postgres_call_with_filter(Q(), self.project.id, batch_size)
        assert groups_to_backfill_batch == []
        assert batch_end_group_id == deleted_group.id
        assert backfill_batch_raw_length == 1

    @with_feature("projects:similarity-embeddings-backfill")
    @patch("sentry.tasks.embeddings_grouping.backfill_seer_grouping_records_for_project.logger")
    @patch("sentry.seer.similarity.grouping_records.seer_grouping_connection_pool.urlopen")
    def test_backfill_seer_grouping_records_gateway_timeout(self, mock_seer_request, mock_logger):
        """
        Test that if the backfill fails due to a Seer Gateway Timeout error, that the backfill continues.
        """
        mock_seer_request.return_value = HTTPResponse(
            b"<!doctype html>\n<html lang=en>\n<title>Gateway Timeout</title>\n",
            reason="Gateway Timeout",
            status=500,
        )
        with TaskRunner():
            backfill_seer_grouping_records_for_project(self.project.id, None)

        project_group_ids = sorted(
            [group.id for group in Group.objects.filter(project_id=self.project.id)], reverse=True
        )
        expected_call_args_list = [
            call(
                "backfill_seer_grouping_records",
                extra={
                    "current_project_id": self.project.id,
                    "last_processed_group_id": None,
                    "cohort": None,
                    "last_processed_project_index": None,
                    "only_delete": False,
                    "skip_processed_projects": True,
                    "skip_project_ids": None,
                    "worker_number": None,
                },
            ),
            call(
                "backfill_seer_grouping_records.seer_failed",
                extra={
                    "reason": "Gateway Timeout",
                    "current_project_id": self.project.id,
                    "last_processed_project_index": 0,
                    "worker_number": None,
                },
            ),
            call(
                "backfill_seer_grouping_records",
                extra={
                    "current_project_id": self.project.id,
                    "last_processed_group_id": project_group_ids[-1],
                    "cohort": None,
                    "last_processed_project_index": 0,
                    "only_delete": False,
                    "skip_processed_projects": True,
                    "skip_project_ids": None,
                    "worker_number": None,
                },
            ),
            call("backfill finished, no cohort", extra={"project_id": self.project.id}),
        ]

        assert mock_logger.info.call_args_list == expected_call_args_list

    @with_feature("projects:similarity-embeddings-backfill")
    @patch("sentry.tasks.embeddings_grouping.backfill_seer_grouping_records_for_project.logger")
    @patch("sentry.seer.similarity.grouping_records.seer_grouping_connection_pool.urlopen")
    def test_backfill_seer_grouping_records_internal_error(self, mock_seer_request, mock_logger):
        """
        Test that if the backfill fails due to a non-Gateway Timeout error, that the backfill stops.
        """
        mock_seer_request.return_value = HTTPResponse(
            b"<!doctype html>\n<html lang=en>\n<title>500 Internal Server Error</title>\n",
            reason="Internal Error",
            status=500,
        )
        with TaskRunner():
            backfill_seer_grouping_records_for_project(self.project.id, None)

        expected_call_args_list = [
            call(
                "backfill_seer_grouping_records",
                extra={
                    "current_project_id": self.project.id,
                    "last_processed_group_id": None,
                    "cohort": None,
                    "last_processed_project_index": None,
                    "only_delete": False,
                    "skip_processed_projects": True,
                    "skip_project_ids": None,
                    "worker_number": None,
                },
            ),
            call(
                "backfill_seer_grouping_records.seer_failed",
                extra={
                    "reason": "Internal Error",
                    "current_project_id": self.project.id,
                    "last_processed_project_index": 0,
                    "worker_number": None,
                },
            ),
        ]

        assert mock_logger.info.call_args_list == expected_call_args_list

    @override_options({"similarity.new_project_seer_grouping.enabled": True})
    @with_feature("projects:similarity-embeddings-backfill")
    @patch("sentry.tasks.embeddings_grouping.backfill_seer_grouping_records_for_project.logger")
    @patch("sentry.tasks.embeddings_grouping.utils.post_bulk_grouping_records")
    def test_backfill_seer_grouping_records_cohort_creation(
        self, mock_post_bulk_grouping_records, mock_logger
    ):
        """
        Test that when no cohort or current project id is provided, cohorts of project ids are generated where \
        project_id % thread_number == worker_number
        """
        # Create 2 seer eligible projects that project_id % thread_number == worker_number
        thread_number = options.get("similarity.backfill_total_worker_count")
        worker_number = self.project.id % thread_number

        project_same_cohort = self.create_project(
            organization=self.organization, id=self.project.id + thread_number
        )
        project_same_cohort.platform = "javascript"
        project_same_cohort.save()
        event_same_cohort = self.store_event(
            data={
                "exception": EXCEPTION,
                "title": "title",
                "timestamp": before_now(seconds=10).isoformat(),
            },
            project_id=project_same_cohort.id,
            assert_no_errors=False,
        )
        event_same_cohort.group.times_seen = 5
        event_same_cohort.group.save()

        # Create one project where project_id % thread_number != worker_number
        self.create_project(organization=self.organization, id=self.project.id + 1)

        mock_post_bulk_grouping_records.return_value = {"success": True, "groups_with_neighbor": {}}
        with TaskRunner():
            backfill_seer_grouping_records_for_project(
                current_project_id=None,
                last_processed_group_id_input=None,
                worker_number=worker_number,
            )

        project_last_group_id = sorted(
            [group.id for group in Group.objects.filter(project_id=self.project.id)]
        )[0]
        project_same_cohort_last_group_id = sorted(
            [group.id for group in Group.objects.filter(project_id=project_same_cohort.id)]
        )[0]
        expected_cohort = [self.project.id, project_same_cohort.id]
        expected_call_args_list = [
            call(
                "backfill_seer_grouping_records",
                extra={
                    "current_project_id": self.project.id,
                    "last_processed_group_id": None,
                    "cohort": expected_cohort,
                    "last_processed_project_index": None,
                    "only_delete": False,
                    "skip_processed_projects": True,
                    "skip_project_ids": None,
                    "worker_number": worker_number,
                },
            ),
            call(
                "backfill_seer_grouping_records",
                extra={
                    "current_project_id": self.project.id,
                    "last_processed_group_id": project_last_group_id,
                    "cohort": expected_cohort,
                    "last_processed_project_index": 0,
                    "only_delete": False,
                    "skip_processed_projects": True,
                    "skip_project_ids": None,
                    "worker_number": worker_number,
                },
            ),
            call(
                "backfill_seer_grouping_records",
                extra={
                    "current_project_id": project_same_cohort.id,
                    "last_processed_group_id": None,
                    "cohort": expected_cohort,
                    "last_processed_project_index": 1,
                    "only_delete": False,
                    "skip_processed_projects": True,
                    "skip_project_ids": None,
                    "worker_number": worker_number,
                },
            ),
            call(
                "backfill_seer_grouping_records",
                extra={
                    "current_project_id": project_same_cohort.id,
                    "last_processed_group_id": project_same_cohort_last_group_id,
                    "cohort": expected_cohort,
                    "last_processed_project_index": 1,
                    "only_delete": False,
                    "skip_processed_projects": True,
                    "skip_project_ids": None,
                    "worker_number": worker_number,
                },
            ),
            call(
                "reached the end of the projects in cohort", extra={"worker_number": worker_number}
            ),
        ]

        assert mock_logger.info.call_args_list == expected_call_args_list

    @override_options({"similarity.new_project_seer_grouping.enabled": True})
    @with_feature("projects:similarity-embeddings-backfill")
    @patch("sentry.tasks.embeddings_grouping.backfill_seer_grouping_records_for_project.logger")
    @patch("sentry.tasks.embeddings_grouping.utils.post_bulk_grouping_records")
    def test_backfill_seer_grouping_records_cohort_creation_not_seer_eligible(
        self, mock_post_bulk_grouping_records, mock_logger
    ):
        """
        Test that non Seer eligible projects are not processed when worker_number is provided.
        """
        # Create 1 seer eligible project that project_id % thread_number == worker_number
        thread_number = options.get("similarity.backfill_total_worker_count")
        worker_number = self.project.id % thread_number

        # Create 1 non seer eligible project that project_id % thread_number != worker_number
        project_same_cohort_not_eligible = self.create_project(
            organization=self.organization, id=self.project.id + thread_number
        )
        project_same_cohort_not_eligible.platform = "not_eligible_platform"
        project_same_cohort_not_eligible.save()
        event_same_cohort = self.store_event(
            data={
                "exception": EXCEPTION,
                "title": "title",
                "timestamp": before_now(seconds=10).isoformat(),
            },
            project_id=project_same_cohort_not_eligible.id,
            assert_no_errors=False,
        )
        event_same_cohort.group.times_seen = 5
        event_same_cohort.group.save()

        # Create one project where project_id % thread_number != worker_number
        self.create_project(organization=self.organization, id=self.project.id + 1)

        mock_post_bulk_grouping_records.return_value = {"success": True, "groups_with_neighbor": {}}
        with TaskRunner():
            backfill_seer_grouping_records_for_project(
                current_project_id=None,
                last_processed_group_id_input=None,
                worker_number=worker_number,
            )

        project_last_group_id = sorted(
            [group.id for group in Group.objects.filter(project_id=self.project.id)]
        )[0]

        expected_cohort = [self.project.id, project_same_cohort_not_eligible.id]
        expected_call_args_list = [
            call(
                "backfill_seer_grouping_records",
                extra={
                    "current_project_id": self.project.id,
                    "last_processed_group_id": None,
                    "cohort": expected_cohort,
                    "last_processed_project_index": None,
                    "only_delete": False,
                    "skip_processed_projects": True,
                    "skip_project_ids": None,
                    "worker_number": worker_number,
                },
            ),
            call(
                "backfill_seer_grouping_records",
                extra={
                    "current_project_id": self.project.id,
                    "last_processed_group_id": project_last_group_id,
                    "cohort": expected_cohort,
                    "last_processed_project_index": 0,
                    "only_delete": False,
                    "skip_processed_projects": True,
                    "skip_project_ids": None,
                    "worker_number": worker_number,
                },
            ),
            call(
                "backfill_seer_grouping_records",
                extra={
                    "current_project_id": project_same_cohort_not_eligible.id,
                    "last_processed_group_id": None,
                    "cohort": expected_cohort,
                    "last_processed_project_index": 1,
                    "only_delete": False,
                    "skip_processed_projects": True,
                    "skip_project_ids": None,
                    "worker_number": worker_number,
                },
            ),
            call(
                "backfill_seer_grouping_records.project_is_not_seer_eligible",
                extra={"project_id": project_same_cohort_not_eligible.id},
            ),
            call(
                "reached the end of the projects in cohort", extra={"worker_number": worker_number}
            ),
        ]

        assert mock_logger.info.call_args_list == expected_call_args_list

    @override_options({"similarity.new_project_seer_grouping.enabled": True})
    @override_options({"similarity.backfill_project_cohort_size": 1})
    @with_feature("projects:similarity-embeddings-backfill")
    @patch("sentry.tasks.embeddings_grouping.backfill_seer_grouping_records_for_project.logger")
    @patch("sentry.tasks.embeddings_grouping.utils.post_bulk_grouping_records")
    def test_backfill_seer_grouping_records_cohort_creation_multiple_batches(
        self, mock_post_bulk_grouping_records, mock_logger
    ):
        """
        Test that when the cohort size is 1, multiple cohorts of size 1 are created and processed.
        """
        # Create 2 seer eligible projects that project_id % thread_number == worker_number
        thread_number = options.get("similarity.backfill_total_worker_count")
        worker_number = self.project.id % thread_number

        project_same_worker = self.create_project(
            organization=self.organization, id=self.project.id + thread_number
        )
        project_same_worker.platform = "javascript"
        project_same_worker.save()
        event_same_worker = self.store_event(
            data={
                "exception": EXCEPTION,
                "title": "title",
                "timestamp": before_now(seconds=10).isoformat(),
            },
            project_id=project_same_worker.id,
            assert_no_errors=False,
        )
        event_same_worker.group.times_seen = 5
        event_same_worker.group.save()

        # Create one project where project_id % thread_number != worker_number
        self.create_project(organization=self.organization, id=self.project.id + 1)

        mock_post_bulk_grouping_records.return_value = {"success": True, "groups_with_neighbor": {}}
        with TaskRunner():
            backfill_seer_grouping_records_for_project(
                current_project_id=None,
                last_processed_group_id_input=None,
                worker_number=worker_number,
            )

        project_last_group_id = sorted(
            [group.id for group in Group.objects.filter(project_id=self.project.id)]
        )[0]
        project_same_cohort_last_group_id = sorted(
            [group.id for group in Group.objects.filter(project_id=project_same_worker.id)]
        )[0]
        expected_call_args_list = [
            call(
                "backfill_seer_grouping_records",
                extra={
                    "current_project_id": self.project.id,
                    "last_processed_group_id": None,
                    "cohort": [self.project.id],
                    "last_processed_project_index": None,
                    "only_delete": False,
                    "skip_processed_projects": True,
                    "skip_project_ids": None,
                    "worker_number": worker_number,
                },
            ),
            call(
                "backfill_seer_grouping_records",
                extra={
                    "current_project_id": self.project.id,
                    "last_processed_group_id": project_last_group_id,
                    "cohort": [self.project.id],
                    "last_processed_project_index": 0,
                    "only_delete": False,
                    "skip_processed_projects": True,
                    "skip_project_ids": None,
                    "worker_number": worker_number,
                },
            ),
            call(
                "backfill_seer_grouping_records",
                extra={
                    "current_project_id": project_same_worker.id,
                    "last_processed_group_id": None,
                    "cohort": [project_same_worker.id],
                    "last_processed_project_index": None,
                    "only_delete": False,
                    "skip_processed_projects": True,
                    "skip_project_ids": None,
                    "worker_number": worker_number,
                },
            ),
            call(
                "backfill_seer_grouping_records",
                extra={
                    "current_project_id": project_same_worker.id,
                    "last_processed_group_id": project_same_cohort_last_group_id,
                    "cohort": [project_same_worker.id],
                    "last_processed_project_index": 0,
                    "only_delete": False,
                    "skip_processed_projects": True,
                    "skip_project_ids": None,
                    "worker_number": worker_number,
                },
            ),
            call(
                "reached the end of the projects in cohort", extra={"worker_number": worker_number}
            ),
        ]

        assert mock_logger.info.call_args_list == expected_call_args_list

    @with_feature("projects:similarity-embeddings-backfill")
    @patch("sentry.tasks.embeddings_grouping.utils.post_bulk_grouping_records")
    def test_backfill_for_project_with_only_stacktrace(self, mock_post_bulk_grouping_records):
        project = self.create_project(organization=self.organization)
        data = {
            **ONLY_STACKTRACE,
            "timestamp": before_now(seconds=10).isoformat(),
        }
        event = self.store_event(data=data, project_id=project.id)
        event.group.times_seen = 2
        event.group.save()
        mock_post_bulk_grouping_records.return_value = {"success": True, "groups_with_neighbor": {}}
        with TaskRunner():
            backfill_seer_grouping_records_for_project(project.id, None)

        group = Group.objects.get(id=event.group.id)
        assert group.data["metadata"].get("seer_similarity") == {
            "similarity_model_version": SEER_SIMILARITY_MODEL_VERSION,
            "request_hash": ANY,
        }

    @with_feature("projects:similarity-embeddings-backfill")
    @patch("sentry.tasks.embeddings_grouping.utils.post_bulk_grouping_records")
    def test_backfill_for_project_with_threads_stacktrace(self, mock_post_bulk_grouping_records):
        project = self.create_project(organization=self.organization)
        data = {
            **EVENT_WITH_THREADS_STACKTRACE,
            "timestamp": before_now(seconds=10).isoformat(),
        }
        event = self.store_event(data=data, project_id=project.id)
        event.group.times_seen = 2
        event.group.save()
        mock_post_bulk_grouping_records.return_value = {"success": True, "groups_with_neighbor": {}}
        with TaskRunner():
            backfill_seer_grouping_records_for_project(project.id, None)

        group = Group.objects.get(id=event.group.id)
        assert group.data["metadata"].get("seer_similarity") == {
            "similarity_model_version": SEER_SIMILARITY_MODEL_VERSION,
            "request_hash": ANY,
        }<|MERGE_RESOLUTION|>--- conflicted
+++ resolved
@@ -1767,12 +1767,8 @@
         self, mock_post_bulk_grouping_records, mock_logger
     ):
         """
-<<<<<<< HEAD
-        Test that projects that have a backfill completed project option are not skipped when skip_processed_projects flag is False.
-=======
         Test that projects that have the backfill completed option set are skipped when we backfill
         all projects.
->>>>>>> 92b9a4ad
         """
         # Create two more projects and one of them is already backfilled
         project2 = self.create_project(organization=self.organization)
@@ -1781,18 +1777,12 @@
 
         mock_post_bulk_grouping_records.return_value = {"success": True, "groups_with_neighbor": {}}
         with TaskRunner():
-<<<<<<< HEAD
-            backfill_seer_grouping_records_for_project(
-                self.project.id, None, skip_processed_projects=False
-=======
             # This is the typical way of backfilling all projects
             backfill_seer_grouping_records_for_project(
                 current_project_id=None,
                 last_processed_group_id_input=None,
-                skip_processed_projects=True,
                 enable_ingestion=True,
                 worker_number=0,
->>>>>>> 92b9a4ad
             )
 
         key = "backfill_seer_grouping_records"
@@ -1825,20 +1815,9 @@
             call(
                 key,
                 extra={
-<<<<<<< HEAD
-                    "current_project_id": self.project.id,
-                    "last_processed_group_id": last_group_id,
-                    "cohort": None,
-                    "last_processed_project_index": 0,
-                    "only_delete": False,
-                    "skip_processed_projects": True,
-                    "skip_project_ids": None,
-                    "worker_number": None,
-=======
                     **extra,
                     "current_project_id": project3.id,
                     "last_processed_project_index": 1,
->>>>>>> 92b9a4ad
                 },
             ),
             call("reached the end of the projects in cohort", extra={"worker_number": 0}),
