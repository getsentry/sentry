--- conflicted
+++ resolved
@@ -574,10 +574,6 @@
                 "request_hash": self.group_hashes[group.id],
             }
 
-<<<<<<< HEAD
-=======
-    @patch("sentry.tasks.embeddings_grouping.backfill_seer_grouping_records_for_project.logger")
->>>>>>> e1d25fca
     @patch("sentry.tasks.embeddings_grouping.utils.post_bulk_grouping_records")
     @override_options(
         {"similarity.backfill_seer_threads": 2, "similarity.backfill_seer_chunk_size": 10}
@@ -619,79 +615,6 @@
                 "request_hash": self.group_hashes[group.id],
             }
 
-<<<<<<< HEAD
-=======
-        project_group_ids = sorted(
-            [group.id for group in Group.objects.filter(project_id=self.project.id)]
-        )
-        project2_group_ids = sorted(
-            [group.id for group in Group.objects.filter(project_id=project2.id)]
-        )
-        expected_call_args_list = [
-            call(
-                "backfill_seer_grouping_records",
-                extra={
-                    "current_project_id": self.project.id,
-                    "last_processed_group_id": None,
-                    "cohort": [self.project.id, project2.id],
-                    "last_processed_project_index": 0,
-                    "only_delete": False,
-                    "skip_processed_projects": True,
-                    "skip_project_ids": None,
-                    "worker_number": None,
-                },
-            ),
-            call(
-                "backfill_seer_grouping_records",
-                extra={
-                    "current_project_id": self.project.id,
-                    "last_processed_group_id": project_group_ids[0],
-                    "cohort": [self.project.id, project2.id],
-                    "last_processed_project_index": 0,
-                    "only_delete": False,
-                    "skip_processed_projects": True,
-                    "skip_project_ids": None,
-                    "worker_number": None,
-                },
-            ),
-            call(
-                "backfill_seer_grouping_records",
-                extra={
-                    "current_project_id": project2.id,
-                    "last_processed_group_id": None,
-                    "cohort": [self.project.id, project2.id],
-                    "last_processed_project_index": 1,
-                    "only_delete": False,
-                    "skip_processed_projects": True,
-                    "skip_project_ids": None,
-                    "worker_number": None,
-                },
-            ),
-            call(
-                "backfill_seer_grouping_records",
-                extra={
-                    "current_project_id": project2.id,
-                    "last_processed_group_id": project2_group_ids[0],
-                    "cohort": [self.project.id, project2.id],
-                    "last_processed_project_index": 1,
-                    "only_delete": False,
-                    "skip_processed_projects": True,
-                    "skip_project_ids": None,
-                    "worker_number": None,
-                },
-            ),
-            call(
-                "reached the end of the project list",
-                extra={
-                    "cohort_name": [self.project.id, project2.id],
-                    "last_processed_project_index": None,
-                },
-            ),
-        ]
-        assert mock_logger.info.call_args_list == expected_call_args_list
-
-    @patch("sentry.tasks.embeddings_grouping.backfill_seer_grouping_records_for_project.logger")
->>>>>>> e1d25fca
     @patch("sentry.tasks.embeddings_grouping.utils.post_bulk_grouping_records")
     @override_options(
         {"similarity.backfill_seer_threads": 2, "similarity.backfill_seer_chunk_size": 10}
@@ -711,68 +634,6 @@
                 last_processed_project_index_input=0,
             )
 
-<<<<<<< HEAD
-=======
-        last_processed_group_id = sorted(
-            [group.id for group in Group.objects.filter(project_id=self.project.id)]
-        )[0]
-
-        expected_call_args_list = [
-            call(
-                "backfill_seer_grouping_records",
-                extra={
-                    "current_project_id": 99999999999999,
-                    "last_processed_group_id": None,
-                    "cohort": [99999999999999, self.project.id],
-                    "last_processed_project_index": 0,
-                    "only_delete": False,
-                    "skip_processed_projects": True,
-                    "skip_project_ids": None,
-                    "worker_number": None,
-                },
-            ),
-            call(
-                "backfill_seer_grouping_records.project_does_not_exist",
-                extra={"current_project_id": 99999999999999},
-            ),
-            call(
-                "backfill_seer_grouping_records",
-                extra={
-                    "current_project_id": self.project.id,
-                    "last_processed_group_id": None,
-                    "cohort": [99999999999999, self.project.id],
-                    "last_processed_project_index": 1,
-                    "only_delete": False,
-                    "skip_processed_projects": True,
-                    "skip_project_ids": None,
-                    "worker_number": None,
-                },
-            ),
-            call(
-                "backfill_seer_grouping_records",
-                extra={
-                    "current_project_id": self.project.id,
-                    "last_processed_group_id": last_processed_group_id,
-                    "cohort": [99999999999999, self.project.id],
-                    "last_processed_project_index": 1,
-                    "only_delete": False,
-                    "skip_processed_projects": True,
-                    "skip_project_ids": None,
-                    "worker_number": None,
-                },
-            ),
-            call(
-                "reached the end of the project list",
-                extra={
-                    "cohort_name": [99999999999999, self.project.id],
-                    "last_processed_project_index": None,
-                },
-            ),
-        ]
-        assert mock_logger.info.call_args_list == expected_call_args_list
-
-    @patch("sentry.tasks.embeddings_grouping.backfill_seer_grouping_records_for_project.logger")
->>>>>>> e1d25fca
     @patch("sentry.tasks.embeddings_grouping.utils.post_bulk_grouping_records")
     def test_backfill_seer_grouping_records_success_cohorts_setting_defined(
         self, mock_post_bulk_grouping_records
