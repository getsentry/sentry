from __future__ import annotations

from copy import deepcopy
from typing import Any
from unittest.mock import patch

import responses

from sentry.db.models.fields.node import NodeData
from sentry.integrations.utils.code_mapping import CodeMapping, Repo, RepoTree
from sentry.models.integrations.organization_integration import OrganizationIntegration
from sentry.models.integrations.repository_project_path_config import RepositoryProjectPathConfig
from sentry.models.organization import OrganizationStatus
from sentry.models.repository import Repository
from sentry.shared_integrations.exceptions import ApiError
from sentry.tasks.derive_code_mappings import derive_code_mappings, identify_stacktrace_paths
from sentry.testutils.cases import TestCase
from sentry.testutils.helpers import with_feature
from sentry.testutils.silo import assume_test_silo_mode_of
from sentry.testutils.skips import requires_snuba
from sentry.utils.locking import UnableToAcquireLock

pytestmark = [requires_snuba]


class BaseDeriveCodeMappings(TestCase):
    platform: str

    def setUp(self):
        self.organization = self.create_organization(
            status=OrganizationStatus.ACTIVE,
        )
        self.project = self.create_project(organization=self.organization)
        self.integration = self.create_integration(
            organization=self.organization,
            provider="github",
            external_id=self.organization.id,
            metadata={"domain_name": "github.com/Test-Org"},
        )

    def generate_data(self, frames: list[dict[str, str | bool]], platform: str = "") -> NodeData:
        test_data = {"platform": platform or self.platform, "stacktrace": {"frames": frames}}
        return self.store_event(data=test_data, project_id=self.project.id).data


class TestTaskBehavior(BaseDeriveCodeMappings):
    """Test task behavior that is not language specific."""

    def setUp(self):
        super().setUp()
        self.platform = "any"
        self.event_data = self.generate_data(
            [{"filename": "foo.py", "in_app": True}],
            platform="any",
        )

    def test_does_not_raise_installation_removed(self):
        with patch(
            "sentry.integrations.github.client.GitHubClientMixin.get_trees_for_org",
            side_effect=ApiError(
                '{"message":"Not Found","documentation_url":"https://docs.github.com/rest/reference/apps#create-an-installation-access-token-for-an-app"}'
            ),
        ):
            assert derive_code_mappings(self.project.id, self.event_data) is None

    @patch("sentry.tasks.derive_code_mappings.logger")
    def test_raises_other_api_errors(self, mock_logger):
        with patch("sentry.tasks.derive_code_mappings.SUPPORTED_LANGUAGES", ["other"]):
            with patch(
                "sentry.integrations.github.client.GitHubClientMixin.get_trees_for_org",
                side_effect=ApiError("foo"),
            ):
                derive_code_mappings(self.project.id, self.event_data)
                assert mock_logger.error.call_count == 1

    def test_unable_to_get_lock(self):
        with patch("sentry.tasks.derive_code_mappings.SUPPORTED_LANGUAGES", ["other"]):
            with patch(
                "sentry.integrations.github.client.GitHubClientMixin.get_trees_for_org",
                side_effect=UnableToAcquireLock,
            ):
                derive_code_mappings(self.project.id, self.event_data)
                assert not RepositoryProjectPathConfig.objects.exists()

    @patch("sentry.tasks.derive_code_mappings.logger")
    def test_raises_generic_errors(self, mock_logger):
        with patch("sentry.tasks.derive_code_mappings.SUPPORTED_LANGUAGES", ["other"]):
            with patch(
                "sentry.integrations.github.client.GitHubClientMixin.get_trees_for_org",
                side_effect=Exception("foo"),
            ):
                derive_code_mappings(self.project.id, self.event_data)
                assert mock_logger.exception.call_count == 1
                assert (
                    mock_logger.exception.call_args.args[0]
                    == "Unexpected error type while calling `get_trees_for_org()`."
                )


class TestJavascriptDeriveCodeMappings(BaseDeriveCodeMappings):
    def setUp(self):
        super().setUp()
        self.platform = "javascript"
        self.event_data = self.generate_data(
            [
                {
                    "filename": "../node_modules/@sentry/browser/node_modules/@sentry/core/esm/hub.js",
                    "in_app": False,
                },
                {
                    "filename": "./app/utils/handleXhrErrorResponse.tsx",
                    "in_app": True,
                },
                {
                    "filename": "some/path/Test.tsx",
                    "in_app": True,
                },
            ]
        )

    def test_find_stacktrace_paths_single_project(self):
        stacktrace_paths = identify_stacktrace_paths(self.event_data)
        assert set(stacktrace_paths) == {
            "./app/utils/handleXhrErrorResponse.tsx",
            "some/path/Test.tsx",
        }

    def test_find_stacktrace_empty(self):
        data = self.generate_data([{}])
        data["stacktrace"]["frames"] = [None]
        stacktrace_paths = identify_stacktrace_paths(data)
        assert stacktrace_paths == []

    def test_find_stacktrace_paths_bad_data(self):
        data = self.generate_data([{}])
        data["stacktrace"]["frames"] = [
            {
                "abs_path": "https://example.com/static/chunks/foo.bar.js",
                "data": {"sourcemap": "https://example.com/_next/static/chunks/foo.bar.js.map"},
                "in_app": True,
            }
        ]
        stacktrace_paths = identify_stacktrace_paths(data)
        assert stacktrace_paths == []

    @responses.activate
    def test_derive_code_mappings_starts_with_period_slash(self):
        repo_name = "foo/bar"
        with patch(
            "sentry.integrations.github.client.GitHubClientMixin.get_trees_for_org"
        ) as mock_get_trees_for_org:
            mock_get_trees_for_org.return_value = {
                repo_name: RepoTree(
                    Repo(repo_name, "master"),
                    ["static/app/utils/handleXhrErrorResponse.tsx"],
                )
            }
            derive_code_mappings(self.project.id, self.event_data)
            code_mapping = RepositoryProjectPathConfig.objects.all()[0]
            # ./app/foo.tsx -> app/foo.tsx -> static/app/foo.tsx
            assert code_mapping.stack_root == "./"
            assert code_mapping.source_root == "static/"
            assert code_mapping.repository.name == repo_name

    @responses.activate
    def test_derive_code_mappings_starts_with_period_slash_no_containing_directory(self):
        repo_name = "foo/bar"
        with patch(
            "sentry.integrations.github.client.GitHubClientMixin.get_trees_for_org"
        ) as mock_get_trees_for_org:
            mock_get_trees_for_org.return_value = {
                repo_name: RepoTree(
                    Repo(repo_name, "master"),
                    ["app/utils/handleXhrErrorResponse.tsx"],
                )
            }
            derive_code_mappings(self.project.id, self.event_data)
            code_mapping = RepositoryProjectPathConfig.objects.all()[0]
            # ./app/foo.tsx -> app/foo.tsx -> app/foo.tsx
            assert code_mapping.stack_root == "./"
            assert code_mapping.source_root == ""
            assert code_mapping.repository.name == repo_name

    @responses.activate
    def test_derive_code_mappings_one_to_one_match(self):
        repo_name = "foo/bar"
        with patch(
            "sentry.integrations.github.client.GitHubClientMixin.get_trees_for_org"
        ) as mock_get_trees_for_org:
            mock_get_trees_for_org.return_value = {
                repo_name: RepoTree(Repo(repo_name, "master"), ["some/path/Test.tsx"])
            }
            derive_code_mappings(self.project.id, self.event_data)
            code_mapping = RepositoryProjectPathConfig.objects.all()[0]
            # some/path/Test.tsx -> Test.tsx -> some/path/Test.tsx
            assert code_mapping.stack_root == ""
            assert code_mapping.source_root == ""
            assert code_mapping.repository.name == repo_name


class TestRubyDeriveCodeMappings(BaseDeriveCodeMappings):
    def setUp(self):
        super().setUp()
        self.platform = "ruby"
        self.event_data = self.generate_data(
            [
                {
                    "filename": "some/path/test.rb",
                    "in_app": True,
                },
                {
                    "filename": "lib/tasks/crontask.rake",
                    "in_app": True,
                },
            ]
        )

    def test_find_stacktrace_paths_single_project(self):
        stacktrace_paths = identify_stacktrace_paths(self.event_data)
        assert set(stacktrace_paths) == {"some/path/test.rb", "lib/tasks/crontask.rake"}

    @responses.activate
    def test_derive_code_mappings_rb(self):
        repo_name = "foo/bar"
        with patch(
            "sentry.integrations.github.client.GitHubClientMixin.get_trees_for_org"
        ) as mock_get_trees_for_org:
            mock_get_trees_for_org.return_value = {
                repo_name: RepoTree(Repo(repo_name, "master"), ["some/path/test.rb"])
            }
            derive_code_mappings(self.project.id, self.event_data)
            code_mapping = RepositoryProjectPathConfig.objects.all()[0]
            assert code_mapping.stack_root == ""
            assert code_mapping.source_root == ""
            assert code_mapping.repository.name == repo_name

    @responses.activate
    def test_derive_code_mappings_rake(self):
        repo_name = "foo/bar"
        with patch(
            "sentry.integrations.github.client.GitHubClientMixin.get_trees_for_org"
        ) as mock_get_trees_for_org:
            mock_get_trees_for_org.return_value = {
                repo_name: RepoTree(Repo(repo_name, "master"), ["lib/tasks/crontask.rake"])
            }
            derive_code_mappings(self.project.id, self.event_data)
            code_mapping = RepositoryProjectPathConfig.objects.all()[0]
            assert code_mapping.stack_root == ""
            assert code_mapping.source_root == ""
            assert code_mapping.repository.name == repo_name


class TestNodeDeriveCodeMappings(BaseDeriveCodeMappings):
    def setUp(self):
        super().setUp()
        self.platform = "node"
        self.event_data = self.generate_data(
            [
                {
                    "filename": "app:///utils/errors.js",
                    "in_app": True,
                },
                {
                    "filename": "../../../../../../packages/api/src/response.ts",
                    "in_app": True,
                },
                {
                    "filename": "app:///../services/event/EventLifecycle/index.js",
                    "in_app": True,
                },
            ]
        )

    def test_find_stacktrace_paths_single_project(self):
        stacktrace_paths = identify_stacktrace_paths(self.event_data)
        assert set(stacktrace_paths) == {
            "app:///utils/errors.js",
            "../../../../../../packages/api/src/response.ts",
            "app:///../services/event/EventLifecycle/index.js",
        }

    @responses.activate
    def test_derive_code_mappings_starts_with_app(self):
        repo_name = "foo/bar"
        with patch(
            "sentry.integrations.github.client.GitHubClientMixin.get_trees_for_org"
        ) as mock_get_trees_for_org:
            mock_get_trees_for_org.return_value = {
                repo_name: RepoTree(Repo(repo_name, "master"), ["utils/errors.js"])
            }
            derive_code_mappings(self.project.id, self.event_data)
            code_mapping = RepositoryProjectPathConfig.objects.all()[0]
            assert code_mapping.stack_root == "app:///"
            assert code_mapping.source_root == ""
            assert code_mapping.repository.name == repo_name

    @responses.activate
    def test_derive_code_mappings_starts_with_multiple_dot_dot_slash(self):
        repo_name = "foo/bar"
        with patch(
            "sentry.integrations.github.client.GitHubClientMixin.get_trees_for_org"
        ) as mock_get_trees_for_org:
            mock_get_trees_for_org.return_value = {
                repo_name: RepoTree(Repo(repo_name, "master"), ["packages/api/src/response.ts"])
            }
            derive_code_mappings(self.project.id, self.event_data)
            code_mapping = RepositoryProjectPathConfig.objects.all()[0]
            assert code_mapping.stack_root == "../../../../../../"
            assert code_mapping.source_root == ""
            assert code_mapping.repository.name == repo_name

    @responses.activate
    def test_derive_code_mappings_starts_with_app_dot_dot_slash(self):
        repo_name = "foo/bar"
        with patch(
            "sentry.integrations.github.client.GitHubClientMixin.get_trees_for_org"
        ) as mock_get_trees_for_org:
            mock_get_trees_for_org.return_value = {
                repo_name: RepoTree(
                    Repo(repo_name, "master"), ["services/event/EventLifecycle/index.js"]
                )
            }
            derive_code_mappings(self.project.id, self.event_data)
            code_mapping = RepositoryProjectPathConfig.objects.all()[0]
            assert code_mapping.stack_root == "app:///../"
            assert code_mapping.source_root == ""
            assert code_mapping.repository.name == repo_name


class TestPhpDeriveCodeMappings(BaseDeriveCodeMappings):
    def setUp(self):
        super().setUp()
        self.platform = "php"
        self.event_data = self.generate_data(
            [
                {"in_app": True, "filename": "/sentry/capybara.php"},
                {"in_app": True, "filename": "/sentry/potato/kangaroo.php"},
                {
                    "in_app": False,
                    "filename": "/sentry/potato/vendor/sentry/sentry/src/functions.php",
                },
            ],
            self.platform,
        )

    @responses.activate
    @with_feature({"organizations:derive-code-mappings-php": False})
    def test_missing_feature_flag(self):
        repo_name = "php/place"
        with patch(
            "sentry.integrations.github.client.GitHubClientMixin.get_trees_for_org"
        ) as mock_get_trees_for_org:
            mock_get_trees_for_org.return_value = {
                repo_name: RepoTree(Repo(repo_name, "master"), ["sentry/potato/kangaroo.php"])
            }
            derive_code_mappings(self.project.id, self.event_data)
            # Check to make sure no code mappings were generated
            assert not RepositoryProjectPathConfig.objects.exists()

    @responses.activate
    @with_feature({"organizations:derive-code-mappings-php": True})
    def test_derive_code_mappings_basic_php(self):
        repo_name = "php/place"
        with patch(
            "sentry.integrations.github.client.GitHubClientMixin.get_trees_for_org"
        ) as mock_get_trees_for_org:
            mock_get_trees_for_org.return_value = {
                repo_name: RepoTree(Repo(repo_name, "master"), ["sentry/potato/kangaroo.php"])
            }
            derive_code_mappings(self.project.id, self.event_data)
            code_mapping = RepositoryProjectPathConfig.objects.all()[0]
            assert code_mapping.stack_root == ""
            assert code_mapping.source_root == ""
            assert code_mapping.repository.name == repo_name

    @responses.activate
    @with_feature({"organizations:derive-code-mappings-php": True})
    def test_derive_code_mappings_different_roots_php(self):
        repo_name = "php/place"
        with patch(
            "sentry.integrations.github.client.GitHubClientMixin.get_trees_for_org"
        ) as mock_get_trees_for_org:
            mock_get_trees_for_org.return_value = {
                repo_name: RepoTree(Repo(repo_name, "master"), ["src/sentry/potato/kangaroo.php"])
            }
            derive_code_mappings(self.project.id, self.event_data)
            code_mapping = RepositoryProjectPathConfig.objects.all()[0]
            assert code_mapping.stack_root == ""
            assert code_mapping.source_root == "src/"
            assert code_mapping.repository.name == repo_name


class TestPythonDeriveCodeMappings(BaseDeriveCodeMappings):
    def setUp(self):
        super().setUp()
        self.test_data: dict[str, Any] = {
            "platform": "python",
            "stacktrace": {
                "frames": [
                    {"in_app": True, "filename": "sentry/tasks.py"},
                    {"in_app": True, "filename": "sentry/models/release.py"},
                ]
            },
        }

    def test_finds_stacktrace_paths_single_project(self):
        event = self.store_event(data=self.test_data, project_id=self.project.id)

        stacktrace_paths = identify_stacktrace_paths(event.data)
        assert sorted(stacktrace_paths) == [
            "sentry/models/release.py",
            "sentry/tasks.py",
        ]

    def test_handle_duplicate_filenames_in_stacktrace(self):
        data = deepcopy(self.test_data)
        data["stacktrace"]["frames"].append(self.test_data["stacktrace"]["frames"][0])
        event = self.store_event(data=data, project_id=self.project.id)

        stacktrace_paths = identify_stacktrace_paths(event.data)
        assert sorted(stacktrace_paths) == [
            "sentry/models/release.py",
            "sentry/tasks.py",
        ]

    @with_feature({"organizations:derive-code-mappings": False})
    def test_feature_off(self):
        event = self.store_event(data=self.test_data, project_id=self.project.id)

        assert not RepositoryProjectPathConfig.objects.filter(project_id=self.project.id).exists()

        with (
            patch(
                "sentry.tasks.derive_code_mappings.identify_stacktrace_paths",
                return_value={
                    self.project: ["sentry/models/release.py", "sentry/tasks.py"],
                },
            ) as mock_identify_stacktraces,
            self.tasks(),
        ):
            derive_code_mappings(self.project.id, event.data)

        assert mock_identify_stacktraces.call_count == 0
        assert not RepositoryProjectPathConfig.objects.filter(project_id=self.project.id).exists()

    @patch("sentry.integrations.github.GitHubIntegration.get_trees_for_org")
    @patch(
        "sentry.integrations.utils.code_mapping.CodeMappingTreesHelper.generate_code_mappings",
        return_value=[
            CodeMapping(
                repo=Repo(name="repo", branch="master"),
                stacktrace_root="sentry/models",
                source_path="src/sentry/models",
            )
        ],
    )
    def test_derive_code_mappings_single_project(
        self, mock_generate_code_mappings, mock_get_trees_for_org
    ):
        event = self.store_event(data=self.test_data, project_id=self.project.id)

        assert not RepositoryProjectPathConfig.objects.filter(project_id=self.project.id).exists()

        with (
            patch(
                "sentry.tasks.derive_code_mappings.identify_stacktrace_paths",
                return_value=["sentry/models/release.py", "sentry/tasks.py"],
            ) as mock_identify_stacktraces,
            self.tasks(),
        ):
            derive_code_mappings(self.project.id, event.data)

        assert mock_identify_stacktraces.call_count == 1
        assert mock_get_trees_for_org.call_count == 1
        assert mock_generate_code_mappings.call_count == 1
        code_mapping = RepositoryProjectPathConfig.objects.filter(project_id=self.project.id)
        assert code_mapping.exists()
        assert code_mapping.first().automatically_generated is True

    def test_skips_not_supported_platforms(self):
        data = self.generate_data([{}], platform="elixir")
        assert derive_code_mappings(self.project.id, data) is None
        assert len(RepositoryProjectPathConfig.objects.filter(project_id=self.project.id)) == 0

    @patch("sentry.integrations.github.GitHubIntegration.get_trees_for_org")
    @patch(
        "sentry.integrations.utils.code_mapping.CodeMappingTreesHelper.generate_code_mappings",
        return_value=[
            CodeMapping(
                repo=Repo(name="repo", branch="master"),
                stacktrace_root="sentry/models",
                source_path="src/sentry/models",
            )
        ],
    )
    @patch("sentry.tasks.derive_code_mappings.logger")
    def test_derive_code_mappings_duplicates(
        self, mock_logger, mock_generate_code_mappings, mock_get_trees_for_org
    ):
        with assume_test_silo_mode_of(OrganizationIntegration):
            organization_integration = OrganizationIntegration.objects.get(
                organization_id=self.organization.id, integration=self.integration
            )
        repository = Repository.objects.create(
            name="repo",
            organization_id=self.organization.id,
            integration_id=self.integration.id,
        )
        event = self.store_event(data=self.test_data, project_id=self.project.id)
        RepositoryProjectPathConfig.objects.create(
            project=self.project,
            stack_root="sentry/models",
            source_root="src/sentry/models",
            repository=repository,
            organization_integration_id=organization_integration.id,
            integration_id=organization_integration.integration_id,
            organization_id=organization_integration.organization_id,
        )

        assert RepositoryProjectPathConfig.objects.filter(project_id=self.project.id).exists()

        with (
            patch(
                "sentry.tasks.derive_code_mappings.identify_stacktrace_paths",
                return_value=["sentry/models/release.py", "sentry/tasks.py"],
            ) as mock_identify_stacktraces,
            self.tasks(),
        ):
            derive_code_mappings(self.project.id, event.data)

        assert mock_identify_stacktraces.call_count == 1
        assert mock_get_trees_for_org.call_count == 1
        assert mock_generate_code_mappings.call_count == 1
        code_mapping = RepositoryProjectPathConfig.objects.filter(project_id=self.project.id)
        assert code_mapping.exists()
        assert code_mapping.first().automatically_generated is False
        assert mock_logger.info.call_count == 1

    @responses.activate
    def test_derive_code_mappings_stack_and_source_root_do_not_match(self):
        repo_name = "foo/bar"
        with patch(
            "sentry.integrations.github.client.GitHubClientMixin.get_trees_for_org"
        ) as mock_get_trees_for_org:
            mock_get_trees_for_org.return_value = {
                repo_name: RepoTree(Repo(repo_name, "master"), ["src/sentry/models/release.py"])
            }
            derive_code_mappings(self.project.id, self.test_data)
            code_mapping = RepositoryProjectPathConfig.objects.all().first()
            # sentry/models/release.py -> models/release.py -> src/sentry/models/release.py
            assert code_mapping.stack_root == "sentry/"
            assert code_mapping.source_root == "src/sentry/"

    @responses.activate
    def test_derive_code_mappings_no_normalization(self):
        repo_name = "foo/bar"
        with patch(
            "sentry.integrations.github.client.GitHubClientMixin.get_trees_for_org"
        ) as mock_get_trees_for_org:
            mock_get_trees_for_org.return_value = {
                repo_name: RepoTree(Repo(repo_name, "master"), ["sentry/models/release.py"])
            }
            derive_code_mappings(self.project.id, self.test_data)
            code_mapping = RepositoryProjectPathConfig.objects.all().first()

<<<<<<< HEAD
            assert code_mapping.stack_root == ""
            assert code_mapping.source_root == ""
=======
            # This works, but ideally it should be "" and ""
            assert code_mapping.stack_root == "sentry/"
            assert code_mapping.source_root == "sentry/"
>>>>>>> 9993f761
<|MERGE_RESOLUTION|>--- conflicted
+++ resolved
@@ -563,11 +563,5 @@
             derive_code_mappings(self.project.id, self.test_data)
             code_mapping = RepositoryProjectPathConfig.objects.all().first()
 
-<<<<<<< HEAD
             assert code_mapping.stack_root == ""
-            assert code_mapping.source_root == ""
-=======
-            # This works, but ideally it should be "" and ""
-            assert code_mapping.stack_root == "sentry/"
-            assert code_mapping.source_root == "sentry/"
->>>>>>> 9993f761
+            assert code_mapping.source_root == ""