from time import time

import pytest
from django.test.utils import override_settings

from sentry import quotas
from sentry.event_manager import EventManager, HashDiscarded
from sentry.plugins.base.v2 import Plugin2
from sentry.tasks.store import (
    preprocess_event,
    process_event,
    save_event,
    time_synthetic_monitoring_event,
)
from sentry.utils.compat import mock

EVENT_ID = "cc3e6c2bb6b6498097f336d1e6979f4b"


class BasicPreprocessorPlugin(Plugin2):
    def get_event_preprocessors(self, data):
        def remove_extra(data):
            del data["extra"]
            return data

        def put_on_hold(data):
            data["unprocessed"] = True
            return data

        if data.get("platform") == "mattlang":
            return [remove_extra, lambda x: None]

        if data.get("platform") == "noop":
            return [lambda data: None]

        if data.get("platform") == "holdmeclose":
            return [put_on_hold]

        return []

    def is_enabled(self, project=None):
        return True


@pytest.fixture
def mock_save_event():
    with mock.patch("sentry.tasks.store.save_event") as m:
        yield m


@pytest.fixture
def mock_process_event():
    with mock.patch("sentry.tasks.store.process_event") as m:
        yield m


@pytest.fixture
def mock_symbolicate_event():
    with mock.patch("sentry.tasks.symbolication.symbolicate_event") as m:
        yield m


@pytest.fixture
def mock_symbolicate_event_low_priority():
    with mock.patch("sentry.tasks.symbolication.symbolicate_event_low_priority") as m:
        yield m


@pytest.fixture
def mock_get_symbolication_function():
    with mock.patch("sentry.lang.native.processing.get_symbolication_function") as m:
        yield m


@pytest.fixture
def mock_event_processing_store():
    with mock.patch("sentry.eventstore.processing.event_processing_store") as m:
        yield m


@pytest.fixture
def mock_refund():
    with mock.patch.object(quotas, "refund") as m:
        yield m


@pytest.fixture
def mock_metrics_timing():
    with mock.patch("sentry.tasks.store.metrics.timing") as m:
        yield m


@pytest.mark.django_db
def test_move_to_process_event(
    default_project, mock_process_event, mock_save_event, mock_symbolicate_event, register_plugin
):
    register_plugin(globals(), BasicPreprocessorPlugin)
    data = {
        "project": default_project.id,
        "platform": "mattlang",
        "logentry": {"formatted": "test"},
        "event_id": EVENT_ID,
        "extra": {"foo": "bar"},
    }

    preprocess_event(cache_key="", data=data)

    assert mock_symbolicate_event.delay.call_count == 0
    assert mock_process_event.delay.call_count == 1
    assert mock_save_event.delay.call_count == 0


@pytest.mark.django_db
<<<<<<< HEAD
def test_move_to_symbolicate_event(
    default_project, mock_process_event, mock_save_event, mock_symbolicate_event, register_plugin
):
    register_plugin(globals(), BasicPreprocessorPlugin)
    data = {
        "project": default_project.id,
        "platform": "native",
        "logentry": {"formatted": "test"},
        "event_id": EVENT_ID,
        "extra": {"foo": "bar"},
    }

    preprocess_event(cache_key="", data=data)

    assert mock_symbolicate_event.delay.call_count == 1
    assert mock_process_event.delay.call_count == 0
    assert mock_save_event.delay.call_count == 0


@pytest.mark.django_db
def test_move_to_symbolicate_event_low_priority(
    default_project,
    mock_process_event,
    mock_save_event,
    mock_symbolicate_event,
    mock_symbolicate_event_low_priority,
    register_plugin,
):
    with override_options({"store.symbolicate-event-lpq-always": [default_project.id]}):
        register_plugin(globals(), BasicPreprocessorPlugin)
        data = {
            "project": default_project.id,
            "platform": "native",
            "logentry": {"formatted": "test"},
            "event_id": EVENT_ID,
            "extra": {"foo": "bar"},
        }

        preprocess_event(cache_key="", data=data)

        assert mock_symbolicate_event_low_priority.delay.call_count == 1
        assert mock_symbolicate_event.delay.call_count == 0
        assert mock_process_event.delay.call_count == 0
        assert mock_save_event.delay.call_count == 0


@pytest.mark.django_db
def test_symbolicate_event_call_process_inline(
    default_project,
    mock_event_processing_store,
    mock_process_event,
    mock_save_event,
    mock_get_symbolication_function,
    register_plugin,
):
    register_plugin(globals(), BasicPreprocessorPlugin)
    data = {
        "project": default_project.id,
        "platform": "native",
        "event_id": EVENT_ID,
        "extra": {"foo": "bar"},
    }
    mock_event_processing_store.get.return_value = data
    mock_event_processing_store.store.return_value = "e:1"

    symbolicated_data = {"type": "error"}

    mock_get_symbolication_function.return_value = lambda _: symbolicated_data

    with mock.patch("sentry.tasks.store._do_process_event") as mock_do_process_event:
        symbolicate_event(cache_key="e:1", start_time=1)

    # The event mutated, so make sure we save it back
    ((_, (event,), _),) = mock_event_processing_store.store.mock_calls

    assert event == symbolicated_data

    assert mock_save_event.delay.call_count == 0
    assert mock_process_event.delay.call_count == 0
    mock_do_process_event.assert_called_once_with(
        cache_key="e:1",
        start_time=1,
        event_id=EVENT_ID,
        process_task=mock_process_event,
        data=symbolicated_data,
        data_has_changed=True,
        from_symbolicate=True,
    )


@pytest.mark.django_db
=======
>>>>>>> 7b50506e
def test_move_to_save_event(
    default_project, mock_process_event, mock_save_event, mock_symbolicate_event, register_plugin
):
    register_plugin(globals(), BasicPreprocessorPlugin)
    data = {
        "project": default_project.id,
        "platform": "NOTMATTLANG",
        "logentry": {"formatted": "test"},
        "event_id": EVENT_ID,
        "extra": {"foo": "bar"},
    }

    preprocess_event(cache_key="", data=data)

    assert mock_symbolicate_event.delay.call_count == 0
    assert mock_process_event.delay.call_count == 0
    assert mock_save_event.delay.call_count == 1


@pytest.mark.django_db
def test_process_event_mutate_and_save(
    default_project, mock_event_processing_store, mock_save_event, register_plugin
):
    register_plugin(globals(), BasicPreprocessorPlugin)

    data = {
        "project": default_project.id,
        "platform": "mattlang",
        "logentry": {"formatted": "test"},
        "event_id": EVENT_ID,
        "extra": {"foo": "bar"},
    }

    mock_event_processing_store.get.return_value = data
    mock_event_processing_store.store.return_value = "e:1"

    process_event(cache_key="e:1", start_time=1)

    # The event mutated, so make sure we save it back
    ((_, (event,), _),) = mock_event_processing_store.store.mock_calls

    assert "extra" not in event

    mock_save_event.delay.assert_called_once_with(
        cache_key="e:1", data=None, start_time=1, event_id=EVENT_ID, project_id=default_project.id
    )


@pytest.mark.django_db
def test_process_event_no_mutate_and_save(
    default_project, mock_event_processing_store, mock_save_event, register_plugin
):
    register_plugin(globals(), BasicPreprocessorPlugin)

    data = {
        "project": default_project.id,
        "platform": "noop",
        "logentry": {"formatted": "test"},
        "event_id": EVENT_ID,
        "extra": {"foo": "bar"},
    }

    mock_event_processing_store.get.return_value = data

    process_event(cache_key="e:1", start_time=1)

    # The event did not mutate, so we shouldn't reset it in cache
    assert mock_event_processing_store.store.call_count == 0

    mock_save_event.delay.assert_called_once_with(
        cache_key="e:1", data=None, start_time=1, event_id=EVENT_ID, project_id=default_project.id
    )


@pytest.mark.django_db
def test_process_event_unprocessed(
    default_project, mock_event_processing_store, mock_save_event, register_plugin
):
    register_plugin(globals(), BasicPreprocessorPlugin)

    data = {
        "project": default_project.id,
        "platform": "holdmeclose",
        "logentry": {"formatted": "test"},
        "event_id": EVENT_ID,
        "extra": {"foo": "bar"},
    }

    mock_event_processing_store.get.return_value = data
    mock_event_processing_store.store.return_value = "e:1"

    process_event(cache_key="e:1", start_time=1)

    ((_, (event,), _),) = mock_event_processing_store.store.mock_calls
    assert event["unprocessed"] is True

    mock_save_event.delay.assert_called_once_with(
        cache_key="e:1", data=None, start_time=1, event_id=EVENT_ID, project_id=default_project.id
    )


@pytest.mark.django_db
def test_hash_discarded_raised(default_project, mock_refund, register_plugin):
    register_plugin(globals(), BasicPreprocessorPlugin)

    data = {
        "project": default_project.id,
        "platform": "NOTMATTLANG",
        "logentry": {"formatted": "test"},
        "event_id": EVENT_ID,
        "extra": {"foo": "bar"},
    }

    now = time()
    mock_save = mock.Mock()
    mock_save.side_effect = HashDiscarded
    with mock.patch.object(EventManager, "save", mock_save):
        save_event(data=data, start_time=now)
        # should be caught


@pytest.fixture(params=["org", "project"])
def options_model(request, default_organization, default_project):
    if request.param == "org":
        return default_organization
    elif request.param == "project":
        return default_project
    else:
        raise ValueError(request.param)


@pytest.mark.django_db
@pytest.mark.parametrize("setting_method", ["datascrubbers", "piiconfig"])
def test_scrubbing_after_processing(
    default_project,
    default_organization,
    mock_save_event,
    register_plugin,
    mock_event_processing_store,
    setting_method,
    options_model,
):
    class TestPlugin(Plugin2):
        def get_event_preprocessors(self, data):
            # Right now we do not scrub data from event preprocessors
            def more_extra(data):
                data["extra"]["aaa2"] = "event preprocessor"
                return data

            return [more_extra]

        def is_enabled(self, project=None):
            return True

    register_plugin(globals(), TestPlugin)

    if setting_method == "datascrubbers":
        options_model.update_option("sentry:sensitive_fields", ["a"])
        options_model.update_option("sentry:scrub_data", True)
    elif setting_method == "piiconfig":
        options_model.update_option(
            "sentry:relay_pii_config", '{"applications": {"extra.aaa": ["@anything:replace"]}}'
        )
    else:
        raise ValueError(setting_method)

    data = {
        "project": default_project.id,
        "platform": "python",
        "logentry": {"formatted": "test"},
        "event_id": EVENT_ID,
        "extra": {"aaa": "remove me"},
    }

    mock_event_processing_store.get.return_value = data
    mock_event_processing_store.store.return_value = "e:1"

    # We pass data_has_changed=True to pretend that we've added "extra" attribute
    # to "data" shortly before (e.g. during symbolication).
    process_event(cache_key="e:1", start_time=1, data_has_changed=True)

    ((_, (event,), _),) = mock_event_processing_store.store.mock_calls
    assert event["extra"] == {"aaa": "[Filtered]", "aaa2": "event preprocessor"}

    mock_save_event.delay.assert_called_once_with(
        cache_key="e:1", data=None, start_time=1, event_id=EVENT_ID, project_id=default_project.id
    )


def test_time_synthetic_monitoring_event_in_save_event_disabled(mock_metrics_timing):
    data = {"project": 1}
    with override_settings(SENTRY_SYNTHETIC_MONITORING_PROJECT_ID=None):
        assert time_synthetic_monitoring_event(data, 1, time()) is False
    assert mock_metrics_timing.call_count == 0


def test_time_synthetic_monitoring_event_in_save_event_not_matching_project(mock_metrics_timing):
    data = {"project": 1}
    with override_settings(SENTRY_SYNTHETIC_MONITORING_PROJECT_ID=2):
        assert time_synthetic_monitoring_event(data, 1, time()) is False
    assert mock_metrics_timing.call_count == 0


def test_time_synthetic_monitoring_event_in_save_event_missing_extra(mock_metrics_timing):
    data = {"project": 1}
    with override_settings(SENTRY_SYNTHETIC_MONITORING_PROJECT_ID=1):
        assert time_synthetic_monitoring_event(data, 1, time()) is False
    assert mock_metrics_timing.call_count == 0


def test_time_synthetic_monitoring_event_in_save_event(mock_metrics_timing):
    tags = {
        "source_region": "region-1",
        "target": "target.io",
        "source": "source-1",
    }
    extra = {"key": "value", "another": "val"}
    extra.update(tags)
    data = {
        "project": 1,
        "timestamp": time(),
        "extra": {"_sentry_synthetic_monitoring": extra},
    }
    with override_settings(SENTRY_SYNTHETIC_MONITORING_PROJECT_ID=1):
        assert time_synthetic_monitoring_event(data, 1, time()) is True

    to_ingest, to_process = mock_metrics_timing.mock_calls

    assert to_ingest.args == (
        "events.synthetic-monitoring.time-to-ingest-total",
        mock.ANY,
    )
    assert to_ingest.kwargs == {"tags": tags, "sample_rate": 1.0}

    assert to_process.args == (
        "events.synthetic-monitoring.time-to-process",
        mock.ANY,
    )
    assert to_process.kwargs == {"tags": tags, "sample_rate": 1.0}<|MERGE_RESOLUTION|>--- conflicted
+++ resolved
@@ -111,100 +111,6 @@
 
 
 @pytest.mark.django_db
-<<<<<<< HEAD
-def test_move_to_symbolicate_event(
-    default_project, mock_process_event, mock_save_event, mock_symbolicate_event, register_plugin
-):
-    register_plugin(globals(), BasicPreprocessorPlugin)
-    data = {
-        "project": default_project.id,
-        "platform": "native",
-        "logentry": {"formatted": "test"},
-        "event_id": EVENT_ID,
-        "extra": {"foo": "bar"},
-    }
-
-    preprocess_event(cache_key="", data=data)
-
-    assert mock_symbolicate_event.delay.call_count == 1
-    assert mock_process_event.delay.call_count == 0
-    assert mock_save_event.delay.call_count == 0
-
-
-@pytest.mark.django_db
-def test_move_to_symbolicate_event_low_priority(
-    default_project,
-    mock_process_event,
-    mock_save_event,
-    mock_symbolicate_event,
-    mock_symbolicate_event_low_priority,
-    register_plugin,
-):
-    with override_options({"store.symbolicate-event-lpq-always": [default_project.id]}):
-        register_plugin(globals(), BasicPreprocessorPlugin)
-        data = {
-            "project": default_project.id,
-            "platform": "native",
-            "logentry": {"formatted": "test"},
-            "event_id": EVENT_ID,
-            "extra": {"foo": "bar"},
-        }
-
-        preprocess_event(cache_key="", data=data)
-
-        assert mock_symbolicate_event_low_priority.delay.call_count == 1
-        assert mock_symbolicate_event.delay.call_count == 0
-        assert mock_process_event.delay.call_count == 0
-        assert mock_save_event.delay.call_count == 0
-
-
-@pytest.mark.django_db
-def test_symbolicate_event_call_process_inline(
-    default_project,
-    mock_event_processing_store,
-    mock_process_event,
-    mock_save_event,
-    mock_get_symbolication_function,
-    register_plugin,
-):
-    register_plugin(globals(), BasicPreprocessorPlugin)
-    data = {
-        "project": default_project.id,
-        "platform": "native",
-        "event_id": EVENT_ID,
-        "extra": {"foo": "bar"},
-    }
-    mock_event_processing_store.get.return_value = data
-    mock_event_processing_store.store.return_value = "e:1"
-
-    symbolicated_data = {"type": "error"}
-
-    mock_get_symbolication_function.return_value = lambda _: symbolicated_data
-
-    with mock.patch("sentry.tasks.store._do_process_event") as mock_do_process_event:
-        symbolicate_event(cache_key="e:1", start_time=1)
-
-    # The event mutated, so make sure we save it back
-    ((_, (event,), _),) = mock_event_processing_store.store.mock_calls
-
-    assert event == symbolicated_data
-
-    assert mock_save_event.delay.call_count == 0
-    assert mock_process_event.delay.call_count == 0
-    mock_do_process_event.assert_called_once_with(
-        cache_key="e:1",
-        start_time=1,
-        event_id=EVENT_ID,
-        process_task=mock_process_event,
-        data=symbolicated_data,
-        data_has_changed=True,
-        from_symbolicate=True,
-    )
-
-
-@pytest.mark.django_db
-=======
->>>>>>> 7b50506e
 def test_move_to_save_event(
     default_project, mock_process_event, mock_save_event, mock_symbolicate_event, register_plugin
 ):
