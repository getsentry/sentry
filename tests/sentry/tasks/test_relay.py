from unittest.mock import patch

import pytest

from sentry.models import ProjectKey, ProjectKeyStatus, ProjectOption
from sentry.relay.projectconfig_cache.redis import RedisProjectConfigCache
from sentry.relay.projectconfig_debounce_cache.redis import RedisProjectConfigDebounceCache
<<<<<<< HEAD
from sentry.tasks.relay import schedule_build_config_cache
=======
from sentry.tasks.relay import schedule_invalidate_project_cache, schedule_update_config_cache
>>>>>>> 0c697067


def _cache_keys_for_project(project):
    for key in ProjectKey.objects.filter(project_id=project.id):
        yield key.public_key


@pytest.fixture
def redis_cache(monkeypatch):
    monkeypatch.setattr(
        "django.conf.settings.SENTRY_RELAY_PROJECTCONFIG_CACHE",
        "sentry.relay.projectconfig_cache.redis.RedisProjectConfigCache",
    )

    cache = RedisProjectConfigCache()
    monkeypatch.setattr("sentry.relay.projectconfig_cache.set_many", cache.set_many)
    monkeypatch.setattr("sentry.relay.projectconfig_cache.delete_many", cache.delete_many)
    monkeypatch.setattr("sentry.relay.projectconfig_cache.get", cache.get)

    monkeypatch.setattr(
        "django.conf.settings.SENTRY_RELAY_PROJECTCONFIG_DEBOUNCE_CACHE",
        "sentry.relay.projectconfig_debounce_cache.redis.RedisProjectConfigDebounceCache",
    )

    return cache


@pytest.fixture
def debounce_cache(monkeypatch):
    debounce_cache = RedisProjectConfigDebounceCache()
    monkeypatch.setattr(
        "sentry.relay.projectconfig_debounce_cache.mark_task_done",
        debounce_cache.mark_task_done,
    )
    monkeypatch.setattr(
        "sentry.relay.projectconfig_debounce_cache.check_is_debounced",
        debounce_cache.check_is_debounced,
    )
    monkeypatch.setattr(
        "sentry.relay.projectconfig_debounce_cache.debounce",
        debounce_cache.debounce,
    )
    monkeypatch.setattr(
        "sentry.relay.projectconfig_debounce_cache.is_debounced",
        debounce_cache.is_debounced,
    )

    return debounce_cache


@pytest.mark.django_db
def test_debounce(
    monkeypatch,
    default_project,
    default_organization,
    debounce_cache,
):
    tasks = []

    def apply_async(args, kwargs):
        assert not args
        tasks.append(kwargs)

    monkeypatch.setattr("sentry.tasks.relay.update_config_cache.apply_async", apply_async)

<<<<<<< HEAD
    debounce_cache.mark_task_done(None, default_project.id, None)
    schedule_build_config_cache(generate=True, project_id=default_project.id)
    schedule_build_config_cache(generate=False, project_id=default_project.id)

    debounce_cache.mark_task_done(None, None, default_organization.id)
    schedule_build_config_cache(generate=True, organization_id=default_organization.id)
    schedule_build_config_cache(generate=False, organization_id=default_organization.id)
=======
    debounce_cache.mark_task_done(
        public_key=None, project_id=default_project.id, organization_id=None
    )
    schedule_update_config_cache(generate=True, project_id=default_project.id)
    schedule_update_config_cache(generate=False, project_id=default_project.id)

    debounce_cache.mark_task_done(
        public_key=None, project_id=None, organization_id=default_organization.id
    )
    schedule_update_config_cache(generate=True, organization_id=default_organization.id)
    schedule_update_config_cache(generate=False, organization_id=default_organization.id)
>>>>>>> 0c697067

    assert tasks == [
        {
            "generate": True,
            "project_id": default_project.id,
            "organization_id": None,
            "public_key": None,
            "update_reason": None,
        },
        {
            "generate": True,
            "project_id": None,
            "organization_id": default_organization.id,
            "public_key": None,
            "update_reason": None,
        },
    ]


@pytest.mark.django_db
@pytest.mark.parametrize("entire_organization", (True, False))
def test_generate(
    monkeypatch,
    default_project,
    default_organization,
    default_projectkey,
    task_runner,
    entire_organization,
    redis_cache,
):
    assert not redis_cache.get(default_projectkey.public_key)

    if not entire_organization:
        kwargs = {"project_id": default_project.id}
    else:
        kwargs = {"organization_id": default_organization.id}

    with task_runner():
        schedule_build_config_cache(**kwargs)

    cfg = redis_cache.get(default_projectkey.public_key)

    assert cfg["organizationId"] == default_organization.id
    assert cfg["projectId"] == default_project.id
    assert cfg["publicKeys"] == [
        {
            "isEnabled": True,
            "publicKey": default_projectkey.public_key,
            "numericId": default_projectkey.id,
            "quotas": [],
        }
    ]


@pytest.mark.django_db
@pytest.mark.parametrize("entire_organization", (True, False))
def test_invalidate(
    monkeypatch,
    default_project,
    default_projectkey,
    default_organization,
    task_runner,
    entire_organization,
    redis_cache,
):

    cfg = {"foo": "bar"}
    redis_cache.set_many({default_projectkey.public_key: cfg})
    assert redis_cache.get(default_projectkey.public_key) == cfg

    if not entire_organization:
        kwargs = {"project_id": default_project.id}
    else:
        kwargs = {"organization_id": default_organization.id}

    with task_runner():
        schedule_build_config_cache(generate=False, **kwargs)

    for cache_key in _cache_keys_for_project(default_project):
        assert not redis_cache.get(cache_key)


@pytest.mark.django_db
def test_project_update_option(default_projectkey, default_project, task_runner, redis_cache):
    with task_runner():
        default_project.update_option(
            "sentry:relay_pii_config", '{"applications": {"$string": ["@creditcard:mask"]}}'
        )

    assert redis_cache.get(default_projectkey.public_key)["config"]["piiConfig"] == {
        "applications": {"$string": ["@creditcard:mask"]}
    }

    with task_runner():
        default_project.organization.update_option(
            "sentry:relay_pii_config", '{"applications": {"$string": ["@creditcard:mask"]}}'
        )

    for cache_key in _cache_keys_for_project(default_project):
        assert redis_cache.get(cache_key) is None


@pytest.mark.django_db
def test_project_delete_option(default_project, task_runner, redis_cache):
    with task_runner():
        default_project.delete_option("sentry:relay_pii_config")

    for cache_key in _cache_keys_for_project(default_project):
        assert redis_cache.get(cache_key)["config"]["piiConfig"] == {}


@pytest.mark.django_db
def test_project_get_option_does_not_reload(default_project, task_runner, monkeypatch):
    ProjectOption.objects._option_cache.clear()
    with task_runner():
        with patch("sentry.utils.cache.cache.get", return_value=None):
            with patch("sentry.tasks.relay.schedule_build_config_cache") as build_config_cache:
                default_project.get_option(
                    "sentry:relay_pii_config", '{"applications": {"$string": ["@creditcard:mask"]}}'
                )

    build_config_cache.assert_not_called()  # noqa


@pytest.mark.django_db
def test_projectkeys(default_project, task_runner, redis_cache):
    with task_runner():
        deleted_pks = list(ProjectKey.objects.filter(project=default_project))
        for key in deleted_pks:
            key.delete()

        pk = ProjectKey(project=default_project)
        pk.save()

    for key in deleted_pks:
        assert redis_cache.get(key.public_key) == {"disabled": True}

    (pk_json,) = redis_cache.get(pk.public_key)["publicKeys"]
    assert pk_json["publicKey"] == pk.public_key

    with task_runner():
        pk.status = ProjectKeyStatus.INACTIVE
        pk.save()

    assert redis_cache.get(pk.public_key)["disabled"]

    with task_runner():
        pk.delete()

    assert redis_cache.get(pk.public_key) == {"disabled": True}

    for key in ProjectKey.objects.filter(project_id=default_project.id):
        assert not redis_cache.get(key.public_key)


class TestInvalidationTask:
    @pytest.fixture
    def debounce_cache(self, monkeypatch):
        debounce_cache = RedisProjectConfigDebounceCache()
        monkeypatch.setattr(
            "sentry.relay.projectconfig_debounce_cache.invalidation.mark_task_done",
            debounce_cache.mark_task_done,
        )
        monkeypatch.setattr(
            "sentry.relay.projectconfig_debounce_cache.invalidation.check_is_debounced",
            debounce_cache.check_is_debounced,
        )
        monkeypatch.setattr(
            "sentry.relay.projectconfig_debounce_cache.invalidation.debounce",
            debounce_cache.debounce,
        )
        monkeypatch.setattr(
            "sentry.relay.projectconfig_debounce_cache.invalidation.is_debounced",
            debounce_cache.is_debounced,
        )

        return debounce_cache

    @pytest.mark.django_db
    def test_debounce(
        self,
        monkeypatch,
        default_project,
        default_organization,
        debounce_cache,
    ):
        tasks = []

        def apply_async(args, kwargs):
            assert not args
            tasks.append(kwargs)

        monkeypatch.setattr("sentry.tasks.relay.invalidate_project_config.apply_async", apply_async)

        debounce_cache.mark_task_done(
            public_key=None, project_id=default_project.id, organization_id=None
        )
        schedule_invalidate_project_cache(project_id=default_project.id, trigger="test")
        schedule_invalidate_project_cache(project_id=default_project.id, trigger="test")

        debounce_cache.mark_task_done(
            public_key=None, project_id=None, organization_id=default_organization.id
        )
        schedule_invalidate_project_cache(organization_id=default_organization.id, trigger="test")
        schedule_invalidate_project_cache(organization_id=default_organization.id, trigger="test")

        assert tasks == [
            {
                "project_id": default_project.id,
                "organization_id": None,
                "public_key": None,
                "trigger": "test",
            },
            {
                "project_id": None,
                "organization_id": default_organization.id,
                "public_key": None,
                "trigger": "test",
            },
        ]

    @pytest.mark.django_db
    def test_invalidate(
        self,
        monkeypatch,
        default_project,
        default_organization,
        default_projectkey,
        task_runner,
        redis_cache,
    ):
        cfg = {"dummy-key": "val"}
        redis_cache.set_many({default_projectkey.public_key: cfg})
        assert redis_cache.get(default_projectkey.public_key) == cfg

        with task_runner():
            schedule_invalidate_project_cache(project_id=default_project.id, trigger="test")

        for cache_key in _cache_keys_for_project(default_project):
            cfg = redis_cache.get(cache_key)
            assert "dummy-key" not in cfg
            assert cfg["disabled"] is False
            assert cfg["projectId"] == default_project.id

    @pytest.mark.django_db
    def test_invalidate_org(
        self,
        monkeypatch,
        default_project,
        default_organization,
        default_projectkey,
        task_runner,
        redis_cache,
    ):
        # Currently for org-wide we delete the config instead of computing it.
        cfg = {"dummy-key": "val"}
        redis_cache.set_many({default_projectkey.public_key: cfg})
        assert redis_cache.get(default_projectkey.public_key) == cfg

        with task_runner():
            schedule_invalidate_project_cache(
                organization_id=default_organization.id, trigger="test"
            )

        for cache_key in _cache_keys_for_project(default_project):
            assert redis_cache.get(cache_key) is None<|MERGE_RESOLUTION|>--- conflicted
+++ resolved
@@ -5,11 +5,7 @@
 from sentry.models import ProjectKey, ProjectKeyStatus, ProjectOption
 from sentry.relay.projectconfig_cache.redis import RedisProjectConfigCache
 from sentry.relay.projectconfig_debounce_cache.redis import RedisProjectConfigDebounceCache
-<<<<<<< HEAD
-from sentry.tasks.relay import schedule_build_config_cache
-=======
-from sentry.tasks.relay import schedule_invalidate_project_cache, schedule_update_config_cache
->>>>>>> 0c697067
+from sentry.tasks.relay import schedule_build_config_cache, schedule_invalidate_project_cache
 
 
 def _cache_keys_for_project(project):
@@ -63,7 +59,7 @@
 @pytest.mark.django_db
 def test_debounce(
     monkeypatch,
-    default_project,
+    default_projectkey,
     default_organization,
     debounce_cache,
 ):
@@ -73,45 +69,17 @@
         assert not args
         tasks.append(kwargs)
 
-    monkeypatch.setattr("sentry.tasks.relay.update_config_cache.apply_async", apply_async)
-
-<<<<<<< HEAD
-    debounce_cache.mark_task_done(None, default_project.id, None)
-    schedule_build_config_cache(generate=True, project_id=default_project.id)
-    schedule_build_config_cache(generate=False, project_id=default_project.id)
-
-    debounce_cache.mark_task_done(None, None, default_organization.id)
-    schedule_build_config_cache(generate=True, organization_id=default_organization.id)
-    schedule_build_config_cache(generate=False, organization_id=default_organization.id)
-=======
+    monkeypatch.setattr("sentry.tasks.relay.build_config_cache.apply_async", apply_async)
+
     debounce_cache.mark_task_done(
-        public_key=None, project_id=default_project.id, organization_id=None
-    )
-    schedule_update_config_cache(generate=True, project_id=default_project.id)
-    schedule_update_config_cache(generate=False, project_id=default_project.id)
-
-    debounce_cache.mark_task_done(
-        public_key=None, project_id=None, organization_id=default_organization.id
-    )
-    schedule_update_config_cache(generate=True, organization_id=default_organization.id)
-    schedule_update_config_cache(generate=False, organization_id=default_organization.id)
->>>>>>> 0c697067
-
+        public_key=default_projectkey.public_key, project_id=None, organization_id=None
+    )
+    schedule_build_config_cache(public_key=default_projectkey.public_key, trigger="first_schedule")
+    schedule_build_config_cache(public_key=default_projectkey.public_key, trigger="second_schedule")
+
+    print(tasks)
     assert tasks == [
-        {
-            "generate": True,
-            "project_id": default_project.id,
-            "organization_id": None,
-            "public_key": None,
-            "update_reason": None,
-        },
-        {
-            "generate": True,
-            "project_id": None,
-            "organization_id": default_organization.id,
-            "public_key": None,
-            "update_reason": None,
-        },
+        {"public_key": default_projectkey.public_key, "trigger": "first_schedule"},
     ]
 
 
