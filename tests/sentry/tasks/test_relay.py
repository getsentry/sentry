--- conflicted
+++ resolved
@@ -159,11 +159,7 @@
                     "sentry:relay_pii_config", '{"applications": {"$string": ["@creditcard:mask"]}}'
                 )
 
-<<<<<<< HEAD
-    build_config_cache.assert_not_called()  # noqa
-=======
-    assert not update_config_cache.called
->>>>>>> d70436c0
+    assert not build_config_cache.called
 
 
 @pytest.mark.django_db
