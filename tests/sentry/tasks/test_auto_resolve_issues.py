from datetime import timedelta
from time import time
from unittest.mock import MagicMock, patch

from django.utils import timezone

from sentry.analytics.events.issue_auto_resolved import IssueAutoResolvedEvent
from sentry.issues.grouptype import (
    PerformanceP95EndpointRegressionGroupType,
    PerformanceSlowDBQueryGroupType,
)
from sentry.models.group import Group, GroupStatus
from sentry.models.groupopenperiod import GroupOpenPeriod
from sentry.tasks.auto_resolve_issues import schedule_auto_resolution
from sentry.testutils.cases import TestCase
from sentry.testutils.helpers.analytics import assert_any_analytics_event


class ScheduleAutoResolutionTest(TestCase):
    def test_task_persistent_name(self) -> None:
        assert schedule_auto_resolution.name == "sentry.tasks.schedule_auto_resolution"

    @patch("sentry.analytics.record")
    @patch("sentry.tasks.auto_resolve_issues.kick_off_status_syncs")
<<<<<<< HEAD
    @with_feature("organizations:issue-open-periods")
    def test_simple(self, mock_kick_off_status_syncs: MagicMock, mock_record: MagicMock) -> None:
=======
    def test_simple(
        self, mock_kick_off_status_syncs: MagicMock, mock_backend: MagicMock, mock_record: MagicMock
    ) -> None:
>>>>>>> f8893c7c
        project = self.create_project()
        project2 = self.create_project()
        project3 = self.create_project()
        project4 = self.create_project()

        current_ts = int(time()) - 1

        project.update_option("sentry:resolve_age", 1)
        project3.update_option("sentry:resolve_age", 1)
        project3.update_option("sentry:_last_auto_resolve", current_ts)
        project4.update_option("sentry:_last_auto_resolve", current_ts)

        group1 = self.create_group(
            project=project,
            status=GroupStatus.UNRESOLVED,
            last_seen=timezone.now() - timedelta(days=1),
        )
        assert GroupOpenPeriod.objects.get(group=group1).date_ended is None

        group2 = self.create_group(
            project=project, status=GroupStatus.UNRESOLVED, last_seen=timezone.now()
        )
        assert GroupOpenPeriod.objects.get(group=group2).date_ended is None

        group3 = self.create_group(
            project=project3,
            status=GroupStatus.UNRESOLVED,
            last_seen=timezone.now() - timedelta(days=1),
        )
        assert GroupOpenPeriod.objects.get(group=group3).date_ended is None

        with self.tasks():
            schedule_auto_resolution()

        assert Group.objects.get(id=group1.id).status == GroupStatus.RESOLVED
        assert GroupOpenPeriod.objects.get(group=group1).date_ended is not None

        assert Group.objects.get(id=group2.id).status == GroupStatus.UNRESOLVED
        assert GroupOpenPeriod.objects.get(group=group2).date_ended is None

        assert Group.objects.get(id=group3.id).status == GroupStatus.UNRESOLVED
        assert GroupOpenPeriod.objects.get(group=group3).date_ended is None

        mock_kick_off_status_syncs.apply_async.assert_called_once_with(
            kwargs={"project_id": group1.project_id, "group_id": group1.id}
        )

        assert project.get_option("sentry:_last_auto_resolve") > current_ts
        assert not project2.get_option("sentry:_last_auto_resolve")
        assert project3.get_option("sentry:_last_auto_resolve") == current_ts
        # this should get cleaned up since it had no resolve age set
        assert not project4.get_option("sentry:_last_auto_resolve")
        assert_any_analytics_event(
            mock_record,
            IssueAutoResolvedEvent(
                project_id=project.id,
                organization_id=project.organization_id,
                group_id=group1.id,
                issue_type="error",
                issue_category="error",
            ),
        )

    @patch("sentry.tasks.auto_resolve_issues.kick_off_status_syncs")
    def test_single_event_performance(self, mock_kick_off_status_syncs: MagicMock) -> None:
        project = self.create_project()

        current_ts = int(time()) - 1

        project.update_option("sentry:resolve_age", 1)

        group = self.create_group(
            project=project,
            status=GroupStatus.UNRESOLVED,
            last_seen=timezone.now() - timedelta(days=1),
            type=PerformanceSlowDBQueryGroupType.type_id,  # Test that auto_resolve is enabled for legacy performance issues
        )

        with self.tasks():
            schedule_auto_resolution()

        assert Group.objects.get(id=group.id).status == GroupStatus.RESOLVED

        mock_kick_off_status_syncs.apply_async.assert_called_once_with(
            kwargs={"project_id": group.project_id, "group_id": group.id}
        )

        assert project.get_option("sentry:_last_auto_resolve") > current_ts

    def test_aggregate_performance(self) -> None:
        project = self.create_project()

        project.update_option("sentry:resolve_age", 1)

        group = self.create_group(
            project=project,
            status=GroupStatus.UNRESOLVED,
            last_seen=timezone.now() - timedelta(days=1),
            type=PerformanceP95EndpointRegressionGroupType.type_id,  # Test that auto_resolve is disabled for SD
        )

        with self.tasks():
            schedule_auto_resolution()

        assert Group.objects.get(id=group.id).status == GroupStatus.UNRESOLVED<|MERGE_RESOLUTION|>--- conflicted
+++ resolved
@@ -22,14 +22,7 @@
 
     @patch("sentry.analytics.record")
     @patch("sentry.tasks.auto_resolve_issues.kick_off_status_syncs")
-<<<<<<< HEAD
-    @with_feature("organizations:issue-open-periods")
     def test_simple(self, mock_kick_off_status_syncs: MagicMock, mock_record: MagicMock) -> None:
-=======
-    def test_simple(
-        self, mock_kick_off_status_syncs: MagicMock, mock_backend: MagicMock, mock_record: MagicMock
-    ) -> None:
->>>>>>> f8893c7c
         project = self.create_project()
         project2 = self.create_project()
         project3 = self.create_project()
