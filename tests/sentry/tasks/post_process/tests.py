--- conflicted
+++ resolved
@@ -6,7 +6,14 @@
 from django.utils import timezone
 
 from sentry.eventstore.processing import event_processing_store
-from sentry.models import Group, GroupSnooze, GroupStatus, ProjectOwnership
+from sentry.models import (
+    Group,
+    GroupSnooze,
+    GroupStatus,
+    ProjectOwnership,
+    GroupInbox,
+    GroupInboxReason,
+)
 from sentry.ownership.grammar import Rule, Matcher, Owner, dump_schema
 from sentry.testutils import TestCase
 from sentry.testutils.helpers import with_feature
@@ -227,13 +234,7 @@
 
     @patch("sentry.signals.issue_unignored.send_robust")
     @patch("sentry.rules.processor.RuleProcessor")
-<<<<<<< HEAD
-    def test_invalidates_snooze(self, mock_processor):
-        from sentry.models import GroupInbox, GroupInboxReason
-
-=======
     def test_invalidates_snooze(self, mock_processor, send_robust):
->>>>>>> 433839bf
         event = self.store_event(data={"message": "testing"}, project_id=self.project.id)
         cache_key = write_event_to_cache(event)
 
@@ -271,13 +272,10 @@
 
         group = Group.objects.get(id=group.id)
         assert group.status == GroupStatus.UNRESOLVED
-<<<<<<< HEAD
         assert GroupInbox.objects.filter(
             group=group, reason=GroupInboxReason.UNIGNORED.value
         ).exists()
-=======
         assert send_robust.called
->>>>>>> 433839bf
 
     @patch("sentry.rules.processor.RuleProcessor")
     def test_maintains_valid_snooze(self, mock_processor):
