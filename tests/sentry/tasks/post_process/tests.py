from datetime import timedelta
from django.utils import timezone

from sentry.eventstore.processing import event_processing_store
from sentry.models import (
    Group,
    GroupInbox,
    GroupInboxReason,
    GroupOwner,
    GroupOwnerType,
    GroupSnooze,
    GroupStatus,
    ProjectOwnership,
)
from sentry.ownership.grammar import Rule, Matcher, Owner, dump_schema
from sentry.testutils import TestCase
from sentry.testutils.helpers import with_feature
from sentry.testutils.helpers.datetime import iso_format, before_now
from sentry.testutils.helpers.eventprocessing import write_event_to_cache
from sentry.tasks.merge import merge_groups
from sentry.tasks.post_process import post_process_group
from sentry.utils.compat.mock import Mock, patch, ANY


class EventMatcher:
    def __init__(self, expected, group=None):
        self.expected = expected
        self.expected_group = group

    def __eq__(self, other):
        matching_id = other.event_id == self.expected.event_id
        if self.expected_group:
            return (
                matching_id
                and self.expected_group == other.group
                and self.expected_group.id == other.group_id
            )
        return matching_id


class PostProcessGroupTest(TestCase):
    @patch("sentry.rules.processor.RuleProcessor")
    @patch("sentry.tasks.servicehooks.process_service_hook")
    @patch("sentry.tasks.sentry_apps.process_resource_change_bound.delay")
    @patch("sentry.signals.event_processed.send_robust")
    def test_issueless(
        self,
        mock_signal,
        mock_process_resource_change_bound,
        mock_process_service_hook,
        mock_processor,
    ):
        min_ago = iso_format(before_now(minutes=1))
        event = self.store_event(
            data={
                "type": "transaction",
                "timestamp": min_ago,
                "start_timestamp": min_ago,
                "contexts": {"trace": {"trace_id": "b" * 32, "span_id": "c" * 16, "op": ""}},
            },
            project_id=self.project.id,
        )
        cache_key = write_event_to_cache(event)
        post_process_group(
            is_new=True,
            is_regression=False,
            is_new_group_environment=True,
            cache_key=cache_key,
        )

        mock_processor.assert_not_called()  # NOQA
        mock_process_service_hook.assert_not_called()  # NOQA
        mock_process_resource_change_bound.assert_not_called()  # NOQA

        mock_signal.assert_called_once_with(
            sender=ANY, project=self.project, event=EventMatcher(event), primary_hash=None
        )

    @patch("sentry.rules.processor.RuleProcessor")
    def test_no_cache_abort(self, mock_processor):
        event = self.store_event(data={}, project_id=self.project.id)

        post_process_group(
            is_new=True,
            is_regression=False,
            is_new_group_environment=True,
            cache_key="total-rubbish",
            group_id=event.group_id,
        )

        assert mock_processor.call_count == 0

    def test_processing_cache_cleared(self):
        event = self.store_event(data={}, project_id=self.project.id)
        cache_key = write_event_to_cache(event)

        post_process_group(
            is_new=True,
            is_regression=False,
            is_new_group_environment=True,
            cache_key=cache_key,
            group_id=event.group_id,
        )
        assert event_processing_store.get(cache_key) is None

    def test_processing_cache_cleared_with_commits(self):
        # Regression test to guard against suspect commit calculations breaking the
        # cache
        event = self.store_event(data={}, project_id=self.project.id)
        cache_key = write_event_to_cache(event)

        self.create_commit(repo=self.create_repo())
        post_process_group(
            is_new=True,
            is_regression=False,
            is_new_group_environment=True,
            cache_key=cache_key,
            group_id=event.group_id,
        )
        assert event_processing_store.get(cache_key) is None

    @patch("sentry.rules.processor.RuleProcessor")
    def test_rule_processor_backwards_compat(self, mock_processor):
        event = self.store_event(data={}, project_id=self.project.id)
        cache_key = write_event_to_cache(event)

        mock_callback = Mock()
        mock_futures = [Mock()]

        mock_processor.return_value.apply.return_value = [(mock_callback, mock_futures)]

        post_process_group(
            is_new=True,
            is_regression=False,
            is_new_group_environment=True,
            group_id=event.group_id,
            cache_key=cache_key,
        )

        mock_processor.assert_called_once_with(EventMatcher(event), True, False, True, False)
        mock_processor.return_value.apply.assert_called_once_with()

        mock_callback.assert_called_once_with(EventMatcher(event), mock_futures)

    @patch("sentry.rules.processor.RuleProcessor")
    def test_rule_processor(self, mock_processor):
        event = self.store_event(data={"message": "testing"}, project_id=self.project.id)
        cache_key = write_event_to_cache(event)

        mock_callback = Mock()
        mock_futures = [Mock()]

        mock_processor.return_value.apply.return_value = [(mock_callback, mock_futures)]

        post_process_group(
            is_new=True,
            is_regression=False,
            is_new_group_environment=True,
            cache_key=cache_key,
            group_id=event.group_id,
        )

        mock_processor.assert_called_once_with(EventMatcher(event), True, False, True, False)
        mock_processor.return_value.apply.assert_called_once_with()

        mock_callback.assert_called_once_with(EventMatcher(event), mock_futures)

    @patch("sentry.rules.processor.RuleProcessor")
    def test_group_refresh(self, mock_processor):
        event = self.store_event(data={"message": "testing"}, project_id=self.project.id)
        cache_key = write_event_to_cache(event)

        group1 = event.group
        group2 = self.create_group(project=self.project)

        assert event.group_id == group1.id
        assert event.group == group1

        with self.tasks():
            merge_groups([group1.id], group2.id)

        mock_callback = Mock()
        mock_futures = [Mock()]

        mock_processor.return_value.apply.return_value = [(mock_callback, mock_futures)]

        post_process_group(
            is_new=True,
            is_regression=False,
            is_new_group_environment=True,
            cache_key=cache_key,
            group_id=event.group_id,
        )
        # Ensure that rule processing sees the merged group.
        mock_processor.assert_called_with(
            EventMatcher(event, group=group2), True, False, True, False
        )

    @patch("sentry.signals.issue_unignored.send_robust")
    @patch("sentry.rules.processor.RuleProcessor")
    def test_invalidates_snooze(self, mock_processor, send_robust):
        event = self.store_event(data={"message": "testing"}, project_id=self.project.id)
        cache_key = write_event_to_cache(event)

        group = event.group
        snooze = GroupSnooze.objects.create(group=group, until=timezone.now() - timedelta(hours=1))

        # Check for has_reappeared=False if is_new=True
        post_process_group(
            is_new=True,
            is_regression=False,
            is_new_group_environment=True,
            cache_key=cache_key,
            group_id=event.group_id,
        )
        assert GroupInbox.objects.filter(group=group, reason=GroupInboxReason.NEW.value).exists()
        GroupInbox.objects.filter(group=group).delete()  # Delete so it creates the UNIGNORED entry.

        mock_processor.assert_called_with(EventMatcher(event), True, False, True, False)

        cache_key = write_event_to_cache(event)
        # Check for has_reappeared=True if is_new=False
        post_process_group(
            is_new=False,
            is_regression=False,
            is_new_group_environment=True,
            cache_key=cache_key,
            group_id=event.group_id,
        )

        mock_processor.assert_called_with(EventMatcher(event), False, False, True, True)

        assert not GroupSnooze.objects.filter(id=snooze.id).exists()

        group = Group.objects.get(id=group.id)
        assert group.status == GroupStatus.UNRESOLVED
        assert GroupInbox.objects.filter(
            group=group, reason=GroupInboxReason.UNIGNORED.value
        ).exists()
        assert send_robust.called

    @patch("sentry.rules.processor.RuleProcessor")
    def test_maintains_valid_snooze(self, mock_processor):
        event = self.store_event(data={}, project_id=self.project.id)
        cache_key = write_event_to_cache(event)
        group = event.group
        snooze = GroupSnooze.objects.create(group=group, until=timezone.now() + timedelta(hours=1))

        post_process_group(
            is_new=True,
            is_regression=False,
            is_new_group_environment=True,
            cache_key=cache_key,
            group_id=event.group_id,
        )

        mock_processor.assert_called_with(EventMatcher(event), True, False, True, False)

        assert GroupSnooze.objects.filter(id=snooze.id).exists()

    def make_ownership(self, extra_rules=None):
        rules = [
            Rule(Matcher("path", "src/*"), [Owner("user", self.user.email)]),
            Rule(Matcher("path", "tests/*"), [Owner("team", self.team.name)]),
            Rule(Matcher("path", "src/app/*"), [Owner("team", self.team.name)]),
        ]
        if extra_rules:
            rules.extend(extra_rules)

        ProjectOwnership.objects.create(
            project_id=self.project.id,
            schema=dump_schema(rules),
            fallthrough=True,
            auto_assignment=True,
        )

    def test_owner_assignment_path_precedence(self):
        self.make_ownership()
        event = self.store_event(
            data={
                "message": "oh no",
                "platform": "python",
                "stacktrace": {"frames": [{"filename": "src/app/example.py"}]},
            },
            project_id=self.project.id,
        )
        cache_key = write_event_to_cache(event)
        post_process_group(
            is_new=False,
            is_regression=False,
            is_new_group_environment=False,
            cache_key=cache_key,
            group_id=event.group_id,
        )
        assignee = event.group.assignee_set.first()
        assert assignee.user is None
        assert assignee.team == self.team

<<<<<<< HEAD
        owners = list(GroupOwner.objects.filter(group=event.group))
        assert len(owners) == 2
        assert set([(self.user.id, None), (None, self.team.id)]) == {
            (o.user_id, o.team_id) for o in owners
        }
=======
            owners = list(GroupOwner.objects.filter(group=event.group))
            assert len(owners) == 2
            assert {(self.user.id, None), (None, self.team.id)} == {
                (o.user_id, o.team_id) for o in owners
            }
>>>>>>> 2bf80a13

    def test_owner_assignment_extra_groups(self):
        extra_user = self.create_user()
        self.create_team_membership(self.team, user=extra_user)
        self.make_ownership(
            [Rule(Matcher("path", "src/app/things/in/*"), [Owner("user", extra_user.email)])],
        )
        event = self.store_event(
            data={
                "message": "oh no",
                "platform": "python",
                "stacktrace": {"frames": [{"filename": "src/app/things/in/a/path/example2.py"}]},
            },
            project_id=self.project.id,
        )
        cache_key = write_event_to_cache(event)
        post_process_group(
            is_new=False,
            is_regression=False,
            is_new_group_environment=False,
            cache_key=cache_key,
            group_id=event.group_id,
        )
        assignee = event.group.assignee_set.first()
        assert assignee.user == extra_user
        assert assignee.team is None

<<<<<<< HEAD
        owners = list(GroupOwner.objects.filter(group=event.group))
        assert len(owners) == 2
        assert set([(extra_user.id, None), (None, self.team.id)]) == {
            (o.user_id, o.team_id) for o in owners
        }

    def test_owner_assignment_existing_owners(self):
        extra_user = self.create_user()
        self.create_team_membership(self.team, user=extra_user)
        self.make_ownership(
            [Rule(Matcher("path", "src/app/things/in/*"), [Owner("user", extra_user.email)])],
        )
        GroupOwner.objects.create(
            group=self.group,
            project=self.project,
            organization=self.organization,
            user=self.user,
            type=GroupOwnerType.OWNERSHIP_RULE.value,
        )
        event = self.store_event(
            data={
                "message": "oh no",
                "platform": "python",
                "stacktrace": {"frames": [{"filename": "src/app/things/in/a/path/example2.py"}]},
            },
            project_id=self.project.id,
        )
        cache_key = write_event_to_cache(event)
        post_process_group(
            is_new=False,
            is_regression=False,
            is_new_group_environment=False,
            cache_key=cache_key,
            group_id=event.group_id,
        )
        assignee = event.group.assignee_set.first()
        assert assignee.user == extra_user
        assert assignee.team is None

        owners = list(GroupOwner.objects.filter(group=event.group))
        assert len(owners) == 2
        assert set([(extra_user.id, None), (None, self.team.id)]) == {
            (o.user_id, o.team_id) for o in owners
        }
=======
            owners = list(GroupOwner.objects.filter(group=event.group))
            assert len(owners) == 2
            assert {(extra_user.id, None), (None, self.team.id)} == {
                (o.user_id, o.team_id) for o in owners
            }

    def test_owner_assignment_existing_owners(self):
        with self.feature("organizations:workflow-owners"):
            extra_user = self.create_user()
            self.create_team_membership(self.team, user=extra_user)
            self.make_ownership(
                [Rule(Matcher("path", "src/app/things/in/*"), [Owner("user", extra_user.email)])],
            )
            GroupOwner.objects.create(
                group=self.group,
                project=self.project,
                organization=self.organization,
                user=self.user,
                type=GroupOwnerType.OWNERSHIP_RULE.value,
            )
            event = self.store_event(
                data={
                    "message": "oh no",
                    "platform": "python",
                    "stacktrace": {
                        "frames": [{"filename": "src/app/things/in/a/path/example2.py"}]
                    },
                },
                project_id=self.project.id,
            )
            cache_key = write_event_to_cache(event)
            post_process_group(
                is_new=False,
                is_regression=False,
                is_new_group_environment=False,
                cache_key=cache_key,
                group_id=event.group_id,
            )
            assignee = event.group.assignee_set.first()
            assert assignee.user == extra_user
            assert assignee.team is None

            owners = list(GroupOwner.objects.filter(group=event.group))
            assert len(owners) == 2
            assert {(extra_user.id, None), (None, self.team.id)} == {
                (o.user_id, o.team_id) for o in owners
            }
>>>>>>> 2bf80a13

    def test_owner_assignment_assign_user(self):
        self.make_ownership()
        event = self.store_event(
            data={
                "message": "oh no",
                "platform": "python",
                "stacktrace": {"frames": [{"filename": "src/app.py"}]},
            },
            project_id=self.project.id,
        )
        cache_key = write_event_to_cache(event)
        post_process_group(
            is_new=False,
            is_regression=False,
            is_new_group_environment=False,
            cache_key=cache_key,
            group_id=event.group_id,
        )
        assignee = event.group.assignee_set.first()
        assert assignee.user == self.user
        assert assignee.team is None

    def test_owner_assignment_ownership_no_matching_owners(self):
        event = self.store_event(
            data={
                "message": "oh no",
                "platform": "python",
                "stacktrace": {"frames": [{"filename": "src/app/example.py"}]},
            },
            project_id=self.project.id,
        )
        cache_key = write_event_to_cache(event)
        post_process_group(
            is_new=False,
            is_regression=False,
            is_new_group_environment=False,
            cache_key=cache_key,
            group_id=event.group_id,
        )
        assert not event.group.assignee_set.exists()

    def test_owner_assignment_existing_assignment(self):
        self.make_ownership()
        event = self.store_event(
            data={
                "message": "oh no",
                "platform": "python",
                "stacktrace": {"frames": [{"filename": "src/app/example.py"}]},
            },
            project_id=self.project.id,
        )
        cache_key = write_event_to_cache(event)
        event.group.assignee_set.create(team=self.team, project=self.project)
        post_process_group(
            is_new=False,
            is_regression=False,
            is_new_group_environment=False,
            cache_key=cache_key,
            group_id=event.group_id,
        )
        assignee = event.group.assignee_set.first()
        assert assignee.user is None
        assert assignee.team == self.team

    def test_owner_assignment_owner_is_gone(self):
        self.make_ownership()
        # Remove the team so the rule match will fail to resolve
        self.team.delete()

        event = self.store_event(
            data={
                "message": "oh no",
                "platform": "python",
                "stacktrace": {"frames": [{"filename": "src/app/example.py"}]},
            },
            project_id=self.project.id,
        )
        cache_key = write_event_to_cache(event)
        post_process_group(
            is_new=False,
            is_regression=False,
            is_new_group_environment=False,
            cache_key=cache_key,
            group_id=event.group_id,
        )
        assignee = event.group.assignee_set.first()
        assert assignee is None

    @patch("sentry.tasks.servicehooks.process_service_hook")
    def test_service_hook_fires_on_new_event(self, mock_process_service_hook):
        event = self.store_event(data={}, project_id=self.project.id)
        cache_key = write_event_to_cache(event)
        hook = self.create_service_hook(
            project=self.project,
            organization=self.project.organization,
            actor=self.user,
            events=["event.created"],
        )

        with self.feature("projects:servicehooks"):
            post_process_group(
                is_new=False,
                is_regression=False,
                is_new_group_environment=False,
                cache_key=cache_key,
                group_id=event.group_id,
            )

        mock_process_service_hook.delay.assert_called_once_with(
            servicehook_id=hook.id, event=EventMatcher(event)
        )

    @patch("sentry.tasks.servicehooks.process_service_hook")
    @patch("sentry.rules.processor.RuleProcessor")
    def test_service_hook_fires_on_alert(self, mock_processor, mock_process_service_hook):
        event = self.store_event(data={}, project_id=self.project.id)
        cache_key = write_event_to_cache(event)

        mock_callback = Mock()
        mock_futures = [Mock()]

        mock_processor.return_value.apply.return_value = [(mock_callback, mock_futures)]

        hook = self.create_service_hook(
            project=self.project,
            organization=self.project.organization,
            actor=self.user,
            events=["event.alert"],
        )

        with self.feature("projects:servicehooks"):
            post_process_group(
                is_new=False,
                is_regression=False,
                is_new_group_environment=False,
                cache_key=cache_key,
                group_id=event.group_id,
            )

        mock_process_service_hook.delay.assert_called_once_with(
            servicehook_id=hook.id, event=EventMatcher(event)
        )

    @patch("sentry.tasks.servicehooks.process_service_hook")
    @patch("sentry.rules.processor.RuleProcessor")
    def test_service_hook_does_not_fire_without_alert(
        self, mock_processor, mock_process_service_hook
    ):
        event = self.store_event(data={}, project_id=self.project.id)
        cache_key = write_event_to_cache(event)

        mock_processor.return_value.apply.return_value = []

        self.create_service_hook(
            project=self.project,
            organization=self.project.organization,
            actor=self.user,
            events=["event.alert"],
        )

        with self.feature("projects:servicehooks"):
            post_process_group(
                is_new=False,
                is_regression=False,
                is_new_group_environment=False,
                cache_key=cache_key,
                group_id=event.group_id,
            )

        assert not mock_process_service_hook.delay.mock_calls

    @patch("sentry.tasks.servicehooks.process_service_hook")
    def test_service_hook_does_not_fire_without_event(self, mock_process_service_hook):
        event = self.store_event(data={}, project_id=self.project.id)
        cache_key = write_event_to_cache(event)

        self.create_service_hook(
            project=self.project, organization=self.project.organization, actor=self.user, events=[]
        )

        with self.feature("projects:servicehooks"):
            post_process_group(
                is_new=True,
                is_regression=False,
                is_new_group_environment=False,
                cache_key=cache_key,
                group_id=event.group_id,
            )

        assert not mock_process_service_hook.delay.mock_calls

    @patch("sentry.tasks.sentry_apps.process_resource_change_bound.delay")
    def test_processes_resource_change_task_on_new_group(self, delay):
        event = self.store_event(data={}, project_id=self.project.id)
        cache_key = write_event_to_cache(event)
        group = event.group
        post_process_group(
            is_new=True,
            is_regression=False,
            is_new_group_environment=False,
            cache_key=cache_key,
            group_id=event.group_id,
        )

        delay.assert_called_once_with(action="created", sender="Group", instance_id=group.id)

    @with_feature("organizations:integrations-event-hooks")
    @patch("sentry.tasks.sentry_apps.process_resource_change_bound.delay")
    def test_processes_resource_change_task_on_error_events(self, delay):
        event = self.store_event(
            data={
                "message": "Foo bar",
                "exception": {"type": "Foo", "value": "shits on fiah yo"},
                "level": "error",
                "timestamp": iso_format(timezone.now()),
            },
            project_id=self.project.id,
            assert_no_errors=False,
        )
        cache_key = write_event_to_cache(event)

        self.create_service_hook(
            project=self.project,
            organization=self.project.organization,
            actor=self.user,
            events=["error.created"],
        )

        post_process_group(
            is_new=False,
            is_regression=False,
            is_new_group_environment=False,
            cache_key=cache_key,
            group_id=event.group_id,
        )

        delay.assert_called_once_with(
            action="created",
            sender="Error",
            instance_id=event.event_id,
            instance=EventMatcher(event),
        )

    @with_feature("organizations:integrations-event-hooks")
    @patch("sentry.tasks.sentry_apps.process_resource_change_bound.delay")
    def test_processes_resource_change_task_not_called_for_non_errors(self, delay):
        event = self.store_event(
            data={"message": "Foo bar", "level": "info", "timestamp": iso_format(timezone.now())},
            project_id=self.project.id,
            assert_no_errors=False,
        )
        cache_key = write_event_to_cache(event)

        post_process_group(
            is_new=False,
            is_regression=False,
            is_new_group_environment=False,
            cache_key=cache_key,
            group_id=event.group_id,
        )

        assert not delay.called

    @patch("sentry.tasks.sentry_apps.process_resource_change_bound.delay")
    def test_processes_resource_change_task_not_called_without_feature_flag(self, delay):
        event = self.store_event(
            data={"message": "Foo bar", "level": "info", "timestamp": iso_format(timezone.now())},
            project_id=self.project.id,
            assert_no_errors=False,
        )
        cache_key = write_event_to_cache(event)

        post_process_group(
            is_new=False,
            is_regression=False,
            is_new_group_environment=False,
            cache_key=cache_key,
            group_id=event.group_id,
        )

        assert not delay.called

    @with_feature("organizations:integrations-event-hooks")
    @patch("sentry.tasks.sentry_apps.process_resource_change_bound.delay")
    def test_processes_resource_change_task_not_called_without_error_created(self, delay):
        event = self.store_event(
            data={
                "message": "Foo bar",
                "level": "error",
                "exception": {"type": "Foo", "value": "shits on fiah yo"},
                "timestamp": iso_format(timezone.now()),
            },
            project_id=self.project.id,
            assert_no_errors=False,
        )
        cache_key = write_event_to_cache(event)

        self.create_service_hook(
            project=self.project, organization=self.project.organization, actor=self.user, events=[]
        )

        post_process_group(
            is_new=False,
            is_regression=False,
            is_new_group_environment=False,
            cache_key=cache_key,
            group_id=event.group_id,
        )

        assert not delay.called

    @patch("sentry.rules.processor.RuleProcessor")
    def test_group_inbox_regression(self, mock_processor):
        event = self.store_event(data={"message": "testing"}, project_id=self.project.id)
        cache_key = write_event_to_cache(event)

        group = event.group

        post_process_group(
            is_new=True,
            is_regression=True,
            is_new_group_environment=False,
            cache_key=cache_key,
            group_id=event.group_id,
        )
        # assert GroupInbox.objects.filter(group=group, reason=GroupInboxReason.NEW.value).exists()
        # GroupInbox.objects.filter(
        #     group=group
        # ).delete()  # Delete so it creates the .REGRESSION entry.

        mock_processor.assert_called_with(EventMatcher(event), True, True, False, False)

        cache_key = write_event_to_cache(event)
        post_process_group(
            event=None,
            is_new=False,
            is_regression=True,
            is_new_group_environment=False,
            cache_key=cache_key,
            group_id=event.group_id,
        )

        mock_processor.assert_called_with(EventMatcher(event), False, True, False, False)

        group = Group.objects.get(id=group.id)
        assert group.status == GroupStatus.UNRESOLVED
        # assert GroupInbox.objects.filter(
        #     group=group, reason=GroupInboxReason.REGRESSION.value
        # ).exists()

    def test_nodestore_stats(self):
        event = self.store_event(data={"message": "testing"}, project_id=self.project.id)
        cache_key = write_event_to_cache(event)

        with self.options({"store.nodestore-stats-sample-rate": 1.0}), self.tasks():
            post_process_group(
                is_new=True,
                is_regression=True,
                is_new_group_environment=False,
                cache_key=cache_key,
                group_id=event.group_id,
            )<|MERGE_RESOLUTION|>--- conflicted
+++ resolved
@@ -296,19 +296,11 @@
         assert assignee.user is None
         assert assignee.team == self.team
 
-<<<<<<< HEAD
         owners = list(GroupOwner.objects.filter(group=event.group))
         assert len(owners) == 2
-        assert set([(self.user.id, None), (None, self.team.id)]) == {
+        assert {(self.user.id, None), (None, self.team.id)} == {
             (o.user_id, o.team_id) for o in owners
         }
-=======
-            owners = list(GroupOwner.objects.filter(group=event.group))
-            assert len(owners) == 2
-            assert {(self.user.id, None), (None, self.team.id)} == {
-                (o.user_id, o.team_id) for o in owners
-            }
->>>>>>> 2bf80a13
 
     def test_owner_assignment_extra_groups(self):
         extra_user = self.create_user()
@@ -336,7 +328,6 @@
         assert assignee.user == extra_user
         assert assignee.team is None
 
-<<<<<<< HEAD
         owners = list(GroupOwner.objects.filter(group=event.group))
         assert len(owners) == 2
         assert set([(extra_user.id, None), (None, self.team.id)]) == {
@@ -381,55 +372,6 @@
         assert set([(extra_user.id, None), (None, self.team.id)]) == {
             (o.user_id, o.team_id) for o in owners
         }
-=======
-            owners = list(GroupOwner.objects.filter(group=event.group))
-            assert len(owners) == 2
-            assert {(extra_user.id, None), (None, self.team.id)} == {
-                (o.user_id, o.team_id) for o in owners
-            }
-
-    def test_owner_assignment_existing_owners(self):
-        with self.feature("organizations:workflow-owners"):
-            extra_user = self.create_user()
-            self.create_team_membership(self.team, user=extra_user)
-            self.make_ownership(
-                [Rule(Matcher("path", "src/app/things/in/*"), [Owner("user", extra_user.email)])],
-            )
-            GroupOwner.objects.create(
-                group=self.group,
-                project=self.project,
-                organization=self.organization,
-                user=self.user,
-                type=GroupOwnerType.OWNERSHIP_RULE.value,
-            )
-            event = self.store_event(
-                data={
-                    "message": "oh no",
-                    "platform": "python",
-                    "stacktrace": {
-                        "frames": [{"filename": "src/app/things/in/a/path/example2.py"}]
-                    },
-                },
-                project_id=self.project.id,
-            )
-            cache_key = write_event_to_cache(event)
-            post_process_group(
-                is_new=False,
-                is_regression=False,
-                is_new_group_environment=False,
-                cache_key=cache_key,
-                group_id=event.group_id,
-            )
-            assignee = event.group.assignee_set.first()
-            assert assignee.user == extra_user
-            assert assignee.team is None
-
-            owners = list(GroupOwner.objects.filter(group=event.group))
-            assert len(owners) == 2
-            assert {(extra_user.id, None), (None, self.team.id)} == {
-                (o.user_id, o.team_id) for o in owners
-            }
->>>>>>> 2bf80a13
 
     def test_owner_assignment_assign_user(self):
         self.make_ownership()
