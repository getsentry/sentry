from __future__ import annotations

import abc
import time
import uuid
from datetime import datetime, timedelta
from hashlib import md5
from typing import Any
from unittest import mock
from unittest.mock import Mock, patch

import pytest
from django.db import router
from django.test import override_settings
from django.utils import timezone

from sentry import buffer
from sentry.buffer.redis import RedisBuffer
from sentry.eventstore.models import Event
from sentry.eventstore.processing import event_processing_store
from sentry.feedback.usecases.create_feedback import FeedbackCreationSource
from sentry.ingest.transaction_clusterer import ClustererNamespace
from sentry.integrations.mixins.commit_context import CommitInfo, FileBlameInfo
from sentry.issues.grouptype import (
    FeedbackGroup,
    GroupCategory,
    PerformanceNPlusOneGroupType,
    PerformanceP95EndpointRegressionGroupType,
    ProfileFileIOGroupType,
)
from sentry.issues.ingest import save_issue_occurrence
from sentry.models.activity import Activity, ActivityIntegration
from sentry.models.environment import Environment
from sentry.models.group import GROUP_SUBSTATUS_TO_STATUS_MAP, Group, GroupStatus
from sentry.models.groupassignee import GroupAssignee
from sentry.models.groupinbox import GroupInbox, GroupInboxReason
from sentry.models.groupowner import (
    ASSIGNEE_EXISTS_DURATION,
    ASSIGNEE_EXISTS_KEY,
    ISSUE_OWNERS_DEBOUNCE_DURATION,
    ISSUE_OWNERS_DEBOUNCE_KEY,
    GroupOwner,
    GroupOwnerType,
)
from sentry.models.groupsnooze import GroupSnooze
from sentry.models.integrations.integration import Integration
from sentry.models.projectownership import ProjectOwnership
from sentry.models.projectteam import ProjectTeam
from sentry.models.userreport import UserReport
from sentry.ownership.grammar import Matcher, Owner, Rule, dump_schema
from sentry.replays.lib import kafka as replays_kafka
from sentry.replays.lib.kafka import clear_replay_publisher
from sentry.rules import init_registry
from sentry.rules.actions.base import EventAction
from sentry.services.hybrid_cloud.user.service import user_service
from sentry.silo.base import SiloMode
from sentry.silo.safety import unguarded_write
from sentry.tasks.derive_code_mappings import SUPPORTED_LANGUAGES
from sentry.tasks.merge import merge_groups
from sentry.tasks.post_process import (
    HIGHER_ISSUE_OWNERS_PER_PROJECT_PER_MIN_RATELIMIT,
    ISSUE_OWNERS_PER_PROJECT_PER_MIN_RATELIMIT,
    feedback_filter_decorator,
    locks,
    post_process_group,
    process_event,
    run_post_process_job,
)
from sentry.testutils.cases import BaseTestCase, PerformanceIssueTestCase, SnubaTestCase, TestCase
from sentry.testutils.helpers import with_feature
from sentry.testutils.helpers.datetime import before_now, iso_format
from sentry.testutils.helpers.eventprocessing import write_event_to_cache
from sentry.testutils.helpers.options import override_options
from sentry.testutils.performance_issues.store_transaction import store_transaction
from sentry.testutils.silo import assume_test_silo_mode
from sentry.testutils.skips import requires_snuba
from sentry.types.activity import ActivityType
from sentry.types.group import GroupSubStatus, PriorityLevel
from sentry.utils import json
from sentry.utils.cache import cache
from sentry.utils.sdk_crashes.sdk_crash_detection_config import SdkName
from tests.sentry.issues.test_utils import OccurrenceTestMixin

pytestmark = [requires_snuba]


class EventMatcher:
    def __init__(self, expected, group=None):
        self.expected = expected
        self.expected_group = group

    def __eq__(self, other):
        matching_id = other.event_id == self.expected.event_id
        if self.expected_group:
            return (
                matching_id
                and self.expected_group == other.group
                and self.expected_group.id == other.group_id
            )
        return matching_id


class BasePostProgressGroupMixin(BaseTestCase, metaclass=abc.ABCMeta):
    @abc.abstractmethod
    def create_event(self, data, project_id, assert_no_errors=True):
        pass

    @abc.abstractmethod
    def call_post_process_group(
        self, is_new, is_regression, is_new_group_environment, event, cache_key=None
    ):
        pass


class CorePostProcessGroupTestMixin(BasePostProgressGroupMixin):
    @patch("sentry.rules.processing.processor.RuleProcessor")
    @patch("sentry.tasks.servicehooks.process_service_hook")
    @patch("sentry.tasks.sentry_apps.process_resource_change_bound.delay")
    @patch("sentry.signals.event_processed.send_robust")
    def test_issueless(
        self,
        mock_signal,
        mock_process_resource_change_bound,
        mock_process_service_hook,
        mock_processor,
    ):
        min_ago = iso_format(before_now(minutes=1))
        event = self.store_event(
            data={
                "type": "transaction",
                "timestamp": min_ago,
                "start_timestamp": min_ago,
                "contexts": {"trace": {"trace_id": "b" * 32, "span_id": "c" * 16, "op": ""}},
            },
            project_id=self.project.id,
        )
        cache_key = write_event_to_cache(event)
        self.call_post_process_group(
            is_new=True,
            is_regression=False,
            is_new_group_environment=True,
            event=event,
            cache_key=cache_key,
        )

        assert mock_processor.call_count == 0
        assert mock_process_service_hook.call_count == 0
        assert mock_process_resource_change_bound.call_count == 0

        # transaction events do not call event.processed
        assert mock_signal.call_count == 0

    @patch("sentry.rules.processing.processor.RuleProcessor")
    def test_no_cache_abort(self, mock_processor):
        event = self.create_event(data={}, project_id=self.project.id)

        self.call_post_process_group(
            is_new=True,
            is_regression=False,
            is_new_group_environment=True,
            event=event,
            cache_key="total-rubbish",
        )

        assert mock_processor.call_count == 0

    def test_processing_cache_cleared(self):
        event = self.create_event(data={}, project_id=self.project.id)

        cache_key = self.call_post_process_group(
            is_new=True,
            is_regression=False,
            is_new_group_environment=True,
            event=event,
        )
        assert event_processing_store.get(cache_key) is None

    def test_processing_cache_cleared_with_commits(self):
        # Regression test to guard against suspect commit calculations breaking the
        # cache
        event = self.create_event(data={}, project_id=self.project.id)

        self.create_commit(repo=self.create_repo())
        cache_key = self.call_post_process_group(
            is_new=True,
            is_regression=False,
            is_new_group_environment=True,
            event=event,
        )
        assert event_processing_store.get(cache_key) is None

    @patch("sentry.utils.metrics.timing")
    @patch("sentry.tasks.post_process.logger")
    def test_time_to_process_metric(self, logger_mock, metric_timing_mock):
        event = self.create_event(data={}, project_id=self.project.id)
        self.call_post_process_group(
            is_new=True,
            is_regression=False,
            is_new_group_environment=True,
            event=event,
        )
        metric_timing_mock.assert_any_call(
            "events.time-to-post-process",
            mock.ANY,
            instance=mock.ANY,
            tags={"occurrence_type": mock.ANY},
        )
        logger_mock.warning.assert_not_called()


class DeriveCodeMappingsProcessGroupTestMixin(BasePostProgressGroupMixin):
    def _create_event(
        self,
        data: dict[str, Any],
        project_id: int | None = None,
    ) -> Event:
        data.setdefault("platform", "javascript")
        return self.store_event(data=data, project_id=project_id or self.project.id)

    def _call_post_process_group(self, event: Event) -> None:
        self.call_post_process_group(
            is_new=True,
            is_regression=False,
            is_new_group_environment=True,
            event=event,
        )

    @patch("sentry.tasks.derive_code_mappings.derive_code_mappings")
    def test_derive_invalid_platform(self, mock_derive_code_mappings):
        event = self._create_event({"platform": "elixir"})
        self._call_post_process_group(event)

        assert mock_derive_code_mappings.delay.call_count == 0

    @patch("sentry.tasks.derive_code_mappings.derive_code_mappings")
    def test_derive_supported_languages(self, mock_derive_code_mappings):
        for platform in SUPPORTED_LANGUAGES:
            event = self._create_event({"platform": platform})
            self._call_post_process_group(event)

            assert mock_derive_code_mappings.delay.call_count == 1

    @patch("sentry.tasks.derive_code_mappings.derive_code_mappings")
    def test_only_maps_a_given_project_once_per_hour(self, mock_derive_code_mappings):
        dogs_project = self.create_project()
        maisey_event = self._create_event(
            {
                "fingerprint": ["themaiseymasieydog"],
            },
            dogs_project.id,
        )
        charlie_event = self._create_event(
            {
                "fingerprint": ["charliebear"],
            },
            dogs_project.id,
        )
        cory_event = self._create_event(
            {
                "fingerprint": ["thenudge"],
            },
            dogs_project.id,
        )
        bodhi_event = self._create_event(
            {
                "fingerprint": ["theescapeartist"],
            },
            dogs_project.id,
        )

        self._call_post_process_group(maisey_event)
        assert mock_derive_code_mappings.delay.call_count == 1

        # second event from project should bail (no increase in call count)
        self._call_post_process_group(charlie_event)
        assert mock_derive_code_mappings.delay.call_count == 1

        # advance the clock 59 minutes, and it should still bail
        with patch("time.time", return_value=time.time() + 60 * 59):
            self._call_post_process_group(cory_event)
            assert mock_derive_code_mappings.delay.call_count == 1

        # now advance the clock 61 minutes, and this time it should go through
        with patch("time.time", return_value=time.time() + 60 * 61):
            self._call_post_process_group(bodhi_event)
            assert mock_derive_code_mappings.delay.call_count == 2

    @patch("sentry.tasks.derive_code_mappings.derive_code_mappings")
    def test_only_maps_a_given_issue_once_per_day(self, mock_derive_code_mappings):
        dogs_project = self.create_project()
        maisey_event1 = self._create_event(
            {
                "fingerprint": ["themaiseymaiseydog"],
            },
            dogs_project.id,
        )
        maisey_event2 = self._create_event(
            {
                "fingerprint": ["themaiseymaiseydog"],
            },
            dogs_project.id,
        )
        maisey_event3 = self._create_event(
            {
                "fingerprint": ["themaiseymaiseydog"],
            },
            dogs_project.id,
        )
        maisey_event4 = self._create_event(
            {
                "fingerprint": ["themaiseymaiseydog"],
            },
            dogs_project.id,
        )
        # because of the fingerprint, the events should always end up in the same group,
        # but the rest of the test is bogus if they aren't, so let's be sure
        assert maisey_event1.group_id == maisey_event2.group_id
        assert maisey_event2.group_id == maisey_event3.group_id
        assert maisey_event3.group_id == maisey_event4.group_id

        self._call_post_process_group(maisey_event1)
        assert mock_derive_code_mappings.delay.call_count == 1

        # second event from group should bail (no increase in call count)
        self._call_post_process_group(maisey_event2)
        assert mock_derive_code_mappings.delay.call_count == 1

        # advance the clock 23 hours and 59 minutes, and it should still bail
        with patch("time.time", return_value=time.time() + (60 * 60 * 23) + (60 * 59)):
            self._call_post_process_group(maisey_event3)
            assert mock_derive_code_mappings.delay.call_count == 1

        # now advance the clock 24 hours and 1 minute, and this time it should go through
        with patch("time.time", return_value=time.time() + (60 * 60 * 24) + (60 * 1)):
            self._call_post_process_group(maisey_event4)
            assert mock_derive_code_mappings.delay.call_count == 2

    @patch("sentry.tasks.derive_code_mappings.derive_code_mappings")
    def test_skipping_an_issue_doesnt_mark_it_processed(self, mock_derive_code_mappings):
        dogs_project = self.create_project()
        maisey_event = self._create_event(
            {
                "fingerprint": ["themaiseymasieydog"],
            },
            dogs_project.id,
        )
        charlie_event1 = self._create_event(
            {
                "fingerprint": ["charliebear"],
            },
            dogs_project.id,
        )
        charlie_event2 = self._create_event(
            {
                "fingerprint": ["charliebear"],
            },
            dogs_project.id,
        )
        # because of the fingerprint, the two Charlie events should always end up in the same group,
        # but the rest of the test is bogus if they aren't, so let's be sure
        assert charlie_event1.group_id == charlie_event2.group_id

        self._call_post_process_group(maisey_event)
        assert mock_derive_code_mappings.delay.call_count == 1

        # second event from project should bail (no increase in call count)
        self._call_post_process_group(charlie_event1)
        assert mock_derive_code_mappings.delay.call_count == 1

        # now advance the clock 61 minutes (so the project should clear the cache), and another
        # event from the Charlie group should go through
        with patch("time.time", return_value=time.time() + 60 * 61):
            self._call_post_process_group(charlie_event2)
            assert mock_derive_code_mappings.delay.call_count == 2


class RuleProcessorTestMixin(BasePostProgressGroupMixin):
    @patch("sentry.rules.processing.processor.RuleProcessor")
    def test_rule_processor_backwards_compat(self, mock_processor):
        event = self.create_event(data={}, project_id=self.project.id)

        mock_callback = Mock()
        mock_futures = [Mock()]

        mock_processor.return_value.apply.return_value = [(mock_callback, mock_futures)]

        self.call_post_process_group(
            is_new=True,
            is_regression=False,
            is_new_group_environment=True,
            event=event,
        )

        mock_processor.assert_called_once_with(EventMatcher(event), True, False, True, False, False)
        mock_processor.return_value.apply.assert_called_once_with()

        mock_callback.assert_called_once_with(EventMatcher(event), mock_futures)

    @patch("sentry.rules.processing.processor.RuleProcessor")
    def test_rule_processor(self, mock_processor):
        event = self.create_event(data={"message": "testing"}, project_id=self.project.id)

        mock_callback = Mock()
        mock_futures = [Mock()]

        mock_processor.return_value.apply.return_value = [(mock_callback, mock_futures)]

        self.call_post_process_group(
            is_new=True,
            is_regression=False,
            is_new_group_environment=True,
            event=event,
        )

        mock_processor.return_value.apply.assert_called_once_with()

        mock_callback.assert_called_once_with(EventMatcher(event), mock_futures)

    def test_rule_processor_buffer_values(self):
        # Test that pending buffer values for `times_seen` are applied to the group and that alerts
        # fire as expected
        from sentry.models.rule import Rule

        MOCK_RULES = ("sentry.rules.filters.issue_occurrences.IssueOccurrencesFilter",)

        redis_buffer = RedisBuffer()
        with (
            mock.patch("sentry.buffer.backend.get", redis_buffer.get),
            mock.patch("sentry.buffer.backend.incr", redis_buffer.incr),
            patch("sentry.constants._SENTRY_RULES", MOCK_RULES),
            patch("sentry.rules.rules", init_registry()) as rules,
        ):
            MockAction = mock.Mock()
            MockAction.id = "tests.sentry.tasks.post_process.tests.MockAction"
            MockAction.return_value = mock.Mock(spec=EventAction)
            MockAction.return_value.after.return_value = []
            rules.add(MockAction)

            conditions = [
                {
                    "id": "sentry.rules.filters.issue_occurrences.IssueOccurrencesFilter",
                    "value": 10,
                },
            ]
            actions = [{"id": "tests.sentry.tasks.post_process.tests.MockAction"}]
            Rule.objects.filter(project=self.project).delete()
            Rule.objects.create(
                project=self.project, data={"conditions": conditions, "actions": actions}
            )

            event = self.create_event(
                data={"message": "testing", "fingerprint": ["group-1"]}, project_id=self.project.id
            )
            event_2 = self.create_event(
                data={"message": "testing", "fingerprint": ["group-1"]}, project_id=self.project.id
            )
            self.call_post_process_group(
                is_new=True,
                is_regression=False,
                is_new_group_environment=True,
                event=event,
            )
            event.group.update(times_seen=2)
            assert MockAction.return_value.after.call_count == 0

            buffer.backend.incr(Group, {"times_seen": 15}, filters={"id": event.group.id})
            self.call_post_process_group(
                is_new=True,
                is_regression=False,
                is_new_group_environment=True,
                event=event_2,
            )
            assert MockAction.return_value.after.call_count == 1

    @patch("sentry.rules.processing.processor.RuleProcessor")
    def test_group_refresh(self, mock_processor):
        event = self.create_event(data={"message": "testing"}, project_id=self.project.id)

        group1 = event.group
        group2 = self.create_group(project=self.project)

        assert event.group_id == group1.id
        assert event.group == group1

        with self.tasks():
            merge_groups([group1.id], group2.id)

        mock_callback = Mock()
        mock_futures = [Mock()]

        mock_processor.return_value.apply.return_value = [(mock_callback, mock_futures)]

        self.call_post_process_group(
            is_new=True,
            is_regression=False,
            is_new_group_environment=True,
            event=event,
        )
        # Ensure that rule processing sees the merged group.
        mock_processor.assert_called_with(
            EventMatcher(event, group=group2), True, False, True, False, False
        )

    @patch("sentry.rules.processing.processor.RuleProcessor")
    def test_group_last_seen_buffer(self, mock_processor):
        first_event_date = timezone.now() - timedelta(days=90)
        event1 = self.create_event(
            data={"message": "testing"},
            project_id=self.project.id,
        )
        group1 = event1.group
        group1.update(last_seen=first_event_date)

        event2 = self.create_event(data={"message": "testing"}, project_id=self.project.id)

        # Mock set the last_seen value to the first event date
        # To simulate the update to last_seen being buffered
        event2.group.last_seen = first_event_date
        event2.group.update(last_seen=first_event_date)
        assert event2.group_id == group1.id

        mock_callback = Mock()
        mock_futures = [Mock()]

        mock_processor.return_value.apply.return_value = [(mock_callback, mock_futures)]

        self.call_post_process_group(
            is_new=False,
            is_regression=True,
            is_new_group_environment=False,
            event=event2,
        )
        mock_processor.assert_called_with(
            EventMatcher(event2, group=group1), False, True, False, False, False
        )
        sent_group_date = mock_processor.call_args[0][0].group.last_seen
        # Check that last_seen was updated to be at least the new event's date
        self.assertAlmostEqual(sent_group_date, event2.datetime, delta=timedelta(seconds=10))


class ServiceHooksTestMixin(BasePostProgressGroupMixin):
    @patch("sentry.tasks.servicehooks.process_service_hook")
    def test_service_hook_fires_on_new_event(self, mock_process_service_hook):
        event = self.create_event(data={}, project_id=self.project.id)
        hook = self.create_service_hook(
            project=self.project,
            organization=self.project.organization,
            actor=self.user,
            events=["event.created"],
        )

        with self.feature("projects:servicehooks"):
            self.call_post_process_group(
                is_new=False,
                is_regression=False,
                is_new_group_environment=False,
                event=event,
            )

        mock_process_service_hook.delay.assert_called_once_with(
            servicehook_id=hook.id, event=EventMatcher(event)
        )

    @patch("sentry.tasks.servicehooks.process_service_hook")
    @patch("sentry.rules.processing.processor.RuleProcessor")
    def test_service_hook_fires_on_alert(self, mock_processor, mock_process_service_hook):
        event = self.create_event(data={}, project_id=self.project.id)

        mock_callback = Mock()
        mock_futures = [Mock()]

        mock_processor.return_value.apply.return_value = [(mock_callback, mock_futures)]

        hook = self.create_service_hook(
            project=self.project,
            organization=self.project.organization,
            actor=self.user,
            events=["event.alert"],
        )

        with self.feature("projects:servicehooks"):
            self.call_post_process_group(
                is_new=False,
                is_regression=False,
                is_new_group_environment=False,
                event=event,
            )

        mock_process_service_hook.delay.assert_called_once_with(
            servicehook_id=hook.id, event=EventMatcher(event)
        )

    @patch("sentry.tasks.servicehooks.process_service_hook")
    @patch("sentry.rules.processing.processor.RuleProcessor")
    def test_service_hook_does_not_fire_without_alert(
        self, mock_processor, mock_process_service_hook
    ):
        event = self.create_event(data={}, project_id=self.project.id)

        mock_processor.return_value.apply.return_value = []

        self.create_service_hook(
            project=self.project,
            organization=self.project.organization,
            actor=self.user,
            events=["event.alert"],
        )

        with self.feature("projects:servicehooks"):
            self.call_post_process_group(
                is_new=False,
                is_regression=False,
                is_new_group_environment=False,
                event=event,
            )

        assert not mock_process_service_hook.delay.mock_calls

    @patch("sentry.tasks.servicehooks.process_service_hook")
    def test_service_hook_does_not_fire_without_event(self, mock_process_service_hook):
        event = self.create_event(data={}, project_id=self.project.id)

        self.create_service_hook(
            project=self.project, organization=self.project.organization, actor=self.user, events=[]
        )

        with self.feature("projects:servicehooks"):
            self.call_post_process_group(
                is_new=True,
                is_regression=False,
                is_new_group_environment=False,
                event=event,
            )

        assert not mock_process_service_hook.delay.mock_calls


class ResourceChangeBoundsTestMixin(BasePostProgressGroupMixin):
    @patch("sentry.tasks.sentry_apps.process_resource_change_bound.delay")
    def test_processes_resource_change_task_on_new_group(self, delay):
        event = self.create_event(data={}, project_id=self.project.id)
        group = event.group
        self.call_post_process_group(
            is_new=True,
            is_regression=False,
            is_new_group_environment=False,
            event=event,
        )

        delay.assert_called_once_with(action="created", sender="Group", instance_id=group.id)

    @with_feature("organizations:integrations-event-hooks")
    @patch("sentry.tasks.sentry_apps.process_resource_change_bound.delay")
    def test_processes_resource_change_task_on_error_events(self, delay):
        event = self.create_event(
            data={
                "message": "Foo bar",
                "exception": {"type": "Foo", "value": "oh no"},
                "level": "error",
                "timestamp": iso_format(timezone.now()),
            },
            project_id=self.project.id,
            assert_no_errors=False,
        )

        self.create_service_hook(
            project=self.project,
            organization=self.project.organization,
            actor=self.user,
            events=["error.created"],
        )

        self.call_post_process_group(
            is_new=False,
            is_regression=False,
            is_new_group_environment=False,
            event=event,
        )

        delay.assert_called_once_with(
            action="created",
            sender="Error",
            instance_id=event.event_id,
            instance=EventMatcher(event),
        )

    @with_feature("organizations:integrations-event-hooks")
    @patch("sentry.tasks.sentry_apps.process_resource_change_bound.delay")
    def test_processes_resource_change_task_not_called_for_non_errors(self, delay):
        event = self.create_event(
            data={
                "message": "Foo bar",
                "level": "info",
                "timestamp": iso_format(timezone.now()),
            },
            project_id=self.project.id,
            assert_no_errors=False,
        )

        self.call_post_process_group(
            is_new=False,
            is_regression=False,
            is_new_group_environment=False,
            event=event,
        )

        assert not delay.called

    @patch("sentry.tasks.sentry_apps.process_resource_change_bound.delay")
    def test_processes_resource_change_task_not_called_without_feature_flag(self, delay):
        event = self.create_event(
            data={
                "message": "Foo bar",
                "level": "info",
                "timestamp": iso_format(timezone.now()),
            },
            project_id=self.project.id,
            assert_no_errors=False,
        )

        self.call_post_process_group(
            is_new=False,
            is_regression=False,
            is_new_group_environment=False,
            event=event,
        )

        assert not delay.called

    @with_feature("organizations:integrations-event-hooks")
    @patch("sentry.tasks.sentry_apps.process_resource_change_bound.delay")
    def test_processes_resource_change_task_not_called_without_error_created(self, delay):
        event = self.create_event(
            data={
                "message": "Foo bar",
                "level": "error",
                "exception": {"type": "Foo", "value": "oh no"},
                "timestamp": iso_format(timezone.now()),
            },
            project_id=self.project.id,
            assert_no_errors=False,
        )
        self.create_service_hook(
            project=self.project, organization=self.project.organization, actor=self.user, events=[]
        )

        self.call_post_process_group(
            is_new=False,
            is_regression=False,
            is_new_group_environment=False,
            event=event,
        )

        assert not delay.called


class InboxTestMixin(BasePostProgressGroupMixin):
    @patch("sentry.rules.processing.processor.RuleProcessor")
    def test_group_inbox_regression(self, mock_processor):
        new_event = self.create_event(data={"message": "testing"}, project_id=self.project.id)

        group = new_event.group
        assert group.status == GroupStatus.UNRESOLVED
        assert group.substatus == GroupSubStatus.ONGOING

        self.call_post_process_group(
            is_new=True,
            is_regression=True,
            is_new_group_environment=False,
            event=new_event,
        )
        assert GroupInbox.objects.filter(group=group, reason=GroupInboxReason.NEW.value).exists()
        GroupInbox.objects.filter(
            group=group
        ).delete()  # Delete so it creates the .REGRESSION entry.
        group.refresh_from_db()
        assert group.status == GroupStatus.UNRESOLVED
        assert group.substatus == GroupSubStatus.NEW

        mock_processor.assert_called_with(EventMatcher(new_event), True, True, False, False, False)

        # resolve the new issue so regression actually happens
        group.status = GroupStatus.RESOLVED
        group.substatus = None
        group.active_at = group.active_at - timedelta(minutes=1)
        group.save(update_fields=["status", "substatus", "active_at"])

        # trigger a transition from resolved to regressed by firing an event that groups to that issue
        regressed_event = self.create_event(data={"message": "testing"}, project_id=self.project.id)

        assert regressed_event.group == new_event.group

        group = regressed_event.group
        group.refresh_from_db()
        assert group.status == GroupStatus.UNRESOLVED
        assert group.substatus == GroupSubStatus.REGRESSED
        self.call_post_process_group(
            is_new=False,
            is_regression=True,
            is_new_group_environment=False,
            event=regressed_event,
        )

        mock_processor.assert_called_with(
            EventMatcher(regressed_event), False, True, False, False, False
        )
        group.refresh_from_db()
        assert group.status == GroupStatus.UNRESOLVED
        assert group.substatus == GroupSubStatus.REGRESSED
        assert GroupInbox.objects.filter(
            group=group, reason=GroupInboxReason.REGRESSION.value
        ).exists()


class AssignmentTestMixin(BasePostProgressGroupMixin):
    def make_ownership(self, extra_rules=None):
        self.user_2 = self.create_user()
        self.create_team_membership(team=self.team, user=self.user_2)
        rules = [
            Rule(Matcher("path", "src/app/*"), [Owner("team", self.team.name)]),
            Rule(Matcher("path", "src/*"), [Owner("user", self.user.email)]),
            Rule(Matcher("path", "tests/*"), [Owner("user", self.user_2.email)]),
        ]

        if extra_rules:
            rules.extend(extra_rules)

        self.prj_ownership = ProjectOwnership.objects.create(
            project_id=self.project.id,
            schema=dump_schema(rules),
            fallthrough=True,
            auto_assignment=True,
        )

    def test_owner_assignment_order_precedence(self):
        self.make_ownership()
        event = self.create_event(
            data={
                "message": "oh no",
                "platform": "python",
                "stacktrace": {"frames": [{"filename": "src/app/example.py"}]},
            },
            project_id=self.project.id,
        )
        self.call_post_process_group(
            is_new=False,
            is_regression=False,
            is_new_group_environment=False,
            event=event,
        )
        assignee = event.group.assignee_set.first()
        assert assignee.user_id == self.user.id
        assert assignee.team is None

        owners = list(GroupOwner.objects.filter(group=event.group))
        assert len(owners) == 2
        assert {(self.user.id, None), (None, self.team.id)} == {
            (o.user_id, o.team_id) for o in owners
        }
        activity = Activity.objects.filter(group=event.group).first()
        assert activity.data == {
            "assignee": str(self.user.id),
            "assigneeEmail": self.user.email,
            "assigneeType": "user",
            "integration": ActivityIntegration.PROJECT_OWNERSHIP.value,
            "rule": str(Rule(Matcher("path", "src/*"), [Owner("user", self.user.email)])),
        }

    def test_owner_assignment_extra_groups(self):
        extra_user = self.create_user()
        self.create_team_membership(self.team, user=extra_user)
        self.make_ownership(
            [Rule(Matcher("path", "src/app/things/in/*"), [Owner("user", extra_user.email)])],
        )
        event = self.create_event(
            data={
                "message": "oh no",
                "platform": "python",
                "stacktrace": {"frames": [{"filename": "src/app/things/in/a/path/example2.py"}]},
            },
            project_id=self.project.id,
        )
        self.call_post_process_group(
            is_new=False,
            is_regression=False,
            is_new_group_environment=False,
            event=event,
        )
        assignee = event.group.assignee_set.first()
        assert assignee.user_id == extra_user.id
        assert assignee.team is None

        owners = list(GroupOwner.objects.filter(group=event.group))
        assert len(owners) == 2
        assert {(extra_user.id, None), (self.user.id, None)} == {
            (o.user_id, o.team_id) for o in owners
        }

    def test_owner_assignment_existing_owners(self):
        extra_team = self.create_team()
        ProjectTeam.objects.create(team=extra_team, project=self.project)

        self.make_ownership(
            [Rule(Matcher("path", "src/app/things/in/*"), [Owner("team", extra_team.slug)])],
        )
        GroupOwner.objects.create(
            group=self.group,
            project=self.project,
            organization=self.organization,
            user_id=self.user.id,
            type=GroupOwnerType.OWNERSHIP_RULE.value,
        )
        event = self.create_event(
            data={
                "message": "oh no",
                "platform": "python",
                "stacktrace": {"frames": [{"filename": "src/app/things/in/a/path/example2.py"}]},
            },
            project_id=self.project.id,
        )
        self.call_post_process_group(
            is_new=False,
            is_regression=False,
            is_new_group_environment=False,
            event=event,
        )
        assignee = event.group.assignee_set.first()
        assert assignee.user_id is None
        assert assignee.team == extra_team

        owners = list(GroupOwner.objects.filter(group=event.group))
        assert {(None, extra_team.id), (self.user.id, None)} == {
            (o.user_id, o.team_id) for o in owners
        }

    def test_owner_assignment_assign_user(self):
        self.make_ownership()
        event = self.create_event(
            data={
                "message": "oh no",
                "platform": "python",
                "stacktrace": {"frames": [{"filename": "src/app.py"}]},
            },
            project_id=self.project.id,
        )
        self.call_post_process_group(
            is_new=False,
            is_regression=False,
            is_new_group_environment=False,
            event=event,
        )
        assignee = event.group.assignee_set.first()
        assert assignee.user_id == self.user.id
        assert assignee.team is None

    def test_owner_assignment_ownership_no_matching_owners(self):
        event = self.create_event(
            data={
                "message": "oh no",
                "platform": "python",
                "stacktrace": {"frames": [{"filename": "src/app/example.py"}]},
            },
            project_id=self.project.id,
        )
        self.call_post_process_group(
            is_new=False,
            is_regression=False,
            is_new_group_environment=False,
            event=event,
        )
        assert not event.group.assignee_set.exists()

    def test_owner_assignment_existing_assignment(self):
        self.make_ownership()
        event = self.create_event(
            data={
                "message": "oh no",
                "platform": "python",
                "stacktrace": {"frames": [{"filename": "src/app/example.py"}]},
            },
            project_id=self.project.id,
        )
        event.group.assignee_set.create(team=self.team, project=self.project)
        self.call_post_process_group(
            is_new=False,
            is_regression=False,
            is_new_group_environment=False,
            event=event,
        )
        assignee = event.group.assignee_set.first()
        assert assignee.user_id is None
        assert assignee.team == self.team

    def test_only_first_assignment_works(self):
        self.make_ownership()
        event = self.create_event(
            data={
                "message": "oh no",
                "platform": "python",
                "stacktrace": {"frames": [{"filename": "src/app/example.py"}]},
                "fingerprint": ["group1"],
            },
            project_id=self.project.id,
        )
        self.call_post_process_group(
            is_new=False,
            is_regression=False,
            is_new_group_environment=False,
            event=event,
        )
        assignee = event.group.assignee_set.first()
        assert assignee.user_id == self.user.id
        assert assignee.team is None

        event = self.create_event(
            data={
                "message": "oh no",
                "platform": "python",
                "stacktrace": {"frames": [{"filename": "tests/src/app/test_example.py"}]},
                "fingerprint": ["group1"],
            },
            project_id=self.project.id,
        )
        self.call_post_process_group(
            is_new=False,
            is_regression=False,
            is_new_group_environment=False,
            event=event,
        )
        assignee = event.group.assignee_set.first()
        # Assignment shouldn't change.
        assert assignee.user_id == self.user.id
        assert assignee.team is None

    def test_owner_assignment_owner_is_gone(self):
        self.make_ownership()
        # Remove the team so the rule match will fail to resolve
        self.team.delete()

        event = self.create_event(
            data={
                "message": "oh no",
                "platform": "python",
                "stacktrace": {"frames": [{"filename": "src/app/example.py"}]},
            },
            project_id=self.project.id,
        )
        self.call_post_process_group(
            is_new=False,
            is_regression=False,
            is_new_group_environment=False,
            event=event,
        )
        assignee = event.group.assignee_set.first()
        assert assignee is None

    def test_suspect_committer_affect_cache_debouncing_issue_owners_calculations(self):
        self.make_ownership()
        committer = GroupOwner(
            group=self.created_event.group,
            project=self.created_event.project,
            organization=self.created_event.project.organization,
            type=GroupOwnerType.SUSPECT_COMMIT.value,
        )
        committer.save()
        event = self.create_event(
            data={
                "message": "oh no",
                "platform": "python",
                "stacktrace": {"frames": [{"filename": "src/app/example.py"}]},
            },
            project_id=self.project.id,
        )
        event.group.assignee_set.create(team=self.team, project=self.project)
        self.call_post_process_group(
            is_new=False,
            is_regression=False,
            is_new_group_environment=False,
            event=event,
        )
        assignee = event.group.assignee_set.first()
        assert assignee.user_id is None
        assert assignee.team == self.team

    def test_owner_assignment_when_owners_have_been_unassigned(self):
        """
        Test that ensures that if certain assignees get unassigned, and project rules are changed
        then the new group assignees should be re-calculated and re-assigned
        """
        # Create rules and check assignees
        self.make_ownership()
        event = self.create_event(
            data={
                "message": "oh no",
                "platform": "python",
                "stacktrace": {"frames": [{"filename": "src/app/example.py"}]},
            },
            project_id=self.project.id,
        )
        event_2 = self.create_event(
            data={
                "message": "Exception",
                "platform": "python",
                "stacktrace": {"frames": [{"filename": "src/app/integration.py"}]},
            },
            project_id=self.project.id,
        )
        self.call_post_process_group(
            is_new=False,
            is_regression=False,
            is_new_group_environment=False,
            event=event,
        )
        self.call_post_process_group(
            is_new=False,
            is_regression=False,
            is_new_group_environment=False,
            event=event_2,
        )
        assignee = event.group.assignee_set.first()
        assert assignee.user_id == self.user.id

        user_3 = self.create_user()
        self.create_team_membership(self.team, user=user_3)

        # De-assign group assignees
        GroupAssignee.objects.deassign(event.group, self.user)
        assert event.group.assignee_set.first() is None

        # Change ProjectOwnership rules
        rules = [
            Rule(Matcher("path", "src/*"), [Owner("user", user_3.email)]),
        ]
        self.prj_ownership.schema = dump_schema(rules)
        self.prj_ownership.save()

        self.call_post_process_group(
            is_new=False,
            is_regression=False,
            is_new_group_environment=False,
            event=event,
        )
        self.call_post_process_group(
            is_new=False,
            is_regression=False,
            is_new_group_environment=False,
            event=event_2,
        )

        # Group should be re-assigned to the new group owner
        assignee = event.group.assignee_set.first()
        assert assignee.user_id == user_3.id

        # De-assign group assignees
        GroupAssignee.objects.deassign(event.group, user_service.get_user(user_id=assignee.user_id))
        assert event.group.assignee_set.first() is None

        user_4 = self.create_user()
        self.create_team_membership(self.team, user=user_4)
        self.prj_ownership.schema = dump_schema([])
        self.prj_ownership.save()

        code_owners_rule = Rule(
            Matcher("codeowners", "*.py"),
            [Owner("user", user_4.email)],
        )

        self.code_mapping = self.create_code_mapping(project=self.project)
        self.code_owners = self.create_codeowners(
            self.project,
            self.code_mapping,
            schema=dump_schema([code_owners_rule]),
        )

        self.call_post_process_group(
            is_new=False,
            is_regression=False,
            is_new_group_environment=False,
            event=event,
        )
        self.call_post_process_group(
            is_new=False,
            is_regression=False,
            is_new_group_environment=False,
            event=event_2,
        )

        # Group should be re-assigned to the new group owner
        assignee = event.group.assignee_set.first()
        assert assignee.user_id == user_4.id

    def test_auto_assignment_when_owners_have_been_unassigned(self):
        """
        Test that ensures that if assignee gets unassigned and project rules are changed,
        then the new group assignees should be re-calculated and re-assigned
        """
        # Create rules and check assignees
        self.make_ownership()
        event = self.create_event(
            data={
                "message": "oh no",
                "platform": "python",
                "stacktrace": {"frames": [{"filename": "src/app/example.py"}]},
            },
            project_id=self.project.id,
        )

        self.call_post_process_group(
            is_new=False,
            is_regression=False,
            is_new_group_environment=False,
            event=event,
        )

        assignee = (
            GroupOwner.objects.filter()
            .exclude(user_id__isnull=True, team_id__isnull=True)
            .order_by("type")
            .first()
        )
        assert assignee.user_id == self.user.id

        user_3 = self.create_user()
        self.create_team_membership(self.team, user=user_3)

        # Set assignee_exists cache to self.user
        cache.set(ASSIGNEE_EXISTS_KEY(event.group_id), self.user, ASSIGNEE_EXISTS_DURATION)
        # De-assign group assignees
        GroupAssignee.objects.deassign(event.group, self.user)
        assert event.group.assignee_set.first() is None

        # Change ProjectOwnership rules
        rules = [
            Rule(Matcher("path", "src/*"), [Owner("user", user_3.email)]),
        ]
        self.prj_ownership.schema = dump_schema(rules)
        self.prj_ownership.save()

        self.call_post_process_group(
            is_new=False,
            is_regression=False,
            is_new_group_environment=False,
            event=event,
        )

        # Mimic filter used in get_autoassigned_owner_cached to get the issue owner to be
        # auto-assigned
        assignee = (
            GroupOwner.objects.filter()
            .exclude(user_id__isnull=True, team_id__isnull=True)
            .order_by("type")
            .first()
        )
        # Group should be re-assigned to the new group owner
        assert assignee.user_id == user_3.id

    def test_ensure_when_assignees_and_owners_are_cached_does_not_cause_unbound_errors(self):
        self.make_ownership()
        event = self.create_event(
            data={
                "message": "oh no",
                "platform": "python",
                "stacktrace": {"frames": [{"filename": "src/app.py"}]},
            },
            project_id=self.project.id,
        )

        assignee_cache_key = "assignee_exists:1:%s" % event.group.id
        owner_cache_key = "owner_exists:1:%s" % event.group.id

        for key in [assignee_cache_key, owner_cache_key]:
            cache.set(key, True)

        self.call_post_process_group(
            is_new=False,
            is_regression=False,
            is_new_group_environment=False,
            event=event,
        )

    def test_auto_assignment_when_owners_are_invalid(self):
        """
        Test that invalid group owners (that exist due to bugs) are deleted and not assigned
        when no valid issue owner exists
        """
        event = self.create_event(
            data={
                "message": "oh no",
                "platform": "python",
                "stacktrace": {"frames": [{"filename": "src/app/example.py"}]},
            },
            project_id=self.project.id,
        )
        # Hard code an invalid group owner
        invalid_codeowner = GroupOwner(
            group=event.group,
            project=event.project,
            organization=event.project.organization,
            type=GroupOwnerType.CODEOWNERS.value,
            context={"rule": "codeowners:/**/*.css " + self.user.email},
            user_id=self.user.id,
        )
        invalid_codeowner.save()

        self.call_post_process_group(
            is_new=False,
            is_regression=False,
            is_new_group_environment=False,
            event=event,
        )

        assignee = event.group.assignee_set.first()
        assert assignee is None
        assert len(GroupOwner.objects.filter(group_id=event.group)) == 0

    @patch("sentry.utils.metrics.incr")
    def test_debounces_handle_owner_assignments(self, mock_incr):
        self.make_ownership()
        event = self.create_event(
            data={
                "message": "oh no",
                "platform": "python",
                "stacktrace": {"frames": [{"filename": "src/app.py"}]},
            },
            project_id=self.project.id,
        )
        cache.set(ISSUE_OWNERS_DEBOUNCE_KEY(event.group_id), True, ISSUE_OWNERS_DEBOUNCE_DURATION)
        self.call_post_process_group(
            is_new=False,
            is_regression=False,
            is_new_group_environment=False,
            event=event,
        )
        mock_incr.assert_any_call("sentry.tasks.post_process.handle_owner_assignment.debounce")

    @patch("sentry.tasks.post_process.logger")
    def test_issue_owners_should_ratelimit(self, mock_logger):
        cache.set(
            f"issue_owner_assignment_ratelimiter:{self.project.id}",
            (set(range(0, ISSUE_OWNERS_PER_PROJECT_PER_MIN_RATELIMIT * 10, 10)), datetime.now()),
        )
        event = self.create_event(
            data={
                "message": "oh no",
                "platform": "python",
                "stacktrace": {"frames": [{"filename": "src/app.py"}]},
            },
            project_id=self.project.id,
        )

        self.call_post_process_group(
            is_new=False,
            is_regression=False,
            is_new_group_environment=False,
            event=event,
        )
        expected_extra = {
            "event": event.event_id,
            "group": event.group_id,
            "project": event.project_id,
            "organization": event.project.organization_id,
            "reason": "ratelimited",
        }
        mock_logger.info.assert_any_call(
            "handle_owner_assignment.ratelimited", extra=expected_extra
        )
        mock_logger.reset_mock()

        # Raise this organization's ratelimit
        with self.feature("organizations:increased-issue-owners-rate-limit"):
            self.call_post_process_group(
                is_new=False,
                is_regression=False,
                is_new_group_environment=False,
                event=event,
            )
            with pytest.raises(AssertionError):
                mock_logger.info.assert_any_call(
                    "handle_owner_assignment.ratelimited", extra=expected_extra
                )

        # Still enforce the raised limit
        mock_logger.reset_mock()
        cache.set(
            f"issue_owner_assignment_ratelimiter:{self.project.id}",
            (
                set(range(0, HIGHER_ISSUE_OWNERS_PER_PROJECT_PER_MIN_RATELIMIT * 10, 10)),
                datetime.now(),
            ),
        )
        with self.feature("organizations:increased-issue-owners-rate-limit"):
            self.call_post_process_group(
                is_new=False,
                is_regression=False,
                is_new_group_environment=False,
                event=event,
            )
            mock_logger.info.assert_any_call(
                "handle_owner_assignment.ratelimited", extra=expected_extra
            )


class ProcessCommitsTestMixin(BasePostProgressGroupMixin):
    github_blame_return_value = {
        "commitId": "asdfwreqr",
        "committedDate": (timezone.now() - timedelta(days=2)),
        "commitMessage": "placeholder commit message",
        "commitAuthorName": "",
        "commitAuthorEmail": "admin@localhost",
    }

    def setUp(self):
        self.created_event = self.create_event(
            data={
                "message": "Kaboom!",
                "platform": "python",
                "timestamp": iso_format(before_now(seconds=10)),
                "stacktrace": {
                    "frames": [
                        {
                            "function": "handle_set_commits",
                            "abs_path": "/usr/src/sentry/src/sentry/tasks.py",
                            "module": "sentry.tasks",
                            "in_app": False,
                            "lineno": 30,
                            "filename": "sentry/tasks.py",
                        },
                        {
                            "function": "set_commits",
                            "abs_path": "/usr/src/sentry/src/sentry/models/release.py",
                            "module": "sentry.models.release",
                            "in_app": True,
                            "lineno": 39,
                            "filename": "sentry/models/release.py",
                        },
                    ]
                },
                "fingerprint": ["put-me-in-the-control-group"],
            },
            project_id=self.project.id,
        )
        self.cache_key = write_event_to_cache(self.created_event)
        self.repo = self.create_repo(
            name="org/example", integration_id=self.integration.id, provider="integrations:github"
        )
        self.code_mapping = self.create_code_mapping(
            repo=self.repo, project=self.project, stack_root="sentry/", source_root="sentry/"
        )
        self.commit_author = self.create_commit_author(project=self.project, user=self.user)
        self.commit = self.create_commit(
            project=self.project,
            repo=self.repo,
            author=self.commit_author,
            key="asdfwreqr",
            message="placeholder commit message",
        )

        self.github_blame_all_files_return_value = [
            FileBlameInfo(
                code_mapping=self.code_mapping,
                lineno=39,
                path="sentry/models/release.py",
                ref="master",
                repo=self.repo,
                commit=CommitInfo(
                    commitId="asdfwreqr",
                    committedDate=(timezone.now() - timedelta(days=2)),
                    commitMessage="placeholder commit message",
                    commitAuthorName="",
                    commitAuthorEmail="admin@localhost",
                ),
            )
        ]

    @patch(
        "sentry.integrations.github.GitHubIntegration.get_commit_context_all_frames",
        return_value=github_blame_return_value,
    )
    def test_logic_fallback_no_scm(self, mock_get_commit_context):
        with assume_test_silo_mode(SiloMode.CONTROL):
            with unguarded_write(using=router.db_for_write(Integration)):
                Integration.objects.all().delete()
            integration = self.create_provider_integration(provider="bitbucket")
            integration.add_organization(self.organization)

        with self.tasks():
            self.call_post_process_group(
                is_new=True,
                is_regression=False,
                is_new_group_environment=True,
                event=self.created_event,
            )

        assert not mock_get_commit_context.called

    @patch(
        "sentry.integrations.github_enterprise.GitHubEnterpriseIntegration.get_commit_context_all_frames",
    )
    def test_github_enterprise(self, mock_get_commit_context):
        mock_get_commit_context.return_value = self.github_blame_all_files_return_value
        with assume_test_silo_mode(SiloMode.CONTROL):
            with unguarded_write(using=router.db_for_write(Integration)):
                Integration.objects.all().delete()
            integration = self.create_provider_integration(
                external_id="35.232.149.196:12345",
                provider="github_enterprise",
                metadata={
                    "domain_name": "35.232.149.196/baxterthehacker",
                    "installation_id": "12345",
                    "installation": {"id": "2", "private_key": "private_key", "verify_ssl": True},
                },
            )
            organization_integration = integration.add_organization(self.organization)
        self.repo.update(integration_id=integration.id, provider="integrations:github_enterprise")
        self.code_mapping.update(organization_integration_id=organization_integration.id)

        with self.tasks():
            self.call_post_process_group(
                is_new=True,
                is_regression=False,
                is_new_group_environment=True,
                event=self.created_event,
            )
        assert GroupOwner.objects.get(
            group=self.created_event.group,
            project=self.created_event.project,
            organization=self.created_event.project.organization,
            type=GroupOwnerType.SUSPECT_COMMIT.value,
        )

    @patch("sentry.integrations.github.GitHubIntegration.get_commit_context_all_frames")
    def test_skip_when_not_is_new(self, mock_get_commit_context):
        """
        Tests that we do not process commit context if the group isn't new.
        """
        with self.tasks():
            self.call_post_process_group(
                is_new=False,
                is_regression=False,
                is_new_group_environment=True,
                event=self.created_event,
            )
        assert not mock_get_commit_context.called
        assert not GroupOwner.objects.filter(
            group=self.created_event.group,
            project=self.created_event.project,
            organization=self.created_event.project.organization,
            type=GroupOwnerType.SUSPECT_COMMIT.value,
        ).exists()

    @patch(
        "sentry.integrations.github.GitHubIntegration.get_commit_context_all_frames",
    )
    def test_does_not_skip_when_is_new(self, mock_get_commit_context):
        """
        Tests that the commit context should be processed when the group is new.
        """
        mock_get_commit_context.return_value = self.github_blame_all_files_return_value
        with self.tasks():
            self.call_post_process_group(
                is_new=True,
                is_regression=False,
                is_new_group_environment=True,
                event=self.created_event,
            )
        assert mock_get_commit_context.called
        assert GroupOwner.objects.get(
            group=self.created_event.group,
            project=self.created_event.project,
            organization=self.created_event.project.organization,
            type=GroupOwnerType.SUSPECT_COMMIT.value,
        )


class SnoozeTestSkipSnoozeMixin(BasePostProgressGroupMixin):
    @patch("sentry.signals.issue_unignored.send_robust")
    @patch("sentry.rules.processing.processor.RuleProcessor")
    def test_invalidates_snooze_issue_platform(self, mock_processor, mock_send_unignored_robust):
        event = self.create_event(data={"message": "testing"}, project_id=self.project.id)
        group = event.group
        should_detect_escalation = group.issue_type.should_detect_escalation(
            self.project.organization
        )

        # Check for has_reappeared=False if is_new=True
        self.call_post_process_group(
            is_new=True,
            is_regression=False,
            is_new_group_environment=True,
            event=event,
        )

        assert GroupInbox.objects.filter(group=group, reason=GroupInboxReason.NEW.value).exists()
        GroupInbox.objects.filter(group=group).delete()  # Delete so it creates the UNIGNORED entry.
        Activity.objects.filter(group=group).delete()
        mock_processor.assert_called_with(EventMatcher(event), True, False, True, False, False)

        event = self.create_event(data={"message": "testing"}, project_id=self.project.id)
        group.status = GroupStatus.IGNORED
        group.substatus = GroupSubStatus.UNTIL_CONDITION_MET
        group.save(update_fields=["status", "substatus"])
        snooze = GroupSnooze.objects.create(group=group, until=timezone.now() - timedelta(hours=1))

        # Check for has_reappeared=True if is_new=False
        self.call_post_process_group(
            is_new=False,
            is_regression=False,
            is_new_group_environment=True,
            event=event,
        )
        mock_processor.assert_called_with(EventMatcher(event), False, False, True, True, False)

        if should_detect_escalation:
            assert not GroupSnooze.objects.filter(id=snooze.id).exists()
        else:
            assert GroupSnooze.objects.filter(id=snooze.id).exists()

        group.refresh_from_db()
        if should_detect_escalation:
            assert group.status == GroupStatus.UNRESOLVED
            assert group.substatus == GroupSubStatus.ONGOING
            assert GroupInbox.objects.filter(
                group=group, reason=GroupInboxReason.ONGOING.value
            ).exists()
            assert Activity.objects.filter(
                group=group, project=group.project, type=ActivityType.SET_UNRESOLVED.value
            ).exists()
            assert mock_send_unignored_robust.called
        else:
            assert group.status == GroupStatus.IGNORED
            assert group.substatus == GroupSubStatus.UNTIL_CONDITION_MET
            assert not GroupInbox.objects.filter(
                group=group, reason=GroupInboxReason.ESCALATING.value
            ).exists()
            assert not Activity.objects.filter(
                group=group, project=group.project, type=ActivityType.SET_ESCALATING.value
            ).exists()
            assert not mock_send_unignored_robust.called


class SnoozeTestMixin(BasePostProgressGroupMixin):
    @patch("sentry.signals.issue_unignored.send_robust")
    @patch("sentry.rules.processing.processor.RuleProcessor")
    def test_invalidates_snooze(self, mock_processor, mock_send_unignored_robust):
        event = self.create_event(data={"message": "testing"}, project_id=self.project.id)

        group = event.group

        # Check for has_reappeared=False if is_new=True
        self.call_post_process_group(
            is_new=True,
            is_regression=False,
            is_new_group_environment=True,
            event=event,
        )
        assert GroupInbox.objects.filter(group=group, reason=GroupInboxReason.NEW.value).exists()
        GroupInbox.objects.filter(group=group).delete()  # Delete so it creates the UNIGNORED entry.
        Activity.objects.filter(group=group).delete()

        mock_processor.assert_called_with(EventMatcher(event), True, False, True, False, False)

        event = self.create_event(data={"message": "testing"}, project_id=self.project.id)
        group.status = GroupStatus.IGNORED
        group.substatus = GroupSubStatus.UNTIL_CONDITION_MET
        group.save(update_fields=["status", "substatus"])
        snooze = GroupSnooze.objects.create(group=group, until=timezone.now() - timedelta(hours=1))

        # Check for has_reappeared=True if is_new=False
        self.call_post_process_group(
            is_new=False,
            is_regression=False,
            is_new_group_environment=True,
            event=event,
        )

        mock_processor.assert_called_with(EventMatcher(event), False, False, True, True, False)
        assert not GroupSnooze.objects.filter(id=snooze.id).exists()

        group.refresh_from_db()
        assert group.status == GroupStatus.UNRESOLVED
        assert group.substatus == GroupSubStatus.ONGOING
        assert GroupInbox.objects.filter(
            group=group, reason=GroupInboxReason.ONGOING.value
        ).exists()
        assert Activity.objects.filter(
            group=group, project=group.project, type=ActivityType.SET_UNRESOLVED.value
        ).exists()
        assert mock_send_unignored_robust.called

    @override_settings(SENTRY_BUFFER="sentry.buffer.redis.RedisBuffer")
    @patch("sentry.signals.issue_unignored.send_robust")
    @patch("sentry.rules.processing.processor.RuleProcessor")
    def test_invalidates_snooze_with_buffers(self, mock_processor, send_robust):
        redis_buffer = RedisBuffer()
        with (
            mock.patch("sentry.buffer.backend.get", redis_buffer.get),
            mock.patch("sentry.buffer.backend.incr", redis_buffer.incr),
        ):
            event = self.create_event(
                data={"message": "testing", "fingerprint": ["group-1"]}, project_id=self.project.id
            )
            event_2 = self.create_event(
                data={"message": "testing", "fingerprint": ["group-1"]}, project_id=self.project.id
            )
            group = event.group
            group.times_seen = 50
            group.status = GroupStatus.IGNORED
            group.substatus = GroupSubStatus.UNTIL_CONDITION_MET
            group.save(update_fields=["times_seen", "status", "substatus"])
            snooze = GroupSnooze.objects.create(group=group, count=100, state={"times_seen": 0})

            self.call_post_process_group(
                is_new=False,
                is_regression=False,
                is_new_group_environment=True,
                event=event,
            )
            assert GroupSnooze.objects.filter(id=snooze.id).exists()

            buffer.backend.incr(Group, {"times_seen": 60}, filters={"id": event.group.id})
            self.call_post_process_group(
                is_new=False,
                is_regression=False,
                is_new_group_environment=True,
                event=event_2,
            )
            assert not GroupSnooze.objects.filter(id=snooze.id).exists()

    @patch("sentry.rules.processing.processor.RuleProcessor")
    def test_maintains_valid_snooze(self, mock_processor):
        event = self.create_event(data={}, project_id=self.project.id)
        group = event.group
        assert group.status == GroupStatus.UNRESOLVED
        assert group.substatus == GroupSubStatus.ONGOING
        snooze = GroupSnooze.objects.create(group=group, until=timezone.now() + timedelta(hours=1))

        self.call_post_process_group(
            is_new=True,
            is_regression=False,
            is_new_group_environment=True,
            event=event,
        )

        mock_processor.assert_called_with(EventMatcher(event), True, False, True, False, False)

        assert GroupSnooze.objects.filter(id=snooze.id).exists()
        group.refresh_from_db()
        assert group.status == GroupStatus.UNRESOLVED
        assert group.substatus == GroupSubStatus.NEW

    @patch("sentry.issues.escalating.is_escalating", return_value=(True, 0))
    def test_forecast_in_activity(self, mock_is_escalating):
        """
        Test that the forecast is added to the activity for escalating issues that were
        previously ignored until_escalating.
        """
        event = self.create_event(data={"message": "testing"}, project_id=self.project.id)
        group = event.group
        group.status = GroupStatus.IGNORED
        group.substatus = GroupSubStatus.UNTIL_ESCALATING
        group.save()
        self.call_post_process_group(
            is_new=False,
            is_regression=False,
            is_new_group_environment=True,
            event=event,
        )

        assert Activity.objects.filter(
            group=group,
            project=group.project,
            type=ActivityType.SET_ESCALATING.value,
            data={"event_id": event.event_id, "forecast": 0},
        ).exists()

    @with_feature("projects:first-event-severity-new-escalation")
    @patch("sentry.issues.escalating.is_escalating")
    def test_skip_escalation_logic_for_new_groups(self, mock_is_escalating):
        """
        Test that we skip checking escalation in the process_snoozes job if the group is less than
        a day old.
        """
        event = self.create_event(data={"message": "testing"}, project_id=self.project.id)
        group = event.group
        group.status = GroupStatus.IGNORED
        group.substatus = GroupSubStatus.UNTIL_ESCALATING
        group.update(first_seen=timezone.now() - timedelta(hours=1))
        group.save()
        self.call_post_process_group(
            is_new=False,
            is_regression=False,
            is_new_group_environment=True,
            event=event,
        )

        mock_is_escalating.assert_not_called()


@patch("sentry.utils.sdk_crashes.sdk_crash_detection.sdk_crash_detection")
class SDKCrashMonitoringTestMixin(BasePostProgressGroupMixin):
    @with_feature("organizations:sdk-crash-detection")
    @override_options(
        {
            "issues.sdk_crash_detection.cocoa.project_id": 1234,
            "issues.sdk_crash_detection.cocoa.sample_rate": 1.0,
            "issues.sdk_crash_detection.react-native.project_id": 12345,
            "issues.sdk_crash_detection.react-native.sample_rate": 1.0,
            "issues.sdk_crash_detection.react-native.organization_allowlist": [1],
        }
    )
    def test_sdk_crash_monitoring_is_called(self, mock_sdk_crash_detection):
        event = self.create_event(
            data={"message": "testing"},
            project_id=self.project.id,
        )

        self.call_post_process_group(
            is_new=True,
            is_regression=False,
            is_new_group_environment=True,
            event=event,
        )

        mock_sdk_crash_detection.detect_sdk_crash.assert_called_once()

        args = mock_sdk_crash_detection.detect_sdk_crash.call_args[-1]
        assert args["event"].project.id == event.project.id

        assert len(args["configs"]) == 2
        cocoa_config = args["configs"][0]
        assert cocoa_config.sdk_name == SdkName.Cocoa
        assert cocoa_config.project_id == 1234
        assert cocoa_config.sample_rate == 1.0
        assert cocoa_config.organization_allowlist == []

        react_native_config = args["configs"][1]
        assert react_native_config.sdk_name == SdkName.ReactNative
        assert react_native_config.project_id == 12345
        assert react_native_config.sample_rate == 1.0
        assert react_native_config.organization_allowlist == [1]

    @with_feature("organizations:sdk-crash-detection")
    @override_options(
        {
            "issues.sdk_crash_detection.cocoa.project_id": 1234,
            "issues.sdk_crash_detection.cocoa.sample_rate": 0.0,
        }
    )
    def test_sdk_crash_monitoring_not_called_without_sample_rate(self, mock_sdk_crash_detection):
        event = self.create_event(
            data={"message": "testing"},
            project_id=self.project.id,
        )

        self.call_post_process_group(
            is_new=True,
            is_regression=False,
            is_new_group_environment=True,
            event=event,
        )

        mock_sdk_crash_detection.detect_sdk_crash.assert_not_called()

    def test_sdk_crash_monitoring_is_not_called_with_disabled_feature(
        self, mock_sdk_crash_detection
    ):
        event = self.create_event(
            data={"message": "testing"},
            project_id=self.project.id,
        )

        self.call_post_process_group(
            is_new=True,
            is_regression=False,
            is_new_group_environment=True,
            event=event,
        )

        mock_sdk_crash_detection.detect_sdk_crash.assert_not_called()

    @override_options(
        {
            "issues.sdk_crash_detection.cocoa.project_id": None,
        }
    )
    @with_feature("organizations:sdk-crash-detection")
    def test_sdk_crash_monitoring_is_not_called_without_project_id(self, mock_sdk_crash_detection):
        event = self.create_event(
            data={"message": "testing"},
            project_id=self.project.id,
        )

        self.call_post_process_group(
            is_new=True,
            is_regression=False,
            is_new_group_environment=True,
            event=event,
        )

        mock_sdk_crash_detection.detect_sdk_crash.assert_not_called()


@mock.patch.object(replays_kafka, "get_kafka_producer_cluster_options")
@mock.patch.object(replays_kafka, "KafkaPublisher")
@mock.patch("sentry.utils.metrics.incr")
class ReplayLinkageTestMixin(BasePostProgressGroupMixin):
    def test_replay_linkage(self, incr, kafka_producer, kafka_publisher):
        replay_id = uuid.uuid4().hex
        event = self.create_event(
            data={"message": "testing", "contexts": {"replay": {"replay_id": replay_id}}},
            project_id=self.project.id,
        )

        self.call_post_process_group(
            is_new=True,
            is_regression=False,
            is_new_group_environment=True,
            event=event,
        )
        assert kafka_producer.return_value.publish.call_count == 1
        assert kafka_producer.return_value.publish.call_args[0][0] == "ingest-replay-events"

        ret_value = json.loads(kafka_producer.return_value.publish.call_args[0][1])

        assert ret_value["type"] == "replay_event"
        assert ret_value["start_time"]
        assert ret_value["replay_id"] == replay_id
        assert ret_value["project_id"] == self.project.id
        assert ret_value["segment_id"] is None
        assert ret_value["retention_days"] == 90
        assert ret_value["payload"] == {
            "type": "event_link",
            "replay_id": replay_id,
            "error_id": event.event_id,
            "timestamp": int(event.datetime.timestamp()),
            "event_hash": str(uuid.UUID(md5((event.event_id).encode("utf-8")).hexdigest())),
        }

        incr.assert_any_call("post_process.process_replay_link.id_sampled")
        incr.assert_any_call("post_process.process_replay_link.id_exists")

    def test_replay_linkage_with_tag(self, incr, kafka_producer, kafka_publisher):
        replay_id = uuid.uuid4().hex
        event = self.create_event(
            data={"message": "testing", "tags": {"replayId": replay_id}},
            project_id=self.project.id,
        )

        self.call_post_process_group(
            is_new=True,
            is_regression=False,
            is_new_group_environment=True,
            event=event,
        )
        assert kafka_producer.return_value.publish.call_count == 1
        assert kafka_producer.return_value.publish.call_args[0][0] == "ingest-replay-events"

        ret_value = json.loads(kafka_producer.return_value.publish.call_args[0][1])

        assert ret_value["type"] == "replay_event"
        assert ret_value["start_time"]
        assert ret_value["replay_id"] == replay_id
        assert ret_value["project_id"] == self.project.id
        assert ret_value["segment_id"] is None
        assert ret_value["retention_days"] == 90
        assert ret_value["payload"] == {
            "type": "event_link",
            "replay_id": replay_id,
            "error_id": event.event_id,
            "timestamp": int(event.datetime.timestamp()),
            "event_hash": str(uuid.UUID(md5((event.event_id).encode("utf-8")).hexdigest())),
        }

        incr.assert_any_call("post_process.process_replay_link.id_sampled")
        incr.assert_any_call("post_process.process_replay_link.id_exists")

    def test_replay_linkage_with_tag_pii_scrubbed(self, incr, kafka_producer, kafka_publisher):
        event = self.create_event(
            data={"message": "testing", "tags": {"replayId": "***"}},
            project_id=self.project.id,
        )

        self.call_post_process_group(
            is_new=True,
            is_regression=False,
            is_new_group_environment=True,
            event=event,
        )
        assert kafka_producer.return_value.publish.call_count == 0

    def test_no_replay(self, incr, kafka_producer, kafka_publisher):
        event = self.create_event(
            data={"message": "testing"},
            project_id=self.project.id,
        )

        self.call_post_process_group(
            is_new=True,
            is_regression=False,
            is_new_group_environment=True,
            event=event,
        )
        assert kafka_producer.return_value.publish.call_count == 0
        incr.assert_any_call("post_process.process_replay_link.id_sampled")

    def test_0_sample_rate_replays(self, incr, kafka_producer, kafka_publisher):
        event = self.create_event(
            data={"message": "testing"},
            project_id=self.project.id,
        )

        self.call_post_process_group(
            is_new=True,
            is_regression=False,
            is_new_group_environment=True,
            event=event,
        )
        assert kafka_producer.return_value.publish.call_count == 0
        for args, _ in incr.call_args_list:
            self.assertNotEqual(args, ("post_process.process_replay_link.id_sampled"))


class UserReportEventLinkTestMixin(BasePostProgressGroupMixin):
    def test_user_report_gets_environment(self):
        project = self.create_project()
        environment = Environment.objects.create(
            organization_id=project.organization_id, name="production"
        )
        environment.add_project(project)

        event_id = "a" * 32

        event = self.create_event(
            data={"environment": environment.name, "event_id": event_id},
            project_id=project.id,
        )
        UserReport.objects.create(
            project_id=project.id,
            event_id=event_id,
            name="foo",
            email="bar@example.com",
            comments="It Broke!!!",
        )
        self.call_post_process_group(
            is_new=True,
            is_regression=False,
            is_new_group_environment=True,
            event=event,
        )
        assert UserReport.objects.get(event_id=event_id).environment_id == environment.id

    def test_user_report_gets_environment_with_new_link_features(self):
        with self.feature("organizations:user-feedback-event-link-ingestion-changes"):
<<<<<<< HEAD
=======

>>>>>>> 5ff93698
            project = self.create_project()
            environment = Environment.objects.create(
                organization_id=project.organization_id, name="production"
            )
            environment.add_project(project)

            event_id = "a" * 32
            event = self.store_event(
                data={"environment": environment.name, "event_id": event_id},
                project_id=project.id,
            )
            UserReport.objects.create(
                project_id=project.id,
                event_id=event_id,
                name="foo",
                email="bar@example.com",
                comments="It Broke!!!",
            )

        self.call_post_process_group(
            is_new=True,
            is_regression=False,
            is_new_group_environment=True,
            event=event,
        )

        assert UserReport.objects.get(event_id=event_id).environment_id == environment.id

<<<<<<< HEAD
    @patch("sentry.feedback.usecases.create_feedback.produce_occurrence_to_kafka")
    def test_user_report_shims_to_feedback(self, mock_produce_occurrence_to_kafka):
        with self.feature("organizations:user-feedback-event-link-ingestion-changes"):
            project = self.create_project()
            environment = Environment.objects.create(
                organization_id=project.organization_id, name="production"
            )
            environment.add_project(project)

            event_id = "a" * 32

            UserReport.objects.create(
                project_id=project.id,
                event_id=event_id,
                name="Foo Bar",
                email="bar@example.com",
                comments="It Broke!!!",
            )

            event = self.store_event(
                data={"environment": environment.name, "event_id": event_id},
                project_id=project.id,
            )

            self.call_post_process_group(
                is_new=True,
                is_regression=False,
                is_new_group_environment=True,
                event=event,
            )

            report1 = UserReport.objects.get(project_id=project.id, event_id=event.event_id)
            assert report1.group_id == event.group_id
            assert report1.environment_id == event.get_environment().id

            assert len(mock_produce_occurrence_to_kafka.mock_calls) == 1
            mock_event_data = mock_produce_occurrence_to_kafka.call_args_list[0][1]["event_data"]

            assert mock_event_data["contexts"]["feedback"]["contact_email"] == "bar@example.com"
            assert mock_event_data["contexts"]["feedback"]["message"] == "It Broke!!!"
            assert mock_event_data["contexts"]["feedback"]["name"] == "Foo Bar"
            assert mock_event_data["environment"] == environment.name
            assert mock_event_data["tags"] == [
                ["environment", environment.name],
                ["level", "error"],
            ]

            assert mock_event_data["platform"] == "other"
            assert mock_event_data["contexts"]["feedback"]["associated_event_id"] == event.event_id
            assert mock_event_data["level"] == "error"

    @patch("sentry.feedback.usecases.create_feedback.produce_occurrence_to_kafka")
    def test_user_reports_no_shim_if_group_exists_on_report(self, mock_produce_occurrence_to_kafka):
        with self.feature("organizations:user-feedback-event-link-ingestion-changes"):
            project = self.create_project()
            environment = Environment.objects.create(
                organization_id=project.organization_id, name="production"
            )
            environment.add_project(project)

            event_id = "a" * 32

            UserReport.objects.create(
                project_id=project.id,
                event_id=event_id,
                name="Foo Bar",
                email="bar@example.com",
                comments="It Broke!!!",
                environment_id=environment.id,
            )

            event = self.store_event(
                data={"environment": environment.name, "event_id": event_id},
                project_id=project.id,
            )

            self.call_post_process_group(
                is_new=True,
                is_regression=False,
                is_new_group_environment=True,
                event=event,
            )

            # since the environment already exists on this user report, we know that
            # the report and the event have already been linked, so no feedback shim should be produced
            report1 = UserReport.objects.get(project_id=project.id, event_id=event.event_id)
            assert report1.environment_id == event.get_environment().id
            assert len(mock_produce_occurrence_to_kafka.mock_calls) == 0

=======
>>>>>>> 5ff93698

class DetectNewEscalationTestMixin(BasePostProgressGroupMixin):
    @patch("sentry.tasks.post_process.run_post_process_job", side_effect=run_post_process_job)
    @with_feature("projects:issue-priority")
    def test_has_escalated(self, mock_run_post_process_job):
        event = self.create_event(data={}, project_id=self.project.id)
        group = event.group
        group.update(
            first_seen=timezone.now() - timedelta(hours=1),
            times_seen=10,
            priority=PriorityLevel.LOW,
        )
        event.group = Group.objects.get(id=group.id)

        with self.feature("projects:first-event-severity-new-escalation"):
            with patch("sentry.issues.issue_velocity.calculate_threshold", return_value=9):
                self.call_post_process_group(
                    is_new=True,
                    is_regression=False,
                    is_new_group_environment=True,
                    event=event,
                )
        job = mock_run_post_process_job.call_args[0][0]
        assert job["has_escalated"]
        group.refresh_from_db()
        assert group.substatus == GroupSubStatus.ESCALATING
        assert group.priority == PriorityLevel.MEDIUM

    @patch("sentry.issues.issue_velocity.get_latest_threshold", return_value=1)
    @patch("sentry.tasks.post_process.run_post_process_job", side_effect=run_post_process_job)
    @with_feature("projects:issue-priority")
    def test_has_escalated_no_flag(self, mock_run_post_process_job, mock_threshold):
        event = self.create_event(data={}, project_id=self.project.id)
        group = event.group
        group.update(first_seen=timezone.now() - timedelta(hours=1), times_seen=10000)

        self.call_post_process_group(
            is_new=True,
            is_regression=False,
            is_new_group_environment=True,
            event=event,
        )
        job = mock_run_post_process_job.call_args[0][0]
        assert not job["has_escalated"]
        group.refresh_from_db()
        assert group.substatus == GroupSubStatus.NEW
        assert group.priority == PriorityLevel.HIGH

    @patch("sentry.issues.issue_velocity.get_latest_threshold")
    @patch("sentry.tasks.post_process.run_post_process_job", side_effect=run_post_process_job)
    @with_feature("projects:issue-priority")
    def test_has_escalated_old(self, mock_run_post_process_job, mock_threshold):
        event = self.create_event(data={}, project_id=self.project.id)
        group = event.group
        group.update(first_seen=timezone.now() - timedelta(days=2), times_seen=10000)

        with self.feature("projects:first-event-severity-new-escalation"):
            self.call_post_process_group(
                is_new=True,
                is_regression=False,
                is_new_group_environment=True,
                event=event,
            )
        mock_threshold.assert_not_called()
        job = mock_run_post_process_job.call_args[0][0]
        assert not job["has_escalated"]
        group.refresh_from_db()
        assert group.substatus == GroupSubStatus.NEW
        assert group.priority == PriorityLevel.HIGH

    @patch("sentry.issues.issue_velocity.get_latest_threshold", return_value=11)
    @patch("sentry.tasks.post_process.run_post_process_job", side_effect=run_post_process_job)
    @with_feature("projects:issue-priority")
    def test_has_not_escalated(self, mock_run_post_process_job, mock_threshold):
        event = self.create_event(data={}, project_id=self.project.id)
        group = event.group
        group.update(
            first_seen=timezone.now() - timedelta(hours=1),
            times_seen=10,
            priority=PriorityLevel.LOW,
        )

        with self.feature("projects:first-event-severity-new-escalation"):
            self.call_post_process_group(
                is_new=True,
                is_regression=False,
                is_new_group_environment=True,
                event=event,
            )
        mock_threshold.assert_called()
        job = mock_run_post_process_job.call_args[0][0]
        assert not job["has_escalated"]
        group.refresh_from_db()
        assert group.substatus == GroupSubStatus.NEW
        assert group.priority == PriorityLevel.LOW

    @patch("sentry.issues.issue_velocity.get_latest_threshold")
    @patch("sentry.tasks.post_process.run_post_process_job", side_effect=run_post_process_job)
    def test_has_escalated_locked(self, mock_run_post_process_job, mock_threshold):
        event = self.create_event(data={}, project_id=self.project.id)
        group = event.group
        group.update(first_seen=timezone.now() - timedelta(hours=1), times_seen=10000)
        lock = locks.get(f"detect_escalation:{group.id}", duration=10, name="detect_escalation")
        with self.feature("projects:first-event-severity-new-escalation"), lock.acquire():
            self.call_post_process_group(
                is_new=True,
                is_regression=False,
                is_new_group_environment=True,
                event=event,
            )
        mock_threshold.assert_not_called()
        job = mock_run_post_process_job.call_args[0][0]
        assert not job["has_escalated"]
        group.refresh_from_db()
        assert group.substatus == GroupSubStatus.NEW

    @patch("sentry.issues.issue_velocity.get_latest_threshold")
    @patch("sentry.tasks.post_process.run_post_process_job", side_effect=run_post_process_job)
    def test_has_escalated_already_escalated(self, mock_run_post_process_job, mock_threshold):
        event = self.create_event(data={}, project_id=self.project.id)
        group = event.group
        self.call_post_process_group(
            is_new=True,
            is_regression=False,
            is_new_group_environment=True,
            event=event,
        )
        group.update(
            first_seen=timezone.now() - timedelta(hours=1),
            times_seen=10000,
            substatus=GroupSubStatus.ESCALATING,
            priority=PriorityLevel.MEDIUM,
        )
        with self.feature("projects:first-event-severity-new-escalation"):
            self.call_post_process_group(
                is_new=False,
                is_regression=False,
                is_new_group_environment=False,
                event=event,
            )
        mock_threshold.assert_not_called()
        job = mock_run_post_process_job.call_args[0][0]
        assert not job["has_escalated"]
        group.refresh_from_db()
        assert group.substatus == GroupSubStatus.ESCALATING
        assert group.priority == PriorityLevel.MEDIUM

    @patch("sentry.issues.issue_velocity.get_latest_threshold")
    @patch("sentry.tasks.post_process.run_post_process_job", side_effect=run_post_process_job)
    def test_does_not_escalate_non_new_substatus(self, mock_run_post_process_job, mock_threshold):
        for substatus, status in GROUP_SUBSTATUS_TO_STATUS_MAP.items():
            if substatus == GroupSubStatus.NEW:
                continue
            event = self.create_event(data={}, project_id=self.project.id)
            group = event.group
            group.update(
                first_seen=timezone.now() - timedelta(hours=1),
                times_seen=10000,
                status=status,
                substatus=substatus,
            )
            group.save()

            with self.feature("projects:first-event-severity-new-escalation"):
                self.call_post_process_group(
                    is_new=False,  # when true, post_process sets the substatus to NEW
                    is_regression=False,
                    is_new_group_environment=True,
                    event=event,
                )
            mock_threshold.assert_not_called()
            job = mock_run_post_process_job.call_args[0][0]
            assert not job["has_escalated"]
            group.refresh_from_db()
            assert group.substatus == substatus

    @patch("sentry.issues.issue_velocity.get_latest_threshold", return_value=8)
    @patch("sentry.tasks.post_process.run_post_process_job", side_effect=run_post_process_job)
    def test_no_escalation_less_than_floor(self, mock_run_post_process_job, mock_threshold):
        event = self.create_event(data={}, project_id=self.project.id)
        group = event.group
        group.update(first_seen=timezone.now() - timedelta(hours=1), times_seen=9)
        event.group = Group.objects.get(id=group.id)

        with self.feature("projects:first-event-severity-new-escalation"):
            self.call_post_process_group(
                is_new=True,
                is_regression=False,
                is_new_group_environment=True,
                event=event,
            )
        mock_threshold.assert_not_called()
        job = mock_run_post_process_job.call_args[0][0]
        assert not job["has_escalated"]
        group.refresh_from_db()
        assert group.substatus == GroupSubStatus.NEW

    @patch("sentry.issues.issue_velocity.get_latest_threshold", return_value=11)
    @patch("sentry.tasks.post_process.run_post_process_job", side_effect=run_post_process_job)
    def test_has_not_escalated_less_than_an_hour(self, mock_run_post_process_job, mock_threshold):
        event = self.create_event(data={}, project_id=self.project.id)
        group = event.group
        # the group is less than an hour old, but we use 1 hr for the hourly event rate anyway
        group.update(first_seen=timezone.now() - timedelta(minutes=1), times_seen=10)
        event.group = Group.objects.get(id=group.id)

        with self.feature("projects:first-event-severity-new-escalation"):
            self.call_post_process_group(
                is_new=True,
                is_regression=False,
                is_new_group_environment=True,
                event=event,
            )
        job = mock_run_post_process_job.call_args[0][0]
        assert not job["has_escalated"]
        group.refresh_from_db()
        assert group.substatus == GroupSubStatus.NEW

    @patch("sentry.issues.issue_velocity.get_latest_threshold", return_value=0)
    @patch("sentry.tasks.post_process.run_post_process_job", side_effect=run_post_process_job)
    def test_zero_escalation_rate(self, mock_run_post_process_job, mock_threshold):
        event = self.create_event(data={}, project_id=self.project.id)
        group = event.group
        group.update(first_seen=timezone.now() - timedelta(hours=1), times_seen=10000)
        with self.feature("projects:first-event-severity-new-escalation"):
            self.call_post_process_group(
                is_new=True,
                is_regression=False,
                is_new_group_environment=True,
                event=event,
            )
        mock_threshold.assert_called()
        job = mock_run_post_process_job.call_args[0][0]
        assert not job["has_escalated"]
        group.refresh_from_db()
        assert group.substatus == GroupSubStatus.NEW


class PostProcessGroupErrorTest(
    TestCase,
    AssignmentTestMixin,
    ProcessCommitsTestMixin,
    CorePostProcessGroupTestMixin,
    DeriveCodeMappingsProcessGroupTestMixin,
    InboxTestMixin,
    ResourceChangeBoundsTestMixin,
    RuleProcessorTestMixin,
    ServiceHooksTestMixin,
    SnoozeTestMixin,
    SnoozeTestSkipSnoozeMixin,
    SDKCrashMonitoringTestMixin,
    ReplayLinkageTestMixin,
    DetectNewEscalationTestMixin,
    UserReportEventLinkTestMixin,
):
    def setUp(self):
        super().setUp()
        clear_replay_publisher()

    def create_event(self, data, project_id, assert_no_errors=True):
        return self.store_event(data=data, project_id=project_id, assert_no_errors=assert_no_errors)

    def call_post_process_group(
        self, is_new, is_regression, is_new_group_environment, event, cache_key=None
    ):
        if cache_key is None:
            cache_key = write_event_to_cache(event)
        post_process_group(
            is_new=is_new,
            is_regression=is_regression,
            is_new_group_environment=is_new_group_environment,
            cache_key=cache_key,
            group_id=event.group_id,
            project_id=event.project_id,
        )
        return cache_key

    @with_feature("organizations:escalating-metrics-backend")
    @patch("sentry.sentry_metrics.client.generic_metrics_backend.counter")
    @patch("sentry.utils.metrics.incr")
    @patch("sentry.utils.metrics.timer")
    def test_generic_metrics_backend_counter(
        self, metric_timer_mock, metric_incr_mock, generic_metrics_backend_mock
    ):
        min_ago = iso_format(before_now(minutes=1))
        event = self.create_event(
            data={
                "exception": {
                    "values": [
                        {
                            "type": "ZeroDivisionError",
                            "stacktrace": {"frames": [{"function": f} for f in ["a", "b"]]},
                        }
                    ]
                },
                "timestamp": min_ago,
                "start_timestamp": min_ago,
                "contexts": {"trace": {"trace_id": "b" * 32, "span_id": "c" * 16, "op": ""}},
            },
            project_id=self.project.id,
        )
        self.call_post_process_group(
            is_new=True, is_regression=False, is_new_group_environment=True, event=event
        )

        assert generic_metrics_backend_mock.call_count == 1
        metric_incr_mock.assert_any_call(
            "sentry.tasks.post_process.post_process_group.completed",
            tags={"issue_category": "error", "pipeline": "process_rules"},
        )
        metric_timer_mock.assert_any_call(
            "tasks.post_process.run_post_process_job.pipeline.duration",
            tags={
                "pipeline": "process_rules",
                "issue_category": "error",
                "is_reprocessed": False,
            },
        )


class PostProcessGroupPerformanceTest(
    TestCase,
    SnubaTestCase,
    CorePostProcessGroupTestMixin,
    InboxTestMixin,
    RuleProcessorTestMixin,
    SnoozeTestMixin,
    SnoozeTestSkipSnoozeMixin,
    PerformanceIssueTestCase,
):
    def create_event(self, data, project_id, assert_no_errors=True):
        fingerprint = data["fingerprint"][0] if data.get("fingerprint") else "some_group"
        fingerprint = f"{PerformanceNPlusOneGroupType.type_id}-{fingerprint}"
        return self.create_performance_issue(fingerprint=fingerprint)

    def call_post_process_group(
        self, is_new, is_regression, is_new_group_environment, event, cache_key=None
    ):
        if cache_key is None:
            cache_key = write_event_to_cache(event)
        with self.feature(PerformanceNPlusOneGroupType.build_post_process_group_feature_name()):
            post_process_group(
                is_new=is_new,
                is_regression=is_regression,
                is_new_group_environment=is_new_group_environment,
                cache_key=cache_key,
                group_id=event.group_id,
                project_id=event.project_id,
            )
        return cache_key

    @patch("sentry.sentry_metrics.client.generic_metrics_backend.counter")
    @patch("sentry.tasks.post_process.run_post_process_job")
    @patch("sentry.rules.processing.processor.RuleProcessor")
    @patch("sentry.signals.transaction_processed.send_robust")
    @patch("sentry.signals.event_processed.send_robust")
    def test_process_transaction_event_with_no_group(
        self,
        event_processed_signal_mock,
        transaction_processed_signal_mock,
        mock_processor,
        run_post_process_job_mock,
        generic_metrics_backend_mock,
    ):
        min_ago = before_now(minutes=1)
        event = store_transaction(
            test_case=self,
            project_id=self.project.id,
            user_id=self.create_user(name="user1").name,
            fingerprint=[],
            environment=None,
            timestamp=min_ago,
        )
        assert len(event.groups) == 0
        cache_key = write_event_to_cache(event)
        post_process_group(
            is_new=False,
            is_regression=False,
            is_new_group_environment=False,
            cache_key=cache_key,
            group_id=None,
            group_states=None,
        )

        assert transaction_processed_signal_mock.call_count == 1
        assert event_processed_signal_mock.call_count == 0
        assert mock_processor.call_count == 0
        assert run_post_process_job_mock.call_count == 0
        assert generic_metrics_backend_mock.call_count == 0

    @patch("sentry.tasks.post_process.handle_owner_assignment")
    @patch("sentry.tasks.post_process.handle_auto_assignment")
    @patch("sentry.tasks.post_process.process_rules")
    @patch("sentry.tasks.post_process.run_post_process_job")
    @patch("sentry.rules.processing.processor.RuleProcessor")
    @patch("sentry.signals.transaction_processed.send_robust")
    @patch("sentry.signals.event_processed.send_robust")
    def test_full_pipeline_with_group_states(
        self,
        event_processed_signal_mock,
        transaction_processed_signal_mock,
        mock_processor,
        run_post_process_job_mock,
        mock_process_rules,
        mock_handle_auto_assignment,
        mock_handle_owner_assignment,
    ):
        event = self.create_performance_issue()
        assert event.group

        # TODO(jangjodi): Fix this ordering test; side_effects should be a function (lambda),
        # but because post-processing is async, this causes the assert to fail because it doesn't
        # wait for the side effects to happen
        call_order = [mock_handle_owner_assignment, mock_handle_auto_assignment, mock_process_rules]
        mock_handle_owner_assignment.side_effect = None
        mock_handle_auto_assignment.side_effect = None
        mock_process_rules.side_effect = None

        post_process_group(
            is_new=True,
            is_regression=False,
            is_new_group_environment=True,
            cache_key="dummykey",
            group_id=event.group_id,
            occurrence_id=event.occurrence_id,
            project_id=self.project.id,
        )

        assert transaction_processed_signal_mock.call_count == 1
        assert event_processed_signal_mock.call_count == 0
        assert mock_processor.call_count == 0
        assert run_post_process_job_mock.call_count == 1
        assert call_order == [
            mock_handle_owner_assignment,
            mock_handle_auto_assignment,
            mock_process_rules,
        ]


class PostProcessGroupAggregateEventTest(
    TestCase,
    SnubaTestCase,
    CorePostProcessGroupTestMixin,
    SnoozeTestSkipSnoozeMixin,
    PerformanceIssueTestCase,
):
    def create_event(self, data, project_id):
        group = self.create_group(
            type=PerformanceP95EndpointRegressionGroupType.type_id,
        )

        event = self.store_event(data=data, project_id=project_id)
        event.group = group
        event = event.for_group(group)

        return event

    def call_post_process_group(
        self, is_new, is_regression, is_new_group_environment, event, cache_key=None
    ):
        if cache_key is None:
            cache_key = write_event_to_cache(event)
        with self.feature(
            PerformanceP95EndpointRegressionGroupType.build_post_process_group_feature_name()
        ):
            post_process_group(
                is_new=is_new,
                is_regression=is_regression,
                is_new_group_environment=is_new_group_environment,
                cache_key=cache_key,
                group_id=event.group_id,
                project_id=event.project_id,
            )
        return cache_key


class TransactionClustererTestCase(TestCase, SnubaTestCase):
    @patch("sentry.ingest.transaction_clusterer.datasource.redis._record_sample")
    def test_process_transaction_event_clusterer(
        self,
        mock_store_transaction_name,
    ):
        min_ago = before_now(minutes=1)
        event = process_event(
            data={
                "project": self.project.id,
                "event_id": "b" * 32,
                "transaction": "foo",
                "start_timestamp": str(min_ago),
                "timestamp": str(min_ago),
                "type": "transaction",
                "transaction_info": {
                    "source": "url",
                },
                "contexts": {"trace": {"trace_id": "b" * 32, "span_id": "c" * 16, "op": ""}},
            },
            group_id=0,
        )
        cache_key = write_event_to_cache(event)
        post_process_group(
            is_new=False,
            is_regression=False,
            is_new_group_environment=False,
            cache_key=cache_key,
            group_id=None,
        )

        assert mock_store_transaction_name.mock_calls == [
            mock.call(ClustererNamespace.TRANSACTIONS, self.project, "foo")
        ]


class PostProcessGroupGenericTest(
    TestCase,
    SnubaTestCase,
    OccurrenceTestMixin,
    CorePostProcessGroupTestMixin,
    InboxTestMixin,
    RuleProcessorTestMixin,
    SnoozeTestMixin,
):
    def create_event(self, data, project_id, assert_no_errors=True):
        data["type"] = "generic"
        event = self.store_event(
            data=data, project_id=project_id, assert_no_errors=assert_no_errors
        )

        occurrence_data = self.build_occurrence_data(event_id=event.event_id, project_id=project_id)
        occurrence, group_info = save_issue_occurrence(occurrence_data, event)
        assert group_info is not None

        group_event = event.for_group(group_info.group)
        group_event.occurrence = occurrence
        return group_event

    def call_post_process_group(
        self, is_new, is_regression, is_new_group_environment, event, cache_key=None
    ):
        with self.feature(ProfileFileIOGroupType.build_post_process_group_feature_name()):
            post_process_group(
                is_new=is_new,
                is_regression=is_regression,
                is_new_group_environment=is_new_group_environment,
                cache_key=None,
                group_id=event.group_id,
                occurrence_id=event.occurrence.id,
                project_id=event.group.project_id,
            )
        return cache_key

    def test_issueless(self):
        # Skip this test since there's no way to have issueless events in the issue platform
        pass

    def test_no_cache_abort(self):
        # We don't use the cache for generic issues, so skip this test
        pass

    @patch("sentry.rules.processing.processor.RuleProcessor")
    def test_occurrence_deduping(self, mock_processor):
        event = self.create_event(data={"message": "testing"}, project_id=self.project.id)

        self.call_post_process_group(
            is_new=True,
            is_regression=True,
            is_new_group_environment=False,
            event=event,
        )
        assert mock_processor.call_count == 1
        mock_processor.assert_called_with(EventMatcher(event), True, True, False, False, False)

        # Calling this again should do nothing, since we've already processed this occurrence.
        self.call_post_process_group(
            is_new=False,
            is_regression=True,
            is_new_group_environment=False,
            event=event,
        )

        # Make sure we haven't called this again, since we should exit early.
        assert mock_processor.call_count == 1

    @patch("sentry.tasks.post_process.handle_owner_assignment")
    @patch("sentry.tasks.post_process.handle_auto_assignment")
    @patch("sentry.tasks.post_process.process_rules")
    @patch("sentry.tasks.post_process.run_post_process_job")
    @patch("sentry.rules.processing.processor.RuleProcessor")
    @patch("sentry.signals.event_processed.send_robust")
    @patch("sentry.utils.snuba.raw_query")
    def test_full_pipeline_with_group_states(
        self,
        snuba_raw_query_mock,
        event_processed_signal_mock,
        mock_processor,
        run_post_process_job_mock,
        mock_process_rules,
        mock_handle_auto_assignment,
        mock_handle_owner_assignment,
    ):
        event = self.create_event(data={"message": "testing"}, project_id=self.project.id)
        call_order = [mock_handle_owner_assignment, mock_handle_auto_assignment, mock_process_rules]
        mock_handle_owner_assignment.side_effect = None
        mock_handle_auto_assignment.side_effect = None
        mock_process_rules.side_effect = None
        self.call_post_process_group(
            is_new=False,
            is_regression=True,
            is_new_group_environment=False,
            event=event,
        )
        assert event_processed_signal_mock.call_count == 0
        assert mock_processor.call_count == 0
        assert run_post_process_job_mock.call_count == 1
        assert call_order == [
            mock_handle_owner_assignment,
            mock_handle_auto_assignment,
            mock_process_rules,
        ]
        assert snuba_raw_query_mock.call_count == 0

    @pytest.mark.skip(reason="those tests do not work with the given call_post_process_group impl")
    def test_processing_cache_cleared(self):
        pass

    @pytest.mark.skip(reason="those tests do not work with the given call_post_process_group impl")
    def test_processing_cache_cleared_with_commits(self):
        pass


class PostProcessGroupFeedbackTest(
    TestCase,
    SnubaTestCase,
    OccurrenceTestMixin,
    CorePostProcessGroupTestMixin,
    InboxTestMixin,
    RuleProcessorTestMixin,
    SnoozeTestMixin,
):
    def create_event(
        self,
        data,
        project_id,
        assert_no_errors=True,
        feedback_type=FeedbackCreationSource.NEW_FEEDBACK_ENVELOPE,
        is_spam=False,
    ):
        data["type"] = "generic"
        event = self.store_event(
            data=data, project_id=project_id, assert_no_errors=assert_no_errors
        )

        evidence_data = {
            "Test": 123,
            "source": feedback_type.value,
        }
        evidence_display = [
            {"name": "hi", "value": "bye", "important": True},
            {"name": "what", "value": "where", "important": False},
        ]
        if is_spam:
            evidence_data["is_spam"] = True

        occurrence_data = self.build_occurrence_data(
            event_id=event.event_id,
            project_id=project_id,
            **{
                "id": uuid.uuid4().hex,
                "fingerprint": ["c" * 32],
                "issue_title": "User Feedback",
                "subtitle": "it was bad",
                "culprit": "api/123",
                "resource_id": "1234",
                "evidence_data": evidence_data,
                "evidence_display": evidence_display,
                "type": FeedbackGroup.type_id,
                "detection_time": datetime.now().timestamp(),
                "level": "info",
            },
        )
        occurrence, group_info = save_issue_occurrence(occurrence_data, event)
        assert group_info is not None

        group_event = event.for_group(group_info.group)
        group_event.occurrence = occurrence
        return group_event

    @override_options({"feedback.spam-detection-actions": True})
    def call_post_process_group(
        self, is_new, is_regression, is_new_group_environment, event, cache_key=None
    ):
        with self.feature(FeedbackGroup.build_post_process_group_feature_name()):
            post_process_group(
                is_new=is_new,
                is_regression=is_regression,
                is_new_group_environment=is_new_group_environment,
                cache_key=None,
                group_id=event.group_id,
                occurrence_id=event.occurrence.id,
                project_id=event.group.project_id,
            )
        return cache_key

    @override_options({"feedback.spam-detection-actions": True})
    def test_not_ran_if_crash_report_option_disabled(self):
        self.project.update_option("sentry:feedback_user_report_notifications", False)
        event = self.create_event(
            data={},
            project_id=self.project.id,
            feedback_type=FeedbackCreationSource.CRASH_REPORT_EMBED_FORM,
        )
        mock_process_func = Mock()
        with patch(
            "sentry.tasks.post_process.GROUP_CATEGORY_POST_PROCESS_PIPELINE",
            {
                GroupCategory.FEEDBACK: [
                    feedback_filter_decorator(mock_process_func),
                ]
            },
        ):
            self.call_post_process_group(
                is_new=True,
                is_regression=False,
                is_new_group_environment=True,
                event=event,
                cache_key="total_rubbish",
            )
        assert mock_process_func.call_count == 0

    @override_options({"feedback.spam-detection-actions": True})
    def test_not_ran_if_spam(self):
        event = self.create_event(
            data={},
            project_id=self.project.id,
            feedback_type=FeedbackCreationSource.CRASH_REPORT_EMBED_FORM,
            is_spam=True,
        )
        mock_process_func = Mock()
        with patch(
            "sentry.tasks.post_process.GROUP_CATEGORY_POST_PROCESS_PIPELINE",
            {
                GroupCategory.FEEDBACK: [
                    feedback_filter_decorator(mock_process_func),
                ]
            },
        ):
            self.call_post_process_group(
                is_new=True,
                is_regression=False,
                is_new_group_environment=True,
                event=event,
                cache_key="total_rubbish",
            )
        assert mock_process_func.call_count == 0

    @override_options({"feedback.spam-detection-actions": True})
    def test_not_ran_if_crash_report_project_option_enabled(self):
        self.project.update_option("sentry:feedback_user_report_notifications", True)

        event = self.create_event(
            data={},
            project_id=self.project.id,
            feedback_type=FeedbackCreationSource.CRASH_REPORT_EMBED_FORM,
        )
        mock_process_func = Mock()
        with patch(
            "sentry.tasks.post_process.GROUP_CATEGORY_POST_PROCESS_PIPELINE",
            {
                GroupCategory.FEEDBACK: [
                    feedback_filter_decorator(mock_process_func),
                ]
            },
        ):
            self.call_post_process_group(
                is_new=True,
                is_regression=False,
                is_new_group_environment=True,
                event=event,
                cache_key="total_rubbish",
            )
        assert mock_process_func.call_count == 1

    @override_options({"feedback.spam-detection-actions": True})
    def test_not_ran_if_crash_report_setting_option_epoch_0(self):
        self.project.update_option("sentry:option-epoch", 1)
        event = self.create_event(
            data={},
            project_id=self.project.id,
            feedback_type=FeedbackCreationSource.CRASH_REPORT_EMBED_FORM,
        )
        mock_process_func = Mock()
        with patch(
            "sentry.tasks.post_process.GROUP_CATEGORY_POST_PROCESS_PIPELINE",
            {
                GroupCategory.FEEDBACK: [
                    feedback_filter_decorator(mock_process_func),
                ]
            },
        ):
            self.call_post_process_group(
                is_new=True,
                is_regression=False,
                is_new_group_environment=True,
                event=event,
                cache_key="total_rubbish",
            )
        assert mock_process_func.call_count == 0

    @override_options({"feedback.spam-detection-actions": True})
    def test_ran_if_default_on_new_projects(self):
        event = self.create_event(
            data={},
            project_id=self.project.id,
            feedback_type=FeedbackCreationSource.CRASH_REPORT_EMBED_FORM,
        )
        mock_process_func = Mock()
        with patch(
            "sentry.tasks.post_process.GROUP_CATEGORY_POST_PROCESS_PIPELINE",
            {
                GroupCategory.FEEDBACK: [
                    feedback_filter_decorator(mock_process_func),
                ]
            },
        ):
            self.call_post_process_group(
                is_new=True,
                is_regression=False,
                is_new_group_environment=True,
                event=event,
                cache_key="total_rubbish",
            )
        assert mock_process_func.call_count == 1

    @override_options({"feedback.spam-detection-actions": True})
    def test_ran_if_crash_feedback_envelope(self):
        event = self.create_event(
            data={},
            project_id=self.project.id,
            feedback_type=FeedbackCreationSource.NEW_FEEDBACK_ENVELOPE,
        )
        mock_process_func = Mock()
        with patch(
            "sentry.tasks.post_process.GROUP_CATEGORY_POST_PROCESS_PIPELINE",
            {
                GroupCategory.FEEDBACK: [
                    feedback_filter_decorator(mock_process_func),
                ]
            },
        ):
            self.call_post_process_group(
                is_new=True,
                is_regression=False,
                is_new_group_environment=True,
                event=event,
                cache_key="total_rubbish",
            )
        assert mock_process_func.call_count == 1

    @pytest.mark.skip(
        reason="Skip this test since there's no way to have issueless events in the issue platform"
    )
    def test_issueless(self):
        ...

    def test_no_cache_abort(self):
        # We don't use the cache for generic issues, so skip this test
        pass

    @pytest.mark.skip(reason="those tests do not work with the given call_post_process_group impl")
    def test_processing_cache_cleared(self):
        pass

    @pytest.mark.skip(reason="those tests do not work with the given call_post_process_group impl")
    def test_processing_cache_cleared_with_commits(self):
        pass<|MERGE_RESOLUTION|>--- conflicted
+++ resolved
@@ -2051,10 +2051,6 @@
 
     def test_user_report_gets_environment_with_new_link_features(self):
         with self.feature("organizations:user-feedback-event-link-ingestion-changes"):
-<<<<<<< HEAD
-=======
-
->>>>>>> 5ff93698
             project = self.create_project()
             environment = Environment.objects.create(
                 organization_id=project.organization_id, name="production"
@@ -2083,7 +2079,6 @@
 
         assert UserReport.objects.get(event_id=event_id).environment_id == environment.id
 
-<<<<<<< HEAD
     @patch("sentry.feedback.usecases.create_feedback.produce_occurrence_to_kafka")
     def test_user_report_shims_to_feedback(self, mock_produce_occurrence_to_kafka):
         with self.feature("organizations:user-feedback-event-link-ingestion-changes"):
@@ -2172,9 +2167,6 @@
             report1 = UserReport.objects.get(project_id=project.id, event_id=event.event_id)
             assert report1.environment_id == event.get_environment().id
             assert len(mock_produce_occurrence_to_kafka.mock_calls) == 0
-
-=======
->>>>>>> 5ff93698
 
 class DetectNewEscalationTestMixin(BasePostProgressGroupMixin):
     @patch("sentry.tasks.post_process.run_post_process_job", side_effect=run_post_process_job)
