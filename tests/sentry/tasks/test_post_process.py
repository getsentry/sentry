from __future__ import annotations

import abc
import time
import uuid
from datetime import datetime, timedelta, timezone
from hashlib import md5
from typing import Any
from unittest import mock
from unittest.mock import Mock, patch

import pytest
from django.db import router
from django.test import override_settings
from django.utils import timezone as django_timezone

from sentry import buffer
from sentry.buffer.redis import RedisBuffer
from sentry.eventstore.models import Event
from sentry.eventstore.processing import event_processing_store
from sentry.feedback.usecases.create_feedback import FeedbackCreationSource
from sentry.ingest.transaction_clusterer import ClustererNamespace
from sentry.integrations.mixins.commit_context import CommitInfo, FileBlameInfo
from sentry.issues.grouptype import (
    FeedbackGroup,
    GroupCategory,
    PerformanceDurationRegressionGroupType,
    PerformanceNPlusOneGroupType,
    ProfileFileIOGroupType,
)
from sentry.issues.ingest import save_issue_occurrence
from sentry.models.activity import Activity, ActivityIntegration
from sentry.models.group import GROUP_SUBSTATUS_TO_STATUS_MAP, Group, GroupStatus
from sentry.models.groupassignee import GroupAssignee
from sentry.models.groupinbox import GroupInbox, GroupInboxReason
from sentry.models.groupowner import (
    ASSIGNEE_EXISTS_DURATION,
    ASSIGNEE_EXISTS_KEY,
    ISSUE_OWNERS_DEBOUNCE_DURATION,
    ISSUE_OWNERS_DEBOUNCE_KEY,
    GroupOwner,
    GroupOwnerType,
)
from sentry.models.groupsnooze import GroupSnooze
from sentry.models.integrations.integration import Integration
from sentry.models.projectownership import ProjectOwnership
from sentry.models.projectteam import ProjectTeam
from sentry.ownership.grammar import Matcher, Owner, Rule, dump_schema
from sentry.replays.lib import kafka as replays_kafka
from sentry.replays.lib.kafka import clear_replay_publisher
from sentry.rules import init_registry
from sentry.rules.actions.base import EventAction
from sentry.services.hybrid_cloud.user.service import user_service
from sentry.silo import SiloMode, unguarded_write
from sentry.tasks.derive_code_mappings import SUPPORTED_LANGUAGES
from sentry.tasks.merge import merge_groups
from sentry.tasks.post_process import (
    ISSUE_OWNERS_PER_PROJECT_PER_MIN_RATELIMIT,
    feedback_filter_decorator,
    locks,
    post_process_group,
    process_event,
    run_post_process_job,
)
from sentry.testutils.cases import BaseTestCase, PerformanceIssueTestCase, SnubaTestCase, TestCase
from sentry.testutils.helpers import with_feature
from sentry.testutils.helpers.datetime import before_now, iso_format
from sentry.testutils.helpers.eventprocessing import write_event_to_cache
from sentry.testutils.helpers.options import override_options
from sentry.testutils.performance_issues.store_transaction import PerfIssueTransactionTestMixin
from sentry.testutils.silo import assume_test_silo_mode, region_silo_test
from sentry.testutils.skips import requires_snuba
from sentry.types.activity import ActivityType
from sentry.types.group import GroupSubStatus
from sentry.utils import json
from sentry.utils.cache import cache
from sentry.utils.sdk_crashes.sdk_crash_detection_config import SdkName
from tests.sentry.issues.test_utils import OccurrenceTestMixin

pytestmark = [requires_snuba]


class EventMatcher:
    def __init__(self, expected, group=None):
        self.expected = expected
        self.expected_group = group

    def __eq__(self, other):
        matching_id = other.event_id == self.expected.event_id
        if self.expected_group:
            return (
                matching_id
                and self.expected_group == other.group
                and self.expected_group.id == other.group_id
            )
        return matching_id


class BasePostProgressGroupMixin(BaseTestCase, metaclass=abc.ABCMeta):
    @abc.abstractmethod
    def create_event(self, data, project_id, assert_no_errors=True):
        pass

    @abc.abstractmethod
    def call_post_process_group(
        self, is_new, is_regression, is_new_group_environment, event, cache_key=None
    ):
        pass


class CorePostProcessGroupTestMixin(BasePostProgressGroupMixin):
    @patch("sentry.rules.processor.RuleProcessor")
    @patch("sentry.tasks.servicehooks.process_service_hook")
    @patch("sentry.tasks.sentry_apps.process_resource_change_bound.delay")
    @patch("sentry.signals.event_processed.send_robust")
    def test_issueless(
        self,
        mock_signal,
        mock_process_resource_change_bound,
        mock_process_service_hook,
        mock_processor,
    ):
        min_ago = iso_format(before_now(minutes=1))
        event = self.store_event(
            data={
                "type": "transaction",
                "timestamp": min_ago,
                "start_timestamp": min_ago,
                "contexts": {"trace": {"trace_id": "b" * 32, "span_id": "c" * 16, "op": ""}},
            },
            project_id=self.project.id,
        )
        cache_key = write_event_to_cache(event)
        self.call_post_process_group(
            is_new=True,
            is_regression=False,
            is_new_group_environment=True,
            event=event,
            cache_key=cache_key,
        )

        assert mock_processor.call_count == 0
        assert mock_process_service_hook.call_count == 0
        assert mock_process_resource_change_bound.call_count == 0

        # transaction events do not call event.processed
        assert mock_signal.call_count == 0

    @patch("sentry.rules.processor.RuleProcessor")
    def test_no_cache_abort(self, mock_processor):
        event = self.create_event(data={}, project_id=self.project.id)

        self.call_post_process_group(
            is_new=True,
            is_regression=False,
            is_new_group_environment=True,
            event=event,
            cache_key="total-rubbish",
        )

        assert mock_processor.call_count == 0

    def test_processing_cache_cleared(self):
        event = self.create_event(data={}, project_id=self.project.id)

        cache_key = self.call_post_process_group(
            is_new=True,
            is_regression=False,
            is_new_group_environment=True,
            event=event,
        )
        assert event_processing_store.get(cache_key) is None

    def test_processing_cache_cleared_with_commits(self):
        # Regression test to guard against suspect commit calculations breaking the
        # cache
        event = self.create_event(data={}, project_id=self.project.id)

        self.create_commit(repo=self.create_repo())
        cache_key = self.call_post_process_group(
            is_new=True,
            is_regression=False,
            is_new_group_environment=True,
            event=event,
        )
        assert event_processing_store.get(cache_key) is None


class DeriveCodeMappingsProcessGroupTestMixin(BasePostProgressGroupMixin):
    def _create_event(
        self,
        data: dict[str, Any],
        project_id: int | None = None,
    ) -> Event:
        data.setdefault("platform", "javascript")
        return self.store_event(data=data, project_id=project_id or self.project.id)

    def _call_post_process_group(self, event: Event) -> None:
        self.call_post_process_group(
            is_new=True,
            is_regression=False,
            is_new_group_environment=True,
            event=event,
        )

    @patch("sentry.tasks.derive_code_mappings.derive_code_mappings")
    def test_derive_invalid_platform(self, mock_derive_code_mappings):
        event = self._create_event({"platform": "elixir"})
        self._call_post_process_group(event)

        assert mock_derive_code_mappings.delay.call_count == 0

    @patch("sentry.tasks.derive_code_mappings.derive_code_mappings")
    def test_derive_supported_languages(self, mock_derive_code_mappings):
        for platform in SUPPORTED_LANGUAGES:
            event = self._create_event({"platform": platform})
            self._call_post_process_group(event)

            assert mock_derive_code_mappings.delay.call_count == 1

    @patch("sentry.tasks.derive_code_mappings.derive_code_mappings")
    def test_only_maps_a_given_project_once_per_hour(self, mock_derive_code_mappings):
        dogs_project = self.create_project()
        maisey_event = self._create_event(
            {
                "fingerprint": ["themaiseymasieydog"],
            },
            dogs_project.id,
        )
        charlie_event = self._create_event(
            {
                "fingerprint": ["charliebear"],
            },
            dogs_project.id,
        )
        cory_event = self._create_event(
            {
                "fingerprint": ["thenudge"],
            },
            dogs_project.id,
        )
        bodhi_event = self._create_event(
            {
                "fingerprint": ["theescapeartist"],
            },
            dogs_project.id,
        )

        self._call_post_process_group(maisey_event)
        assert mock_derive_code_mappings.delay.call_count == 1

        # second event from project should bail (no increase in call count)
        self._call_post_process_group(charlie_event)
        assert mock_derive_code_mappings.delay.call_count == 1

        # advance the clock 59 minutes, and it should still bail
        with patch("time.time", return_value=time.time() + 60 * 59):
            self._call_post_process_group(cory_event)
            assert mock_derive_code_mappings.delay.call_count == 1

        # now advance the clock 61 minutes, and this time it should go through
        with patch("time.time", return_value=time.time() + 60 * 61):
            self._call_post_process_group(bodhi_event)
            assert mock_derive_code_mappings.delay.call_count == 2

    @patch("sentry.tasks.derive_code_mappings.derive_code_mappings")
    def test_only_maps_a_given_issue_once_per_day(self, mock_derive_code_mappings):
        dogs_project = self.create_project()
        maisey_event1 = self._create_event(
            {
                "fingerprint": ["themaiseymaiseydog"],
            },
            dogs_project.id,
        )
        maisey_event2 = self._create_event(
            {
                "fingerprint": ["themaiseymaiseydog"],
            },
            dogs_project.id,
        )
        maisey_event3 = self._create_event(
            {
                "fingerprint": ["themaiseymaiseydog"],
            },
            dogs_project.id,
        )
        maisey_event4 = self._create_event(
            {
                "fingerprint": ["themaiseymaiseydog"],
            },
            dogs_project.id,
        )
        # because of the fingerprint, the events should always end up in the same group,
        # but the rest of the test is bogus if they aren't, so let's be sure
        assert maisey_event1.group_id == maisey_event2.group_id
        assert maisey_event2.group_id == maisey_event3.group_id
        assert maisey_event3.group_id == maisey_event4.group_id

        self._call_post_process_group(maisey_event1)
        assert mock_derive_code_mappings.delay.call_count == 1

        # second event from group should bail (no increase in call count)
        self._call_post_process_group(maisey_event2)
        assert mock_derive_code_mappings.delay.call_count == 1

        # advance the clock 23 hours and 59 minutes, and it should still bail
        with patch("time.time", return_value=time.time() + (60 * 60 * 23) + (60 * 59)):
            self._call_post_process_group(maisey_event3)
            assert mock_derive_code_mappings.delay.call_count == 1

        # now advance the clock 24 hours and 1 minute, and this time it should go through
        with patch("time.time", return_value=time.time() + (60 * 60 * 24) + (60 * 1)):
            self._call_post_process_group(maisey_event4)
            assert mock_derive_code_mappings.delay.call_count == 2

    @patch("sentry.tasks.derive_code_mappings.derive_code_mappings")
    def test_skipping_an_issue_doesnt_mark_it_processed(self, mock_derive_code_mappings):
        dogs_project = self.create_project()
        maisey_event = self._create_event(
            {
                "fingerprint": ["themaiseymasieydog"],
            },
            dogs_project.id,
        )
        charlie_event1 = self._create_event(
            {
                "fingerprint": ["charliebear"],
            },
            dogs_project.id,
        )
        charlie_event2 = self._create_event(
            {
                "fingerprint": ["charliebear"],
            },
            dogs_project.id,
        )
        # because of the fingerprint, the two Charlie events should always end up in the same group,
        # but the rest of the test is bogus if they aren't, so let's be sure
        assert charlie_event1.group_id == charlie_event2.group_id

        self._call_post_process_group(maisey_event)
        assert mock_derive_code_mappings.delay.call_count == 1

        # second event from project should bail (no increase in call count)
        self._call_post_process_group(charlie_event1)
        assert mock_derive_code_mappings.delay.call_count == 1

        # now advance the clock 61 minutes (so the project should clear the cache), and another
        # event from the Charlie group should go through
        with patch("time.time", return_value=time.time() + 60 * 61):
            self._call_post_process_group(charlie_event2)
            assert mock_derive_code_mappings.delay.call_count == 2


class RuleProcessorTestMixin(BasePostProgressGroupMixin):
    @patch("sentry.rules.processor.RuleProcessor")
    def test_rule_processor_backwards_compat(self, mock_processor):
        event = self.create_event(data={}, project_id=self.project.id)

        mock_callback = Mock()
        mock_futures = [Mock()]

        mock_processor.return_value.apply.return_value = [(mock_callback, mock_futures)]

        self.call_post_process_group(
            is_new=True,
            is_regression=False,
            is_new_group_environment=True,
            event=event,
        )

        mock_processor.assert_called_once_with(EventMatcher(event), True, False, True, False, False)
        mock_processor.return_value.apply.assert_called_once_with()

        mock_callback.assert_called_once_with(EventMatcher(event), mock_futures)

    @patch("sentry.rules.processor.RuleProcessor")
    def test_rule_processor(self, mock_processor):
        event = self.create_event(data={"message": "testing"}, project_id=self.project.id)

        mock_callback = Mock()
        mock_futures = [Mock()]

        mock_processor.return_value.apply.return_value = [(mock_callback, mock_futures)]

        self.call_post_process_group(
            is_new=True,
            is_regression=False,
            is_new_group_environment=True,
            event=event,
        )

        mock_processor.return_value.apply.assert_called_once_with()

        mock_callback.assert_called_once_with(EventMatcher(event), mock_futures)

    def test_rule_processor_buffer_values(self):
        # Test that pending buffer values for `times_seen` are applied to the group and that alerts
        # fire as expected
        from sentry.models.rule import Rule

        MOCK_RULES = ("sentry.rules.filters.issue_occurrences.IssueOccurrencesFilter",)

        redis_buffer = RedisBuffer()
        with mock.patch("sentry.buffer.backend.get", redis_buffer.get), mock.patch(
            "sentry.buffer.backend.incr", redis_buffer.incr
        ), patch("sentry.constants._SENTRY_RULES", MOCK_RULES), patch(
            "sentry.rules.processor.rules", init_registry()
        ) as rules:
            MockAction = mock.Mock()
            MockAction.id = "tests.sentry.tasks.post_process.tests.MockAction"
            MockAction.return_value = mock.Mock(spec=EventAction)
            MockAction.return_value.after.return_value = []
            rules.add(MockAction)

            conditions = [
                {
                    "id": "sentry.rules.filters.issue_occurrences.IssueOccurrencesFilter",
                    "value": 10,
                },
            ]
            actions = [{"id": "tests.sentry.tasks.post_process.tests.MockAction"}]
            Rule.objects.filter(project=self.project).delete()
            Rule.objects.create(
                project=self.project, data={"conditions": conditions, "actions": actions}
            )

            event = self.create_event(
                data={"message": "testing", "fingerprint": ["group-1"]}, project_id=self.project.id
            )
            event_2 = self.create_event(
                data={"message": "testing", "fingerprint": ["group-1"]}, project_id=self.project.id
            )
            self.call_post_process_group(
                is_new=True,
                is_regression=False,
                is_new_group_environment=True,
                event=event,
            )
            event.group.update(times_seen=2)
            assert MockAction.return_value.after.call_count == 0

            buffer.backend.incr(Group, {"times_seen": 15}, filters={"id": event.group.id})
            self.call_post_process_group(
                is_new=True,
                is_regression=False,
                is_new_group_environment=True,
                event=event_2,
            )
            assert MockAction.return_value.after.call_count == 1

    @patch("sentry.rules.processor.RuleProcessor")
    def test_group_refresh(self, mock_processor):
        event = self.create_event(data={"message": "testing"}, project_id=self.project.id)

        group1 = event.group
        group2 = self.create_group(project=self.project)

        assert event.group_id == group1.id
        assert event.group == group1

        with self.tasks():
            merge_groups([group1.id], group2.id)

        mock_callback = Mock()
        mock_futures = [Mock()]

        mock_processor.return_value.apply.return_value = [(mock_callback, mock_futures)]

        self.call_post_process_group(
            is_new=True,
            is_regression=False,
            is_new_group_environment=True,
            event=event,
        )
        # Ensure that rule processing sees the merged group.
        mock_processor.assert_called_with(
            EventMatcher(event, group=group2), True, False, True, False, False
        )

    @patch("sentry.rules.processor.RuleProcessor")
    def test_group_last_seen_buffer(self, mock_processor):
        first_event_date = datetime.now(timezone.utc) - timedelta(days=90)
        event1 = self.create_event(
            data={"message": "testing"},
            project_id=self.project.id,
        )
        group1 = event1.group
        group1.update(last_seen=first_event_date)

        event2 = self.create_event(data={"message": "testing"}, project_id=self.project.id)

        # Mock set the last_seen value to the first event date
        # To simulate the update to last_seen being buffered
        event2.group.last_seen = first_event_date
        event2.group.update(last_seen=first_event_date)
        assert event2.group_id == group1.id

        mock_callback = Mock()
        mock_futures = [Mock()]

        mock_processor.return_value.apply.return_value = [(mock_callback, mock_futures)]

        self.call_post_process_group(
            is_new=False,
            is_regression=True,
            is_new_group_environment=False,
            event=event2,
        )
        mock_processor.assert_called_with(
            EventMatcher(event2, group=group1), False, True, False, False, False
        )
        sent_group_date = mock_processor.call_args[0][0].group.last_seen
        # Check that last_seen was updated to be at least the new event's date
        self.assertAlmostEqual(sent_group_date, event2.datetime, delta=timedelta(seconds=10))


class ServiceHooksTestMixin(BasePostProgressGroupMixin):
    @patch("sentry.tasks.servicehooks.process_service_hook")
    def test_service_hook_fires_on_new_event(self, mock_process_service_hook):
        event = self.create_event(data={}, project_id=self.project.id)
        hook = self.create_service_hook(
            project=self.project,
            organization=self.project.organization,
            actor=self.user,
            events=["event.created"],
        )

        with self.feature("projects:servicehooks"):
            self.call_post_process_group(
                is_new=False,
                is_regression=False,
                is_new_group_environment=False,
                event=event,
            )

        mock_process_service_hook.delay.assert_called_once_with(
            servicehook_id=hook.id, event=EventMatcher(event)
        )

    @patch("sentry.tasks.servicehooks.process_service_hook")
    @patch("sentry.rules.processor.RuleProcessor")
    def test_service_hook_fires_on_alert(self, mock_processor, mock_process_service_hook):
        event = self.create_event(data={}, project_id=self.project.id)

        mock_callback = Mock()
        mock_futures = [Mock()]

        mock_processor.return_value.apply.return_value = [(mock_callback, mock_futures)]

        hook = self.create_service_hook(
            project=self.project,
            organization=self.project.organization,
            actor=self.user,
            events=["event.alert"],
        )

        with self.feature("projects:servicehooks"):
            self.call_post_process_group(
                is_new=False,
                is_regression=False,
                is_new_group_environment=False,
                event=event,
            )

        mock_process_service_hook.delay.assert_called_once_with(
            servicehook_id=hook.id, event=EventMatcher(event)
        )

    @patch("sentry.tasks.servicehooks.process_service_hook")
    @patch("sentry.rules.processor.RuleProcessor")
    def test_service_hook_does_not_fire_without_alert(
        self, mock_processor, mock_process_service_hook
    ):
        event = self.create_event(data={}, project_id=self.project.id)

        mock_processor.return_value.apply.return_value = []

        self.create_service_hook(
            project=self.project,
            organization=self.project.organization,
            actor=self.user,
            events=["event.alert"],
        )

        with self.feature("projects:servicehooks"):
            self.call_post_process_group(
                is_new=False,
                is_regression=False,
                is_new_group_environment=False,
                event=event,
            )

        assert not mock_process_service_hook.delay.mock_calls

    @patch("sentry.tasks.servicehooks.process_service_hook")
    def test_service_hook_does_not_fire_without_event(self, mock_process_service_hook):
        event = self.create_event(data={}, project_id=self.project.id)

        self.create_service_hook(
            project=self.project, organization=self.project.organization, actor=self.user, events=[]
        )

        with self.feature("projects:servicehooks"):
            self.call_post_process_group(
                is_new=True,
                is_regression=False,
                is_new_group_environment=False,
                event=event,
            )

        assert not mock_process_service_hook.delay.mock_calls


class ResourceChangeBoundsTestMixin(BasePostProgressGroupMixin):
    @patch("sentry.tasks.sentry_apps.process_resource_change_bound.delay")
    def test_processes_resource_change_task_on_new_group(self, delay):
        event = self.create_event(data={}, project_id=self.project.id)
        group = event.group
        self.call_post_process_group(
            is_new=True,
            is_regression=False,
            is_new_group_environment=False,
            event=event,
        )

        delay.assert_called_once_with(action="created", sender="Group", instance_id=group.id)

    @with_feature("organizations:integrations-event-hooks")
    @patch("sentry.tasks.sentry_apps.process_resource_change_bound.delay")
    def test_processes_resource_change_task_on_error_events(self, delay):
        event = self.create_event(
            data={
                "message": "Foo bar",
                "exception": {"type": "Foo", "value": "oh no"},
                "level": "error",
                "timestamp": iso_format(django_timezone.now()),
            },
            project_id=self.project.id,
            assert_no_errors=False,
        )

        self.create_service_hook(
            project=self.project,
            organization=self.project.organization,
            actor=self.user,
            events=["error.created"],
        )

        self.call_post_process_group(
            is_new=False,
            is_regression=False,
            is_new_group_environment=False,
            event=event,
        )

        delay.assert_called_once_with(
            action="created",
            sender="Error",
            instance_id=event.event_id,
            instance=EventMatcher(event),
        )

    @with_feature("organizations:integrations-event-hooks")
    @patch("sentry.tasks.sentry_apps.process_resource_change_bound.delay")
    def test_processes_resource_change_task_not_called_for_non_errors(self, delay):
        event = self.create_event(
            data={
                "message": "Foo bar",
                "level": "info",
                "timestamp": iso_format(django_timezone.now()),
            },
            project_id=self.project.id,
            assert_no_errors=False,
        )

        self.call_post_process_group(
            is_new=False,
            is_regression=False,
            is_new_group_environment=False,
            event=event,
        )

        assert not delay.called

    @patch("sentry.tasks.sentry_apps.process_resource_change_bound.delay")
    def test_processes_resource_change_task_not_called_without_feature_flag(self, delay):
        event = self.create_event(
            data={
                "message": "Foo bar",
                "level": "info",
                "timestamp": iso_format(django_timezone.now()),
            },
            project_id=self.project.id,
            assert_no_errors=False,
        )

        self.call_post_process_group(
            is_new=False,
            is_regression=False,
            is_new_group_environment=False,
            event=event,
        )

        assert not delay.called

    @with_feature("organizations:integrations-event-hooks")
    @patch("sentry.tasks.sentry_apps.process_resource_change_bound.delay")
    def test_processes_resource_change_task_not_called_without_error_created(self, delay):
        event = self.create_event(
            data={
                "message": "Foo bar",
                "level": "error",
                "exception": {"type": "Foo", "value": "oh no"},
                "timestamp": iso_format(django_timezone.now()),
            },
            project_id=self.project.id,
            assert_no_errors=False,
        )
        self.create_service_hook(
            project=self.project, organization=self.project.organization, actor=self.user, events=[]
        )

        self.call_post_process_group(
            is_new=False,
            is_regression=False,
            is_new_group_environment=False,
            event=event,
        )

        assert not delay.called


class InboxTestMixin(BasePostProgressGroupMixin):
    @patch("sentry.rules.processor.RuleProcessor")
    def test_group_inbox_regression(self, mock_processor):
        new_event = self.create_event(data={"message": "testing"}, project_id=self.project.id)

        group = new_event.group
        assert group.status == GroupStatus.UNRESOLVED
        assert group.substatus == GroupSubStatus.ONGOING

        self.call_post_process_group(
            is_new=True,
            is_regression=True,
            is_new_group_environment=False,
            event=new_event,
        )
        assert GroupInbox.objects.filter(group=group, reason=GroupInboxReason.NEW.value).exists()
        GroupInbox.objects.filter(
            group=group
        ).delete()  # Delete so it creates the .REGRESSION entry.
        group.refresh_from_db()
        assert group.status == GroupStatus.UNRESOLVED
        assert group.substatus == GroupSubStatus.NEW

        mock_processor.assert_called_with(EventMatcher(new_event), True, True, False, False, False)

        # resolve the new issue so regression actually happens
        group.status = GroupStatus.RESOLVED
        group.substatus = None
        group.active_at = group.active_at - timedelta(minutes=1)
        group.save(update_fields=["status", "substatus", "active_at"])

        # trigger a transition from resolved to regressed by firing an event that groups to that issue
        regressed_event = self.create_event(data={"message": "testing"}, project_id=self.project.id)

        assert regressed_event.group == new_event.group

        group = regressed_event.group
        group.refresh_from_db()
        assert group.status == GroupStatus.UNRESOLVED
        assert group.substatus == GroupSubStatus.REGRESSED
        self.call_post_process_group(
            is_new=False,
            is_regression=True,
            is_new_group_environment=False,
            event=regressed_event,
        )

        mock_processor.assert_called_with(
            EventMatcher(regressed_event), False, True, False, False, False
        )
        group.refresh_from_db()
        assert group.status == GroupStatus.UNRESOLVED
        assert group.substatus == GroupSubStatus.REGRESSED
        assert GroupInbox.objects.filter(
            group=group, reason=GroupInboxReason.REGRESSION.value
        ).exists()


class AssignmentTestMixin(BasePostProgressGroupMixin):
    def make_ownership(self, extra_rules=None):
        self.user_2 = self.create_user()
        self.create_team_membership(team=self.team, user=self.user_2)
        rules = [
            Rule(Matcher("path", "src/app/*"), [Owner("team", self.team.name)]),
            Rule(Matcher("path", "src/*"), [Owner("user", self.user.email)]),
            Rule(Matcher("path", "tests/*"), [Owner("user", self.user_2.email)]),
        ]

        if extra_rules:
            rules.extend(extra_rules)

        self.prj_ownership = ProjectOwnership.objects.create(
            project_id=self.project.id,
            schema=dump_schema(rules),
            fallthrough=True,
            auto_assignment=True,
        )

    def test_owner_assignment_order_precedence(self):
        self.make_ownership()
        event = self.create_event(
            data={
                "message": "oh no",
                "platform": "python",
                "stacktrace": {"frames": [{"filename": "src/app/example.py"}]},
            },
            project_id=self.project.id,
        )
        self.call_post_process_group(
            is_new=False,
            is_regression=False,
            is_new_group_environment=False,
            event=event,
        )
        assignee = event.group.assignee_set.first()
        assert assignee.user_id == self.user.id
        assert assignee.team is None

        owners = list(GroupOwner.objects.filter(group=event.group))
        assert len(owners) == 2
        assert {(self.user.id, None), (None, self.team.id)} == {
            (o.user_id, o.team_id) for o in owners
        }
        activity = Activity.objects.filter(group=event.group).first()
        assert activity.data == {
            "assignee": str(self.user.id),
            "assigneeEmail": self.user.email,
            "assigneeType": "user",
            "integration": ActivityIntegration.PROJECT_OWNERSHIP.value,
            "rule": str(Rule(Matcher("path", "src/*"), [Owner("user", self.user.email)])),
        }

    def test_owner_assignment_extra_groups(self):
        extra_user = self.create_user()
        self.create_team_membership(self.team, user=extra_user)
        self.make_ownership(
            [Rule(Matcher("path", "src/app/things/in/*"), [Owner("user", extra_user.email)])],
        )
        event = self.create_event(
            data={
                "message": "oh no",
                "platform": "python",
                "stacktrace": {"frames": [{"filename": "src/app/things/in/a/path/example2.py"}]},
            },
            project_id=self.project.id,
        )
        self.call_post_process_group(
            is_new=False,
            is_regression=False,
            is_new_group_environment=False,
            event=event,
        )
        assignee = event.group.assignee_set.first()
        assert assignee.user_id == extra_user.id
        assert assignee.team is None

        owners = list(GroupOwner.objects.filter(group=event.group))
        assert len(owners) == 2
        assert {(extra_user.id, None), (self.user.id, None)} == {
            (o.user_id, o.team_id) for o in owners
        }

    def test_owner_assignment_existing_owners(self):
        extra_team = self.create_team()
        ProjectTeam.objects.create(team=extra_team, project=self.project)

        self.make_ownership(
            [Rule(Matcher("path", "src/app/things/in/*"), [Owner("team", extra_team.slug)])],
        )
        GroupOwner.objects.create(
            group=self.group,
            project=self.project,
            organization=self.organization,
            user_id=self.user.id,
            type=GroupOwnerType.OWNERSHIP_RULE.value,
        )
        event = self.create_event(
            data={
                "message": "oh no",
                "platform": "python",
                "stacktrace": {"frames": [{"filename": "src/app/things/in/a/path/example2.py"}]},
            },
            project_id=self.project.id,
        )
        self.call_post_process_group(
            is_new=False,
            is_regression=False,
            is_new_group_environment=False,
            event=event,
        )
        assignee = event.group.assignee_set.first()
        assert assignee.user_id is None
        assert assignee.team == extra_team

        owners = list(GroupOwner.objects.filter(group=event.group))
        assert {(None, extra_team.id), (self.user.id, None)} == {
            (o.user_id, o.team_id) for o in owners
        }

    def test_owner_assignment_assign_user(self):
        self.make_ownership()
        event = self.create_event(
            data={
                "message": "oh no",
                "platform": "python",
                "stacktrace": {"frames": [{"filename": "src/app.py"}]},
            },
            project_id=self.project.id,
        )
        self.call_post_process_group(
            is_new=False,
            is_regression=False,
            is_new_group_environment=False,
            event=event,
        )
        assignee = event.group.assignee_set.first()
        assert assignee.user_id == self.user.id
        assert assignee.team is None

    def test_owner_assignment_ownership_no_matching_owners(self):
        event = self.create_event(
            data={
                "message": "oh no",
                "platform": "python",
                "stacktrace": {"frames": [{"filename": "src/app/example.py"}]},
            },
            project_id=self.project.id,
        )
        self.call_post_process_group(
            is_new=False,
            is_regression=False,
            is_new_group_environment=False,
            event=event,
        )
        assert not event.group.assignee_set.exists()

    def test_owner_assignment_existing_assignment(self):
        self.make_ownership()
        event = self.create_event(
            data={
                "message": "oh no",
                "platform": "python",
                "stacktrace": {"frames": [{"filename": "src/app/example.py"}]},
            },
            project_id=self.project.id,
        )
        event.group.assignee_set.create(team=self.team, project=self.project)
        self.call_post_process_group(
            is_new=False,
            is_regression=False,
            is_new_group_environment=False,
            event=event,
        )
        assignee = event.group.assignee_set.first()
        assert assignee.user_id is None
        assert assignee.team == self.team

    def test_only_first_assignment_works(self):
        self.make_ownership()
        event = self.create_event(
            data={
                "message": "oh no",
                "platform": "python",
                "stacktrace": {"frames": [{"filename": "src/app/example.py"}]},
                "fingerprint": ["group1"],
            },
            project_id=self.project.id,
        )
        self.call_post_process_group(
            is_new=False,
            is_regression=False,
            is_new_group_environment=False,
            event=event,
        )
        assignee = event.group.assignee_set.first()
        assert assignee.user_id == self.user.id
        assert assignee.team is None

        event = self.create_event(
            data={
                "message": "oh no",
                "platform": "python",
                "stacktrace": {"frames": [{"filename": "tests/src/app/test_example.py"}]},
                "fingerprint": ["group1"],
            },
            project_id=self.project.id,
        )
        self.call_post_process_group(
            is_new=False,
            is_regression=False,
            is_new_group_environment=False,
            event=event,
        )
        assignee = event.group.assignee_set.first()
        # Assignment shouldn't change.
        assert assignee.user_id == self.user.id
        assert assignee.team is None

    def test_owner_assignment_owner_is_gone(self):
        self.make_ownership()
        # Remove the team so the rule match will fail to resolve
        self.team.delete()

        event = self.create_event(
            data={
                "message": "oh no",
                "platform": "python",
                "stacktrace": {"frames": [{"filename": "src/app/example.py"}]},
            },
            project_id=self.project.id,
        )
        self.call_post_process_group(
            is_new=False,
            is_regression=False,
            is_new_group_environment=False,
            event=event,
        )
        assignee = event.group.assignee_set.first()
        assert assignee is None

    def test_suspect_committer_affect_cache_debouncing_issue_owners_calculations(self):
        self.make_ownership()
        committer = GroupOwner(
            group=self.created_event.group,
            project=self.created_event.project,
            organization=self.created_event.project.organization,
            type=GroupOwnerType.SUSPECT_COMMIT.value,
        )
        committer.save()
        event = self.create_event(
            data={
                "message": "oh no",
                "platform": "python",
                "stacktrace": {"frames": [{"filename": "src/app/example.py"}]},
            },
            project_id=self.project.id,
        )
        event.group.assignee_set.create(team=self.team, project=self.project)
        self.call_post_process_group(
            is_new=False,
            is_regression=False,
            is_new_group_environment=False,
            event=event,
        )
        assignee = event.group.assignee_set.first()
        assert assignee.user_id is None
        assert assignee.team == self.team

    def test_owner_assignment_when_owners_have_been_unassigned(self):
        """
        Test that ensures that if certain assignees get unassigned, and project rules are changed
        then the new group assignees should be re-calculated and re-assigned
        """
        # Create rules and check assignees
        self.make_ownership()
        event = self.create_event(
            data={
                "message": "oh no",
                "platform": "python",
                "stacktrace": {"frames": [{"filename": "src/app/example.py"}]},
            },
            project_id=self.project.id,
        )
        event_2 = self.create_event(
            data={
                "message": "Exception",
                "platform": "python",
                "stacktrace": {"frames": [{"filename": "src/app/integration.py"}]},
            },
            project_id=self.project.id,
        )
        self.call_post_process_group(
            is_new=False,
            is_regression=False,
            is_new_group_environment=False,
            event=event,
        )
        self.call_post_process_group(
            is_new=False,
            is_regression=False,
            is_new_group_environment=False,
            event=event_2,
        )
        assignee = event.group.assignee_set.first()
        assert assignee.user_id == self.user.id

        user_3 = self.create_user()
        self.create_team_membership(self.team, user=user_3)

        # De-assign group assignees
        GroupAssignee.objects.deassign(event.group, self.user)
        assert event.group.assignee_set.first() is None

        # Change ProjectOwnership rules
        rules = [
            Rule(Matcher("path", "src/*"), [Owner("user", user_3.email)]),
        ]
        self.prj_ownership.schema = dump_schema(rules)
        self.prj_ownership.save()

        self.call_post_process_group(
            is_new=False,
            is_regression=False,
            is_new_group_environment=False,
            event=event,
        )
        self.call_post_process_group(
            is_new=False,
            is_regression=False,
            is_new_group_environment=False,
            event=event_2,
        )

        # Group should be re-assigned to the new group owner
        assignee = event.group.assignee_set.first()
        assert assignee.user_id == user_3.id

        # De-assign group assignees
        GroupAssignee.objects.deassign(event.group, user_service.get_user(user_id=assignee.user_id))
        assert event.group.assignee_set.first() is None

        user_4 = self.create_user()
        self.create_team_membership(self.team, user=user_4)
        self.prj_ownership.schema = dump_schema([])
        self.prj_ownership.save()

        code_owners_rule = Rule(
            Matcher("codeowners", "*.py"),
            [Owner("user", user_4.email)],
        )

        self.code_mapping = self.create_code_mapping(project=self.project)
        self.code_owners = self.create_codeowners(
            self.project,
            self.code_mapping,
            schema=dump_schema([code_owners_rule]),
        )

        self.call_post_process_group(
            is_new=False,
            is_regression=False,
            is_new_group_environment=False,
            event=event,
        )
        self.call_post_process_group(
            is_new=False,
            is_regression=False,
            is_new_group_environment=False,
            event=event_2,
        )

        # Group should be re-assigned to the new group owner
        assignee = event.group.assignee_set.first()
        assert assignee.user_id == user_4.id

    def test_auto_assignment_when_owners_have_been_unassigned(self):
        """
        Test that ensures that if assignee gets unassigned and project rules are changed,
        then the new group assignees should be re-calculated and re-assigned
        """
        # Create rules and check assignees
        self.make_ownership()
        event = self.create_event(
            data={
                "message": "oh no",
                "platform": "python",
                "stacktrace": {"frames": [{"filename": "src/app/example.py"}]},
            },
            project_id=self.project.id,
        )

        self.call_post_process_group(
            is_new=False,
            is_regression=False,
            is_new_group_environment=False,
            event=event,
        )

        assignee = (
            GroupOwner.objects.filter()
            .exclude(user_id__isnull=True, team_id__isnull=True)
            .order_by("type")
            .first()
        )
        assert assignee.user_id == self.user.id

        user_3 = self.create_user()
        self.create_team_membership(self.team, user=user_3)

        # Set assignee_exists cache to self.user
        cache.set(ASSIGNEE_EXISTS_KEY(event.group_id), self.user, ASSIGNEE_EXISTS_DURATION)
        # De-assign group assignees
        GroupAssignee.objects.deassign(event.group, self.user)
        assert event.group.assignee_set.first() is None

        # Change ProjectOwnership rules
        rules = [
            Rule(Matcher("path", "src/*"), [Owner("user", user_3.email)]),
        ]
        self.prj_ownership.schema = dump_schema(rules)
        self.prj_ownership.save()

        self.call_post_process_group(
            is_new=False,
            is_regression=False,
            is_new_group_environment=False,
            event=event,
        )

        # Mimic filter used in get_autoassigned_owner_cached to get the issue owner to be
        # auto-assigned
        assignee = (
            GroupOwner.objects.filter()
            .exclude(user_id__isnull=True, team_id__isnull=True)
            .order_by("type")
            .first()
        )
        # Group should be re-assigned to the new group owner
        assert assignee.user_id == user_3.id

    def test_ensure_when_assignees_and_owners_are_cached_does_not_cause_unbound_errors(self):
        self.make_ownership()
        event = self.create_event(
            data={
                "message": "oh no",
                "platform": "python",
                "stacktrace": {"frames": [{"filename": "src/app.py"}]},
            },
            project_id=self.project.id,
        )

        assignee_cache_key = "assignee_exists:1:%s" % event.group.id
        owner_cache_key = "owner_exists:1:%s" % event.group.id

        for key in [assignee_cache_key, owner_cache_key]:
            cache.set(key, True)

        self.call_post_process_group(
            is_new=False,
            is_regression=False,
            is_new_group_environment=False,
            event=event,
        )

    def test_auto_assignment_when_owners_are_invalid(self):
        """
        Test that invalid group owners (that exist due to bugs) are deleted and not assigned
        when no valid issue owner exists
        """
        event = self.create_event(
            data={
                "message": "oh no",
                "platform": "python",
                "stacktrace": {"frames": [{"filename": "src/app/example.py"}]},
            },
            project_id=self.project.id,
        )
        # Hard code an invalid group owner
        invalid_codeowner = GroupOwner(
            group=event.group,
            project=event.project,
            organization=event.project.organization,
            type=GroupOwnerType.CODEOWNERS.value,
            context={"rule": "codeowners:/**/*.css " + self.user.email},
            user_id=self.user.id,
        )
        invalid_codeowner.save()

        self.call_post_process_group(
            is_new=False,
            is_regression=False,
            is_new_group_environment=False,
            event=event,
        )

        assignee = event.group.assignee_set.first()
        assert assignee is None
        assert len(GroupOwner.objects.filter(group_id=event.group)) == 0

    @patch("sentry.tasks.post_process.logger")
    def test_debounces_handle_owner_assignments(self, logger):
        self.make_ownership()
        event = self.create_event(
            data={
                "message": "oh no",
                "platform": "python",
                "stacktrace": {"frames": [{"filename": "src/app.py"}]},
            },
            project_id=self.project.id,
        )
        cache.set(ISSUE_OWNERS_DEBOUNCE_KEY(event.group_id), True, ISSUE_OWNERS_DEBOUNCE_DURATION)
        self.call_post_process_group(
            is_new=False,
            is_regression=False,
            is_new_group_environment=False,
            event=event,
        )
        logger.info.assert_any_call(
            "handle_owner_assignment.issue_owners_exist",
            extra={
                "event": event.event_id,
                "group": event.group_id,
                "project": event.project_id,
                "organization": event.project.organization_id,
                "reason": "issue_owners_exist",
            },
        )

    @patch("sentry.tasks.post_process.logger")
    def test_issue_owners_should_ratelimit(self, logger):
        cache.set(
            f"issue_owner_assignment_ratelimiter:{self.project.id}",
            (set(range(0, ISSUE_OWNERS_PER_PROJECT_PER_MIN_RATELIMIT * 10, 10)), datetime.now()),
        )
        cache.set(f"commit-context-scm-integration:{self.project.organization_id}", True, 60)
        event = self.create_event(
            data={
                "message": "oh no",
                "platform": "python",
                "stacktrace": {"frames": [{"filename": "src/app.py"}]},
            },
            project_id=self.project.id,
        )

        self.call_post_process_group(
            is_new=False,
            is_regression=False,
            is_new_group_environment=False,
            event=event,
        )
        logger.info.assert_any_call(
            "handle_owner_assignment.ratelimited",
            extra={
                "event": event.event_id,
                "group": event.group_id,
                "project": event.project_id,
                "organization": event.project.organization_id,
                "reason": "ratelimited",
            },
        )


class ProcessCommitsTestMixin(BasePostProgressGroupMixin):
    github_blame_return_value = {
        "commitId": "asdfwreqr",
        "committedDate": (datetime.now(timezone.utc) - timedelta(days=2)),
        "commitMessage": "placeholder commit message",
        "commitAuthorName": "",
        "commitAuthorEmail": "admin@localhost",
    }

    def setUp(self):
        self.created_event = self.create_event(
            data={
                "message": "Kaboom!",
                "platform": "python",
                "timestamp": iso_format(before_now(seconds=10)),
                "stacktrace": {
                    "frames": [
                        {
                            "function": "handle_set_commits",
                            "abs_path": "/usr/src/sentry/src/sentry/tasks.py",
                            "module": "sentry.tasks",
                            "in_app": False,
                            "lineno": 30,
                            "filename": "sentry/tasks.py",
                        },
                        {
                            "function": "set_commits",
                            "abs_path": "/usr/src/sentry/src/sentry/models/release.py",
                            "module": "sentry.models.release",
                            "in_app": True,
                            "lineno": 39,
                            "filename": "sentry/models/release.py",
                        },
                    ]
                },
                "fingerprint": ["put-me-in-the-control-group"],
            },
            project_id=self.project.id,
        )
        self.cache_key = write_event_to_cache(self.created_event)
        self.repo = self.create_repo(
            name="org/example", integration_id=self.integration.id, provider="integrations:github"
        )
        self.code_mapping = self.create_code_mapping(
            repo=self.repo, project=self.project, stack_root="sentry/", source_root="sentry/"
        )
        self.commit_author = self.create_commit_author(project=self.project, user=self.user)
        self.commit = self.create_commit(
            project=self.project,
            repo=self.repo,
            author=self.commit_author,
            key="asdfwreqr",
            message="placeholder commit message",
        )

        self.github_blame_all_files_return_value = [
            FileBlameInfo(
                code_mapping=self.code_mapping,
                lineno=39,
                path="sentry/models/release.py",
                ref="master",
                repo=self.repo,
                commit=CommitInfo(
                    commitId="asdfwreqr",
                    committedDate=(datetime.now(timezone.utc) - timedelta(days=2)),
                    commitMessage="placeholder commit message",
                    commitAuthorName="",
                    commitAuthorEmail="admin@localhost",
                ),
            )
        ]

    @with_feature("organizations:commit-context")
    @patch(
        "sentry.integrations.github.GitHubIntegration.get_commit_context",
        return_value=github_blame_return_value,
    )
    def test_debounce_cache_is_set(self, mock_get_commit_context):
        with self.tasks():
            self.call_post_process_group(
                is_new=True,
                is_regression=False,
                is_new_group_environment=True,
                event=self.created_event,
            )
        assert GroupOwner.objects.get(
            group=self.created_event.group,
            project=self.created_event.project,
            organization=self.created_event.project.organization,
            type=GroupOwnerType.SUSPECT_COMMIT.value,
        )
        assert cache.has_key(f"process-commit-context-{self.created_event.group_id}")

    @with_feature("organizations:commit-context")
    @patch(
        "sentry.integrations.github.GitHubIntegration.get_commit_context",
        return_value=github_blame_return_value,
    )
    def test_logic_fallback_no_scm(self, mock_get_commit_context):
        with assume_test_silo_mode(SiloMode.CONTROL):
            with unguarded_write(using=router.db_for_write(Integration)):
                Integration.objects.all().delete()
            integration = self.create_provider_integration(provider="bitbucket")
            integration.add_organization(self.organization)

        with self.tasks():
            self.call_post_process_group(
                is_new=True,
                is_regression=False,
                is_new_group_environment=True,
                event=self.created_event,
            )
        assert not cache.has_key(f"process-commit-context-{self.created_event.group_id}")

    @with_feature("organizations:commit-context")
    @patch(
        "sentry.integrations.github_enterprise.GitHubEnterpriseIntegration.get_commit_context",
        return_value=github_blame_return_value,
    )
    def test_github_enterprise(self, mock_get_commit_context):
        with assume_test_silo_mode(SiloMode.CONTROL):
            with unguarded_write(using=router.db_for_write(Integration)):
                Integration.objects.all().delete()
            integration = self.create_provider_integration(
                external_id="35.232.149.196:12345",
                provider="github_enterprise",
                metadata={
                    "domain_name": "35.232.149.196/baxterthehacker",
                    "installation_id": "12345",
                    "installation": {"id": "2", "private_key": "private_key", "verify_ssl": True},
                },
            )
            organization_integration = integration.add_organization(self.organization)
        self.repo.update(integration_id=integration.id, provider="integrations:github_enterprise")
        self.code_mapping.update(organization_integration_id=organization_integration.id)

        with self.tasks():
            self.call_post_process_group(
                is_new=True,
                is_regression=False,
                is_new_group_environment=True,
                event=self.created_event,
            )
        assert GroupOwner.objects.get(
            group=self.created_event.group,
            project=self.created_event.project,
            organization=self.created_event.project.organization,
            type=GroupOwnerType.SUSPECT_COMMIT.value,
        )

    @with_feature("organizations:commit-context")
    @with_feature("organizations:suspect-commits-all-frames")
    @patch("sentry.integrations.github.GitHubIntegration.get_commit_context_all_frames")
    def test_skip_when_not_is_new(self, mock_get_commit_context):
        """
        Tests that when the organizations:suspect-commits-all-frames feature is enabled,
        and the group is not new, that we do not process commit context.
        """
        with self.tasks():
            self.call_post_process_group(
                is_new=False,
                is_regression=False,
                is_new_group_environment=True,
                event=self.created_event,
            )
        assert not mock_get_commit_context.called
        assert not GroupOwner.objects.filter(
            group=self.created_event.group,
            project=self.created_event.project,
            organization=self.created_event.project.organization,
            type=GroupOwnerType.SUSPECT_COMMIT.value,
        ).exists()

    @with_feature("organizations:commit-context")
    @with_feature("organizations:suspect-commits-all-frames")
    @patch(
        "sentry.integrations.github.GitHubIntegration.get_commit_context_all_frames",
    )
    def test_does_not_skip_when_is_new(self, mock_get_commit_context):
        """
        Tests that when the organizations:suspect-commits-all-frames feature is enabled,
        and the group is new, the commit context should be processed.
        """
        mock_get_commit_context.return_value = self.github_blame_all_files_return_value
        with self.tasks():
            self.call_post_process_group(
                is_new=True,
                is_regression=False,
                is_new_group_environment=True,
                event=self.created_event,
            )
        assert mock_get_commit_context.called
        assert GroupOwner.objects.get(
            group=self.created_event.group,
            project=self.created_event.project,
            organization=self.created_event.project.organization,
            type=GroupOwnerType.SUSPECT_COMMIT.value,
        )


class SnoozeTestSkipSnoozeMixin(BasePostProgressGroupMixin):
    @patch("sentry.signals.issue_unignored.send_robust")
    @patch("sentry.rules.processor.RuleProcessor")
<<<<<<< HEAD
    def test_invalidates_snooze_issue_platform(
        self, mock_processor, mock_send_unignored_robust, mock_send_escalating_robust
    ):
=======
    @with_feature("organizations:issue-platform-crons-sd")
    def test_invalidates_snooze_ff_on(self, mock_processor, mock_send_unignored_robust):
>>>>>>> 96e40fae
        event = self.create_event(data={"message": "testing"}, project_id=self.project.id)
        group = event.group
        should_detect_escalation = group.issue_type.should_detect_escalation(
            self.project.organization
        )

        # Check for has_reappeared=False if is_new=True
        self.call_post_process_group(
            is_new=True,
            is_regression=False,
            is_new_group_environment=True,
            event=event,
        )

        assert GroupInbox.objects.filter(group=group, reason=GroupInboxReason.NEW.value).exists()
        GroupInbox.objects.filter(group=group).delete()  # Delete so it creates the UNIGNORED entry.
        Activity.objects.filter(group=group).delete()
        mock_processor.assert_called_with(EventMatcher(event), True, False, True, False, False)

        event = self.create_event(data={"message": "testing"}, project_id=self.project.id)
        group.status = GroupStatus.IGNORED
        group.substatus = GroupSubStatus.UNTIL_CONDITION_MET
        group.save(update_fields=["status", "substatus"])
        snooze = GroupSnooze.objects.create(
            group=group, until=django_timezone.now() - timedelta(hours=1)
        )

        # Check for has_reappeared=True if is_new=False
        self.call_post_process_group(
            is_new=False,
            is_regression=False,
            is_new_group_environment=True,
            event=event,
        )
        mock_processor.assert_called_with(EventMatcher(event), False, False, True, True, False)

        if should_detect_escalation:
            assert not GroupSnooze.objects.filter(id=snooze.id).exists()
        else:
            assert GroupSnooze.objects.filter(id=snooze.id).exists()

        group.refresh_from_db()
        if should_detect_escalation:
            assert group.status == GroupStatus.UNRESOLVED
            assert group.substatus == GroupSubStatus.ONGOING
            assert GroupInbox.objects.filter(
                group=group, reason=GroupInboxReason.ONGOING.value
            ).exists()
            assert Activity.objects.filter(
                group=group, project=group.project, type=ActivityType.SET_UNRESOLVED.value
            ).exists()
            assert mock_send_unignored_robust.called
        else:
            assert group.status == GroupStatus.IGNORED
            assert group.substatus == GroupSubStatus.UNTIL_CONDITION_MET
            assert not GroupInbox.objects.filter(
                group=group, reason=GroupInboxReason.ESCALATING.value
            ).exists()
            assert not Activity.objects.filter(
                group=group, project=group.project, type=ActivityType.SET_ESCALATING.value
            ).exists()
            assert not mock_send_unignored_robust.called


class SnoozeTestMixin(BasePostProgressGroupMixin):
    @patch("sentry.signals.issue_unignored.send_robust")
    @patch("sentry.rules.processor.RuleProcessor")
    def test_invalidates_snooze(self, mock_processor, mock_send_unignored_robust):
        event = self.create_event(data={"message": "testing"}, project_id=self.project.id)

        group = event.group

        # Check for has_reappeared=False if is_new=True
        self.call_post_process_group(
            is_new=True,
            is_regression=False,
            is_new_group_environment=True,
            event=event,
        )
        assert GroupInbox.objects.filter(group=group, reason=GroupInboxReason.NEW.value).exists()
        GroupInbox.objects.filter(group=group).delete()  # Delete so it creates the UNIGNORED entry.
        Activity.objects.filter(group=group).delete()

        mock_processor.assert_called_with(EventMatcher(event), True, False, True, False, False)

        event = self.create_event(data={"message": "testing"}, project_id=self.project.id)
        group.status = GroupStatus.IGNORED
        group.substatus = GroupSubStatus.UNTIL_CONDITION_MET
        group.save(update_fields=["status", "substatus"])
        snooze = GroupSnooze.objects.create(
            group=group, until=django_timezone.now() - timedelta(hours=1)
        )

        # Check for has_reappeared=True if is_new=False
        self.call_post_process_group(
            is_new=False,
            is_regression=False,
            is_new_group_environment=True,
            event=event,
        )

        mock_processor.assert_called_with(EventMatcher(event), False, False, True, True, False)
        assert not GroupSnooze.objects.filter(id=snooze.id).exists()

        group.refresh_from_db()
        assert group.status == GroupStatus.UNRESOLVED
        assert group.substatus == GroupSubStatus.ONGOING
        assert GroupInbox.objects.filter(
            group=group, reason=GroupInboxReason.ONGOING.value
        ).exists()
        assert Activity.objects.filter(
            group=group, project=group.project, type=ActivityType.SET_UNRESOLVED.value
        ).exists()
        assert mock_send_unignored_robust.called

    @override_settings(SENTRY_BUFFER="sentry.buffer.redis.RedisBuffer")
    @patch("sentry.signals.issue_unignored.send_robust")
    @patch("sentry.rules.processor.RuleProcessor")
    def test_invalidates_snooze_with_buffers(self, mock_processor, send_robust):
        redis_buffer = RedisBuffer()
        with mock.patch("sentry.buffer.backend.get", redis_buffer.get), mock.patch(
            "sentry.buffer.backend.incr", redis_buffer.incr
        ):
            event = self.create_event(
                data={"message": "testing", "fingerprint": ["group-1"]}, project_id=self.project.id
            )
            event_2 = self.create_event(
                data={"message": "testing", "fingerprint": ["group-1"]}, project_id=self.project.id
            )
            group = event.group
            group.times_seen = 50
            group.status = GroupStatus.IGNORED
            group.substatus = GroupSubStatus.UNTIL_CONDITION_MET
            group.save(update_fields=["times_seen", "status", "substatus"])
            snooze = GroupSnooze.objects.create(group=group, count=100, state={"times_seen": 0})

            self.call_post_process_group(
                is_new=False,
                is_regression=False,
                is_new_group_environment=True,
                event=event,
            )
            assert GroupSnooze.objects.filter(id=snooze.id).exists()

            buffer.backend.incr(Group, {"times_seen": 60}, filters={"id": event.group.id})
            self.call_post_process_group(
                is_new=False,
                is_regression=False,
                is_new_group_environment=True,
                event=event_2,
            )
            assert not GroupSnooze.objects.filter(id=snooze.id).exists()

    @patch("sentry.rules.processor.RuleProcessor")
    def test_maintains_valid_snooze(self, mock_processor):
        event = self.create_event(data={}, project_id=self.project.id)
        group = event.group
        assert group.status == GroupStatus.UNRESOLVED
        assert group.substatus == GroupSubStatus.ONGOING
        snooze = GroupSnooze.objects.create(
            group=group, until=django_timezone.now() + timedelta(hours=1)
        )

        self.call_post_process_group(
            is_new=True,
            is_regression=False,
            is_new_group_environment=True,
            event=event,
        )

        mock_processor.assert_called_with(EventMatcher(event), True, False, True, False, False)

        assert GroupSnooze.objects.filter(id=snooze.id).exists()
        group.refresh_from_db()
        assert group.status == GroupStatus.UNRESOLVED
        assert group.substatus == GroupSubStatus.NEW

    @patch("sentry.issues.escalating.is_escalating", return_value=(True, 0))
    def test_forecast_in_activity(self, mock_is_escalating):
        """
        Test that the forecast is added to the activity for escalating issues that were
        previously ignored until_escalating.
        """
        event = self.create_event(data={"message": "testing"}, project_id=self.project.id)
        group = event.group
        group.status = GroupStatus.IGNORED
        group.substatus = GroupSubStatus.UNTIL_ESCALATING
        group.save()
        self.call_post_process_group(
            is_new=False,
            is_regression=False,
            is_new_group_environment=True,
            event=event,
        )

        assert Activity.objects.filter(
            group=group,
            project=group.project,
            type=ActivityType.SET_ESCALATING.value,
            data={"event_id": event.event_id, "forecast": 0},
        ).exists()

    @with_feature("projects:first-event-severity-new-escalation")
    @patch("sentry.issues.escalating.is_escalating")
    def test_skip_escalation_logic_for_new_groups(self, mock_is_escalating):
        """
        Test that we skip checking escalation in the process_snoozes job if the group is less than
        a day old.
        """
        event = self.create_event(data={"message": "testing"}, project_id=self.project.id)
        group = event.group
        group.status = GroupStatus.IGNORED
        group.substatus = GroupSubStatus.UNTIL_ESCALATING
        group.update(first_seen=django_timezone.now() - timedelta(hours=1))
        group.save()
        self.call_post_process_group(
            is_new=False,
            is_regression=False,
            is_new_group_environment=True,
            event=event,
        )

        mock_is_escalating.assert_not_called()


@patch("sentry.utils.sdk_crashes.sdk_crash_detection.sdk_crash_detection")
class SDKCrashMonitoringTestMixin(BasePostProgressGroupMixin):
    @with_feature("organizations:sdk-crash-detection")
    @override_options(
        {
            "issues.sdk_crash_detection.cocoa.project_id": 1234,
            "issues.sdk_crash_detection.cocoa.sample_rate": 1.0,
            "issues.sdk_crash_detection.react-native.project_id": 12345,
            "issues.sdk_crash_detection.react-native.sample_rate": 1.0,
            "issues.sdk_crash_detection.react-native.organization_allowlist": [1],
        }
    )
    def test_sdk_crash_monitoring_is_called(self, mock_sdk_crash_detection):
        event = self.create_event(
            data={"message": "testing"},
            project_id=self.project.id,
        )

        self.call_post_process_group(
            is_new=True,
            is_regression=False,
            is_new_group_environment=True,
            event=event,
        )

        mock_sdk_crash_detection.detect_sdk_crash.assert_called_once()

        args = mock_sdk_crash_detection.detect_sdk_crash.call_args[-1]
        assert args["event"].project.id == event.project.id
        assert args["configs"] == [
            {
                "sdk_name": SdkName.Cocoa,
                "project_id": 1234,
                "sample_rate": 1.0,
                "organization_allowlist": None,
            },
            {
                "sdk_name": SdkName.ReactNative,
                "project_id": 12345,
                "sample_rate": 1.0,
                "organization_allowlist": [1],
            },
        ]

    @with_feature("organizations:sdk-crash-detection")
    @override_options(
        {
            "issues.sdk_crash_detection.cocoa.project_id": 1234,
            "issues.sdk_crash_detection.cocoa.sample_rate": 0.0,
        }
    )
    def test_sdk_crash_monitoring_not_called_without_sample_rate(self, mock_sdk_crash_detection):
        event = self.create_event(
            data={"message": "testing"},
            project_id=self.project.id,
        )

        self.call_post_process_group(
            is_new=True,
            is_regression=False,
            is_new_group_environment=True,
            event=event,
        )

        mock_sdk_crash_detection.detect_sdk_crash.assert_not_called()

    def test_sdk_crash_monitoring_is_not_called_with_disabled_feature(
        self, mock_sdk_crash_detection
    ):
        event = self.create_event(
            data={"message": "testing"},
            project_id=self.project.id,
        )

        self.call_post_process_group(
            is_new=True,
            is_regression=False,
            is_new_group_environment=True,
            event=event,
        )

        mock_sdk_crash_detection.detect_sdk_crash.assert_not_called()

    @override_options(
        {
            "issues.sdk_crash_detection.cocoa.project_id": None,
        }
    )
    @with_feature("organizations:sdk-crash-detection")
    def test_sdk_crash_monitoring_is_not_called_without_project_id(self, mock_sdk_crash_detection):
        event = self.create_event(
            data={"message": "testing"},
            project_id=self.project.id,
        )

        self.call_post_process_group(
            is_new=True,
            is_regression=False,
            is_new_group_environment=True,
            event=event,
        )

        mock_sdk_crash_detection.detect_sdk_crash.assert_not_called()


@mock.patch.object(replays_kafka, "get_kafka_producer_cluster_options")
@mock.patch.object(replays_kafka, "KafkaPublisher")
@mock.patch("sentry.utils.metrics.incr")
class ReplayLinkageTestMixin(BasePostProgressGroupMixin):
    def test_replay_linkage(self, incr, kafka_producer, kafka_publisher):
        replay_id = uuid.uuid4().hex
        event = self.create_event(
            data={"message": "testing", "contexts": {"replay": {"replay_id": replay_id}}},
            project_id=self.project.id,
        )

        with self.feature({"organizations:session-replay-event-linking": True}):
            self.call_post_process_group(
                is_new=True,
                is_regression=False,
                is_new_group_environment=True,
                event=event,
            )
            assert kafka_producer.return_value.publish.call_count == 1
            assert kafka_producer.return_value.publish.call_args[0][0] == "ingest-replay-events"

            ret_value = json.loads(kafka_producer.return_value.publish.call_args[0][1])

            assert ret_value["type"] == "replay_event"
            assert ret_value["start_time"]
            assert ret_value["replay_id"] == replay_id
            assert ret_value["project_id"] == self.project.id
            assert ret_value["segment_id"] is None
            assert ret_value["retention_days"] == 90

            # convert ret_value_payload which is a list of bytes to a string
            ret_value_payload = json.loads(bytes(ret_value["payload"]).decode("utf-8"))

            assert ret_value_payload == {
                "type": "event_link",
                "replay_id": replay_id,
                "error_id": event.event_id,
                "timestamp": int(event.datetime.timestamp()),
                "event_hash": str(uuid.UUID(md5((event.event_id).encode("utf-8")).hexdigest())),
            }

            incr.assert_any_call("post_process.process_replay_link.id_sampled")
            incr.assert_any_call("post_process.process_replay_link.id_exists")

    def test_replay_linkage_with_tag(self, incr, kafka_producer, kafka_publisher):
        replay_id = uuid.uuid4().hex
        event = self.create_event(
            data={"message": "testing", "tags": {"replayId": replay_id}},
            project_id=self.project.id,
        )

        with self.feature({"organizations:session-replay-event-linking": True}):
            self.call_post_process_group(
                is_new=True,
                is_regression=False,
                is_new_group_environment=True,
                event=event,
            )
            assert kafka_producer.return_value.publish.call_count == 1
            assert kafka_producer.return_value.publish.call_args[0][0] == "ingest-replay-events"

            ret_value = json.loads(kafka_producer.return_value.publish.call_args[0][1])

            assert ret_value["type"] == "replay_event"
            assert ret_value["start_time"]
            assert ret_value["replay_id"] == replay_id
            assert ret_value["project_id"] == self.project.id
            assert ret_value["segment_id"] is None
            assert ret_value["retention_days"] == 90

            # convert ret_value_payload which is a list of bytes to a string
            ret_value_payload = json.loads(bytes(ret_value["payload"]).decode("utf-8"))

            assert ret_value_payload == {
                "type": "event_link",
                "replay_id": replay_id,
                "error_id": event.event_id,
                "timestamp": int(event.datetime.timestamp()),
                "event_hash": str(uuid.UUID(md5((event.event_id).encode("utf-8")).hexdigest())),
            }

            incr.assert_any_call("post_process.process_replay_link.id_sampled")
            incr.assert_any_call("post_process.process_replay_link.id_exists")

    def test_replay_linkage_with_tag_pii_scrubbed(self, incr, kafka_producer, kafka_publisher):
        event = self.create_event(
            data={"message": "testing", "tags": {"replayId": "***"}},
            project_id=self.project.id,
        )

        with self.feature({"organizations:session-replay-event-linking": True}):
            self.call_post_process_group(
                is_new=True,
                is_regression=False,
                is_new_group_environment=True,
                event=event,
            )
            assert kafka_producer.return_value.publish.call_count == 0

    def test_no_replay(self, incr, kafka_producer, kafka_publisher):
        event = self.create_event(
            data={"message": "testing"},
            project_id=self.project.id,
        )

        with self.feature({"organizations:session-replay-event-linking": True}):
            self.call_post_process_group(
                is_new=True,
                is_regression=False,
                is_new_group_environment=True,
                event=event,
            )
            assert kafka_producer.return_value.publish.call_count == 0
            incr.assert_any_call("post_process.process_replay_link.id_sampled")

    def test_0_sample_rate_replays(self, incr, kafka_producer, kafka_publisher):
        event = self.create_event(
            data={"message": "testing"},
            project_id=self.project.id,
        )

        with self.feature({"organizations:session-replay-event-linking": False}):
            self.call_post_process_group(
                is_new=True,
                is_regression=False,
                is_new_group_environment=True,
                event=event,
            )
            assert kafka_producer.return_value.publish.call_count == 0
            for args, _ in incr.call_args_list:
                self.assertNotEqual(args, ("post_process.process_replay_link.id_sampled"))


class DetectNewEscalationTestMixin(BasePostProgressGroupMixin):
    @patch("sentry.tasks.post_process.run_post_process_job", side_effect=run_post_process_job)
    def test_has_escalated(self, mock_run_post_process_job):
        event = self.create_event(data={}, project_id=self.project.id)
        group = event.group
        group.update(first_seen=django_timezone.now() - timedelta(hours=1), times_seen=10)
        event.group = Group.objects.get(id=group.id)

        with self.feature("projects:first-event-severity-new-escalation"):
            with patch("sentry.issues.issue_velocity.calculate_threshold", return_value=9):
                self.call_post_process_group(
                    is_new=True,
                    is_regression=False,
                    is_new_group_environment=True,
                    event=event,
                )
        job = mock_run_post_process_job.call_args[0][0]
        assert job["has_escalated"]
        group.refresh_from_db()
        assert group.substatus == GroupSubStatus.ESCALATING

    @patch("sentry.issues.issue_velocity.get_latest_threshold", return_value=1)
    @patch("sentry.tasks.post_process.run_post_process_job", side_effect=run_post_process_job)
    def test_has_escalated_no_flag(self, mock_run_post_process_job, mock_threshold):
        event = self.create_event(data={}, project_id=self.project.id)
        group = event.group
        group.update(first_seen=django_timezone.now() - timedelta(hours=1), times_seen=10000)

        self.call_post_process_group(
            is_new=True,
            is_regression=False,
            is_new_group_environment=True,
            event=event,
        )
        job = mock_run_post_process_job.call_args[0][0]
        assert not job["has_escalated"]
        group.refresh_from_db()
        assert group.substatus == GroupSubStatus.NEW

    @patch("sentry.issues.issue_velocity.get_latest_threshold")
    @patch("sentry.tasks.post_process.run_post_process_job", side_effect=run_post_process_job)
    def test_has_escalated_old(self, mock_run_post_process_job, mock_threshold):
        event = self.create_event(data={}, project_id=self.project.id)
        group = event.group
        group.update(first_seen=django_timezone.now() - timedelta(days=2), times_seen=10000)

        with self.feature("projects:first-event-severity-new-escalation"):
            self.call_post_process_group(
                is_new=True,
                is_regression=False,
                is_new_group_environment=True,
                event=event,
            )
        mock_threshold.assert_not_called()
        job = mock_run_post_process_job.call_args[0][0]
        assert not job["has_escalated"]
        group.refresh_from_db()
        assert group.substatus == GroupSubStatus.NEW

    @patch("sentry.issues.issue_velocity.get_latest_threshold", return_value=11)
    @patch("sentry.tasks.post_process.run_post_process_job", side_effect=run_post_process_job)
    def test_has_not_escalated(self, mock_run_post_process_job, mock_threshold):
        event = self.create_event(data={}, project_id=self.project.id)
        group = event.group
        group.update(first_seen=django_timezone.now() - timedelta(hours=1), times_seen=10)

        with self.feature("projects:first-event-severity-new-escalation"):
            self.call_post_process_group(
                is_new=True,
                is_regression=False,
                is_new_group_environment=True,
                event=event,
            )
        mock_threshold.assert_called()
        job = mock_run_post_process_job.call_args[0][0]
        assert not job["has_escalated"]
        group.refresh_from_db()
        assert group.substatus == GroupSubStatus.NEW

    @patch("sentry.issues.issue_velocity.get_latest_threshold")
    @patch("sentry.tasks.post_process.run_post_process_job", side_effect=run_post_process_job)
    def test_has_escalated_locked(self, mock_run_post_process_job, mock_threshold):
        event = self.create_event(data={}, project_id=self.project.id)
        group = event.group
        group.update(first_seen=django_timezone.now() - timedelta(hours=1), times_seen=10000)
        lock = locks.get(f"detect_escalation:{group.id}", duration=10, name="detect_escalation")
        with self.feature("projects:first-event-severity-new-escalation"), lock.acquire():
            self.call_post_process_group(
                is_new=True,
                is_regression=False,
                is_new_group_environment=True,
                event=event,
            )
        mock_threshold.assert_not_called()
        job = mock_run_post_process_job.call_args[0][0]
        assert not job["has_escalated"]
        group.refresh_from_db()
        assert group.substatus == GroupSubStatus.NEW

    @patch("sentry.issues.issue_velocity.get_latest_threshold")
    @patch("sentry.tasks.post_process.run_post_process_job", side_effect=run_post_process_job)
    def test_has_escalated_already_escalated(self, mock_run_post_process_job, mock_threshold):
        event = self.create_event(data={}, project_id=self.project.id)
        group = event.group
        self.call_post_process_group(
            is_new=True,
            is_regression=False,
            is_new_group_environment=True,
            event=event,
        )
        group.update(
            first_seen=django_timezone.now() - timedelta(hours=1),
            times_seen=10000,
            substatus=GroupSubStatus.ESCALATING,
        )
        with self.feature("projects:first-event-severity-new-escalation"):
            self.call_post_process_group(
                is_new=False,
                is_regression=False,
                is_new_group_environment=False,
                event=event,
            )
        mock_threshold.assert_not_called()
        job = mock_run_post_process_job.call_args[0][0]
        assert not job["has_escalated"]
        group.refresh_from_db()
        assert group.substatus == GroupSubStatus.ESCALATING

    @patch("sentry.issues.issue_velocity.get_latest_threshold")
    @patch("sentry.tasks.post_process.run_post_process_job", side_effect=run_post_process_job)
    def test_does_not_escalate_non_new_substatus(self, mock_run_post_process_job, mock_threshold):
        for substatus, status in GROUP_SUBSTATUS_TO_STATUS_MAP.items():
            if substatus == GroupSubStatus.NEW:
                continue
            event = self.create_event(data={}, project_id=self.project.id)
            group = event.group
            group.update(
                first_seen=django_timezone.now() - timedelta(hours=1),
                times_seen=10000,
                status=status,
                substatus=substatus,
            )
            group.save()

            with self.feature("projects:first-event-severity-new-escalation"):
                self.call_post_process_group(
                    is_new=False,  # when true, post_process sets the substatus to NEW
                    is_regression=False,
                    is_new_group_environment=True,
                    event=event,
                )
            mock_threshold.assert_not_called()
            job = mock_run_post_process_job.call_args[0][0]
            assert not job["has_escalated"]
            group.refresh_from_db()
            assert group.substatus == substatus

    @patch("sentry.issues.issue_velocity.get_latest_threshold", return_value=8)
    @patch("sentry.tasks.post_process.run_post_process_job", side_effect=run_post_process_job)
    def test_no_escalation_less_than_floor(self, mock_run_post_process_job, mock_threshold):
        event = self.create_event(data={}, project_id=self.project.id)
        group = event.group
        group.update(first_seen=django_timezone.now() - timedelta(hours=1), times_seen=9)
        event.group = Group.objects.get(id=group.id)

        with self.feature("projects:first-event-severity-new-escalation"):
            self.call_post_process_group(
                is_new=True,
                is_regression=False,
                is_new_group_environment=True,
                event=event,
            )
        mock_threshold.assert_not_called()
        job = mock_run_post_process_job.call_args[0][0]
        assert not job["has_escalated"]
        group.refresh_from_db()
        assert group.substatus == GroupSubStatus.NEW

    @patch("sentry.issues.issue_velocity.get_latest_threshold", return_value=11)
    @patch("sentry.tasks.post_process.run_post_process_job", side_effect=run_post_process_job)
    def test_has_not_escalated_less_than_an_hour(self, mock_run_post_process_job, mock_threshold):
        event = self.create_event(data={}, project_id=self.project.id)
        group = event.group
        # the group is less than an hour old, but we use 1 hr for the hourly event rate anyway
        group.update(first_seen=django_timezone.now() - timedelta(minutes=1), times_seen=10)
        event.group = Group.objects.get(id=group.id)

        with self.feature("projects:first-event-severity-new-escalation"):
            self.call_post_process_group(
                is_new=True,
                is_regression=False,
                is_new_group_environment=True,
                event=event,
            )
        job = mock_run_post_process_job.call_args[0][0]
        assert not job["has_escalated"]
        group.refresh_from_db()
        assert group.substatus == GroupSubStatus.NEW

    @patch("sentry.issues.issue_velocity.get_latest_threshold", return_value=0)
    @patch("sentry.tasks.post_process.run_post_process_job", side_effect=run_post_process_job)
    def test_zero_escalation_rate(self, mock_run_post_process_job, mock_threshold):
        event = self.create_event(data={}, project_id=self.project.id)
        group = event.group
        group.update(first_seen=django_timezone.now() - timedelta(hours=1), times_seen=10000)
        with self.feature("projects:first-event-severity-new-escalation"):
            self.call_post_process_group(
                is_new=True,
                is_regression=False,
                is_new_group_environment=True,
                event=event,
            )
        mock_threshold.assert_called()
        job = mock_run_post_process_job.call_args[0][0]
        assert not job["has_escalated"]
        group.refresh_from_db()
        assert group.substatus == GroupSubStatus.NEW


@region_silo_test
class PostProcessGroupErrorTest(
    TestCase,
    AssignmentTestMixin,
    ProcessCommitsTestMixin,
    CorePostProcessGroupTestMixin,
    DeriveCodeMappingsProcessGroupTestMixin,
    InboxTestMixin,
    ResourceChangeBoundsTestMixin,
    RuleProcessorTestMixin,
    ServiceHooksTestMixin,
    SnoozeTestMixin,
    SnoozeTestSkipSnoozeMixin,
    SDKCrashMonitoringTestMixin,
    ReplayLinkageTestMixin,
    DetectNewEscalationTestMixin,
):
    def setUp(self):
        super().setUp()
        clear_replay_publisher()

    def create_event(self, data, project_id, assert_no_errors=True):
        return self.store_event(data=data, project_id=project_id, assert_no_errors=assert_no_errors)

    def call_post_process_group(
        self, is_new, is_regression, is_new_group_environment, event, cache_key=None
    ):
        if cache_key is None:
            cache_key = write_event_to_cache(event)
        post_process_group(
            is_new=is_new,
            is_regression=is_regression,
            is_new_group_environment=is_new_group_environment,
            cache_key=cache_key,
            group_id=event.group_id,
            project_id=event.project_id,
        )
        return cache_key

    @with_feature("organizations:escalating-metrics-backend")
    @patch("sentry.sentry_metrics.client.generic_metrics_backend.counter")
    @patch("sentry.utils.metrics.incr")
    @patch("sentry.utils.metrics.timer")
    def test_generic_metrics_backend_counter(
        self, metric_timer_mock, metric_incr_mock, generic_metrics_backend_mock
    ):
        min_ago = iso_format(before_now(minutes=1))
        event = self.create_event(
            data={
                "exception": {
                    "values": [
                        {
                            "type": "ZeroDivisionError",
                            "stacktrace": {"frames": [{"function": f} for f in ["a", "b"]]},
                        }
                    ]
                },
                "timestamp": min_ago,
                "start_timestamp": min_ago,
                "contexts": {"trace": {"trace_id": "b" * 32, "span_id": "c" * 16, "op": ""}},
            },
            project_id=self.project.id,
        )
        self.call_post_process_group(
            is_new=True, is_regression=False, is_new_group_environment=True, event=event
        )

        assert generic_metrics_backend_mock.call_count == 1
        metric_incr_mock.assert_any_call(
            "sentry.tasks.post_process.post_process_group.completed",
            tags={"issue_category": "error", "pipeline": "process_rules"},
        )
        metric_timer_mock.assert_any_call(
            "tasks.post_process.run_post_process_job.pipeline.duration",
            tags={
                "pipeline": "process_rules",
                "issue_category": "error",
                "is_reprocessed": False,
            },
        )


@region_silo_test
class PostProcessGroupPerformanceTest(
    TestCase,
    SnubaTestCase,
    PerfIssueTransactionTestMixin,
    CorePostProcessGroupTestMixin,
    InboxTestMixin,
    RuleProcessorTestMixin,
    SnoozeTestMixin,
    SnoozeTestSkipSnoozeMixin,
    PerformanceIssueTestCase,
):
    def create_event(self, data, project_id, assert_no_errors=True):
        fingerprint = data["fingerprint"][0] if data.get("fingerprint") else "some_group"
        fingerprint = f"{PerformanceNPlusOneGroupType.type_id}-{fingerprint}"
        return self.create_performance_issue(fingerprint=fingerprint)

    def call_post_process_group(
        self, is_new, is_regression, is_new_group_environment, event, cache_key=None
    ):
        group_states = (
            [
                {
                    "id": event.group_id,
                    "is_new": is_new,
                    "is_regression": is_regression,
                    "is_new_group_environment": is_new_group_environment,
                }
            ]
            if event.group_id
            else None
        )
        if cache_key is None:
            cache_key = write_event_to_cache(event)
        with self.feature(PerformanceNPlusOneGroupType.build_post_process_group_feature_name()):
            post_process_group(
                is_new=is_new,
                is_regression=is_regression,
                is_new_group_environment=is_new_group_environment,
                cache_key=cache_key,
                group_states=group_states,
                project_id=event.project_id,
            )
        return cache_key

    @patch("sentry.sentry_metrics.client.generic_metrics_backend.counter")
    @patch("sentry.tasks.post_process.run_post_process_job")
    @patch("sentry.rules.processor.RuleProcessor")
    @patch("sentry.signals.transaction_processed.send_robust")
    @patch("sentry.signals.event_processed.send_robust")
    def test_process_transaction_event_with_no_group(
        self,
        event_processed_signal_mock,
        transaction_processed_signal_mock,
        mock_processor,
        run_post_process_job_mock,
        generic_metrics_backend_mock,
    ):
        min_ago = before_now(minutes=1).replace(tzinfo=timezone.utc)
        event = self.store_transaction(
            project_id=self.project.id,
            user_id=self.create_user(name="user1").name,
            fingerprint=[],
            environment=None,
            timestamp=min_ago,
        )
        assert len(event.groups) == 0
        cache_key = write_event_to_cache(event)
        post_process_group(
            is_new=False,
            is_regression=False,
            is_new_group_environment=False,
            cache_key=cache_key,
            group_id=None,
            group_states=None,
        )

        assert transaction_processed_signal_mock.call_count == 1
        assert event_processed_signal_mock.call_count == 0
        assert mock_processor.call_count == 0
        assert run_post_process_job_mock.call_count == 0
        assert generic_metrics_backend_mock.call_count == 0

    @patch("sentry.tasks.post_process.handle_owner_assignment")
    @patch("sentry.tasks.post_process.handle_auto_assignment")
    @patch("sentry.tasks.post_process.process_rules")
    @patch("sentry.tasks.post_process.run_post_process_job")
    @patch("sentry.rules.processor.RuleProcessor")
    @patch("sentry.signals.transaction_processed.send_robust")
    @patch("sentry.signals.event_processed.send_robust")
    def test_full_pipeline_with_group_states(
        self,
        event_processed_signal_mock,
        transaction_processed_signal_mock,
        mock_processor,
        run_post_process_job_mock,
        mock_process_rules,
        mock_handle_auto_assignment,
        mock_handle_owner_assignment,
    ):
        event = self.create_performance_issue()
        assert event.group
        # cache_key = write_event_to_cache(event)
        group_state = dict(
            is_new=True,
            is_regression=False,
            is_new_group_environment=True,
        )

        # TODO(jangjodi): Fix this ordering test; side_effects should be a function (lambda),
        # but because post-processing is async, this causes the assert to fail because it doesn't
        # wait for the side effects to happen
        call_order = [mock_handle_owner_assignment, mock_handle_auto_assignment, mock_process_rules]
        mock_handle_owner_assignment.side_effect = None
        mock_handle_auto_assignment.side_effect = None
        mock_process_rules.side_effect = None

        post_process_group(
            **group_state,
            cache_key="dummykey",
            group_id=event.group_id,
            group_states=[{"id": event.group.id, **group_state}],
            occurrence_id=event.occurrence_id,
            project_id=self.project.id,
        )

        assert transaction_processed_signal_mock.call_count == 1
        assert event_processed_signal_mock.call_count == 0
        assert mock_processor.call_count == 0
        assert run_post_process_job_mock.call_count == 1
        assert call_order == [
            mock_handle_owner_assignment,
            mock_handle_auto_assignment,
            mock_process_rules,
        ]


@region_silo_test
class PostProcessGroupAggregateEventTest(
    TestCase,
    SnubaTestCase,
    PerfIssueTransactionTestMixin,
    CorePostProcessGroupTestMixin,
    SnoozeTestSkipSnoozeMixin,
    PerformanceIssueTestCase,
):
    def create_event(self, data, project_id):
        group = self.create_group(
            type=PerformanceDurationRegressionGroupType.type_id,
        )

        event = self.store_event(data=data, project_id=project_id)
        event.group = group
        event = event.for_group(group)

        return event

    def call_post_process_group(
        self, is_new, is_regression, is_new_group_environment, event, cache_key=None
    ):
        group_states = (
            [
                {
                    "id": event.group_id,
                    "is_new": is_new,
                    "is_regression": is_regression,
                    "is_new_group_environment": is_new_group_environment,
                }
            ]
            if event.group_id
            else None
        )
        if cache_key is None:
            cache_key = write_event_to_cache(event)
        with self.feature(
            PerformanceDurationRegressionGroupType.build_post_process_group_feature_name()
        ):
            post_process_group(
                is_new=is_new,
                is_regression=is_regression,
                is_new_group_environment=is_new_group_environment,
                cache_key=cache_key,
                group_states=group_states,
                project_id=event.project_id,
            )
        return cache_key


class TransactionClustererTestCase(TestCase, SnubaTestCase):
    @patch("sentry.ingest.transaction_clusterer.datasource.redis._record_sample")
    def test_process_transaction_event_clusterer(
        self,
        mock_store_transaction_name,
    ):
        min_ago = before_now(minutes=1).replace(tzinfo=timezone.utc)
        event = process_event(
            data={
                "project": self.project.id,
                "event_id": "b" * 32,
                "transaction": "foo",
                "start_timestamp": str(min_ago),
                "timestamp": str(min_ago),
                "type": "transaction",
                "transaction_info": {
                    "source": "url",
                },
                "contexts": {"trace": {"trace_id": "b" * 32, "span_id": "c" * 16, "op": ""}},
            },
            group_id=0,
        )
        cache_key = write_event_to_cache(event)
        post_process_group(
            is_new=False,
            is_regression=False,
            is_new_group_environment=False,
            cache_key=cache_key,
            group_id=None,
            group_states=None,
        )

        assert mock_store_transaction_name.mock_calls == [
            mock.call(ClustererNamespace.TRANSACTIONS, self.project, "foo")
        ]


@region_silo_test
class PostProcessGroupGenericTest(
    TestCase,
    SnubaTestCase,
    OccurrenceTestMixin,
    CorePostProcessGroupTestMixin,
    InboxTestMixin,
    RuleProcessorTestMixin,
    SnoozeTestMixin,
):
    def create_event(self, data, project_id, assert_no_errors=True):
        data["type"] = "generic"
        event = self.store_event(
            data=data, project_id=project_id, assert_no_errors=assert_no_errors
        )

        occurrence_data = self.build_occurrence_data(event_id=event.event_id, project_id=project_id)
        occurrence, group_info = save_issue_occurrence(occurrence_data, event)
        assert group_info is not None

        group_event = event.for_group(group_info.group)
        group_event.occurrence = occurrence
        return group_event

    def call_post_process_group(
        self, is_new, is_regression, is_new_group_environment, event, cache_key=None
    ):
        with self.feature(ProfileFileIOGroupType.build_post_process_group_feature_name()):
            post_process_group(
                is_new=is_new,
                is_regression=is_regression,
                is_new_group_environment=is_new_group_environment,
                cache_key=None,
                group_id=event.group_id,
                occurrence_id=event.occurrence.id,
                project_id=event.group.project_id,
            )
        return cache_key

    def test_issueless(self):
        # Skip this test since there's no way to have issueless events in the issue platform
        pass

    def test_no_cache_abort(self):
        # We don't use the cache for generic issues, so skip this test
        pass

    @patch("sentry.rules.processor.RuleProcessor")
    def test_occurrence_deduping(self, mock_processor):
        event = self.create_event(data={"message": "testing"}, project_id=self.project.id)

        self.call_post_process_group(
            is_new=True,
            is_regression=True,
            is_new_group_environment=False,
            event=event,
        )
        assert mock_processor.call_count == 1
        mock_processor.assert_called_with(EventMatcher(event), True, True, False, False, False)

        # Calling this again should do nothing, since we've already processed this occurrence.
        self.call_post_process_group(
            is_new=False,
            is_regression=True,
            is_new_group_environment=False,
            event=event,
        )

        # Make sure we haven't called this again, since we should exit early.
        assert mock_processor.call_count == 1

    @patch("sentry.tasks.post_process.handle_owner_assignment")
    @patch("sentry.tasks.post_process.handle_auto_assignment")
    @patch("sentry.tasks.post_process.process_rules")
    @patch("sentry.tasks.post_process.run_post_process_job")
    @patch("sentry.rules.processor.RuleProcessor")
    @patch("sentry.signals.event_processed.send_robust")
    @patch("sentry.utils.snuba.raw_query")
    def test_full_pipeline_with_group_states(
        self,
        snuba_raw_query_mock,
        event_processed_signal_mock,
        mock_processor,
        run_post_process_job_mock,
        mock_process_rules,
        mock_handle_auto_assignment,
        mock_handle_owner_assignment,
    ):
        event = self.create_event(data={"message": "testing"}, project_id=self.project.id)
        call_order = [mock_handle_owner_assignment, mock_handle_auto_assignment, mock_process_rules]
        mock_handle_owner_assignment.side_effect = None
        mock_handle_auto_assignment.side_effect = None
        mock_process_rules.side_effect = None
        self.call_post_process_group(
            is_new=False,
            is_regression=True,
            is_new_group_environment=False,
            event=event,
        )
        assert event_processed_signal_mock.call_count == 0
        assert mock_processor.call_count == 0
        assert run_post_process_job_mock.call_count == 1
        assert call_order == [
            mock_handle_owner_assignment,
            mock_handle_auto_assignment,
            mock_process_rules,
        ]
        assert snuba_raw_query_mock.call_count == 0

    @pytest.mark.skip(reason="those tests do not work with the given call_post_process_group impl")
    def test_processing_cache_cleared(self):
        pass

    @pytest.mark.skip(reason="those tests do not work with the given call_post_process_group impl")
    def test_processing_cache_cleared_with_commits(self):
        pass


@region_silo_test
class PostProcessGroupFeedbackTest(
    TestCase,
    SnubaTestCase,
    OccurrenceTestMixin,
    CorePostProcessGroupTestMixin,
    InboxTestMixin,
    RuleProcessorTestMixin,
    SnoozeTestMixin,
):
    def create_event(
        self,
        data,
        project_id,
        assert_no_errors=True,
        feedback_type=FeedbackCreationSource.NEW_FEEDBACK_ENVELOPE,
    ):
        data["type"] = "generic"
        event = self.store_event(
            data=data, project_id=project_id, assert_no_errors=assert_no_errors
        )

        occurrence_data = self.build_occurrence_data(
            event_id=event.event_id,
            project_id=project_id,
            **{
                "id": uuid.uuid4().hex,
                "fingerprint": ["c" * 32],
                "issue_title": "User Feedback",
                "subtitle": "it was bad",
                "culprit": "api/123",
                "resource_id": "1234",
                "evidence_data": {
                    "Test": 123,
                    "source": feedback_type.value,
                },
                "evidence_display": [
                    {"name": "hi", "value": "bye", "important": True},
                    {"name": "what", "value": "where", "important": False},
                ],
                "type": FeedbackGroup.type_id,
                "detection_time": datetime.now().timestamp(),
                "level": "info",
            },
        )
        occurrence, group_info = save_issue_occurrence(occurrence_data, event)
        assert group_info is not None

        group_event = event.for_group(group_info.group)
        group_event.occurrence = occurrence
        return group_event

    def call_post_process_group(
        self, is_new, is_regression, is_new_group_environment, event, cache_key=None
    ):
        with self.feature(FeedbackGroup.build_post_process_group_feature_name()):
            post_process_group(
                is_new=is_new,
                is_regression=is_regression,
                is_new_group_environment=is_new_group_environment,
                cache_key=None,
                group_id=event.group_id,
                occurrence_id=event.occurrence.id,
                project_id=event.group.project_id,
            )
        return cache_key

    def test_not_ran_if_crash_report(self):
        event = self.create_event(
            data={},
            project_id=self.project.id,
            feedback_type=FeedbackCreationSource.CRASH_REPORT_EMBED_FORM,
        )
        mock_process_func = Mock()
        with patch(
            "sentry.tasks.post_process.GROUP_CATEGORY_POST_PROCESS_PIPELINE",
            {
                GroupCategory.FEEDBACK: [
                    feedback_filter_decorator(mock_process_func),
                ]
            },
        ):
            self.call_post_process_group(
                is_new=True,
                is_regression=False,
                is_new_group_environment=True,
                event=event,
                cache_key="total_rubbish",
            )
        # assert mock_process_rules is not called
        assert mock_process_func.call_count == 0

    def test_ran_if_crash_feedback_envelope(self):
        event = self.create_event(
            data={},
            project_id=self.project.id,
            feedback_type=FeedbackCreationSource.NEW_FEEDBACK_ENVELOPE,
        )
        mock_process_func = Mock()
        with patch(
            "sentry.tasks.post_process.GROUP_CATEGORY_POST_PROCESS_PIPELINE",
            {
                GroupCategory.FEEDBACK: [
                    feedback_filter_decorator(mock_process_func),
                ]
            },
        ):
            self.call_post_process_group(
                is_new=True,
                is_regression=False,
                is_new_group_environment=True,
                event=event,
                cache_key="total_rubbish",
            )
        # assert mock_process_rules is not called
        assert mock_process_func.call_count == 1

    @pytest.mark.skip(
        reason="Skip this test since there's no way to have issueless events in the issue platform"
    )
    def test_issueless(self):
        ...

    def test_no_cache_abort(self):
        # We don't use the cache for generic issues, so skip this test
        pass

    @pytest.mark.skip(reason="those tests do not work with the given call_post_process_group impl")
    def test_processing_cache_cleared(self):
        pass

    @pytest.mark.skip(reason="those tests do not work with the given call_post_process_group impl")
    def test_processing_cache_cleared_with_commits(self):
        pass<|MERGE_RESOLUTION|>--- conflicted
+++ resolved
@@ -1556,14 +1556,7 @@
 class SnoozeTestSkipSnoozeMixin(BasePostProgressGroupMixin):
     @patch("sentry.signals.issue_unignored.send_robust")
     @patch("sentry.rules.processor.RuleProcessor")
-<<<<<<< HEAD
-    def test_invalidates_snooze_issue_platform(
-        self, mock_processor, mock_send_unignored_robust, mock_send_escalating_robust
-    ):
-=======
-    @with_feature("organizations:issue-platform-crons-sd")
-    def test_invalidates_snooze_ff_on(self, mock_processor, mock_send_unignored_robust):
->>>>>>> 96e40fae
+    def test_invalidates_snooze_issue_platform(self, mock_processor, mock_send_unignored_robust):
         event = self.create_event(data={"message": "testing"}, project_id=self.project.id)
         group = event.group
         should_detect_escalation = group.issue_type.should_detect_escalation(
