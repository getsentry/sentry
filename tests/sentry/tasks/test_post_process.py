from __future__ import annotations

import abc
import time
from datetime import datetime, timedelta
from typing import Any
from unittest import mock
from unittest.mock import Mock, patch

import pytz
from django.test import override_settings
from django.utils import timezone

from sentry import buffer
from sentry.buffer.redis import RedisBuffer
from sentry.db.postgres.roles import in_test_psql_role_override
from sentry.eventstore.models import Event
from sentry.eventstore.processing import event_processing_store
from sentry.issues.escalating import manage_issue_states
from sentry.issues.grouptype import PerformanceNPlusOneGroupType, ProfileFileIOGroupType
from sentry.issues.ingest import save_issue_occurrence
from sentry.models import (
    Activity,
    Group,
    GroupAssignee,
    GroupInbox,
    GroupInboxReason,
    GroupOwner,
    GroupOwnerType,
    GroupSnooze,
    GroupStatus,
    Integration,
    ProjectOwnership,
    ProjectTeam,
)
from sentry.models.activity import ActivityIntegration
from sentry.models.groupowner import (
    ASSIGNEE_EXISTS_DURATION,
    ASSIGNEE_EXISTS_KEY,
    ISSUE_OWNERS_DEBOUNCE_DURATION,
    ISSUE_OWNERS_DEBOUNCE_KEY,
)
from sentry.ownership.grammar import Matcher, Owner, Rule, dump_schema
from sentry.rules import init_registry
from sentry.services.hybrid_cloud.user.service import user_service
from sentry.tasks.derive_code_mappings import SUPPORTED_LANGUAGES
from sentry.tasks.merge import merge_groups
from sentry.tasks.post_process import (
    ISSUE_OWNERS_PER_PROJECT_PER_MIN_RATELIMIT,
    post_process_group,
    process_event,
)
from sentry.testutils import SnubaTestCase, TestCase
from sentry.testutils.cases import BaseTestCase, PerformanceIssueTestCase
from sentry.testutils.helpers import with_feature
from sentry.testutils.helpers.datetime import before_now, iso_format
from sentry.testutils.helpers.eventprocessing import write_event_to_cache
from sentry.testutils.performance_issues.store_transaction import PerfIssueTransactionTestMixin
from sentry.testutils.silo import region_silo_test
from sentry.types.activity import ActivityType
from sentry.types.group import GroupSubStatus
from sentry.utils.cache import cache
from tests.sentry.issues.test_utils import OccurrenceTestMixin
from tests.sentry.utils.sdk_crashes.test_fixture import get_crash_event


class EventMatcher:
    def __init__(self, expected, group=None):
        self.expected = expected
        self.expected_group = group

    def __eq__(self, other):
        matching_id = other.event_id == self.expected.event_id
        if self.expected_group:
            return (
                matching_id
                and self.expected_group == other.group
                and self.expected_group.id == other.group_id
            )
        return matching_id


class BasePostProgressGroupMixin(BaseTestCase, metaclass=abc.ABCMeta):
    @abc.abstractmethod
    def create_event(self, data, project_id, assert_no_errors=True):
        pass

    @abc.abstractmethod
    def call_post_process_group(
        self, is_new, is_regression, is_new_group_environment, event, cache_key=None
    ):
        pass


class CorePostProcessGroupTestMixin(BasePostProgressGroupMixin):
    @patch("sentry.rules.processor.RuleProcessor")
    @patch("sentry.tasks.servicehooks.process_service_hook")
    @patch("sentry.tasks.sentry_apps.process_resource_change_bound.delay")
    @patch("sentry.signals.event_processed.send_robust")
    def test_issueless(
        self,
        mock_signal,
        mock_process_resource_change_bound,
        mock_process_service_hook,
        mock_processor,
    ):
        min_ago = iso_format(before_now(minutes=1))
        event = self.store_event(
            data={
                "type": "transaction",
                "timestamp": min_ago,
                "start_timestamp": min_ago,
                "contexts": {"trace": {"trace_id": "b" * 32, "span_id": "c" * 16, "op": ""}},
            },
            project_id=self.project.id,
        )
        cache_key = write_event_to_cache(event)
        self.call_post_process_group(
            is_new=True,
            is_regression=False,
            is_new_group_environment=True,
            event=event,
            cache_key=cache_key,
        )

        assert mock_processor.call_count == 0
        assert mock_process_service_hook.call_count == 0
        assert mock_process_resource_change_bound.call_count == 0

        # transaction events do not call event.processed
        assert mock_signal.call_count == 0

    @patch("sentry.rules.processor.RuleProcessor")
    def test_no_cache_abort(self, mock_processor):
        event = self.create_event(data={}, project_id=self.project.id)

        self.call_post_process_group(
            is_new=True,
            is_regression=False,
            is_new_group_environment=True,
            event=event,
            cache_key="total-rubbish",
        )

        assert mock_processor.call_count == 0

    def test_processing_cache_cleared(self):
        event = self.create_event(data={}, project_id=self.project.id)

        cache_key = self.call_post_process_group(
            is_new=True,
            is_regression=False,
            is_new_group_environment=True,
            event=event,
        )
        assert event_processing_store.get(cache_key) is None

    def test_processing_cache_cleared_with_commits(self):
        # Regression test to guard against suspect commit calculations breaking the
        # cache
        event = self.create_event(data={}, project_id=self.project.id)

        self.create_commit(repo=self.create_repo())
        cache_key = self.call_post_process_group(
            is_new=True,
            is_regression=False,
            is_new_group_environment=True,
            event=event,
        )
        assert event_processing_store.get(cache_key) is None


class DeriveCodeMappingsProcessGroupTestMixin(BasePostProgressGroupMixin):
    def _create_event(
        self,
        data: dict[str, Any],
        project_id: int | None = None,
    ) -> Event:
        data.setdefault("platform", "javascript")
        return self.store_event(data=data, project_id=project_id or self.project.id)

    def _call_post_process_group(self, event: Event) -> None:
        self.call_post_process_group(
            is_new=True,
            is_regression=False,
            is_new_group_environment=True,
            event=event,
        )

    @patch("sentry.tasks.derive_code_mappings.derive_code_mappings")
    def test_derive_invalid_platform(self, mock_derive_code_mappings):
        event = self._create_event({"platform": "elixir"})
        self._call_post_process_group(event)

        assert mock_derive_code_mappings.delay.call_count == 0

    @patch("sentry.tasks.derive_code_mappings.derive_code_mappings")
    def test_derive_supported_languages(self, mock_derive_code_mappings):
        for platform in SUPPORTED_LANGUAGES:
            event = self._create_event({"platform": platform})
            self._call_post_process_group(event)

            assert mock_derive_code_mappings.delay.call_count == 1

    @patch("sentry.tasks.derive_code_mappings.derive_code_mappings")
    def test_only_maps_a_given_project_once_per_hour(self, mock_derive_code_mappings):
        dogs_project = self.create_project()
        maisey_event = self._create_event(
            {
                "fingerprint": ["themaiseymasieydog"],
            },
            dogs_project.id,
        )
        charlie_event = self._create_event(
            {
                "fingerprint": ["charliebear"],
            },
            dogs_project.id,
        )
        cory_event = self._create_event(
            {
                "fingerprint": ["thenudge"],
            },
            dogs_project.id,
        )
        bodhi_event = self._create_event(
            {
                "fingerprint": ["theescapeartist"],
            },
            dogs_project.id,
        )

        self._call_post_process_group(maisey_event)
        assert mock_derive_code_mappings.delay.call_count == 1

        # second event from project should bail (no increase in call count)
        self._call_post_process_group(charlie_event)
        assert mock_derive_code_mappings.delay.call_count == 1

        # advance the clock 59 minutes, and it should still bail
        with patch("time.time", return_value=time.time() + 60 * 59):
            self._call_post_process_group(cory_event)
            assert mock_derive_code_mappings.delay.call_count == 1

        # now advance the clock 61 minutes, and this time it should go through
        with patch("time.time", return_value=time.time() + 60 * 61):
            self._call_post_process_group(bodhi_event)
            assert mock_derive_code_mappings.delay.call_count == 2

    @patch("sentry.tasks.derive_code_mappings.derive_code_mappings")
    def test_only_maps_a_given_issue_once_per_day(self, mock_derive_code_mappings):
        dogs_project = self.create_project()
        maisey_event1 = self._create_event(
            {
                "fingerprint": ["themaiseymaiseydog"],
            },
            dogs_project.id,
        )
        maisey_event2 = self._create_event(
            {
                "fingerprint": ["themaiseymaiseydog"],
            },
            dogs_project.id,
        )
        maisey_event3 = self._create_event(
            {
                "fingerprint": ["themaiseymaiseydog"],
            },
            dogs_project.id,
        )
        maisey_event4 = self._create_event(
            {
                "fingerprint": ["themaiseymaiseydog"],
            },
            dogs_project.id,
        )
        # because of the fingerprint, the events should always end up in the same group,
        # but the rest of the test is bogus if they aren't, so let's be sure
        assert maisey_event1.group_id == maisey_event2.group_id
        assert maisey_event2.group_id == maisey_event3.group_id
        assert maisey_event3.group_id == maisey_event4.group_id

        self._call_post_process_group(maisey_event1)
        assert mock_derive_code_mappings.delay.call_count == 1

        # second event from group should bail (no increase in call count)
        self._call_post_process_group(maisey_event2)
        assert mock_derive_code_mappings.delay.call_count == 1

        # advance the clock 23 hours and 59 minutes, and it should still bail
        with patch("time.time", return_value=time.time() + (60 * 60 * 23) + (60 * 59)):
            self._call_post_process_group(maisey_event3)
            assert mock_derive_code_mappings.delay.call_count == 1

        # now advance the clock 24 hours and 1 minute, and this time it should go through
        with patch("time.time", return_value=time.time() + (60 * 60 * 24) + (60 * 1)):
            self._call_post_process_group(maisey_event4)
            assert mock_derive_code_mappings.delay.call_count == 2

    @patch("sentry.tasks.derive_code_mappings.derive_code_mappings")
    def test_skipping_an_issue_doesnt_mark_it_processed(self, mock_derive_code_mappings):
        dogs_project = self.create_project()
        maisey_event = self._create_event(
            {
                "fingerprint": ["themaiseymasieydog"],
            },
            dogs_project.id,
        )
        charlie_event1 = self._create_event(
            {
                "fingerprint": ["charliebear"],
            },
            dogs_project.id,
        )
        charlie_event2 = self._create_event(
            {
                "fingerprint": ["charliebear"],
            },
            dogs_project.id,
        )
        # because of the fingerprint, the two Charlie events should always end up in the same group,
        # but the rest of the test is bogus if they aren't, so let's be sure
        assert charlie_event1.group_id == charlie_event2.group_id

        self._call_post_process_group(maisey_event)
        assert mock_derive_code_mappings.delay.call_count == 1

        # second event from project should bail (no increase in call count)
        self._call_post_process_group(charlie_event1)
        assert mock_derive_code_mappings.delay.call_count == 1

        # now advance the clock 61 minutes (so the project should clear the cache), and another
        # event from the Charlie group should go through
        with patch("time.time", return_value=time.time() + 60 * 61):
            self._call_post_process_group(charlie_event2)
            assert mock_derive_code_mappings.delay.call_count == 2


class RuleProcessorTestMixin(BasePostProgressGroupMixin):
    @patch("sentry.rules.processor.RuleProcessor")
    def test_rule_processor_backwards_compat(self, mock_processor):
        event = self.create_event(data={}, project_id=self.project.id)

        mock_callback = Mock()
        mock_futures = [Mock()]

        mock_processor.return_value.apply.return_value = [(mock_callback, mock_futures)]

        self.call_post_process_group(
            is_new=True,
            is_regression=False,
            is_new_group_environment=True,
            event=event,
        )

        mock_processor.assert_called_once_with(EventMatcher(event), True, False, True, False)
        mock_processor.return_value.apply.assert_called_once_with()

        mock_callback.assert_called_once_with(EventMatcher(event), mock_futures)

    @patch("sentry.rules.processor.RuleProcessor")
    def test_rule_processor(self, mock_processor):
        event = self.create_event(data={"message": "testing"}, project_id=self.project.id)

        mock_callback = Mock()
        mock_futures = [Mock()]

        mock_processor.return_value.apply.return_value = [(mock_callback, mock_futures)]

        self.call_post_process_group(
            is_new=True,
            is_regression=False,
            is_new_group_environment=True,
            event=event,
        )

        mock_processor.assert_called_once_with(EventMatcher(event), True, False, True, False)
        mock_processor.return_value.apply.assert_called_once_with()

        mock_callback.assert_called_once_with(EventMatcher(event), mock_futures)

    def test_rule_processor_buffer_values(self):
        # Test that pending buffer values for `times_seen` are applied to the group and that alerts
        # fire as expected
        from sentry.models import Rule

        MOCK_RULES = ("sentry.rules.filters.issue_occurrences.IssueOccurrencesFilter",)

        redis_buffer = RedisBuffer()
        with mock.patch("sentry.buffer.get", redis_buffer.get), mock.patch(
            "sentry.buffer.incr", redis_buffer.incr
        ), patch("sentry.constants._SENTRY_RULES", MOCK_RULES), patch(
            "sentry.rules.processor.rules", init_registry()
        ) as rules:
            MockAction = mock.Mock()
            MockAction.rule_type = "action/event"
            MockAction.id = "tests.sentry.tasks.post_process.tests.MockAction"
            MockAction.return_value.after.return_value = []
            rules.add(MockAction)

            conditions = [
                {
                    "id": "sentry.rules.filters.issue_occurrences.IssueOccurrencesFilter",
                    "value": 10,
                },
            ]
            actions = [{"id": "tests.sentry.tasks.post_process.tests.MockAction"}]
            Rule.objects.filter(project=self.project).delete()
            Rule.objects.create(
                project=self.project, data={"conditions": conditions, "actions": actions}
            )

            event = self.create_event(
                data={"message": "testing", "fingerprint": ["group-1"]}, project_id=self.project.id
            )
            event_2 = self.create_event(
                data={"message": "testing", "fingerprint": ["group-1"]}, project_id=self.project.id
            )
            self.call_post_process_group(
                is_new=True,
                is_regression=False,
                is_new_group_environment=True,
                event=event,
            )
            event.group.update(times_seen=2)
            assert MockAction.return_value.after.call_count == 0

            buffer.incr(Group, {"times_seen": 15}, filters={"pk": event.group.id})
            self.call_post_process_group(
                is_new=True,
                is_regression=False,
                is_new_group_environment=True,
                event=event_2,
            )
            assert MockAction.return_value.after.call_count == 1

    @patch("sentry.rules.processor.RuleProcessor")
    def test_group_refresh(self, mock_processor):
        event = self.create_event(data={"message": "testing"}, project_id=self.project.id)

        group1 = event.group
        group2 = self.create_group(project=self.project)

        assert event.group_id == group1.id
        assert event.group == group1

        with self.tasks():
            merge_groups([group1.id], group2.id)

        mock_callback = Mock()
        mock_futures = [Mock()]

        mock_processor.return_value.apply.return_value = [(mock_callback, mock_futures)]

        self.call_post_process_group(
            is_new=True,
            is_regression=False,
            is_new_group_environment=True,
            event=event,
        )
        # Ensure that rule processing sees the merged group.
        mock_processor.assert_called_with(
            EventMatcher(event, group=group2), True, False, True, False
        )


class ServiceHooksTestMixin(BasePostProgressGroupMixin):
    @patch("sentry.tasks.servicehooks.process_service_hook")
    def test_service_hook_fires_on_new_event(self, mock_process_service_hook):
        event = self.create_event(data={}, project_id=self.project.id)
        hook = self.create_service_hook(
            project=self.project,
            organization=self.project.organization,
            actor=self.user,
            events=["event.created"],
        )

        with self.feature("projects:servicehooks"):
            self.call_post_process_group(
                is_new=False,
                is_regression=False,
                is_new_group_environment=False,
                event=event,
            )

        mock_process_service_hook.delay.assert_called_once_with(
            servicehook_id=hook.id, event=EventMatcher(event)
        )

    @patch("sentry.tasks.servicehooks.process_service_hook")
    @patch("sentry.rules.processor.RuleProcessor")
    def test_service_hook_fires_on_alert(self, mock_processor, mock_process_service_hook):
        event = self.create_event(data={}, project_id=self.project.id)

        mock_callback = Mock()
        mock_futures = [Mock()]

        mock_processor.return_value.apply.return_value = [(mock_callback, mock_futures)]

        hook = self.create_service_hook(
            project=self.project,
            organization=self.project.organization,
            actor=self.user,
            events=["event.alert"],
        )

        with self.feature("projects:servicehooks"):
            self.call_post_process_group(
                is_new=False,
                is_regression=False,
                is_new_group_environment=False,
                event=event,
            )

        mock_process_service_hook.delay.assert_called_once_with(
            servicehook_id=hook.id, event=EventMatcher(event)
        )

    @patch("sentry.tasks.servicehooks.process_service_hook")
    @patch("sentry.rules.processor.RuleProcessor")
    def test_service_hook_does_not_fire_without_alert(
        self, mock_processor, mock_process_service_hook
    ):
        event = self.create_event(data={}, project_id=self.project.id)

        mock_processor.return_value.apply.return_value = []

        self.create_service_hook(
            project=self.project,
            organization=self.project.organization,
            actor=self.user,
            events=["event.alert"],
        )

        with self.feature("projects:servicehooks"):
            self.call_post_process_group(
                is_new=False,
                is_regression=False,
                is_new_group_environment=False,
                event=event,
            )

        assert not mock_process_service_hook.delay.mock_calls

    @patch("sentry.tasks.servicehooks.process_service_hook")
    def test_service_hook_does_not_fire_without_event(self, mock_process_service_hook):
        event = self.create_event(data={}, project_id=self.project.id)

        self.create_service_hook(
            project=self.project, organization=self.project.organization, actor=self.user, events=[]
        )

        with self.feature("projects:servicehooks"):
            self.call_post_process_group(
                is_new=True,
                is_regression=False,
                is_new_group_environment=False,
                event=event,
            )

        assert not mock_process_service_hook.delay.mock_calls


class ResourceChangeBoundsTestMixin(BasePostProgressGroupMixin):
    @patch("sentry.tasks.sentry_apps.process_resource_change_bound.delay")
    def test_processes_resource_change_task_on_new_group(self, delay):
        event = self.create_event(data={}, project_id=self.project.id)
        group = event.group
        self.call_post_process_group(
            is_new=True,
            is_regression=False,
            is_new_group_environment=False,
            event=event,
        )

        delay.assert_called_once_with(action="created", sender="Group", instance_id=group.id)

    @with_feature("organizations:integrations-event-hooks")
    @patch("sentry.tasks.sentry_apps.process_resource_change_bound.delay")
    def test_processes_resource_change_task_on_error_events(self, delay):
        event = self.create_event(
            data={
                "message": "Foo bar",
                "exception": {"type": "Foo", "value": "oh no"},
                "level": "error",
                "timestamp": iso_format(timezone.now()),
            },
            project_id=self.project.id,
            assert_no_errors=False,
        )

        self.create_service_hook(
            project=self.project,
            organization=self.project.organization,
            actor=self.user,
            events=["error.created"],
        )

        self.call_post_process_group(
            is_new=False,
            is_regression=False,
            is_new_group_environment=False,
            event=event,
        )

        delay.assert_called_once_with(
            action="created",
            sender="Error",
            instance_id=event.event_id,
            instance=EventMatcher(event),
        )

    @with_feature("organizations:integrations-event-hooks")
    @patch("sentry.tasks.sentry_apps.process_resource_change_bound.delay")
    def test_processes_resource_change_task_not_called_for_non_errors(self, delay):
        event = self.create_event(
            data={"message": "Foo bar", "level": "info", "timestamp": iso_format(timezone.now())},
            project_id=self.project.id,
            assert_no_errors=False,
        )

        self.call_post_process_group(
            is_new=False,
            is_regression=False,
            is_new_group_environment=False,
            event=event,
        )

        assert not delay.called

    @patch("sentry.tasks.sentry_apps.process_resource_change_bound.delay")
    def test_processes_resource_change_task_not_called_without_feature_flag(self, delay):
        event = self.create_event(
            data={"message": "Foo bar", "level": "info", "timestamp": iso_format(timezone.now())},
            project_id=self.project.id,
            assert_no_errors=False,
        )

        self.call_post_process_group(
            is_new=False,
            is_regression=False,
            is_new_group_environment=False,
            event=event,
        )

        assert not delay.called

    @with_feature("organizations:integrations-event-hooks")
    @patch("sentry.tasks.sentry_apps.process_resource_change_bound.delay")
    def test_processes_resource_change_task_not_called_without_error_created(self, delay):
        event = self.create_event(
            data={
                "message": "Foo bar",
                "level": "error",
                "exception": {"type": "Foo", "value": "oh no"},
                "timestamp": iso_format(timezone.now()),
            },
            project_id=self.project.id,
            assert_no_errors=False,
        )
        self.create_service_hook(
            project=self.project, organization=self.project.organization, actor=self.user, events=[]
        )

        self.call_post_process_group(
            is_new=False,
            is_regression=False,
            is_new_group_environment=False,
            event=event,
        )

        assert not delay.called


class InboxTestMixin(BasePostProgressGroupMixin):
    @patch("sentry.rules.processor.RuleProcessor")
    def test_group_inbox_regression(self, mock_processor):
        event = self.create_event(data={"message": "testing"}, project_id=self.project.id)

        group = event.group

        self.call_post_process_group(
            is_new=True,
            is_regression=True,
            is_new_group_environment=False,
            event=event,
        )
        assert GroupInbox.objects.filter(group=group, reason=GroupInboxReason.NEW.value).exists()
        GroupInbox.objects.filter(
            group=group
        ).delete()  # Delete so it creates the .REGRESSION entry.

        mock_processor.assert_called_with(EventMatcher(event), True, True, False, False)

        event = self.create_event(data={"message": "testing"}, project_id=self.project.id)
        self.call_post_process_group(
            is_new=False,
            is_regression=True,
            is_new_group_environment=False,
            event=event,
        )

        mock_processor.assert_called_with(EventMatcher(event), False, True, False, False)

        group = Group.objects.get(id=group.id)
        assert group.status == GroupStatus.UNRESOLVED
        assert group.substatus == GroupSubStatus.REGRESSED
        assert GroupInbox.objects.filter(
            group=group, reason=GroupInboxReason.REGRESSION.value
        ).exists()


class AssignmentTestMixin(BasePostProgressGroupMixin):
    def make_ownership(self, extra_rules=None):
        self.user_2 = self.create_user()
        self.create_team_membership(team=self.team, user=self.user_2)
        rules = [
            Rule(Matcher("path", "src/app/*"), [Owner("team", self.team.name)]),
            Rule(Matcher("path", "src/*"), [Owner("user", self.user.email)]),
            Rule(Matcher("path", "tests/*"), [Owner("user", self.user_2.email)]),
        ]

        if extra_rules:
            rules.extend(extra_rules)

        self.prj_ownership = ProjectOwnership.objects.create(
            project_id=self.project.id,
            schema=dump_schema(rules),
            fallthrough=True,
            auto_assignment=True,
        )

    def test_owner_assignment_order_precedence(self):
        self.make_ownership()
        event = self.create_event(
            data={
                "message": "oh no",
                "platform": "python",
                "stacktrace": {"frames": [{"filename": "src/app/example.py"}]},
            },
            project_id=self.project.id,
        )
        self.call_post_process_group(
            is_new=False,
            is_regression=False,
            is_new_group_environment=False,
            event=event,
        )
        assignee = event.group.assignee_set.first()
        assert assignee.user_id == self.user.id
        assert assignee.team is None

        owners = list(GroupOwner.objects.filter(group=event.group))
        assert len(owners) == 2
        assert {(self.user.id, None), (None, self.team.id)} == {
            (o.user_id, o.team_id) for o in owners
        }
        activity = Activity.objects.filter(group=event.group).first()
        assert activity.data == {
            "assignee": str(self.user.id),
            "assigneeEmail": self.user.email,
            "assigneeType": "user",
            "integration": ActivityIntegration.PROJECT_OWNERSHIP.value,
            "rule": str(Rule(Matcher("path", "src/*"), [Owner("user", self.user.email)])),
        }

    def test_owner_assignment_extra_groups(self):
        extra_user = self.create_user()
        self.create_team_membership(self.team, user=extra_user)
        self.make_ownership(
            [Rule(Matcher("path", "src/app/things/in/*"), [Owner("user", extra_user.email)])],
        )
        event = self.create_event(
            data={
                "message": "oh no",
                "platform": "python",
                "stacktrace": {"frames": [{"filename": "src/app/things/in/a/path/example2.py"}]},
            },
            project_id=self.project.id,
        )
        self.call_post_process_group(
            is_new=False,
            is_regression=False,
            is_new_group_environment=False,
            event=event,
        )
        assignee = event.group.assignee_set.first()
        assert assignee.user_id == extra_user.id
        assert assignee.team is None

        owners = list(GroupOwner.objects.filter(group=event.group))
        assert len(owners) == 2
        assert {(extra_user.id, None), (self.user.id, None)} == {
            (o.user_id, o.team_id) for o in owners
        }

    def test_owner_assignment_existing_owners(self):
        extra_team = self.create_team()
        ProjectTeam.objects.create(team=extra_team, project=self.project)

        self.make_ownership(
            [Rule(Matcher("path", "src/app/things/in/*"), [Owner("team", extra_team.slug)])],
        )
        GroupOwner.objects.create(
            group=self.group,
            project=self.project,
            organization=self.organization,
            user_id=self.user.id,
            type=GroupOwnerType.OWNERSHIP_RULE.value,
        )
        event = self.create_event(
            data={
                "message": "oh no",
                "platform": "python",
                "stacktrace": {"frames": [{"filename": "src/app/things/in/a/path/example2.py"}]},
            },
            project_id=self.project.id,
        )
        self.call_post_process_group(
            is_new=False,
            is_regression=False,
            is_new_group_environment=False,
            event=event,
        )
        assignee = event.group.assignee_set.first()
        assert assignee.user_id is None
        assert assignee.team == extra_team

        owners = list(GroupOwner.objects.filter(group=event.group))
        assert {(None, extra_team.id), (self.user.id, None)} == {
            (o.user_id, o.team_id) for o in owners
        }

    def test_owner_assignment_assign_user(self):
        self.make_ownership()
        event = self.create_event(
            data={
                "message": "oh no",
                "platform": "python",
                "stacktrace": {"frames": [{"filename": "src/app.py"}]},
            },
            project_id=self.project.id,
        )
        self.call_post_process_group(
            is_new=False,
            is_regression=False,
            is_new_group_environment=False,
            event=event,
        )
        assignee = event.group.assignee_set.first()
        assert assignee.user_id == self.user.id
        assert assignee.team is None

    def test_owner_assignment_ownership_no_matching_owners(self):
        event = self.create_event(
            data={
                "message": "oh no",
                "platform": "python",
                "stacktrace": {"frames": [{"filename": "src/app/example.py"}]},
            },
            project_id=self.project.id,
        )
        self.call_post_process_group(
            is_new=False,
            is_regression=False,
            is_new_group_environment=False,
            event=event,
        )
        assert not event.group.assignee_set.exists()

    def test_owner_assignment_existing_assignment(self):
        self.make_ownership()
        event = self.create_event(
            data={
                "message": "oh no",
                "platform": "python",
                "stacktrace": {"frames": [{"filename": "src/app/example.py"}]},
            },
            project_id=self.project.id,
        )
        event.group.assignee_set.create(team=self.team, project=self.project)
        self.call_post_process_group(
            is_new=False,
            is_regression=False,
            is_new_group_environment=False,
            event=event,
        )
        assignee = event.group.assignee_set.first()
        assert assignee.user_id is None
        assert assignee.team == self.team

    def test_only_first_assignment_works(self):
        self.make_ownership()
        event = self.create_event(
            data={
                "message": "oh no",
                "platform": "python",
                "stacktrace": {"frames": [{"filename": "src/app/example.py"}]},
                "fingerprint": ["group1"],
            },
            project_id=self.project.id,
        )
        self.call_post_process_group(
            is_new=False,
            is_regression=False,
            is_new_group_environment=False,
            event=event,
        )
        assignee = event.group.assignee_set.first()
        assert assignee.user_id == self.user.id
        assert assignee.team is None

        event = self.create_event(
            data={
                "message": "oh no",
                "platform": "python",
                "stacktrace": {"frames": [{"filename": "tests/src/app/test_example.py"}]},
                "fingerprint": ["group1"],
            },
            project_id=self.project.id,
        )
        self.call_post_process_group(
            is_new=False,
            is_regression=False,
            is_new_group_environment=False,
            event=event,
        )
        assignee = event.group.assignee_set.first()
        # Assignment shouldn't change.
        assert assignee.user_id == self.user.id
        assert assignee.team is None

    def test_owner_assignment_owner_is_gone(self):
        self.make_ownership()
        # Remove the team so the rule match will fail to resolve
        self.team.delete()

        event = self.create_event(
            data={
                "message": "oh no",
                "platform": "python",
                "stacktrace": {"frames": [{"filename": "src/app/example.py"}]},
            },
            project_id=self.project.id,
        )
        self.call_post_process_group(
            is_new=False,
            is_regression=False,
            is_new_group_environment=False,
            event=event,
        )
        assignee = event.group.assignee_set.first()
        assert assignee is None

    def test_suspect_committer_affect_cache_debouncing_issue_owners_calculations(self):
        self.make_ownership()
        committer = GroupOwner(
            group=self.created_event.group,
            project=self.created_event.project,
            organization=self.created_event.project.organization,
            type=GroupOwnerType.SUSPECT_COMMIT.value,
        )
        committer.save()
        event = self.create_event(
            data={
                "message": "oh no",
                "platform": "python",
                "stacktrace": {"frames": [{"filename": "src/app/example.py"}]},
            },
            project_id=self.project.id,
        )
        event.group.assignee_set.create(team=self.team, project=self.project)
        self.call_post_process_group(
            is_new=False,
            is_regression=False,
            is_new_group_environment=False,
            event=event,
        )
        assignee = event.group.assignee_set.first()
        assert assignee.user_id is None
        assert assignee.team == self.team

    def test_owner_assignment_when_owners_have_been_unassigned(self):
        """
        Test that ensures that if certain assignees get unassigned, and project rules are changed
        then the new group assignees should be re-calculated and re-assigned
        """
        # Create rules and check assignees
        self.make_ownership()
        event = self.create_event(
            data={
                "message": "oh no",
                "platform": "python",
                "stacktrace": {"frames": [{"filename": "src/app/example.py"}]},
            },
            project_id=self.project.id,
        )
        event_2 = self.create_event(
            data={
                "message": "Exception",
                "platform": "python",
                "stacktrace": {"frames": [{"filename": "src/app/integration.py"}]},
            },
            project_id=self.project.id,
        )
        self.call_post_process_group(
            is_new=False,
            is_regression=False,
            is_new_group_environment=False,
            event=event,
        )
        self.call_post_process_group(
            is_new=False,
            is_regression=False,
            is_new_group_environment=False,
            event=event_2,
        )
        assignee = event.group.assignee_set.first()
        assert assignee.user_id == self.user.id

        user_3 = self.create_user()
        self.create_team_membership(self.team, user=user_3)

        # De-assign group assignees
        GroupAssignee.objects.deassign(event.group, self.user)
        assert event.group.assignee_set.first() is None

        # Change ProjectOwnership rules
        rules = [
            Rule(Matcher("path", "src/*"), [Owner("user", user_3.email)]),
        ]
        self.prj_ownership.schema = dump_schema(rules)
        self.prj_ownership.save()

        self.call_post_process_group(
            is_new=False,
            is_regression=False,
            is_new_group_environment=False,
            event=event,
        )
        self.call_post_process_group(
            is_new=False,
            is_regression=False,
            is_new_group_environment=False,
            event=event_2,
        )

        # Group should be re-assigned to the new group owner
        assignee = event.group.assignee_set.first()
        assert assignee.user_id == user_3.id

        # De-assign group assignees
        GroupAssignee.objects.deassign(event.group, user_service.get_user(user_id=assignee.user_id))
        assert event.group.assignee_set.first() is None

        user_4 = self.create_user()
        self.create_team_membership(self.team, user=user_4)
        self.prj_ownership.schema = dump_schema([])
        self.prj_ownership.save()

        code_owners_rule = Rule(
            Matcher("codeowners", "*.py"),
            [Owner("user", user_4.email)],
        )

        self.code_mapping = self.create_code_mapping(project=self.project)
        self.code_owners = self.create_codeowners(
            self.project,
            self.code_mapping,
            schema=dump_schema([code_owners_rule]),
        )

        self.call_post_process_group(
            is_new=False,
            is_regression=False,
            is_new_group_environment=False,
            event=event,
        )
        self.call_post_process_group(
            is_new=False,
            is_regression=False,
            is_new_group_environment=False,
            event=event_2,
        )

        # Group should be re-assigned to the new group owner
        assignee = event.group.assignee_set.first()
        assert assignee.user_id == user_4.id

    def test_auto_assignment_when_owners_have_been_unassigned(self):
        """
        Test that ensures that if assignee gets unassigned and project rules are changed,
        then the new group assignees should be re-calculated and re-assigned
        """
        # Create rules and check assignees
        self.make_ownership()
        event = self.create_event(
            data={
                "message": "oh no",
                "platform": "python",
                "stacktrace": {"frames": [{"filename": "src/app/example.py"}]},
            },
            project_id=self.project.id,
        )

        self.call_post_process_group(
            is_new=False,
            is_regression=False,
            is_new_group_environment=False,
            event=event,
        )

        assignee = (
            GroupOwner.objects.filter()
            .exclude(user_id__isnull=True, team_id__isnull=True)
            .order_by("type")
            .first()
        )
        assert assignee.user_id == self.user.id

        user_3 = self.create_user()
        self.create_team_membership(self.team, user=user_3)

        # Set assignee_exists cache to self.user
        cache.set(ASSIGNEE_EXISTS_KEY(event.group_id), self.user, ASSIGNEE_EXISTS_DURATION)
        # De-assign group assignees
        GroupAssignee.objects.deassign(event.group, self.user)
        assert event.group.assignee_set.first() is None

        # Change ProjectOwnership rules
        rules = [
            Rule(Matcher("path", "src/*"), [Owner("user", user_3.email)]),
        ]
        self.prj_ownership.schema = dump_schema(rules)
        self.prj_ownership.save()

        self.call_post_process_group(
            is_new=False,
            is_regression=False,
            is_new_group_environment=False,
            event=event,
        )

        # Mimic filter used in get_autoassigned_owner_cached to get the issue owner to be
        # auto-assigned
        assignee = (
            GroupOwner.objects.filter()
            .exclude(user_id__isnull=True, team_id__isnull=True)
            .order_by("type")
            .first()
        )
        # Group should be re-assigned to the new group owner
        assert assignee.user_id == user_3.id

    def test_ensure_when_assignees_and_owners_are_cached_does_not_cause_unbound_errors(self):
        self.make_ownership()
        event = self.create_event(
            data={
                "message": "oh no",
                "platform": "python",
                "stacktrace": {"frames": [{"filename": "src/app.py"}]},
            },
            project_id=self.project.id,
        )

        assignee_cache_key = "assignee_exists:1:%s" % event.group.id
        owner_cache_key = "owner_exists:1:%s" % event.group.id

        for key in [assignee_cache_key, owner_cache_key]:
            cache.set(key, True)

        self.call_post_process_group(
            is_new=False,
            is_regression=False,
            is_new_group_environment=False,
            event=event,
        )

    @patch("sentry.tasks.post_process.logger")
    def test_debounces_handle_owner_assignments(self, logger):
        self.make_ownership()
        event = self.create_event(
            data={
                "message": "oh no",
                "platform": "python",
                "stacktrace": {"frames": [{"filename": "src/app.py"}]},
            },
            project_id=self.project.id,
        )
        cache.set(ISSUE_OWNERS_DEBOUNCE_KEY(event.group_id), True, ISSUE_OWNERS_DEBOUNCE_DURATION)
        self.call_post_process_group(
            is_new=False,
            is_regression=False,
            is_new_group_environment=False,
            event=event,
        )
        logger.info.assert_any_call(
            "handle_owner_assignment.issue_owners_exist",
            extra={
                "event": event.event_id,
                "group": event.group_id,
                "project": event.project_id,
                "organization": event.project.organization_id,
                "reason": "issue_owners_exist",
            },
        )

    @patch("sentry.tasks.post_process.logger")
    def test_issue_owners_should_ratelimit(self, logger):
        cache.set(
            f"issue_owner_assignment_ratelimiter:{self.project.id}",
            (set(range(0, ISSUE_OWNERS_PER_PROJECT_PER_MIN_RATELIMIT * 10, 10)), datetime.now()),
        )
        cache.set(f"commit-context-scm-integration:{self.project.organization_id}", True, 60)
        event = self.create_event(
            data={
                "message": "oh no",
                "platform": "python",
                "stacktrace": {"frames": [{"filename": "src/app.py"}]},
            },
            project_id=self.project.id,
        )

        self.call_post_process_group(
            is_new=False,
            is_regression=False,
            is_new_group_environment=False,
            event=event,
        )
        logger.info.assert_any_call(
            "handle_owner_assignment.ratelimited",
            extra={
                "event": event.event_id,
                "group": event.group_id,
                "project": event.project_id,
                "organization": event.project.organization_id,
                "reason": "ratelimited",
            },
        )


class ProcessCommitsTestMixin(BasePostProgressGroupMixin):
    github_blame_return_value = {
        "commitId": "asdfwreqr",
        "committedDate": "",
        "commitMessage": "placeholder commit message",
        "commitAuthorName": "",
        "commitAuthorEmail": "admin@localhost",
    }

    def setUp(self):
        self.created_event = self.create_event(
            data={
                "message": "Kaboom!",
                "platform": "python",
                "timestamp": iso_format(before_now(seconds=10)),
                "stacktrace": {
                    "frames": [
                        {
                            "function": "handle_set_commits",
                            "abs_path": "/usr/src/sentry/src/sentry/tasks.py",
                            "module": "sentry.tasks",
                            "in_app": False,
                            "lineno": 30,
                            "filename": "sentry/tasks.py",
                        },
                        {
                            "function": "set_commits",
                            "abs_path": "/usr/src/sentry/src/sentry/models/release.py",
                            "module": "sentry.models.release",
                            "in_app": True,
                            "lineno": 39,
                            "filename": "sentry/models/release.py",
                        },
                    ]
                },
                "fingerprint": ["put-me-in-the-control-group"],
            },
            project_id=self.project.id,
        )
        self.cache_key = write_event_to_cache(self.created_event)
        self.repo = self.create_repo(
            name="example",
            integration_id=self.integration.id,
        )
        self.code_mapping = self.create_code_mapping(
            repo=self.repo, project=self.project, stack_root="src/"
        )
        self.commit_author = self.create_commit_author(project=self.project, user=self.user)
        self.commit = self.create_commit(
            project=self.project,
            repo=self.repo,
            author=self.commit_author,
            key="asdfwreqr",
            message="placeholder commit message",
        )

    @with_feature("organizations:commit-context")
    @patch(
        "sentry.integrations.github.GitHubIntegration.get_commit_context",
        return_value=github_blame_return_value,
    )
    def test_debounce_cache_is_set(self, mock_get_commit_context):
        with self.tasks():
            self.call_post_process_group(
                is_new=True,
                is_regression=False,
                is_new_group_environment=True,
                event=self.created_event,
            )
        assert GroupOwner.objects.get(
            group=self.created_event.group,
            project=self.created_event.project,
            organization=self.created_event.project.organization,
            type=GroupOwnerType.SUSPECT_COMMIT.value,
        )
        assert cache.has_key(f"process-commit-context-{self.created_event.group_id}")

    @with_feature("organizations:commit-context")
    @patch(
        "sentry.integrations.github.GitHubIntegration.get_commit_context",
        return_value=github_blame_return_value,
    )
    def test_logic_fallback_no_scm(self, mock_get_commit_context):
        with in_test_psql_role_override("postgres"):
            Integration.objects.all().delete()
        integration = Integration.objects.create(provider="bitbucket")
        integration.add_organization(self.organization)
        with self.tasks():
            self.call_post_process_group(
                is_new=True,
                is_regression=False,
                is_new_group_environment=True,
                event=self.created_event,
            )
        assert not cache.has_key(f"process-commit-context-{self.created_event.group_id}")


class SnoozeTestMixin(BasePostProgressGroupMixin):
    @with_feature("organizations:escalating-issues")
    @patch("sentry.signals.issue_escalating.send_robust")
    @patch("sentry.signals.issue_unignored.send_robust")
    @patch("sentry.rules.processor.RuleProcessor")
    def test_invalidates_snooze(
        self, mock_processor, mock_send_unignored_robust, mock_send_escalating_robust
    ):
        event = self.create_event(data={"message": "testing"}, project_id=self.project.id)

        group = event.group

        # Check for has_reappeared=False if is_new=True
        self.call_post_process_group(
            is_new=True,
            is_regression=False,
            is_new_group_environment=True,
            event=event,
        )
        assert GroupInbox.objects.filter(group=group, reason=GroupInboxReason.NEW.value).exists()
        GroupInbox.objects.filter(group=group).delete()  # Delete so it creates the UNIGNORED entry.
        Activity.objects.filter(group=group).delete()

        mock_processor.assert_called_with(EventMatcher(event), True, False, True, False)

        event = self.create_event(data={"message": "testing"}, project_id=self.project.id)
        group.status = GroupStatus.IGNORED
        group.substatus = GroupSubStatus.UNTIL_CONDITION_MET
        group.save(update_fields=["status", "substatus"])
        snooze = GroupSnooze.objects.create(group=group, until=timezone.now() - timedelta(hours=1))

        # Check for has_reappeared=True if is_new=False
        self.call_post_process_group(
            is_new=False,
            is_regression=False,
            is_new_group_environment=True,
            event=event,
        )

        mock_processor.assert_called_with(EventMatcher(event), False, False, True, True)
        mock_send_escalating_robust.assert_called_once_with(
            project=group.project,
            group=group,
            event=EventMatcher(event),
            sender=manage_issue_states,
            was_until_escalating=False,
        )
        assert not GroupSnooze.objects.filter(id=snooze.id).exists()

        group = Group.objects.get(id=group.id)
        assert group.status == GroupStatus.UNRESOLVED
        assert group.substatus == GroupSubStatus.ESCALATING
        assert GroupInbox.objects.filter(
            group=group, reason=GroupInboxReason.ESCALATING.value
        ).exists()
        assert Activity.objects.filter(
            group=group, project=group.project, type=ActivityType.SET_ESCALATING.value
        ).exists()
        assert mock_send_unignored_robust.called

    @override_settings(SENTRY_BUFFER="sentry.buffer.redis.RedisBuffer")
    @patch("sentry.signals.issue_unignored.send_robust")
    @patch("sentry.rules.processor.RuleProcessor")
    def test_invalidates_snooze_with_buffers(self, mock_processor, send_robust):
        redis_buffer = RedisBuffer()
        with mock.patch("sentry.buffer.get", redis_buffer.get), mock.patch(
            "sentry.buffer.incr", redis_buffer.incr
        ):
            event = self.create_event(
                data={"message": "testing", "fingerprint": ["group-1"]}, project_id=self.project.id
            )
            event_2 = self.create_event(
                data={"message": "testing", "fingerprint": ["group-1"]}, project_id=self.project.id
            )
            group = event.group
            group.times_seen = 50
            group.status = GroupStatus.IGNORED
            group.substatus = GroupSubStatus.UNTIL_CONDITION_MET
            group.save(update_fields=["times_seen", "status", "substatus"])
            snooze = GroupSnooze.objects.create(group=group, count=100, state={"times_seen": 0})

            self.call_post_process_group(
                is_new=False,
                is_regression=False,
                is_new_group_environment=True,
                event=event,
            )
            assert GroupSnooze.objects.filter(id=snooze.id).exists()

            buffer.incr(Group, {"times_seen": 60}, filters={"pk": event.group.id})
            self.call_post_process_group(
                is_new=False,
                is_regression=False,
                is_new_group_environment=True,
                event=event_2,
            )
            assert not GroupSnooze.objects.filter(id=snooze.id).exists()

    @patch("sentry.rules.processor.RuleProcessor")
    def test_maintains_valid_snooze(self, mock_processor):
        event = self.create_event(data={}, project_id=self.project.id)
        group = event.group
        assert group.status == GroupStatus.UNRESOLVED
        assert group.substatus == GroupSubStatus.ONGOING
        snooze = GroupSnooze.objects.create(group=group, until=timezone.now() + timedelta(hours=1))

        self.call_post_process_group(
            is_new=True,
            is_regression=False,
            is_new_group_environment=True,
            event=event,
        )

        mock_processor.assert_called_with(EventMatcher(event), True, False, True, False)

        assert GroupSnooze.objects.filter(id=snooze.id).exists()
        group.refresh_from_db()
        assert group.status == GroupStatus.UNRESOLVED
        assert group.substatus == GroupSubStatus.NEW

    @with_feature("organizations:escalating-issues")
    @patch("sentry.issues.escalating.is_escalating", return_value=(True, 0))
    def test_forecast_in_activity(self, mock_is_escalating):
        """
        Test that the forecast is added to the activity for escalating issues that were
        previously ignored until_escalating.
        """
        event = self.create_event(data={"message": "testing"}, project_id=self.project.id)
        group = event.group
        group.status = GroupStatus.IGNORED
        group.substatus = GroupSubStatus.UNTIL_ESCALATING
        group.save()
        self.call_post_process_group(
            is_new=False,
            is_regression=False,
            is_new_group_environment=True,
            event=event,
        )

        assert Activity.objects.filter(
            group=group,
            project=group.project,
            type=ActivityType.SET_ESCALATING.value,
            data={"event_id": event.event_id, "forecast": 0},
        ).exists()


class SDKCrashMonitoringTestMixin(BasePostProgressGroupMixin):
    @with_feature("organizations:sdk-crash-detection")
    @patch("sentry.utils.sdk_crashes.sdk_crash_detection.sdk_crash_detection.sdk_crash_reporter")
<<<<<<< HEAD
    @override_settings(SDK_CRASH_DETECTION_PROJECT_ID=1234)
=======
>>>>>>> 90b1967b
    def test_sdk_crash_monitoring_is_called_with_event(self, mock_sdk_crash_reporter):
        event = self.create_event(
            data=get_crash_event(),
            project_id=self.project.id,
        )

        self.call_post_process_group(
            is_new=True,
            is_regression=False,
            is_new_group_environment=True,
            event=event,
        )

        mock_sdk_crash_reporter.report.assert_called_once()

    @patch("sentry.utils.sdk_crashes.sdk_crash_detection.sdk_crash_detection")
    def test_sdk_crash_monitoring_is_not_called_with_disabled_feature(
        self, mock_sdk_crash_detection
    ):
        event = self.create_event(
            data=get_crash_event(),
            project_id=self.project.id,
        )

        self.call_post_process_group(
            is_new=True,
            is_regression=False,
            is_new_group_environment=True,
            event=event,
        )

        mock_sdk_crash_detection.detect_sdk_crash.assert_not_called()

<<<<<<< HEAD
    @with_feature("organizations:sdk-crash-detection")
    @patch("sentry.utils.sdk_crashes.sdk_crash_detection.sdk_crash_detection")
    def test_sdk_crash_monitoring_is_not_called_without_project_id(self, mock_sdk_crash_detection):
        event = self.create_event(
            data=get_crash_event(),
            project_id=self.project.id,
        )

        self.call_post_process_group(
            is_new=True,
            is_regression=False,
            is_new_group_environment=True,
            event=event,
        )

        mock_sdk_crash_detection.detect_sdk_crash.assert_not_called()

=======
>>>>>>> 90b1967b

@region_silo_test
class PostProcessGroupErrorTest(
    TestCase,
    AssignmentTestMixin,
    ProcessCommitsTestMixin,
    CorePostProcessGroupTestMixin,
    DeriveCodeMappingsProcessGroupTestMixin,
    InboxTestMixin,
    ResourceChangeBoundsTestMixin,
    RuleProcessorTestMixin,
    ServiceHooksTestMixin,
    SnoozeTestMixin,
    SDKCrashMonitoringTestMixin,
):
    def create_event(self, data, project_id, assert_no_errors=True):
        return self.store_event(data=data, project_id=project_id, assert_no_errors=assert_no_errors)

    def call_post_process_group(
        self, is_new, is_regression, is_new_group_environment, event, cache_key=None
    ):
        if cache_key is None:
            cache_key = write_event_to_cache(event)
        post_process_group(
            is_new=is_new,
            is_regression=is_regression,
            is_new_group_environment=is_new_group_environment,
            cache_key=cache_key,
            group_id=event.group_id,
            project_id=event.project_id,
        )
        return cache_key


@region_silo_test
class PostProcessGroupPerformanceTest(
    TestCase,
    SnubaTestCase,
    PerfIssueTransactionTestMixin,
    CorePostProcessGroupTestMixin,
    InboxTestMixin,
    RuleProcessorTestMixin,
    SnoozeTestMixin,
    PerformanceIssueTestCase,
):
    def create_event(self, data, project_id, assert_no_errors=True):
        fingerprint = data["fingerprint"][0] if data.get("fingerprint") else "some_group"
        fingerprint = f"{PerformanceNPlusOneGroupType.type_id}-{fingerprint}"
        return self.create_performance_issue(fingerprint=fingerprint)

    def call_post_process_group(
        self, is_new, is_regression, is_new_group_environment, event, cache_key=None
    ):
        group_states = (
            [
                {
                    "id": event.group_id,
                    "is_new": is_new,
                    "is_regression": is_regression,
                    "is_new_group_environment": is_new_group_environment,
                }
            ]
            if event.group_id
            else None
        )
        if cache_key is None:
            cache_key = write_event_to_cache(event)
        with self.feature(PerformanceNPlusOneGroupType.build_post_process_group_feature_name()):
            post_process_group(
                is_new=is_new,
                is_regression=is_regression,
                is_new_group_environment=is_new_group_environment,
                cache_key=cache_key,
                group_states=group_states,
                project_id=event.project_id,
            )
        return cache_key

    @patch("sentry.tasks.post_process.run_post_process_job")
    @patch("sentry.rules.processor.RuleProcessor")
    @patch("sentry.signals.transaction_processed.send_robust")
    @patch("sentry.signals.event_processed.send_robust")
    def test_process_transaction_event_with_no_group(
        self,
        event_processed_signal_mock,
        transaction_processed_signal_mock,
        mock_processor,
        run_post_process_job_mock,
    ):
        min_ago = before_now(minutes=1).replace(tzinfo=pytz.utc)
        event = self.store_transaction(
            project_id=self.project.id,
            user_id=self.create_user(name="user1").name,
            fingerprint=[],
            environment=None,
            timestamp=min_ago,
        )
        assert len(event.groups) == 0
        cache_key = write_event_to_cache(event)
        post_process_group(
            is_new=False,
            is_regression=False,
            is_new_group_environment=False,
            cache_key=cache_key,
            group_id=None,
            group_states=None,
        )

        assert transaction_processed_signal_mock.call_count == 1
        assert event_processed_signal_mock.call_count == 0
        assert mock_processor.call_count == 0
        assert run_post_process_job_mock.call_count == 0

    @patch("sentry.tasks.post_process.handle_owner_assignment")
    @patch("sentry.tasks.post_process.handle_auto_assignment")
    @patch("sentry.tasks.post_process.process_rules")
    @patch("sentry.tasks.post_process.run_post_process_job")
    @patch("sentry.rules.processor.RuleProcessor")
    @patch("sentry.signals.transaction_processed.send_robust")
    @patch("sentry.signals.event_processed.send_robust")
    def test_full_pipeline_with_group_states(
        self,
        event_processed_signal_mock,
        transaction_processed_signal_mock,
        mock_processor,
        run_post_process_job_mock,
        mock_process_rules,
        mock_handle_auto_assignment,
        mock_handle_owner_assignment,
    ):
        event = self.create_performance_issue()
        assert event.group
        # cache_key = write_event_to_cache(event)
        group_state = dict(
            is_new=True,
            is_regression=False,
            is_new_group_environment=True,
        )

        # TODO(jangjodi): Fix this ordering test; side_effects should be a function (lambda),
        # but because post-processing is async, this causes the assert to fail because it doesn't
        # wait for the side effects to happen
        call_order = []
        mock_handle_owner_assignment.side_effect = call_order.append(mock_handle_owner_assignment)
        mock_handle_auto_assignment.side_effect = call_order.append(mock_handle_auto_assignment)
        mock_process_rules.side_effect = call_order.append(mock_process_rules)

        post_process_group(
            **group_state,
            cache_key="dummykey",
            group_id=event.group_id,
            group_states=[{"id": event.group.id, **group_state}],
            occurrence_id=event.occurrence_id,
            project_id=self.project.id,
        )

        assert transaction_processed_signal_mock.call_count == 1
        assert event_processed_signal_mock.call_count == 0
        assert mock_processor.call_count == 0
        assert run_post_process_job_mock.call_count == 1
        assert call_order == [
            mock_handle_owner_assignment,
            mock_handle_auto_assignment,
            mock_process_rules,
        ]


class TransactionClustererTestCase(TestCase, SnubaTestCase):
    @patch("sentry.ingest.transaction_clusterer.datasource.redis._store_transaction_name")
    def test_process_transaction_event_clusterer(
        self,
        mock_store_transaction_name,
    ):
        min_ago = before_now(minutes=1).replace(tzinfo=pytz.utc)
        event = process_event(
            data={
                "project": self.project.id,
                "event_id": "b" * 32,
                "transaction": "foo",
                "start_timestamp": str(min_ago),
                "timestamp": str(min_ago),
                "type": "transaction",
                "transaction_info": {
                    "source": "url",
                },
                "contexts": {"trace": {"trace_id": "b" * 32, "span_id": "c" * 16, "op": ""}},
            },
            group_id=0,
        )
        cache_key = write_event_to_cache(event)
        post_process_group(
            is_new=False,
            is_regression=False,
            is_new_group_environment=False,
            cache_key=cache_key,
            group_id=None,
            group_states=None,
        )

        assert mock_store_transaction_name.mock_calls == [mock.call(self.project, "foo")]


@region_silo_test
class PostProcessGroupGenericTest(
    TestCase,
    SnubaTestCase,
    OccurrenceTestMixin,
    CorePostProcessGroupTestMixin,
    InboxTestMixin,
    RuleProcessorTestMixin,
    SnoozeTestMixin,
):
    def create_event(self, data, project_id, assert_no_errors=True):
        data["type"] = "generic"
        event = self.store_event(
            data=data, project_id=project_id, assert_no_errors=assert_no_errors
        )

        occurrence_data = self.build_occurrence_data(event_id=event.event_id, project_id=project_id)
        occurrence, group_info = save_issue_occurrence(occurrence_data, event)
        assert group_info is not None

        group_event = event.for_group(group_info.group)
        group_event.occurrence = occurrence
        return group_event

    def call_post_process_group(
        self, is_new, is_regression, is_new_group_environment, event, cache_key=None
    ):
        with self.feature(ProfileFileIOGroupType.build_post_process_group_feature_name()):
            post_process_group(
                is_new=is_new,
                is_regression=is_regression,
                is_new_group_environment=is_new_group_environment,
                cache_key=None,
                group_id=event.group_id,
                occurrence_id=event.occurrence.id,
                project_id=event.group.project_id,
            )
        return cache_key

    def test_issueless(self):
        # Skip this test since there's no way to have issueless events in the issue platform
        pass

    def test_no_cache_abort(self):
        # We don't use the cache for generic issues, so skip this test
        pass

    @patch("sentry.rules.processor.RuleProcessor")
    def test_occurrence_deduping(self, mock_processor):
        event = self.create_event(data={"message": "testing"}, project_id=self.project.id)

        self.call_post_process_group(
            is_new=True,
            is_regression=True,
            is_new_group_environment=False,
            event=event,
        )
        assert mock_processor.call_count == 1
        mock_processor.assert_called_with(EventMatcher(event), True, True, False, False)

        # Calling this again should do nothing, since we've already processed this occurrence.
        self.call_post_process_group(
            is_new=False,
            is_regression=True,
            is_new_group_environment=False,
            event=event,
        )

        # Make sure we haven't called this again, since we should exit early.
        assert mock_processor.call_count == 1<|MERGE_RESOLUTION|>--- conflicted
+++ resolved
@@ -1486,10 +1486,7 @@
 class SDKCrashMonitoringTestMixin(BasePostProgressGroupMixin):
     @with_feature("organizations:sdk-crash-detection")
     @patch("sentry.utils.sdk_crashes.sdk_crash_detection.sdk_crash_detection.sdk_crash_reporter")
-<<<<<<< HEAD
     @override_settings(SDK_CRASH_DETECTION_PROJECT_ID=1234)
-=======
->>>>>>> 90b1967b
     def test_sdk_crash_monitoring_is_called_with_event(self, mock_sdk_crash_reporter):
         event = self.create_event(
             data=get_crash_event(),
@@ -1523,7 +1520,6 @@
 
         mock_sdk_crash_detection.detect_sdk_crash.assert_not_called()
 
-<<<<<<< HEAD
     @with_feature("organizations:sdk-crash-detection")
     @patch("sentry.utils.sdk_crashes.sdk_crash_detection.sdk_crash_detection")
     def test_sdk_crash_monitoring_is_not_called_without_project_id(self, mock_sdk_crash_detection):
@@ -1541,8 +1537,6 @@
 
         mock_sdk_crash_detection.detect_sdk_crash.assert_not_called()
 
-=======
->>>>>>> 90b1967b
 
 @region_silo_test
 class PostProcessGroupErrorTest(
