--- conflicted
+++ resolved
@@ -547,7 +547,6 @@
                 == p75_span["trace_id"]
             )
 
-<<<<<<< HEAD
     @pytest.mark.snuba
     @patch("sentry.web_vitals.issue_platform_adapter.produce_occurrence_to_kafka")
     def test_run_detection_selects_trace_from_worst_score(self, mock_produce_occurrence_to_kafka):
@@ -636,7 +635,30 @@
 
         self.store_spans(spans, is_eap=True)
 
-=======
+        with (
+            self.mock_seer_ack(),
+            self.mock_code_mapping(),
+            self.options(
+                {
+                    "issue-detection.web-vitals-detection.enabled": True,
+                    "issue-detection.web-vitals-detection.projects-allowlist": [project.id],
+                }
+            ),
+            self.feature("organizations:gen-ai-features"),
+            TaskRunner(),
+        ):
+            run_web_vitals_issue_detection()
+
+            assert mock_produce_occurrence_to_kafka.call_count == 1
+            call_args_list = mock_produce_occurrence_to_kafka.call_args_list
+            assert call_args_list[0].kwargs["event_data"]["tags"]["lcp"] == "2000.0"
+            assert call_args_list[0].kwargs["event_data"]["tags"]["fcp"] == "1800.0"
+            assert call_args_list[0].kwargs["event_data"]["tags"]["ttfb"] == "2000.0"
+            assert (
+                call_args_list[0].kwargs["event_data"]["contexts"]["trace"]["trace_id"]
+                == p75_span["trace_id"]
+            )
+
     @patch("sentry.tasks.web_vitals_issue_detection.detect_web_vitals_issues_for_project.delay")
     @patch("sentry.tasks.web_vitals_issue_detection.get_merged_settings")
     def test_run_detection_does_not_run_for_project_when_user_has_disabled(
@@ -647,7 +669,6 @@
         }
         project = self.create_project()
 
->>>>>>> 599477e2
         with (
             self.mock_seer_ack(),
             self.mock_code_mapping(),
@@ -662,16 +683,4 @@
         ):
             run_web_vitals_issue_detection()
 
-<<<<<<< HEAD
-            assert mock_produce_occurrence_to_kafka.call_count == 1
-            call_args_list = mock_produce_occurrence_to_kafka.call_args_list
-            assert call_args_list[0].kwargs["event_data"]["tags"]["lcp"] == "2000.0"
-            assert call_args_list[0].kwargs["event_data"]["tags"]["fcp"] == "1800.0"
-            assert call_args_list[0].kwargs["event_data"]["tags"]["ttfb"] == "2000.0"
-            assert (
-                call_args_list[0].kwargs["event_data"]["contexts"]["trace"]["trace_id"]
-                == p75_span["trace_id"]
-            )
-=======
-            assert not mock_detect_web_vitals_issues_for_project.called
->>>>>>> 599477e2
+            assert not mock_detect_web_vitals_issues_for_project.called