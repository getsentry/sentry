import io
import os
from hashlib import sha1

from django.core.files.base import ContentFile

from sentry.models import FileBlob, FileBlobOwner, ReleaseFile
from sentry.models.debugfile import ProjectDebugFile
from sentry.models.releasefile import read_artifact_index
from sentry.tasks.assemble import (
    AssembleTask,
    ChunkFileState,
    assemble_artifacts,
    assemble_dif,
    assemble_file,
    get_assemble_status,
)
from sentry.testutils import TestCase
from sentry.utils.compat.mock import patch


class BaseAssembleTest(TestCase):
    def setUp(self):
        self.organization = self.create_organization(owner=self.user)
        self.team = self.create_team(organization=self.organization)
        self.project = self.create_project(
            teams=[self.team], organization=self.organization, name="foo"
        )


class AssembleDifTest(BaseAssembleTest):
    def test_wrong_dif(self):
        content1 = b"foo"
        fileobj1 = ContentFile(content1)

        content2 = b"bar"
        fileobj2 = ContentFile(content2)

        content3 = b"baz"
        fileobj3 = ContentFile(content3)

        total_checksum = sha1(content2 + content1 + content3).hexdigest()

        # The order here is on purpose because we check for the order of checksums
        blob1 = FileBlob.from_file(fileobj1)
        blob3 = FileBlob.from_file(fileobj3)
        blob2 = FileBlob.from_file(fileobj2)

        chunks = [blob2.checksum, blob1.checksum, blob3.checksum]

        assemble_dif(
            project_id=self.project.id, name="foo.sym", checksum=total_checksum, chunks=chunks
        )

        status, _ = get_assemble_status(AssembleTask.DIF, self.project.id, total_checksum)
        assert status == ChunkFileState.ERROR

    def test_dif(self):
        sym_file = self.load_fixture("crash.sym")
        blob1 = FileBlob.from_file(ContentFile(sym_file))
        total_checksum = sha1(sym_file).hexdigest()

        assemble_dif(
            project_id=self.project.id,
            name="crash.sym",
            checksum=total_checksum,
            chunks=[blob1.checksum],
        )

        status, _ = get_assemble_status(AssembleTask.DIF, self.project.id, total_checksum)
        assert status == ChunkFileState.OK

        dif = ProjectDebugFile.objects.filter(project=self.project, checksum=total_checksum).get()

        assert dif.file.headers == {"Content-Type": "text/x-breakpad"}

    def test_assemble_from_files(self):
        files = []
        file_checksum = sha1()
        for _ in range(8):
            blob = os.urandom(1024 * 1024 * 8)
            hash = sha1(blob).hexdigest()
            file_checksum.update(blob)
            files.append((io.BytesIO(blob), hash))

        # upload all blobs
        FileBlob.from_files(files, organization=self.organization)

        # find all blobs
        for reference, checksum in files:
            blob = FileBlob.objects.get(checksum=checksum)
            ref_bytes = reference.getvalue()
            assert blob.getfile().read(len(ref_bytes)) == ref_bytes
            FileBlobOwner.objects.filter(blob=blob, organization_id=self.organization.id).get()

        rv = assemble_file(
            AssembleTask.DIF,
            self.project,
            "testfile",
            file_checksum.hexdigest(),
            [x[1] for x in files],
            "dummy.type",
        )

        assert rv is not None
        f, tmp = rv
        assert f.checksum == file_checksum.hexdigest()
        assert f.type == "dummy.type"

        # upload all blobs a second time
        for f, _ in files:
            f.seek(0)
        FileBlob.from_files(files, organization=self.organization)

        # assemble a second time
        f = assemble_file(
            AssembleTask.DIF,
            self.project,
            "testfile",
            file_checksum.hexdigest(),
            [x[1] for x in files],
            "dummy.type",
        )[0]
        assert f.checksum == file_checksum.hexdigest()

    def test_assemble_duplicate_blobs(self):
        files = []
        file_checksum = sha1()
        blob = os.urandom(1024 * 1024 * 8)
        hash = sha1(blob).hexdigest()
        for _ in range(8):
            file_checksum.update(blob)
            files.append((io.BytesIO(blob), hash))

        # upload all blobs
        FileBlob.from_files(files, organization=self.organization)

        # find all blobs
        for reference, checksum in files:
            blob = FileBlob.objects.get(checksum=checksum)
            ref_bytes = reference.getvalue()
            assert blob.getfile().read(len(ref_bytes)) == ref_bytes
            FileBlobOwner.objects.filter(blob=blob, organization_id=self.organization.id).get()

        rv = assemble_file(
            AssembleTask.DIF,
            self.project,
            "testfile",
            file_checksum.hexdigest(),
            [x[1] for x in files],
            "dummy.type",
        )

        assert rv is not None
        f, tmp = rv
        assert f.checksum == file_checksum.hexdigest()
        assert f.type == "dummy.type"

    def test_assemble_debug_id_override(self):
        sym_file = self.load_fixture("crash.sym")
        blob1 = FileBlob.from_file(ContentFile(sym_file))
        total_checksum = sha1(sym_file).hexdigest()

        assemble_dif(
            project_id=self.project.id,
            name="crash.sym",
            checksum=total_checksum,
            chunks=[blob1.checksum],
            debug_id="67e9247c-814e-392b-a027-dbde6748fcbf-beef",
        )

        status, _ = get_assemble_status(AssembleTask.DIF, self.project.id, total_checksum)
        assert status == ChunkFileState.OK

        dif = ProjectDebugFile.objects.filter(project=self.project, checksum=total_checksum).get()

        assert dif.file.headers == {"Content-Type": "text/x-breakpad"}
        assert dif.debug_id == "67e9247c-814e-392b-a027-dbde6748fcbf-beef"


class AssembleArtifactsTest(BaseAssembleTest):
    def setUp(self):
        super().setUp()

    def test_artifacts(self):
        bundle_file = self.create_artifact_bundle()
        blob1 = FileBlob.from_file(ContentFile(bundle_file))
        total_checksum = sha1(bundle_file).hexdigest()

        for has_release_archives in (True, False):
            with self.options(
                {
                    "processing.save-release-archives": has_release_archives,
                    "processing.release-archive-min-files": 1,
                }
            ):

                ReleaseFile.objects.filter(release=self.release).delete()

                assert self.release.count_artifacts() == 0

                assemble_artifacts(
                    org_id=self.organization.id,
                    version=self.release.version,
                    checksum=total_checksum,
                    chunks=[blob1.checksum],
                )

                status, details = get_assemble_status(
                    AssembleTask.ARTIFACTS, self.organization.id, total_checksum
                )
                assert status == ChunkFileState.OK
                assert details is None

                if has_release_archives:
                    index = read_artifact_index(self.release, dist=None)
                    archive_ident = index["files"]["~/index.js"]["archive_ident"]
                    releasefile = ReleaseFile.objects.get(release=self.release, ident=archive_ident)
                    # Artifact is the same as original bundle
                    assert releasefile.file.size == len(bundle_file)
                else:
                    release_file = ReleaseFile.objects.get(
                        organization=self.organization,
                        release=self.release,
                        name="~/index.js",
                        dist=None,
                    )
                    assert release_file.file.headers == {"Sourcemap": "index.js.map"}

<<<<<<< HEAD
                assert self.release.count_artifacts() == 2

    def test_merge_archives_same(self):
        file1 = File.objects.create(name="foo")
        file1.putfile(ContentFile(self.create_artifact_bundle()))
        file2 = File.objects.create(name="foo")
        file2.putfile(ContentFile(self.create_artifact_bundle()))

        release_file = ReleaseFile.objects.create(
            organization=self.organization,
            release=self.release,
            file=file1,
        )

        with ReleaseArchive(file2.getfile().file) as archive2:
            _merge_archives(release_file, file2, archive2)
            # Both archives contain the same files, so old archive remains
            assert File.objects.filter(pk=file1.pk).exists()
            assert not File.objects.filter(pk=file2.pk).exists()
            assert ReleaseFile.objects.get(pk=release_file.pk).file == file1

    def test_merge_archives_different(self):
        file1 = File.objects.create(name="foo")
        file1.putfile(ContentFile(self.create_artifact_bundle()))
        file2 = File.objects.create(name="foo")
        file2.putfile(
            ContentFile(self.create_artifact_bundle(extra_files={"extra.js": "someFun()"}))
        )

        release_file = ReleaseFile.objects.create(
            organization=self.organization,
            release=self.release,
            file=file1,
        )

        with ReleaseArchive(file2.getfile().file) as archive2:
            _merge_archives(release_file, file2, archive2)
            # Both files have disappeared, a new one has taken their place:
            assert not File.objects.filter(pk=file1.pk).exists()
            assert not File.objects.filter(pk=file2.pk).exists()
            assert release_file.file.pk > 2

    @patch("sentry.utils.locking.lock.Lock.blocking_acquire", side_effect=UnableToAcquireLock)
    @patch("sentry.tasks.assemble.logger.error")
    def test_merge_archives_fail(self, mock_log_error, _):
        file1 = File.objects.create()
        file1.putfile(ContentFile(self.create_artifact_bundle()))
        file2 = File.objects.create()
        file2.putfile(ContentFile(self.create_artifact_bundle()))

        release_file = ReleaseFile.objects.create(
            organization=self.organization,
            release=self.release,
            file=file1,
        )

        with ReleaseArchive(file2.getfile().file) as archive2:

            _merge_archives(release_file, file2, archive2)
            # Failed to update
            assert File.objects.filter(pk=file1.pk).exists()
            assert ReleaseFile.objects.get(pk=release_file.pk).file == file1
            assert not File.objects.filter(pk=file2.pk).exists()

            assert mock_log_error.called_with("merge_archives.fail")

=======
>>>>>>> 424ace65
    def test_artifacts_invalid_org(self):
        bundle_file = self.create_artifact_bundle(org="invalid")
        blob1 = FileBlob.from_file(ContentFile(bundle_file))
        total_checksum = sha1(bundle_file).hexdigest()

        assemble_artifacts(
            org_id=self.organization.id,
            version=self.release.version,
            checksum=total_checksum,
            chunks=[blob1.checksum],
        )

        status, details = get_assemble_status(
            AssembleTask.ARTIFACTS, self.organization.id, total_checksum
        )
        assert status == ChunkFileState.ERROR

    def test_artifacts_invalid_release(self):
        bundle_file = self.create_artifact_bundle(release="invalid")
        blob1 = FileBlob.from_file(ContentFile(bundle_file))
        total_checksum = sha1(bundle_file).hexdigest()

        assemble_artifacts(
            org_id=self.organization.id,
            version=self.release.version,
            checksum=total_checksum,
            chunks=[blob1.checksum],
        )

        status, details = get_assemble_status(
            AssembleTask.ARTIFACTS, self.organization.id, total_checksum
        )
        assert status == ChunkFileState.ERROR

    def test_artifacts_invalid_zip(self):
        bundle_file = b""
        blob1 = FileBlob.from_file(ContentFile(bundle_file))
        total_checksum = sha1(bundle_file).hexdigest()

        assemble_artifacts(
            org_id=self.organization.id,
            version=self.release.version,
            checksum=total_checksum,
            chunks=[blob1.checksum],
        )

        status, details = get_assemble_status(
            AssembleTask.ARTIFACTS, self.organization.id, total_checksum
        )
        assert status == ChunkFileState.ERROR

    @patch("sentry.tasks.assemble.update_artifact_index", side_effect=RuntimeError("foo"))
    def test_failing_update(self, _):
        bundle_file = self.create_artifact_bundle()
        blob1 = FileBlob.from_file(ContentFile(bundle_file))
        total_checksum = sha1(bundle_file).hexdigest()

        with self.options(
            {
                "processing.save-release-archives": True,
                "processing.release-archive-min-files": 1,
            }
        ):
            assemble_artifacts(
                org_id=self.organization.id,
                version=self.release.version,
                checksum=total_checksum,
                chunks=[blob1.checksum],
            )

            # Status is still OK:
            status, details = get_assemble_status(
                AssembleTask.ARTIFACTS, self.organization.id, total_checksum
            )
            assert status == ChunkFileState.OK<|MERGE_RESOLUTION|>--- conflicted
+++ resolved
@@ -227,75 +227,6 @@
                     )
                     assert release_file.file.headers == {"Sourcemap": "index.js.map"}
 
-<<<<<<< HEAD
-                assert self.release.count_artifacts() == 2
-
-    def test_merge_archives_same(self):
-        file1 = File.objects.create(name="foo")
-        file1.putfile(ContentFile(self.create_artifact_bundle()))
-        file2 = File.objects.create(name="foo")
-        file2.putfile(ContentFile(self.create_artifact_bundle()))
-
-        release_file = ReleaseFile.objects.create(
-            organization=self.organization,
-            release=self.release,
-            file=file1,
-        )
-
-        with ReleaseArchive(file2.getfile().file) as archive2:
-            _merge_archives(release_file, file2, archive2)
-            # Both archives contain the same files, so old archive remains
-            assert File.objects.filter(pk=file1.pk).exists()
-            assert not File.objects.filter(pk=file2.pk).exists()
-            assert ReleaseFile.objects.get(pk=release_file.pk).file == file1
-
-    def test_merge_archives_different(self):
-        file1 = File.objects.create(name="foo")
-        file1.putfile(ContentFile(self.create_artifact_bundle()))
-        file2 = File.objects.create(name="foo")
-        file2.putfile(
-            ContentFile(self.create_artifact_bundle(extra_files={"extra.js": "someFun()"}))
-        )
-
-        release_file = ReleaseFile.objects.create(
-            organization=self.organization,
-            release=self.release,
-            file=file1,
-        )
-
-        with ReleaseArchive(file2.getfile().file) as archive2:
-            _merge_archives(release_file, file2, archive2)
-            # Both files have disappeared, a new one has taken their place:
-            assert not File.objects.filter(pk=file1.pk).exists()
-            assert not File.objects.filter(pk=file2.pk).exists()
-            assert release_file.file.pk > 2
-
-    @patch("sentry.utils.locking.lock.Lock.blocking_acquire", side_effect=UnableToAcquireLock)
-    @patch("sentry.tasks.assemble.logger.error")
-    def test_merge_archives_fail(self, mock_log_error, _):
-        file1 = File.objects.create()
-        file1.putfile(ContentFile(self.create_artifact_bundle()))
-        file2 = File.objects.create()
-        file2.putfile(ContentFile(self.create_artifact_bundle()))
-
-        release_file = ReleaseFile.objects.create(
-            organization=self.organization,
-            release=self.release,
-            file=file1,
-        )
-
-        with ReleaseArchive(file2.getfile().file) as archive2:
-
-            _merge_archives(release_file, file2, archive2)
-            # Failed to update
-            assert File.objects.filter(pk=file1.pk).exists()
-            assert ReleaseFile.objects.get(pk=release_file.pk).file == file1
-            assert not File.objects.filter(pk=file2.pk).exists()
-
-            assert mock_log_error.called_with("merge_archives.fail")
-
-=======
->>>>>>> 424ace65
     def test_artifacts_invalid_org(self):
         bundle_file = self.create_artifact_bundle(org="invalid")
         blob1 = FileBlob.from_file(ContentFile(bundle_file))
