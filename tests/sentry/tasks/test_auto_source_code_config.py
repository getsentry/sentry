from __future__ import annotations

from unittest.mock import patch

import responses

from sentry.eventstore.models import Event
from sentry.integrations.models.organization_integration import OrganizationIntegration
from sentry.integrations.models.repository_project_path_config import RepositoryProjectPathConfig
from sentry.issues.auto_source_code_config.code_mapping import CodeMapping, Repo, RepoTree
from sentry.models.organization import OrganizationStatus
from sentry.models.repository import Repository
from sentry.shared_integrations.exceptions import ApiError
from sentry.tasks.auto_source_code_config import (
    DeriveCodeMappingsErrorReason,
    auto_source_code_config,
    identify_stacktrace_paths,
)
from sentry.testutils.asserts import assert_failure_metric, assert_halt_metric
from sentry.testutils.cases import TestCase
from sentry.testutils.silo import assume_test_silo_mode_of
from sentry.testutils.skips import requires_snuba
from sentry.utils.locking import UnableToAcquireLock

pytestmark = [requires_snuba]


class BaseDeriveCodeMappings(TestCase):
    platform: str

    def setUp(self):
        self.organization = self.create_organization(
            status=OrganizationStatus.ACTIVE,
        )
        self.project = self.create_project(organization=self.organization)
        self.integration = self.create_integration(
            organization=self.organization,
            provider="github",
            external_id=self.organization.id,
            metadata={"domain_name": "github.com/Test-Org"},
        )

    def create_event(self, frames: list[dict[str, str | bool]], platform: str = "python") -> Event:
        test_data = {"platform": platform or self.platform, "stacktrace": {"frames": frames}}
        return self.store_event(data=test_data, project_id=self.project.id)


@patch("sentry.integrations.utils.metrics.EventLifecycle.record_event")
class TestTaskBehavior(BaseDeriveCodeMappings):
    """Test task behavior that is not language specific."""

    def setUp(self):
        super().setUp()
        self.event = self.create_event([{"filename": "foo.py", "in_app": True}])

    def test_does_not_raise_installation_removed(self, mock_record):
        error = ApiError(
            '{"message":"Not Found","documentation_url":"https://docs.github.com/rest/reference/apps#create-an-installation-access-token-for-an-app"}'
        )
        with patch(
            "sentry.integrations.github.client.GitHubBaseClient.get_trees_for_org",
            side_effect=error,
        ):
<<<<<<< HEAD
            assert (
                auto_source_code_config(self.project.id, self.event.event_id, self.event.group_id)
                is None
            )
=======
            assert auto_source_code_config(self.project.id, event_id=self.event.event_id) is None
>>>>>>> 3932ce06
            assert_halt_metric(mock_record, error)

    @patch("sentry.tasks.auto_source_code_config.logger")
    def test_raises_other_api_errors(self, mock_logger, mock_record):
        with patch(
            "sentry.integrations.github.client.GitHubBaseClient.get_trees_for_org",
            side_effect=ApiError("foo"),
        ):
<<<<<<< HEAD
            auto_source_code_config(self.project.id, self.event.event_id, self.event.group_id)
=======
            auto_source_code_config(self.project.id, event_id=self.event.event_id)
>>>>>>> 3932ce06
            assert mock_logger.error.call_count == 1
            assert_halt_metric(mock_record, ApiError("foo"))

    def test_unable_to_get_lock(self, mock_record):
        error = UnableToAcquireLock()
        with patch(
            "sentry.integrations.github.client.GitHubBaseClient.get_trees_for_org",
            side_effect=UnableToAcquireLock(),
        ):
<<<<<<< HEAD
            auto_source_code_config(self.project.id, self.event.event_id, self.event.group_id)
=======
            auto_source_code_config(self.project.id, event_id=self.event.event_id)
>>>>>>> 3932ce06
            assert not RepositoryProjectPathConfig.objects.exists()
            assert_failure_metric(mock_record, error)

    @patch("sentry.tasks.auto_source_code_config.logger")
    def test_raises_generic_errors(self, mock_logger, mock_record):
        with patch(
            "sentry.integrations.github.client.GitHubBaseClient.get_trees_for_org",
            side_effect=Exception("foo"),
        ):
<<<<<<< HEAD
            auto_source_code_config(self.project.id, self.event.event_id, self.event.group_id)
=======
            auto_source_code_config(self.project.id, event_id=self.event.event_id)
>>>>>>> 3932ce06
            assert_failure_metric(mock_record, DeriveCodeMappingsErrorReason.UNEXPECTED_ERROR)


class TestBackSlashDeriveCodeMappings(BaseDeriveCodeMappings):
    def setUp(self):
        super().setUp()
        self.platform = "python"
        # The lack of a \ after the drive letter in the third frame signals that
        # this is a relative path. This may be unlikely to occur in practice,
        # but worth testing nonetheless.
        self.event = self.create_event(
            [
                {"in_app": True, "filename": "\\sentry\\mouse.py"},
                {"in_app": True, "filename": "\\sentry\\dog\\cat\\parrot.py"},
                {"in_app": True, "filename": "C:sentry\\tasks.py"},
                {"in_app": True, "filename": "D:\\Users\\code\\sentry\\models\\release.py"},
            ]
        )

    @responses.activate
    def test_backslash_filename_simple(self):
        repo_name = "foo/bar"
        with patch(
            "sentry.integrations.github.client.GitHubBaseClient.get_trees_for_org"
        ) as mock_get_trees_for_org:
            mock_get_trees_for_org.return_value = {
                repo_name: RepoTree(Repo(repo_name, "master"), ["sentry/mouse.py"])
            }
<<<<<<< HEAD
            auto_source_code_config(self.project.id, self.event.event_id, self.event.group_id)
=======
            auto_source_code_config(self.project.id, event_id=self.event.event_id)
>>>>>>> 3932ce06
            code_mapping = RepositoryProjectPathConfig.objects.all()[0]
            assert code_mapping.stack_root == "\\"
            assert code_mapping.source_root == ""
            assert code_mapping.repository.name == repo_name

    @responses.activate
    def test_backslash_drive_letter_filename_simple(self):
        repo_name = "foo/bar"
        with patch(
            "sentry.integrations.github.client.GitHubBaseClient.get_trees_for_org"
        ) as mock_get_trees_for_org:
            mock_get_trees_for_org.return_value = {
                repo_name: RepoTree(Repo(repo_name, "master"), ["sentry/tasks.py"])
            }
<<<<<<< HEAD
            auto_source_code_config(self.project.id, self.event.event_id, self.event.group_id)
=======
            auto_source_code_config(self.project.id, event_id=self.event.event_id)
>>>>>>> 3932ce06
            code_mapping = RepositoryProjectPathConfig.objects.all()[0]
            assert code_mapping.stack_root == "C:sentry\\"
            assert code_mapping.source_root == "sentry/"
            assert code_mapping.repository.name == repo_name

    @responses.activate
    def test_backslash_drive_letter_filename_monorepo(self):
        repo_name = "foo/bar"
        with patch(
            "sentry.integrations.github.client.GitHubBaseClient.get_trees_for_org"
        ) as mock_get_trees_for_org:
            mock_get_trees_for_org.return_value = {
                repo_name: RepoTree(Repo(repo_name, "master"), ["src/sentry/tasks.py"])
            }
<<<<<<< HEAD
            auto_source_code_config(self.project.id, self.event.event_id, self.event.group_id)
=======
            auto_source_code_config(self.project.id, event_id=self.event.event_id)
>>>>>>> 3932ce06
            code_mapping = RepositoryProjectPathConfig.objects.all()[0]
            assert code_mapping.stack_root == "C:sentry\\"
            assert code_mapping.source_root == "src/sentry/"
            assert code_mapping.repository.name == repo_name

    @responses.activate
    def test_backslash_drive_letter_filename_abs_path(self):
        repo_name = "foo/bar"
        with patch(
            "sentry.integrations.github.client.GitHubBaseClient.get_trees_for_org"
        ) as mock_get_trees_for_org:
            mock_get_trees_for_org.return_value = {
                repo_name: RepoTree(Repo(repo_name, "master"), ["sentry/models/release.py"])
            }
<<<<<<< HEAD
            auto_source_code_config(self.project.id, self.event.event_id, self.event.group_id)
=======
            auto_source_code_config(self.project.id, event_id=self.event.event_id)
>>>>>>> 3932ce06
            code_mapping = RepositoryProjectPathConfig.objects.all()[0]
            assert code_mapping.stack_root == "D:\\Users\\code\\"
            assert code_mapping.source_root == ""
            assert code_mapping.repository.name == repo_name


class TestJavascriptDeriveCodeMappings(BaseDeriveCodeMappings):
    def setUp(self):
        super().setUp()
        self.platform = "javascript"
        self.event = self.create_event(
            [
                {
                    "filename": "../node_modules/@sentry/browser/node_modules/@sentry/core/esm/hub.js",
                    "in_app": False,
                },
                {
                    "filename": "./app/utils/handleXhrErrorResponse.tsx",
                    "in_app": True,
                },
                {
                    "filename": "some/path/Test.tsx",
                    "in_app": True,
                },
                {
                    "filename": "sentry/test_app.tsx",
                    "in_app": True,
                },
            ]
        )

    def test_find_stacktrace_paths_single_project(self):
        stacktrace_paths = identify_stacktrace_paths(self.event.data)
        assert set(stacktrace_paths) == {
            "./app/utils/handleXhrErrorResponse.tsx",
            "some/path/Test.tsx",
            "sentry/test_app.tsx",
        }

    def test_find_stacktrace_empty(self):
        event = self.create_event([{}])
        event.data["stacktrace"]["frames"] = [None]
        stacktrace_paths = identify_stacktrace_paths(event.data)
        assert stacktrace_paths == []

    def test_find_stacktrace_paths_bad_data(self):
        event = self.create_event([{}])
        event.data["stacktrace"]["frames"] = [
            {
                "abs_path": "https://example.com/static/chunks/foo.bar.js",
                "data": {"sourcemap": "https://example.com/_next/static/chunks/foo.bar.js.map"},
                "in_app": True,
            }
        ]
        stacktrace_paths = identify_stacktrace_paths(event.data)
        assert stacktrace_paths == []

    @responses.activate
    def test_auto_source_code_config_starts_with_period_slash(self):
        repo_name = "foo/bar"
        with patch(
            "sentry.integrations.github.client.GitHubBaseClient.get_trees_for_org"
        ) as mock_get_trees_for_org:
            mock_get_trees_for_org.return_value = {
                repo_name: RepoTree(
                    Repo(repo_name, "master"),
                    ["static/app/utils/handleXhrErrorResponse.tsx"],
                )
            }
<<<<<<< HEAD
            auto_source_code_config(self.project.id, self.event.event_id, self.event.group_id)
=======
            auto_source_code_config(self.project.id, event_id=self.event.event_id)
>>>>>>> 3932ce06
            code_mapping = RepositoryProjectPathConfig.objects.all()[0]
            # ./app/foo.tsx -> app/foo.tsx -> static/app/foo.tsx
            assert code_mapping.stack_root == "./"
            assert code_mapping.source_root == "static/"
            assert code_mapping.repository.name == repo_name

    @responses.activate
    def test_auto_source_code_config_starts_with_period_slash_no_containing_directory(self):
        repo_name = "foo/bar"
        with patch(
            "sentry.integrations.github.client.GitHubBaseClient.get_trees_for_org"
        ) as mock_get_trees_for_org:
            mock_get_trees_for_org.return_value = {
                repo_name: RepoTree(
                    Repo(repo_name, "master"),
                    ["app/utils/handleXhrErrorResponse.tsx"],
                )
            }
<<<<<<< HEAD
            auto_source_code_config(self.project.id, self.event.event_id, self.event.group_id)
=======
            auto_source_code_config(self.project.id, event_id=self.event.event_id)
>>>>>>> 3932ce06
            code_mapping = RepositoryProjectPathConfig.objects.all()[0]
            # ./app/foo.tsx -> app/foo.tsx -> app/foo.tsx
            assert code_mapping.stack_root == "./"
            assert code_mapping.source_root == ""
            assert code_mapping.repository.name == repo_name

    @responses.activate
    def test_auto_source_code_config_one_to_one_match(self):
        repo_name = "foo/bar"
        with patch(
            "sentry.integrations.github.client.GitHubBaseClient.get_trees_for_org"
        ) as mock_get_trees_for_org:
            mock_get_trees_for_org.return_value = {
                repo_name: RepoTree(Repo(repo_name, "master"), ["some/path/Test.tsx"])
            }
<<<<<<< HEAD
            auto_source_code_config(self.project.id, self.event.event_id, self.event.group_id)
=======
            auto_source_code_config(self.project.id, event_id=self.event.event_id)
>>>>>>> 3932ce06
            code_mapping = RepositoryProjectPathConfig.objects.all()[0]
            # some/path/Test.tsx -> Test.tsx -> some/path/Test.tsx
            assert code_mapping.stack_root == ""
            assert code_mapping.source_root == ""
            assert code_mapping.repository.name == repo_name

    @responses.activate
    def test_auto_source_code_config_same_trailing_substring(self):
        repo_name = "foo/bar"
        with patch(
            "sentry.integrations.github.client.GitHubBaseClient.get_trees_for_org"
        ) as mock_get_trees_for_org:
            mock_get_trees_for_org.return_value = {
                repo_name: RepoTree(Repo(repo_name, "master"), ["sentry/app.tsx"])
            }
<<<<<<< HEAD
            auto_source_code_config(self.project.id, self.event.event_id, self.event.group_id)
=======
            auto_source_code_config(self.project.id, event_id=self.event.event_id)
>>>>>>> 3932ce06
            assert not RepositoryProjectPathConfig.objects.exists()


class TestRubyDeriveCodeMappings(BaseDeriveCodeMappings):
    def setUp(self):
        super().setUp()
        self.platform = "ruby"
        self.event = self.create_event(
            [
                {
                    "filename": "some/path/test.rb",
                    "in_app": True,
                },
                {
                    "filename": "lib/tasks/crontask.rake",
                    "in_app": True,
                },
            ]
        )

    def test_find_stacktrace_paths_single_project(self):
        stacktrace_paths = identify_stacktrace_paths(self.event.data)
        assert set(stacktrace_paths) == {"some/path/test.rb", "lib/tasks/crontask.rake"}

    @responses.activate
    def test_auto_source_code_config_rb(self):
        repo_name = "foo/bar"
        with patch(
            "sentry.integrations.github.client.GitHubBaseClient.get_trees_for_org"
        ) as mock_get_trees_for_org:
            mock_get_trees_for_org.return_value = {
                repo_name: RepoTree(Repo(repo_name, "master"), ["some/path/test.rb"])
            }
<<<<<<< HEAD
            auto_source_code_config(self.project.id, self.event.event_id, self.event.group_id)
=======
            auto_source_code_config(self.project.id, event_id=self.event.event_id)
>>>>>>> 3932ce06
            code_mapping = RepositoryProjectPathConfig.objects.all()[0]
            assert code_mapping.stack_root == ""
            assert code_mapping.source_root == ""
            assert code_mapping.repository.name == repo_name

    @responses.activate
    def test_auto_source_code_config_rake(self):
        repo_name = "foo/bar"
        with patch(
            "sentry.integrations.github.client.GitHubBaseClient.get_trees_for_org"
        ) as mock_get_trees_for_org:
            mock_get_trees_for_org.return_value = {
                repo_name: RepoTree(Repo(repo_name, "master"), ["lib/tasks/crontask.rake"])
            }
<<<<<<< HEAD
            auto_source_code_config(self.project.id, self.event.event_id, self.event.group_id)
=======
            auto_source_code_config(self.project.id, event_id=self.event.event_id)
>>>>>>> 3932ce06
            code_mapping = RepositoryProjectPathConfig.objects.all()[0]
            assert code_mapping.stack_root == ""
            assert code_mapping.source_root == ""
            assert code_mapping.repository.name == repo_name


class TestNodeDeriveCodeMappings(BaseDeriveCodeMappings):
    def setUp(self):
        super().setUp()
        self.platform = "node"
        self.event = self.create_event(
            [
                {
                    "filename": "app:///utils/errors.js",
                    "in_app": True,
                },
                {
                    "filename": "../../../../../../packages/api/src/response.ts",
                    "in_app": True,
                },
                {
                    "filename": "app:///../services/event/EventLifecycle/index.js",
                    "in_app": True,
                },
            ]
        )

    def test_find_stacktrace_paths_single_project(self):
        stacktrace_paths = identify_stacktrace_paths(self.event.data)
        assert set(stacktrace_paths) == {
            "app:///utils/errors.js",
            "../../../../../../packages/api/src/response.ts",
            "app:///../services/event/EventLifecycle/index.js",
        }

    @responses.activate
    def test_auto_source_code_config_starts_with_app(self):
        repo_name = "foo/bar"
        with patch(
            "sentry.integrations.github.client.GitHubBaseClient.get_trees_for_org"
        ) as mock_get_trees_for_org:
            mock_get_trees_for_org.return_value = {
                repo_name: RepoTree(Repo(repo_name, "master"), ["utils/errors.js"])
            }
<<<<<<< HEAD
            auto_source_code_config(self.project.id, self.event.event_id, self.event.group_id)
=======
            auto_source_code_config(self.project.id, event_id=self.event.event_id)
>>>>>>> 3932ce06
            code_mapping = RepositoryProjectPathConfig.objects.all()[0]
            assert code_mapping.stack_root == "app:///"
            assert code_mapping.source_root == ""
            assert code_mapping.repository.name == repo_name

    def test_auto_source_code_config_starts_with_app_complex(self):
        repo_name = "foo/bar"
        with patch(
            "sentry.integrations.github.client.GitHubBaseClient.get_trees_for_org"
        ) as mock_get_trees_for_org:
            mock_get_trees_for_org.return_value = {
                repo_name: RepoTree(Repo(repo_name, "master"), ["sentry/utils/errors.js"])
            }
<<<<<<< HEAD
            auto_source_code_config(self.project.id, self.event.event_id, self.event.group_id)
=======
            auto_source_code_config(self.project.id, event_id=self.event.event_id)
>>>>>>> 3932ce06
            code_mapping = RepositoryProjectPathConfig.objects.all()[0]
            assert code_mapping.stack_root == "app:///"
            assert code_mapping.source_root == "sentry/"
            assert code_mapping.repository.name == repo_name

    @responses.activate
    def test_auto_source_code_config_starts_with_multiple_dot_dot_slash(self):
        repo_name = "foo/bar"
        with patch(
            "sentry.integrations.github.client.GitHubBaseClient.get_trees_for_org"
        ) as mock_get_trees_for_org:
            mock_get_trees_for_org.return_value = {
                repo_name: RepoTree(Repo(repo_name, "master"), ["packages/api/src/response.ts"])
            }
<<<<<<< HEAD
            auto_source_code_config(self.project.id, self.event.event_id, self.event.group_id)
=======
            auto_source_code_config(self.project.id, event_id=self.event.event_id)
>>>>>>> 3932ce06
            code_mapping = RepositoryProjectPathConfig.objects.all()[0]
            assert code_mapping.stack_root == "../../../../../../"
            assert code_mapping.source_root == ""
            assert code_mapping.repository.name == repo_name

    @responses.activate
    def test_auto_source_code_config_starts_with_app_dot_dot_slash(self):
        repo_name = "foo/bar"
        with patch(
            "sentry.integrations.github.client.GitHubBaseClient.get_trees_for_org"
        ) as mock_get_trees_for_org:
            mock_get_trees_for_org.return_value = {
                repo_name: RepoTree(
                    Repo(repo_name, "master"), ["services/event/EventLifecycle/index.js"]
                )
            }
<<<<<<< HEAD
            auto_source_code_config(self.project.id, self.event.event_id, self.event.group_id)
=======
            auto_source_code_config(self.project.id, event_id=self.event.event_id)
>>>>>>> 3932ce06
            code_mapping = RepositoryProjectPathConfig.objects.all()[0]
            assert code_mapping.stack_root == "app:///../"
            assert code_mapping.source_root == ""
            assert code_mapping.repository.name == repo_name


class TestGoDeriveCodeMappings(BaseDeriveCodeMappings):
    def setUp(self):
        super().setUp()
        self.platform = "go"
        self.event = self.create_event(
            [
                {"in_app": True, "filename": "/Users/JohnDoe/code/sentry/capybara.go"},
                {
                    "in_app": True,
                    "filename": "/Users/JohnDoe/Documents/code/sentry/kangaroo.go",
                },
                {
                    "in_app": True,
                    "filename": "/src/cmd/vroom/profile.go",
                },
                {
                    "in_app": True,
                    "filename": "Users/JohnDoe/src/sentry/main.go",
                },
            ],
            self.platform,
        )

    @responses.activate
    def test_auto_source_code_config_go_abs_filename(self):
        repo_name = "go_repo"
        with patch(
            "sentry.integrations.github.client.GitHubBaseClient.get_trees_for_org"
        ) as mock_get_trees_for_org:
            mock_get_trees_for_org.return_value = {
                repo_name: RepoTree(Repo(repo_name, "master"), ["sentry/capybara.go"])
            }
<<<<<<< HEAD
            auto_source_code_config(self.project.id, self.event.event_id, self.event.group_id)
=======
            auto_source_code_config(self.project.id, event_id=self.event.event_id)
>>>>>>> 3932ce06
            code_mapping = RepositoryProjectPathConfig.objects.all()[0]
            assert code_mapping.stack_root == "/Users/JohnDoe/code/"
            assert code_mapping.source_root == ""
            assert code_mapping.repository.name == repo_name

    @responses.activate
    def test_auto_source_code_config_go_long_abs_filename(self):
        repo_name = "go_repo"
        with patch(
            "sentry.integrations.github.client.GitHubBaseClient.get_trees_for_org"
        ) as mock_get_trees_for_org:
            mock_get_trees_for_org.return_value = {
                repo_name: RepoTree(Repo(repo_name, "master"), ["sentry/kangaroo.go"])
            }
<<<<<<< HEAD
            auto_source_code_config(self.project.id, self.event.event_id, self.event.group_id)
=======
            auto_source_code_config(self.project.id, event_id=self.event.event_id)
>>>>>>> 3932ce06
            code_mapping = RepositoryProjectPathConfig.objects.all()[0]
            assert code_mapping.stack_root == "/Users/JohnDoe/Documents/code/"
            assert code_mapping.source_root == ""
            assert code_mapping.repository.name == repo_name

    @responses.activate
    def test_auto_source_code_config_similar_but_incorrect_file(self):
        repo_name = "go_repo"
        with patch(
            "sentry.integrations.github.client.GitHubBaseClient.get_trees_for_org"
        ) as mock_get_trees_for_org:
            mock_get_trees_for_org.return_value = {
                repo_name: RepoTree(Repo(repo_name, "master"), ["notsentry/main.go"])
            }
<<<<<<< HEAD
            auto_source_code_config(self.project.id, self.event.event_id, self.event.group_id)
=======
            auto_source_code_config(self.project.id, event_id=self.event.event_id)
>>>>>>> 3932ce06
            assert not RepositoryProjectPathConfig.objects.exists()


class TestPhpDeriveCodeMappings(BaseDeriveCodeMappings):
    def setUp(self):
        super().setUp()
        self.platform = "php"
        self.event = self.create_event(
            [
                {"in_app": True, "filename": "/sentry/capybara.php"},
                {"in_app": True, "filename": "/sentry/potato/kangaroo.php"},
                {
                    "in_app": False,
                    "filename": "/sentry/potato/vendor/sentry/sentry/src/functions.php",
                },
            ],
            self.platform,
        )

    @responses.activate
    def test_auto_source_code_config_basic_php(self):
        repo_name = "php/place"
        with patch(
            "sentry.integrations.github.client.GitHubBaseClient.get_trees_for_org"
        ) as mock_get_trees_for_org:
            mock_get_trees_for_org.return_value = {
                repo_name: RepoTree(Repo(repo_name, "master"), ["sentry/potato/kangaroo.php"])
            }
<<<<<<< HEAD
            auto_source_code_config(self.project.id, self.event.event_id, self.event.group_id)
=======
            auto_source_code_config(self.project.id, event_id=self.event.event_id)
>>>>>>> 3932ce06
            code_mapping = RepositoryProjectPathConfig.objects.all()[0]
            assert code_mapping.stack_root == "/"
            assert code_mapping.source_root == ""
            assert code_mapping.repository.name == repo_name

    @responses.activate
    def test_auto_source_code_config_different_roots_php(self):
        repo_name = "php/place"
        with patch(
            "sentry.integrations.github.client.GitHubBaseClient.get_trees_for_org"
        ) as mock_get_trees_for_org:
            mock_get_trees_for_org.return_value = {
                repo_name: RepoTree(Repo(repo_name, "master"), ["src/sentry/potato/kangaroo.php"])
            }
<<<<<<< HEAD
            auto_source_code_config(self.project.id, self.event.event_id, self.event.group_id)
=======
            auto_source_code_config(self.project.id, event_id=self.event.event_id)
>>>>>>> 3932ce06
            code_mapping = RepositoryProjectPathConfig.objects.all()[0]
            assert code_mapping.stack_root == "/sentry/"
            assert code_mapping.source_root == "src/sentry/"
            assert code_mapping.repository.name == repo_name


class TestCSharpDeriveCodeMappings(BaseDeriveCodeMappings):
    def setUp(self):
        super().setUp()
        self.platform = "csharp"
        self.event = self.create_event(
            [
                {"in_app": True, "filename": "/sentry/capybara.cs"},
                {"in_app": True, "filename": "/sentry/potato/kangaroo.cs"},
                {
                    "in_app": False,
                    "filename": "/sentry/potato/vendor/sentry/sentry/src/functions.cs",
                },
            ],
            self.platform,
        )

        self.event_data_backslashes = self.create_event(
            [
                {"in_app": True, "filename": "\\sentry\\capybara.cs"},
                {"in_app": True, "filename": "\\sentry\\potato\\kangaroo.cs"},
            ],
            self.platform,
        )

    @responses.activate
    def test_auto_source_code_config_csharp_trivial(self):
        repo_name = "csharp/repo"
        with patch(
            "sentry.integrations.github.client.GitHubBaseClient.get_trees_for_org"
        ) as mock_get_trees_for_org:
            mock_get_trees_for_org.return_value = {
                repo_name: RepoTree(Repo(repo_name, "master"), ["sentry/potato/kangaroo.cs"])
            }
<<<<<<< HEAD
            auto_source_code_config(self.project.id, self.event.event_id, self.event.group_id)
=======
            auto_source_code_config(self.project.id, event_id=self.event.event_id)
>>>>>>> 3932ce06
            code_mapping = RepositoryProjectPathConfig.objects.all()[0]
            assert code_mapping.stack_root == "/"
            assert code_mapping.source_root == ""
            assert code_mapping.repository.name == repo_name

    @responses.activate
    def test_auto_source_code_config_different_roots_csharp(self):
        repo_name = "csharp/repo"
        with patch(
            "sentry.integrations.github.client.GitHubBaseClient.get_trees_for_org"
        ) as mock_get_trees_for_org:
            mock_get_trees_for_org.return_value = {
                repo_name: RepoTree(Repo(repo_name, "master"), ["src/sentry/potato/kangaroo.cs"])
            }
<<<<<<< HEAD
            auto_source_code_config(self.project.id, self.event.event_id, self.event.group_id)
=======
            auto_source_code_config(self.project.id, event_id=self.event.event_id)
>>>>>>> 3932ce06
            code_mapping = RepositoryProjectPathConfig.objects.all()[0]
            assert code_mapping.stack_root == "/sentry/"
            assert code_mapping.source_root == "src/sentry/"
            assert code_mapping.repository.name == repo_name

    @responses.activate
    def test_auto_source_code_config_non_in_app_frame(self):
        repo_name = "csharp/repo"
        with patch(
            "sentry.integrations.github.client.GitHubBaseClient.get_trees_for_org"
        ) as mock_get_trees_for_org:
            mock_get_trees_for_org.return_value = {
                repo_name: RepoTree(Repo(repo_name, "master"), ["sentry/src/functions.cs"])
            }
<<<<<<< HEAD
            auto_source_code_config(self.project.id, self.event.event_id, self.event.group_id)
=======
            auto_source_code_config(self.project.id, event_id=self.event.event_id)
>>>>>>> 3932ce06
            assert not RepositoryProjectPathConfig.objects.exists()


class TestPythonDeriveCodeMappings(BaseDeriveCodeMappings):
    def setUp(self):
        super().setUp()
        self.event = self.create_event(
            [
                {"in_app": True, "filename": "sentry/tasks.py"},
                {"in_app": True, "filename": "sentry/models/release.py"},
            ],
            "python",
        )

    def test_finds_stacktrace_paths_single_project(self):
        stacktrace_paths = identify_stacktrace_paths(self.event.data)
        assert sorted(stacktrace_paths) == [
            "sentry/models/release.py",
            "sentry/tasks.py",
        ]

    def test_handle_duplicate_filenames_in_stacktrace(self):
        self.event.data["stacktrace"]["frames"].append(self.event.data["stacktrace"]["frames"][0])

        stacktrace_paths = identify_stacktrace_paths(self.event.data)
        assert sorted(stacktrace_paths) == [
            "sentry/models/release.py",
            "sentry/tasks.py",
        ]

    @patch("sentry.integrations.github.integration.GitHubIntegration.get_trees_for_org")
    @patch(
        "sentry.issues.auto_source_code_config.code_mapping.CodeMappingTreesHelper.generate_code_mappings",
        return_value=[
            CodeMapping(
                repo=Repo(name="repo", branch="master"),
                stacktrace_root="sentry/models",
                source_path="src/sentry/models",
            )
        ],
    )
    def test_auto_source_code_config_single_project(
        self, mock_generate_code_mappings, mock_get_trees_for_org
    ):
        assert not RepositoryProjectPathConfig.objects.filter(project_id=self.project.id).exists()

        with (
            patch(
                "sentry.tasks.auto_source_code_config.identify_stacktrace_paths",
                return_value=["sentry/models/release.py", "sentry/tasks.py"],
            ) as mock_identify_stacktraces,
            self.tasks(),
        ):
<<<<<<< HEAD
            auto_source_code_config(self.project.id, self.event.event_id, self.event.group_id)
=======
            auto_source_code_config(self.project.id, self.event.event_id)
>>>>>>> 3932ce06

        assert mock_identify_stacktraces.call_count == 1
        assert mock_get_trees_for_org.call_count == 1
        assert mock_generate_code_mappings.call_count == 1
        code_mapping = RepositoryProjectPathConfig.objects.get(project_id=self.project.id)
        assert code_mapping.automatically_generated is True

    def test_skips_not_supported_platforms(self):
        event = self.create_event([{}], platform="elixir")
<<<<<<< HEAD
        assert auto_source_code_config(self.project.id, event.event_id, event.group_id) is None
=======
        assert auto_source_code_config(self.project.id, event.event_id) is None
>>>>>>> 3932ce06
        assert len(RepositoryProjectPathConfig.objects.filter(project_id=self.project.id)) == 0

    @patch("sentry.integrations.github.integration.GitHubIntegration.get_trees_for_org")
    @patch(
        "sentry.issues.auto_source_code_config.code_mapping.CodeMappingTreesHelper.generate_code_mappings",
        return_value=[
            CodeMapping(
                repo=Repo(name="repo", branch="master"),
                stacktrace_root="sentry/models",
                source_path="src/sentry/models",
            )
        ],
    )
    @patch("sentry.tasks.auto_source_code_config.logger")
    def test_auto_source_code_config_duplicates(
        self, mock_logger, mock_generate_code_mappings, mock_get_trees_for_org
    ):
        with assume_test_silo_mode_of(OrganizationIntegration):
            organization_integration = OrganizationIntegration.objects.get(
                organization_id=self.organization.id, integration=self.integration
            )
        repository = Repository.objects.create(
            name="repo",
            organization_id=self.organization.id,
            integration_id=self.integration.id,
        )
        RepositoryProjectPathConfig.objects.create(
            project=self.project,
            stack_root="sentry/models",
            source_root="src/sentry/models",
            repository=repository,
            organization_integration_id=organization_integration.id,
            integration_id=organization_integration.integration_id,
            organization_id=organization_integration.organization_id,
        )

        assert RepositoryProjectPathConfig.objects.filter(project_id=self.project.id).exists()

        with (
            patch(
                "sentry.tasks.auto_source_code_config.identify_stacktrace_paths",
                return_value=["sentry/models/release.py", "sentry/tasks.py"],
            ) as mock_identify_stacktraces,
            self.tasks(),
        ):
<<<<<<< HEAD
            auto_source_code_config(self.project.id, self.event.event_id, self.event.group_id)
=======
            auto_source_code_config(self.project.id, self.event.event_id)
>>>>>>> 3932ce06

        assert mock_identify_stacktraces.call_count == 1
        assert mock_get_trees_for_org.call_count == 1
        assert mock_generate_code_mappings.call_count == 1
        code_mapping = RepositoryProjectPathConfig.objects.get(project_id=self.project.id)
        assert code_mapping.automatically_generated is False
        assert mock_logger.info.call_count == 1

    @responses.activate
    def test_auto_source_code_config_stack_and_source_root_do_not_match(self):
        repo_name = "foo/bar"
        with patch(
            "sentry.integrations.github.client.GitHubBaseClient.get_trees_for_org"
        ) as mock_get_trees_for_org:
            mock_get_trees_for_org.return_value = {
                repo_name: RepoTree(Repo(repo_name, "master"), ["src/sentry/models/release.py"])
            }
<<<<<<< HEAD
            auto_source_code_config(self.project.id, self.event.event_id, self.event.group_id)
=======
            auto_source_code_config(self.project.id, self.event.event_id)
>>>>>>> 3932ce06
            code_mapping = RepositoryProjectPathConfig.objects.get()
            # sentry/models/release.py -> models/release.py -> src/sentry/models/release.py
            assert code_mapping.stack_root == "sentry/"
            assert code_mapping.source_root == "src/sentry/"

    @responses.activate
    def test_auto_source_code_config_no_normalization(self):
        repo_name = "foo/bar"
        with patch(
            "sentry.integrations.github.client.GitHubBaseClient.get_trees_for_org"
        ) as mock_get_trees_for_org:
            mock_get_trees_for_org.return_value = {
                repo_name: RepoTree(Repo(repo_name, "master"), ["sentry/models/release.py"])
            }
<<<<<<< HEAD
            auto_source_code_config(self.project.id, self.event.event_id, self.event.group_id)
=======
            auto_source_code_config(self.project.id, self.event.event_id)
>>>>>>> 3932ce06
            code_mapping = RepositoryProjectPathConfig.objects.get()

            assert code_mapping.stack_root == ""
            assert code_mapping.source_root == ""<|MERGE_RESOLUTION|>--- conflicted
+++ resolved
@@ -61,14 +61,10 @@
             "sentry.integrations.github.client.GitHubBaseClient.get_trees_for_org",
             side_effect=error,
         ):
-<<<<<<< HEAD
             assert (
                 auto_source_code_config(self.project.id, self.event.event_id, self.event.group_id)
                 is None
             )
-=======
-            assert auto_source_code_config(self.project.id, event_id=self.event.event_id) is None
->>>>>>> 3932ce06
             assert_halt_metric(mock_record, error)
 
     @patch("sentry.tasks.auto_source_code_config.logger")
@@ -77,11 +73,7 @@
             "sentry.integrations.github.client.GitHubBaseClient.get_trees_for_org",
             side_effect=ApiError("foo"),
         ):
-<<<<<<< HEAD
-            auto_source_code_config(self.project.id, self.event.event_id, self.event.group_id)
-=======
-            auto_source_code_config(self.project.id, event_id=self.event.event_id)
->>>>>>> 3932ce06
+            auto_source_code_config(self.project.id, self.event.event_id, self.event.group_id)
             assert mock_logger.error.call_count == 1
             assert_halt_metric(mock_record, ApiError("foo"))
 
@@ -91,11 +83,7 @@
             "sentry.integrations.github.client.GitHubBaseClient.get_trees_for_org",
             side_effect=UnableToAcquireLock(),
         ):
-<<<<<<< HEAD
-            auto_source_code_config(self.project.id, self.event.event_id, self.event.group_id)
-=======
-            auto_source_code_config(self.project.id, event_id=self.event.event_id)
->>>>>>> 3932ce06
+            auto_source_code_config(self.project.id, self.event.event_id, self.event.group_id)
             assert not RepositoryProjectPathConfig.objects.exists()
             assert_failure_metric(mock_record, error)
 
@@ -105,11 +93,7 @@
             "sentry.integrations.github.client.GitHubBaseClient.get_trees_for_org",
             side_effect=Exception("foo"),
         ):
-<<<<<<< HEAD
-            auto_source_code_config(self.project.id, self.event.event_id, self.event.group_id)
-=======
-            auto_source_code_config(self.project.id, event_id=self.event.event_id)
->>>>>>> 3932ce06
+            auto_source_code_config(self.project.id, self.event.event_id, self.event.group_id)
             assert_failure_metric(mock_record, DeriveCodeMappingsErrorReason.UNEXPECTED_ERROR)
 
 
@@ -138,11 +122,7 @@
             mock_get_trees_for_org.return_value = {
                 repo_name: RepoTree(Repo(repo_name, "master"), ["sentry/mouse.py"])
             }
-<<<<<<< HEAD
-            auto_source_code_config(self.project.id, self.event.event_id, self.event.group_id)
-=======
-            auto_source_code_config(self.project.id, event_id=self.event.event_id)
->>>>>>> 3932ce06
+            auto_source_code_config(self.project.id, self.event.event_id, self.event.group_id)
             code_mapping = RepositoryProjectPathConfig.objects.all()[0]
             assert code_mapping.stack_root == "\\"
             assert code_mapping.source_root == ""
@@ -157,11 +137,7 @@
             mock_get_trees_for_org.return_value = {
                 repo_name: RepoTree(Repo(repo_name, "master"), ["sentry/tasks.py"])
             }
-<<<<<<< HEAD
-            auto_source_code_config(self.project.id, self.event.event_id, self.event.group_id)
-=======
-            auto_source_code_config(self.project.id, event_id=self.event.event_id)
->>>>>>> 3932ce06
+            auto_source_code_config(self.project.id, self.event.event_id, self.event.group_id)
             code_mapping = RepositoryProjectPathConfig.objects.all()[0]
             assert code_mapping.stack_root == "C:sentry\\"
             assert code_mapping.source_root == "sentry/"
@@ -176,11 +152,7 @@
             mock_get_trees_for_org.return_value = {
                 repo_name: RepoTree(Repo(repo_name, "master"), ["src/sentry/tasks.py"])
             }
-<<<<<<< HEAD
-            auto_source_code_config(self.project.id, self.event.event_id, self.event.group_id)
-=======
-            auto_source_code_config(self.project.id, event_id=self.event.event_id)
->>>>>>> 3932ce06
+            auto_source_code_config(self.project.id, self.event.event_id, self.event.group_id)
             code_mapping = RepositoryProjectPathConfig.objects.all()[0]
             assert code_mapping.stack_root == "C:sentry\\"
             assert code_mapping.source_root == "src/sentry/"
@@ -195,11 +167,7 @@
             mock_get_trees_for_org.return_value = {
                 repo_name: RepoTree(Repo(repo_name, "master"), ["sentry/models/release.py"])
             }
-<<<<<<< HEAD
-            auto_source_code_config(self.project.id, self.event.event_id, self.event.group_id)
-=======
-            auto_source_code_config(self.project.id, event_id=self.event.event_id)
->>>>>>> 3932ce06
+            auto_source_code_config(self.project.id, self.event.event_id, self.event.group_id)
             code_mapping = RepositoryProjectPathConfig.objects.all()[0]
             assert code_mapping.stack_root == "D:\\Users\\code\\"
             assert code_mapping.source_root == ""
@@ -269,11 +237,7 @@
                     ["static/app/utils/handleXhrErrorResponse.tsx"],
                 )
             }
-<<<<<<< HEAD
-            auto_source_code_config(self.project.id, self.event.event_id, self.event.group_id)
-=======
-            auto_source_code_config(self.project.id, event_id=self.event.event_id)
->>>>>>> 3932ce06
+            auto_source_code_config(self.project.id, self.event.event_id, self.event.group_id)
             code_mapping = RepositoryProjectPathConfig.objects.all()[0]
             # ./app/foo.tsx -> app/foo.tsx -> static/app/foo.tsx
             assert code_mapping.stack_root == "./"
@@ -292,11 +256,7 @@
                     ["app/utils/handleXhrErrorResponse.tsx"],
                 )
             }
-<<<<<<< HEAD
-            auto_source_code_config(self.project.id, self.event.event_id, self.event.group_id)
-=======
-            auto_source_code_config(self.project.id, event_id=self.event.event_id)
->>>>>>> 3932ce06
+            auto_source_code_config(self.project.id, self.event.event_id, self.event.group_id)
             code_mapping = RepositoryProjectPathConfig.objects.all()[0]
             # ./app/foo.tsx -> app/foo.tsx -> app/foo.tsx
             assert code_mapping.stack_root == "./"
@@ -312,11 +272,7 @@
             mock_get_trees_for_org.return_value = {
                 repo_name: RepoTree(Repo(repo_name, "master"), ["some/path/Test.tsx"])
             }
-<<<<<<< HEAD
-            auto_source_code_config(self.project.id, self.event.event_id, self.event.group_id)
-=======
-            auto_source_code_config(self.project.id, event_id=self.event.event_id)
->>>>>>> 3932ce06
+            auto_source_code_config(self.project.id, self.event.event_id, self.event.group_id)
             code_mapping = RepositoryProjectPathConfig.objects.all()[0]
             # some/path/Test.tsx -> Test.tsx -> some/path/Test.tsx
             assert code_mapping.stack_root == ""
@@ -332,11 +288,7 @@
             mock_get_trees_for_org.return_value = {
                 repo_name: RepoTree(Repo(repo_name, "master"), ["sentry/app.tsx"])
             }
-<<<<<<< HEAD
-            auto_source_code_config(self.project.id, self.event.event_id, self.event.group_id)
-=======
-            auto_source_code_config(self.project.id, event_id=self.event.event_id)
->>>>>>> 3932ce06
+            auto_source_code_config(self.project.id, self.event.event_id, self.event.group_id)
             assert not RepositoryProjectPathConfig.objects.exists()
 
 
@@ -370,11 +322,7 @@
             mock_get_trees_for_org.return_value = {
                 repo_name: RepoTree(Repo(repo_name, "master"), ["some/path/test.rb"])
             }
-<<<<<<< HEAD
-            auto_source_code_config(self.project.id, self.event.event_id, self.event.group_id)
-=======
-            auto_source_code_config(self.project.id, event_id=self.event.event_id)
->>>>>>> 3932ce06
+            auto_source_code_config(self.project.id, self.event.event_id, self.event.group_id)
             code_mapping = RepositoryProjectPathConfig.objects.all()[0]
             assert code_mapping.stack_root == ""
             assert code_mapping.source_root == ""
@@ -389,11 +337,7 @@
             mock_get_trees_for_org.return_value = {
                 repo_name: RepoTree(Repo(repo_name, "master"), ["lib/tasks/crontask.rake"])
             }
-<<<<<<< HEAD
-            auto_source_code_config(self.project.id, self.event.event_id, self.event.group_id)
-=======
-            auto_source_code_config(self.project.id, event_id=self.event.event_id)
->>>>>>> 3932ce06
+            auto_source_code_config(self.project.id, self.event.event_id, self.event.group_id)
             code_mapping = RepositoryProjectPathConfig.objects.all()[0]
             assert code_mapping.stack_root == ""
             assert code_mapping.source_root == ""
@@ -438,11 +382,7 @@
             mock_get_trees_for_org.return_value = {
                 repo_name: RepoTree(Repo(repo_name, "master"), ["utils/errors.js"])
             }
-<<<<<<< HEAD
-            auto_source_code_config(self.project.id, self.event.event_id, self.event.group_id)
-=======
-            auto_source_code_config(self.project.id, event_id=self.event.event_id)
->>>>>>> 3932ce06
+            auto_source_code_config(self.project.id, self.event.event_id, self.event.group_id)
             code_mapping = RepositoryProjectPathConfig.objects.all()[0]
             assert code_mapping.stack_root == "app:///"
             assert code_mapping.source_root == ""
@@ -456,11 +396,7 @@
             mock_get_trees_for_org.return_value = {
                 repo_name: RepoTree(Repo(repo_name, "master"), ["sentry/utils/errors.js"])
             }
-<<<<<<< HEAD
-            auto_source_code_config(self.project.id, self.event.event_id, self.event.group_id)
-=======
-            auto_source_code_config(self.project.id, event_id=self.event.event_id)
->>>>>>> 3932ce06
+            auto_source_code_config(self.project.id, self.event.event_id, self.event.group_id)
             code_mapping = RepositoryProjectPathConfig.objects.all()[0]
             assert code_mapping.stack_root == "app:///"
             assert code_mapping.source_root == "sentry/"
@@ -475,11 +411,7 @@
             mock_get_trees_for_org.return_value = {
                 repo_name: RepoTree(Repo(repo_name, "master"), ["packages/api/src/response.ts"])
             }
-<<<<<<< HEAD
-            auto_source_code_config(self.project.id, self.event.event_id, self.event.group_id)
-=======
-            auto_source_code_config(self.project.id, event_id=self.event.event_id)
->>>>>>> 3932ce06
+            auto_source_code_config(self.project.id, self.event.event_id, self.event.group_id)
             code_mapping = RepositoryProjectPathConfig.objects.all()[0]
             assert code_mapping.stack_root == "../../../../../../"
             assert code_mapping.source_root == ""
@@ -496,11 +428,7 @@
                     Repo(repo_name, "master"), ["services/event/EventLifecycle/index.js"]
                 )
             }
-<<<<<<< HEAD
-            auto_source_code_config(self.project.id, self.event.event_id, self.event.group_id)
-=======
-            auto_source_code_config(self.project.id, event_id=self.event.event_id)
->>>>>>> 3932ce06
+            auto_source_code_config(self.project.id, self.event.event_id, self.event.group_id)
             code_mapping = RepositoryProjectPathConfig.objects.all()[0]
             assert code_mapping.stack_root == "app:///../"
             assert code_mapping.source_root == ""
@@ -539,11 +467,7 @@
             mock_get_trees_for_org.return_value = {
                 repo_name: RepoTree(Repo(repo_name, "master"), ["sentry/capybara.go"])
             }
-<<<<<<< HEAD
-            auto_source_code_config(self.project.id, self.event.event_id, self.event.group_id)
-=======
-            auto_source_code_config(self.project.id, event_id=self.event.event_id)
->>>>>>> 3932ce06
+            auto_source_code_config(self.project.id, self.event.event_id, self.event.group_id)
             code_mapping = RepositoryProjectPathConfig.objects.all()[0]
             assert code_mapping.stack_root == "/Users/JohnDoe/code/"
             assert code_mapping.source_root == ""
@@ -558,11 +482,7 @@
             mock_get_trees_for_org.return_value = {
                 repo_name: RepoTree(Repo(repo_name, "master"), ["sentry/kangaroo.go"])
             }
-<<<<<<< HEAD
-            auto_source_code_config(self.project.id, self.event.event_id, self.event.group_id)
-=======
-            auto_source_code_config(self.project.id, event_id=self.event.event_id)
->>>>>>> 3932ce06
+            auto_source_code_config(self.project.id, self.event.event_id, self.event.group_id)
             code_mapping = RepositoryProjectPathConfig.objects.all()[0]
             assert code_mapping.stack_root == "/Users/JohnDoe/Documents/code/"
             assert code_mapping.source_root == ""
@@ -577,11 +497,7 @@
             mock_get_trees_for_org.return_value = {
                 repo_name: RepoTree(Repo(repo_name, "master"), ["notsentry/main.go"])
             }
-<<<<<<< HEAD
-            auto_source_code_config(self.project.id, self.event.event_id, self.event.group_id)
-=======
-            auto_source_code_config(self.project.id, event_id=self.event.event_id)
->>>>>>> 3932ce06
+            auto_source_code_config(self.project.id, self.event.event_id, self.event.group_id)
             assert not RepositoryProjectPathConfig.objects.exists()
 
 
@@ -610,11 +526,7 @@
             mock_get_trees_for_org.return_value = {
                 repo_name: RepoTree(Repo(repo_name, "master"), ["sentry/potato/kangaroo.php"])
             }
-<<<<<<< HEAD
-            auto_source_code_config(self.project.id, self.event.event_id, self.event.group_id)
-=======
-            auto_source_code_config(self.project.id, event_id=self.event.event_id)
->>>>>>> 3932ce06
+            auto_source_code_config(self.project.id, self.event.event_id, self.event.group_id)
             code_mapping = RepositoryProjectPathConfig.objects.all()[0]
             assert code_mapping.stack_root == "/"
             assert code_mapping.source_root == ""
@@ -629,11 +541,7 @@
             mock_get_trees_for_org.return_value = {
                 repo_name: RepoTree(Repo(repo_name, "master"), ["src/sentry/potato/kangaroo.php"])
             }
-<<<<<<< HEAD
-            auto_source_code_config(self.project.id, self.event.event_id, self.event.group_id)
-=======
-            auto_source_code_config(self.project.id, event_id=self.event.event_id)
->>>>>>> 3932ce06
+            auto_source_code_config(self.project.id, self.event.event_id, self.event.group_id)
             code_mapping = RepositoryProjectPathConfig.objects.all()[0]
             assert code_mapping.stack_root == "/sentry/"
             assert code_mapping.source_root == "src/sentry/"
@@ -673,11 +581,7 @@
             mock_get_trees_for_org.return_value = {
                 repo_name: RepoTree(Repo(repo_name, "master"), ["sentry/potato/kangaroo.cs"])
             }
-<<<<<<< HEAD
-            auto_source_code_config(self.project.id, self.event.event_id, self.event.group_id)
-=======
-            auto_source_code_config(self.project.id, event_id=self.event.event_id)
->>>>>>> 3932ce06
+            auto_source_code_config(self.project.id, self.event.event_id, self.event.group_id)
             code_mapping = RepositoryProjectPathConfig.objects.all()[0]
             assert code_mapping.stack_root == "/"
             assert code_mapping.source_root == ""
@@ -692,11 +596,7 @@
             mock_get_trees_for_org.return_value = {
                 repo_name: RepoTree(Repo(repo_name, "master"), ["src/sentry/potato/kangaroo.cs"])
             }
-<<<<<<< HEAD
-            auto_source_code_config(self.project.id, self.event.event_id, self.event.group_id)
-=======
-            auto_source_code_config(self.project.id, event_id=self.event.event_id)
->>>>>>> 3932ce06
+            auto_source_code_config(self.project.id, self.event.event_id, self.event.group_id)
             code_mapping = RepositoryProjectPathConfig.objects.all()[0]
             assert code_mapping.stack_root == "/sentry/"
             assert code_mapping.source_root == "src/sentry/"
@@ -711,11 +611,7 @@
             mock_get_trees_for_org.return_value = {
                 repo_name: RepoTree(Repo(repo_name, "master"), ["sentry/src/functions.cs"])
             }
-<<<<<<< HEAD
-            auto_source_code_config(self.project.id, self.event.event_id, self.event.group_id)
-=======
-            auto_source_code_config(self.project.id, event_id=self.event.event_id)
->>>>>>> 3932ce06
+            auto_source_code_config(self.project.id, self.event.event_id, self.event.group_id)
             assert not RepositoryProjectPathConfig.objects.exists()
 
 
@@ -769,11 +665,7 @@
             ) as mock_identify_stacktraces,
             self.tasks(),
         ):
-<<<<<<< HEAD
-            auto_source_code_config(self.project.id, self.event.event_id, self.event.group_id)
-=======
-            auto_source_code_config(self.project.id, self.event.event_id)
->>>>>>> 3932ce06
+            auto_source_code_config(self.project.id, self.event.event_id, self.event.group_id)
 
         assert mock_identify_stacktraces.call_count == 1
         assert mock_get_trees_for_org.call_count == 1
@@ -783,11 +675,7 @@
 
     def test_skips_not_supported_platforms(self):
         event = self.create_event([{}], platform="elixir")
-<<<<<<< HEAD
         assert auto_source_code_config(self.project.id, event.event_id, event.group_id) is None
-=======
-        assert auto_source_code_config(self.project.id, event.event_id) is None
->>>>>>> 3932ce06
         assert len(RepositoryProjectPathConfig.objects.filter(project_id=self.project.id)) == 0
 
     @patch("sentry.integrations.github.integration.GitHubIntegration.get_trees_for_org")
@@ -833,11 +721,7 @@
             ) as mock_identify_stacktraces,
             self.tasks(),
         ):
-<<<<<<< HEAD
-            auto_source_code_config(self.project.id, self.event.event_id, self.event.group_id)
-=======
-            auto_source_code_config(self.project.id, self.event.event_id)
->>>>>>> 3932ce06
+            auto_source_code_config(self.project.id, self.event.event_id, self.event.group_id)
 
         assert mock_identify_stacktraces.call_count == 1
         assert mock_get_trees_for_org.call_count == 1
@@ -855,11 +739,7 @@
             mock_get_trees_for_org.return_value = {
                 repo_name: RepoTree(Repo(repo_name, "master"), ["src/sentry/models/release.py"])
             }
-<<<<<<< HEAD
-            auto_source_code_config(self.project.id, self.event.event_id, self.event.group_id)
-=======
-            auto_source_code_config(self.project.id, self.event.event_id)
->>>>>>> 3932ce06
+            auto_source_code_config(self.project.id, self.event.event_id, self.event.group_id)
             code_mapping = RepositoryProjectPathConfig.objects.get()
             # sentry/models/release.py -> models/release.py -> src/sentry/models/release.py
             assert code_mapping.stack_root == "sentry/"
@@ -874,11 +754,7 @@
             mock_get_trees_for_org.return_value = {
                 repo_name: RepoTree(Repo(repo_name, "master"), ["sentry/models/release.py"])
             }
-<<<<<<< HEAD
-            auto_source_code_config(self.project.id, self.event.event_id, self.event.group_id)
-=======
-            auto_source_code_config(self.project.id, self.event.event_id)
->>>>>>> 3932ce06
+            auto_source_code_config(self.project.id, self.event.event_id, self.event.group_id)
             code_mapping = RepositoryProjectPathConfig.objects.get()
 
             assert code_mapping.stack_root == ""
