--- conflicted
+++ resolved
@@ -223,8 +223,6 @@
     with override_options(options):
         detect_transaction_trends([project.organization_id], [project.id], timestamp.isoformat())
     assert query_transactions.called == (task_enabled and option_enabled)
-<<<<<<< HEAD
-=======
 
 
 @pytest.mark.parametrize(
@@ -258,7 +256,6 @@
     with override_options(options):
         detect_function_trends([project.id], timestamp.isoformat())
     assert query_functions.called == (task_enabled and option_enabled)
->>>>>>> afee7048
 
 
 @mock.patch("sentry.tasks.statistical_detectors.query_functions")
@@ -280,11 +277,7 @@
 
     with override_options(options):
         detect_function_trends([project.id], timestamp.isoformat())
-<<<<<<< HEAD
-    assert query_functions.called == (task_enabled and option_enabled)
-=======
     assert query_functions.called == (True and True)
->>>>>>> afee7048
 
 
 @mock.patch("sentry.snuba.functions.query")
@@ -998,70 +991,7 @@
 
     with override_options(options):
         detect_function_change_points([(project.id, fingerprint)], timestamp.isoformat())
-<<<<<<< HEAD
-=======
-    assert mock_emit_function_regression_issue.called
-
-
-@mock.patch("sentry.tasks.statistical_detectors.emit_function_regression_issue")
-@mock.patch("sentry.statistical_detectors.detector.detect_breakpoints")
-@mock.patch("sentry.search.events.builder.base.raw_snql_query")
-@django_db_all
-def test_detect_function_change_points_with_str(
-    mock_raw_snql_query,
-    mock_detect_breakpoints,
-    mock_emit_function_regression_issue,
-    timestamp,
-    project,
-):
-    start_of_hour = timestamp.replace(minute=0, second=0, microsecond=0)
-
-    fingerprint = 12345
-
-    mock_raw_snql_query.return_value = {
-        "data": [
-            {
-                "time": (start_of_hour - timedelta(days=day, hours=hour)).isoformat(),
-                "project.id": project.id,
-                "fingerprint": fingerprint,
-                "p95": 2 if day < 1 and hour < 8 else 1,
-            }
-            for day in reversed(range(14))
-            for hour in reversed(range(24))
-        ],
-        "meta": [
-            {"name": "time", "type": "DateTime"},
-            {"name": "project.id", "type": "UInt64"},
-            {"name": "fingerprint", "type": "UInt32"},
-            {"name": "p95", "type": "Float64"},
-        ],
-    }
-
-    mock_detect_breakpoints.return_value = {
-        "data": [
-            {
-                "absolute_percentage_change": 5.0,
-                "aggregate_range_1": 100000000.0,
-                "aggregate_range_2": 500000000.0,
-                "breakpoint": 1687323600,
-                "change": "regression",
-                "project": str(project.id),
-                "transaction": str(fingerprint),
-                "trend_difference": 400000000.0,
-                "trend_percentage": 5.0,
-                "unweighted_p_value": 0.0,
-                "unweighted_t_value": -float("inf"),
-            },
-        ]
-    }
-
-    options = {
-        "statistical_detectors.enable": True,
-    }
-
-    with override_options(options):
-        detect_function_change_points([(project.id, fingerprint)], timestamp.isoformat())
->>>>>>> afee7048
+
     assert mock_emit_function_regression_issue.called
 
 
@@ -1989,44 +1919,5 @@
                     (self.projects[1].id, "transaction_1"),
                 ],
                 self.now.isoformat(),
-<<<<<<< HEAD
-=======
-            )
-        assert mock_send_regression_to_platform.called
-
-    @mock.patch("sentry.tasks.statistical_detectors.send_regression_to_platform")
-    @mock.patch("sentry.statistical_detectors.detector.detect_breakpoints")
-    def test_transaction_change_point_detection_with_str(
-        self, mock_detect_breakpoints, mock_send_regression_to_platform
-    ) -> None:
-        mock_detect_breakpoints.return_value = {
-            "data": [
-                {
-                    "absolute_percentage_change": 5.0,
-                    "aggregate_range_1": 100000000.0,
-                    "aggregate_range_2": 500000000.0,
-                    "breakpoint": 1687323600,
-                    "change": "regression",
-                    "project": str(self.projects[0].id),
-                    "transaction": "transaction_1",
-                    "trend_difference": 400000000.0,
-                    "trend_percentage": 5.0,
-                    "unweighted_p_value": 0.0,
-                    "unweighted_t_value": -float("inf"),
-                },
-            ]
-        }
-
-        options = {"statistical_detectors.enable": True}
-
-        with override_options(options):
-            detect_transaction_change_points(
-                [
-                    (self.projects[0].id, "transaction_1"),
-                    (self.projects[0].id, "transaction_2"),
-                    (self.projects[1].id, "transaction_1"),
-                ],
-                self.now.isoformat(),
->>>>>>> afee7048
             )
         assert mock_send_regression_to_platform.called