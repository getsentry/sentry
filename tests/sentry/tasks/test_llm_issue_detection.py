import uuid
from datetime import timedelta
from unittest.mock import Mock, patch

from sentry.issues.grouptype import LLMDetectedExperimentalGroupType
from sentry.seer.sentry_data_models import EvidenceSpan, EvidenceTraceData
from sentry.tasks.llm_issue_detection import (
    DetectedIssue,
    create_issue_occurrence_from_detection,
    detect_llm_issues_for_project,
    run_llm_issue_detection,
)
<<<<<<< HEAD
from sentry.tasks.llm_issue_detection.trace_data import get_evidence_trace_for_llm_detection
from sentry.testutils.cases import APITransactionTestCase, SnubaTestCase, SpanTestCase, TestCase
from sentry.testutils.helpers.datetime import before_now
=======
from sentry.testutils.cases import TestCase
from sentry.testutils.helpers.features import with_feature
>>>>>>> 4ff17b84
from sentry.utils import json


class LLMIssueDetectionTest(TestCase):
    @patch("sentry.tasks.llm_issue_detection.detection.detect_llm_issues_for_project.delay")
    def test_run_detection_dispatches_sub_tasks(self, mock_delay):
        """Test run_detection spawns sub-tasks for each project."""
        project = self.create_project()

        with self.options(
            {
                "issue-detection.llm-detection.enabled": True,
                "issue-detection.llm-detection.projects-allowlist": [project.id],
            }
        ):
            run_llm_issue_detection()

        assert mock_delay.called
        assert mock_delay.call_args[0][0] == project.id

<<<<<<< HEAD
    @patch("sentry.tasks.llm_issue_detection.detection.get_transactions_for_project")
=======
    @with_feature("organizations:gen-ai-features")
    @patch("sentry.tasks.llm_issue_detection.get_transactions_for_project")
>>>>>>> 4ff17b84
    def test_detect_llm_issues_no_transactions(self, mock_get_transactions):
        """Test that the task returns early when there are no transactions."""
        mock_get_transactions.return_value = []

        detect_llm_issues_for_project(self.project.id)

<<<<<<< HEAD
    @patch("sentry.tasks.llm_issue_detection.detection.get_evidence_trace_for_llm_detection")
    @patch("sentry.tasks.llm_issue_detection.detection.get_transactions_for_project")
    @patch("sentry.tasks.llm_issue_detection.detection.random.sample")
    def test_detect_llm_issues_no_traces(self, mock_sample, mock_get_transactions, mock_get_trace):
=======
        mock_get_transactions.assert_called_once_with(
            self.project.id, limit=50, start_time_delta={"minutes": 30}
        )

    @with_feature("organizations:gen-ai-features")
    @patch("sentry.tasks.llm_issue_detection.get_trace_for_transaction")
    @patch("sentry.tasks.llm_issue_detection.get_transactions_for_project")
    @patch("sentry.tasks.llm_issue_detection.random.shuffle")
    def test_detect_llm_issues_no_traces(self, mock_shuffle, mock_get_transactions, mock_get_trace):
        """Test that the task continues gracefully when traces can't be fetched."""
>>>>>>> 4ff17b84
        mock_transaction = Mock()
        mock_transaction.name = "test_tx"
        mock_transaction.project_id = self.project.id
        mock_get_transactions.return_value = [mock_transaction]
        mock_shuffle.return_value = None  # shuffle modifies in place
        mock_get_trace.return_value = None

        detect_llm_issues_for_project(self.project.id)

<<<<<<< HEAD
    @patch("sentry.tasks.llm_issue_detection.detection.produce_occurrence_to_kafka")
=======
        mock_get_trace.assert_called_once_with(mock_transaction.name, mock_transaction.project_id)

    @patch("sentry.tasks.llm_issue_detection.produce_occurrence_to_kafka")
>>>>>>> 4ff17b84
    def test_create_issue_occurrence_from_detection(self, mock_produce_occurrence):
        detected_issue = DetectedIssue(
            title="Database Connection Pool Exhaustion",
            explanation="Your application is running out of database connections",
            impact="High - may cause request failures",
            evidence="Connection pool at 95% capacity",
            missing_telemetry="Database connection metrics",
        )

        mock_trace = Mock()
        mock_trace.trace_id = "abc123xyz"

        create_issue_occurrence_from_detection(
            detected_issue=detected_issue,
            trace=mock_trace,
            project_id=self.project.id,
            transaction_name="test_transaction",
        )

        assert mock_produce_occurrence.called
        call_kwargs = mock_produce_occurrence.call_args.kwargs

        assert call_kwargs["payload_type"].value == "occurrence"

        occurrence = call_kwargs["occurrence"]
        assert occurrence.type == LLMDetectedExperimentalGroupType
        assert occurrence.issue_title == "Database Connection Pool Exhaustion"
        assert occurrence.subtitle == "Your application is running out of database connections"
        assert occurrence.project_id == self.project.id
        assert occurrence.culprit == "test_transaction"
        assert occurrence.level == "warning"

        assert len(occurrence.fingerprint) == 1
        assert (
            occurrence.fingerprint[0]
            == "llm-detected-database-connection-pool-exhaustion-test_transaction"
        )

        assert occurrence.evidence_data["trace_id"] == "abc123xyz"
        assert occurrence.evidence_data["transaction"] == "test_transaction"
        assert (
            occurrence.evidence_data["explanation"]
            == "Your application is running out of database connections"
        )
        assert occurrence.evidence_data["impact"] == "High - may cause request failures"

        evidence_display = occurrence.evidence_display
        assert len(evidence_display) == 3

        assert evidence_display[0].name == "Explanation"
        assert (
            evidence_display[0].value == "Your application is running out of database connections"
        )
        assert evidence_display[1].name == "Impact"
        assert evidence_display[1].value == "High - may cause request failures"
        assert evidence_display[2].name == "Evidence"
        assert evidence_display[2].value == "Connection pool at 95% capacity"

        event_data = call_kwargs["event_data"]
        assert event_data["project_id"] == self.project.id
        assert event_data["platform"] == "other"
        assert event_data["contexts"]["trace"]["trace_id"] == "abc123xyz"
        assert "event_id" in event_data
        assert "received" in event_data
        assert "timestamp" in event_data

    @patch("sentry.tasks.llm_issue_detection.detection.produce_occurrence_to_kafka")
    def test_create_issue_occurrence_without_missing_telemetry(self, mock_produce_occurrence):
        detected_issue = DetectedIssue(
            title="Slow API Response",
            explanation="API calls taking too long",
            impact="Medium",
            evidence="Response time > 2s",
        )

        mock_trace = Mock()
        mock_trace.trace_id = "xyz789"

        create_issue_occurrence_from_detection(
            detected_issue=detected_issue,
            trace=mock_trace,
            project_id=self.project.id,
            transaction_name="api_endpoint",
        )

        occurrence = mock_produce_occurrence.call_args.kwargs["occurrence"]

        assert len(occurrence.evidence_display) == 3

        evidence_names = {e.name for e in occurrence.evidence_display}
        assert evidence_names == {"Explanation", "Impact", "Evidence"}

<<<<<<< HEAD
    @patch("sentry.tasks.llm_issue_detection.detection.produce_occurrence_to_kafka")
    @patch("sentry.tasks.llm_issue_detection.detection.make_signed_seer_api_request")
    @patch("sentry.tasks.llm_issue_detection.detection.get_evidence_trace_for_llm_detection")
    @patch("sentry.tasks.llm_issue_detection.detection.get_transactions_for_project")
    @patch("sentry.tasks.llm_issue_detection.detection.random.sample")
=======
    @with_feature("organizations:gen-ai-features")
    @patch("sentry.tasks.llm_issue_detection.produce_occurrence_to_kafka")
    @patch("sentry.tasks.llm_issue_detection.make_signed_seer_api_request")
    @patch("sentry.tasks.llm_issue_detection.get_trace_for_transaction")
    @patch("sentry.tasks.llm_issue_detection.get_transactions_for_project")
    @patch("sentry.tasks.llm_issue_detection.random.sample")
>>>>>>> 4ff17b84
    def test_detect_llm_issues_full_flow(
        self,
        mock_sample,
        mock_get_transactions,
        mock_get_trace,
        mock_seer_request,
        mock_produce_occurrence,
    ):
        """Test the full detect_llm_issues_for_project flow with Seer API interaction."""
        mock_transaction = Mock()
        mock_transaction.name = "api/users/list"
        mock_transaction.project_id = self.project.id
        mock_get_transactions.return_value = [mock_transaction]
        mock_sample.side_effect = lambda x, n: x

        mock_span = EvidenceSpan(
            span_id="span123",
            parent_span_id=None,
            op="db.query",
            description="SELECT * FROM users",
            exclusive_time=150.5,
            data={
                "duration": 200.0,
                "status": "ok",
            },
        )

        mock_trace = EvidenceTraceData(
            trace_id="trace-abc-123",
            project_id=self.project.id,
            transaction_name="api/users/list",
            total_spans=100,
            spans=[mock_span],
        )
        mock_get_trace.return_value = mock_trace

        seer_response_data = {
            "issues": [
                {
                    "title": "N+1 Query Detected",
                    "explanation": "Multiple sequential database queries detected in loop",
                    "impact": "High - causes performance degradation",
                    "evidence": "15 queries executed sequentially",
                    "missing_telemetry": "Database query attribution",
                },
                {
                    "title": "Memory Leak Risk",
                    "explanation": "Large object allocations without cleanup",
                    "impact": "Medium - may cause OOM",
                    "evidence": "Objects not released after use",
                    "missing_telemetry": None,
                },
            ]
        }

        mock_response = Mock()
        mock_response.status = 200
        mock_response.json.return_value = seer_response_data
        mock_seer_request.return_value = mock_response

        detect_llm_issues_for_project(self.project.id)

        assert mock_seer_request.called
        seer_call_kwargs = mock_seer_request.call_args.kwargs
        assert seer_call_kwargs["path"] == "/v1/automation/issue-detection/analyze"

        request_body = json.loads(seer_call_kwargs["body"].decode("utf-8"))
        assert request_body["project_id"] == self.project.id
        assert request_body["organization_id"] == self.project.organization_id
        assert len(request_body["telemetry"]) == 1
        assert request_body["telemetry"][0]["kind"] == "trace"
        assert request_body["telemetry"][0]["trace_id"] == "trace-abc-123"

        assert mock_produce_occurrence.call_count == 2

        first_occurrence = mock_produce_occurrence.call_args_list[0].kwargs["occurrence"]
        assert first_occurrence.type == LLMDetectedExperimentalGroupType
        assert first_occurrence.issue_title == "N+1 Query Detected"
        assert first_occurrence.culprit == "api/users/list"
        assert first_occurrence.project_id == self.project.id
        assert len(first_occurrence.evidence_display) == 3

        second_occurrence = mock_produce_occurrence.call_args_list[1].kwargs["occurrence"]
        assert second_occurrence.issue_title == "Memory Leak Risk"
        assert len(second_occurrence.evidence_display) == 3


class TestGetEvidenceTraceForLLMDetection(APITransactionTestCase, SnubaTestCase, SpanTestCase):
    def setUp(self) -> None:
        super().setUp()
        self.ten_mins_ago = before_now(minutes=10)

    def test_get_evidence_trace_for_llm_detection(self) -> None:
        transaction_name = "api/users/profile"

        # Create multiple traces with different span counts
        traces_data = [
            (5, "trace-medium", 0),
            (2, "trace-small", 10),
            (8, "trace-large", 20),
        ]

        spans = []
        trace_ids = []
        expected_trace_id = None

        for span_count, trace_suffix, start_offset_minutes in traces_data:
            trace_id = uuid.uuid4().hex
            trace_ids.append(trace_id)
            if trace_suffix == "trace-medium":
                expected_trace_id = trace_id

            for i in range(span_count):
                span = self.create_span(
                    {
                        "description": f"span-{i}-{trace_suffix}",
                        "sentry_tags": {"transaction": transaction_name},
                        "trace_id": trace_id,
                        "parent_span_id": None if i == 0 else f"parent-{i-1}",
                        "is_segment": i == 0,
                    },
                    start_ts=self.ten_mins_ago + timedelta(minutes=start_offset_minutes + i),
                )
                spans.append(span)

        self.store_spans(spans, is_eap=True)

        # Call the LLM detection function
        result = get_evidence_trace_for_llm_detection(transaction_name, self.project.id)

        # Verify basic structure
        assert result is not None
        assert result.transaction_name == transaction_name
        assert result.project_id == self.project.id
        assert result.trace_id in trace_ids
        assert result.trace_id == expected_trace_id
        assert result.total_spans == 5
        assert len(result.spans) == 5

        # Verify it's EvidenceTraceData with EvidenceSpan objects
        assert isinstance(result, EvidenceTraceData)
        for result_span in result.spans:
            assert isinstance(result_span, EvidenceSpan)
            assert result_span.span_id is not None
            assert result_span.description is not None
            assert result_span.description.startswith("span-")
            assert "trace-medium" in result_span.description
            assert hasattr(result_span, "op")
            assert hasattr(result_span, "exclusive_time")
            assert hasattr(result_span, "data")
            assert result_span.data is not None
            assert "duration" in result_span.data
            assert "status" in result_span.data

        # Verify parent-child relationships are preserved
        root_spans = [s for s in result.spans if s.parent_span_id is None]
        assert len(root_spans) == 1<|MERGE_RESOLUTION|>--- conflicted
+++ resolved
@@ -10,14 +10,11 @@
     detect_llm_issues_for_project,
     run_llm_issue_detection,
 )
-<<<<<<< HEAD
 from sentry.tasks.llm_issue_detection.trace_data import get_evidence_trace_for_llm_detection
 from sentry.testutils.cases import APITransactionTestCase, SnubaTestCase, SpanTestCase, TestCase
 from sentry.testutils.helpers.datetime import before_now
-=======
-from sentry.testutils.cases import TestCase
 from sentry.testutils.helpers.features import with_feature
->>>>>>> 4ff17b84
+
 from sentry.utils import json
 
 
@@ -38,35 +35,26 @@
         assert mock_delay.called
         assert mock_delay.call_args[0][0] == project.id
 
-<<<<<<< HEAD
+
+    @with_feature("organizations:gen-ai-features")
     @patch("sentry.tasks.llm_issue_detection.detection.get_transactions_for_project")
-=======
-    @with_feature("organizations:gen-ai-features")
-    @patch("sentry.tasks.llm_issue_detection.get_transactions_for_project")
->>>>>>> 4ff17b84
     def test_detect_llm_issues_no_transactions(self, mock_get_transactions):
         """Test that the task returns early when there are no transactions."""
         mock_get_transactions.return_value = []
 
         detect_llm_issues_for_project(self.project.id)
 
-<<<<<<< HEAD
-    @patch("sentry.tasks.llm_issue_detection.detection.get_evidence_trace_for_llm_detection")
-    @patch("sentry.tasks.llm_issue_detection.detection.get_transactions_for_project")
-    @patch("sentry.tasks.llm_issue_detection.detection.random.sample")
-    def test_detect_llm_issues_no_traces(self, mock_sample, mock_get_transactions, mock_get_trace):
-=======
+
         mock_get_transactions.assert_called_once_with(
             self.project.id, limit=50, start_time_delta={"minutes": 30}
         )
 
     @with_feature("organizations:gen-ai-features")
-    @patch("sentry.tasks.llm_issue_detection.get_trace_for_transaction")
-    @patch("sentry.tasks.llm_issue_detection.get_transactions_for_project")
-    @patch("sentry.tasks.llm_issue_detection.random.shuffle")
+    @patch("sentry.tasks.llm_issue_detection.detection.get_trace_for_transaction")
+    @patch("sentry.tasks.llm_issue_detection.detection.get_transactions_for_project")
+    @patch("sentry.tasks.llm_issue_detection.detection.random.shuffle")
     def test_detect_llm_issues_no_traces(self, mock_shuffle, mock_get_transactions, mock_get_trace):
         """Test that the task continues gracefully when traces can't be fetched."""
->>>>>>> 4ff17b84
         mock_transaction = Mock()
         mock_transaction.name = "test_tx"
         mock_transaction.project_id = self.project.id
@@ -76,13 +64,10 @@
 
         detect_llm_issues_for_project(self.project.id)
 
-<<<<<<< HEAD
+
+        mock_get_trace.assert_called_once_with(mock_transaction.name, mock_transaction.project_id)
+
     @patch("sentry.tasks.llm_issue_detection.detection.produce_occurrence_to_kafka")
-=======
-        mock_get_trace.assert_called_once_with(mock_transaction.name, mock_transaction.project_id)
-
-    @patch("sentry.tasks.llm_issue_detection.produce_occurrence_to_kafka")
->>>>>>> 4ff17b84
     def test_create_issue_occurrence_from_detection(self, mock_produce_occurrence):
         detected_issue = DetectedIssue(
             title="Database Connection Pool Exhaustion",
@@ -175,20 +160,13 @@
         evidence_names = {e.name for e in occurrence.evidence_display}
         assert evidence_names == {"Explanation", "Impact", "Evidence"}
 
-<<<<<<< HEAD
-    @patch("sentry.tasks.llm_issue_detection.detection.produce_occurrence_to_kafka")
-    @patch("sentry.tasks.llm_issue_detection.detection.make_signed_seer_api_request")
-    @patch("sentry.tasks.llm_issue_detection.detection.get_evidence_trace_for_llm_detection")
-    @patch("sentry.tasks.llm_issue_detection.detection.get_transactions_for_project")
-    @patch("sentry.tasks.llm_issue_detection.detection.random.sample")
-=======
+
     @with_feature("organizations:gen-ai-features")
     @patch("sentry.tasks.llm_issue_detection.produce_occurrence_to_kafka")
     @patch("sentry.tasks.llm_issue_detection.make_signed_seer_api_request")
     @patch("sentry.tasks.llm_issue_detection.get_trace_for_transaction")
     @patch("sentry.tasks.llm_issue_detection.get_transactions_for_project")
     @patch("sentry.tasks.llm_issue_detection.random.sample")
->>>>>>> 4ff17b84
     def test_detect_llm_issues_full_flow(
         self,
         mock_sample,
