from collections import namedtuple
from datetime import datetime, timedelta
from unittest.mock import ANY, patch

import pytest
from celery import Task
from django.core import mail
from django.test import override_settings
from django.urls import reverse
from freezegun import freeze_time
from requests.exceptions import Timeout

from sentry import features
from sentry.api.serializers import serialize
from sentry.constants import SentryAppStatus
from sentry.integrations.notify_disable import notify_disable
from sentry.integrations.request_buffer import IntegrationRequestBuffer
from sentry.models import Activity, Group, Rule, SentryApp, SentryAppInstallation, SentryFunction
from sentry.models.integrations.utils import get_redis_key
from sentry.shared_integrations.exceptions import ClientError
from sentry.tasks.post_process import post_process_group
from sentry.tasks.sentry_apps import (
    build_comment_webhook,
    installation_webhook,
    notify_sentry_app,
    process_resource_change_bound,
    send_alert_event,
    send_webhooks,
    workflow_notification,
)
from sentry.testutils.cases import TestCase
from sentry.testutils.helpers import with_feature
from sentry.testutils.helpers.datetime import before_now, iso_format
from sentry.testutils.helpers.eventprocessing import write_event_to_cache
from sentry.testutils.silo import region_silo_test
from sentry.types.activity import ActivityType
from sentry.types.rules import RuleFuture
from sentry.utils import json
from sentry.utils.http import absolute_uri
from sentry.utils.sentry_apps import SentryAppWebhookRequestsBuffer


def raiseStatusFalse():
    return False


def raiseStatusTrue():
    return True


def raiseException():
    raise Exception


class RequestMock:
    def __init__(self):
        self.body = "blah blah"


headers = {"Sentry-Hook-Error": "d5111da2c28645c5889d072017e3445d", "Sentry-Hook-Project": "1"}
html_content = "a bunch of garbage HTML"
json_content = '{"error": "bad request"}'

MockResponse = namedtuple(
    "MockResponse",
    ["headers", "content", "text", "ok", "status_code", "raise_for_status", "request"],
)

MockFailureHTMLContentResponseInstance = MockResponse(
    headers, html_content, "", True, 400, raiseStatusFalse, RequestMock()
)
MockFailureJSONContentResponseInstance = MockResponse(
    headers, json_content, "", True, 400, raiseStatusFalse, RequestMock()
)
MockFailureResponseInstance = MockResponse(
    headers, html_content, "", True, 400, raiseStatusFalse, RequestMock()
)
MockResponseWithHeadersInstance = MockResponse(
    headers, html_content, "", True, 400, raiseStatusFalse, RequestMock()
)
MockResponseInstance = MockResponse({}, {}, "", True, 200, raiseStatusFalse, None)
MockResponse404 = MockResponse({}, {}, "", False, 404, raiseException, None)


@region_silo_test
class TestSendAlertEvent(TestCase):
    def setUp(self):
        self.sentry_app = self.create_sentry_app(organization=self.organization)
        self.rule = Rule.objects.create(project=self.project, label="Issa Rule")
        self.install = self.create_sentry_app_installation(
            organization=self.organization, slug=self.sentry_app.slug
        )

    @patch("sentry.utils.sentry_apps.webhooks.safe_urlopen")
    def test_no_sentry_app(self, safe_urlopen):
        event = self.store_event(data={}, project_id=self.project.id)
        send_alert_event(event, self.rule, 9999)

        assert not safe_urlopen.called

    @patch("sentry.utils.sentry_apps.webhooks.safe_urlopen")
    def test_no_sentry_app_in_future(self, safe_urlopen):
        event = self.store_event(data={}, project_id=self.project.id)
        rule_future = RuleFuture(rule=self.rule, kwargs={})

        with self.tasks():
            notify_sentry_app(event, [rule_future])

        assert not safe_urlopen.called

    @patch("sentry.utils.sentry_apps.webhooks.safe_urlopen")
    def test_no_installation(self, safe_urlopen):
        sentry_app = self.create_sentry_app(organization=self.organization)
        event = self.store_event(data={}, project_id=self.project.id)
        rule_future = RuleFuture(rule=self.rule, kwargs={"sentry_app": sentry_app})

        with self.tasks():
            notify_sentry_app(event, [rule_future])

        assert not safe_urlopen.called

    @patch("sentry.utils.sentry_apps.webhooks.safe_urlopen", return_value=MockResponseInstance)
    def test_send_alert_event(self, safe_urlopen):
        event = self.store_event(data={}, project_id=self.project.id)
        assert event.group is not None
        group = event.group
        rule_future = RuleFuture(rule=self.rule, kwargs={"sentry_app": self.sentry_app})

        with self.tasks():
            notify_sentry_app(event, [rule_future])

        ((args, kwargs),) = safe_urlopen.call_args_list
        data = json.loads(kwargs["data"])

        assert data == {
            "action": "triggered",
            "installation": {"uuid": self.install.uuid},
            "data": {
                "event": ANY,  # tested below
                "triggered_rule": self.rule.label,
            },
            "actor": {"type": "application", "id": "sentry", "name": "Sentry"},
        }
        assert data["data"]["event"]["event_id"] == event.event_id
        assert data["data"]["event"]["url"] == absolute_uri(
            reverse(
                "sentry-api-0-project-event-details",
                args=[self.organization.slug, self.project.slug, event.event_id],
            )
        )
        assert data["data"]["event"]["web_url"] == absolute_uri(
            reverse(
                "sentry-organization-event-detail",
                args=[self.organization.slug, group.id, event.event_id],
            )
        )
        assert data["data"]["event"]["issue_url"] == absolute_uri(f"/api/0/issues/{group.id}/")
        assert data["data"]["event"]["issue_id"] == str(group.id)

        assert kwargs["headers"].keys() >= {
            "Content-Type",
            "Request-ID",
            "Sentry-Hook-Resource",
            "Sentry-Hook-Timestamp",
            "Sentry-Hook-Signature",
        }

        buffer = SentryAppWebhookRequestsBuffer(self.sentry_app)
        requests = buffer.get_requests()

        assert len(requests) == 1
        assert requests[0]["response_code"] == 200
        assert requests[0]["event_type"] == "event_alert.triggered"

    @patch("sentry.utils.sentry_apps.webhooks.safe_urlopen", return_value=MockResponseInstance)
    def test_send_alert_event_with_additional_payload(self, safe_urlopen):
        event = self.store_event(data={}, project_id=self.project.id)
        settings = [
            {"name": "alert_prefix", "value": "[Not Good]"},
            {"name": "channel", "value": "#ignored-errors"},
            {"name": "best_emoji", "value": ":fire:"},
            {"name": "teamId", "value": 1},
            {"name": "assigneeId", "value": 3},
        ]

        rule_future = RuleFuture(
            rule=self.rule,
            kwargs={"sentry_app": self.sentry_app, "schema_defined_settings": settings},
        )

        with self.tasks():
            notify_sentry_app(event, [rule_future])

        ((args, kwargs),) = safe_urlopen.call_args_list
        payload = json.loads(kwargs["data"])

        assert payload["action"] == "triggered"
        assert payload["data"]["triggered_rule"] == self.rule.label
        assert payload["data"]["issue_alert"] == {
            "id": self.rule.id,
            "title": self.rule.label,
            "sentry_app_id": self.sentry_app.id,
            "settings": settings,
        }

        buffer = SentryAppWebhookRequestsBuffer(self.sentry_app)
        requests = buffer.get_requests()

        assert len(requests) == 1
        assert requests[0]["response_code"] == 200
        assert requests[0]["event_type"] == "event_alert.triggered"


@patch("sentry.utils.sentry_apps.webhooks.safe_urlopen", return_value=MockResponseInstance)
class TestProcessResourceChange(TestCase):
    def setUp(self):
        self.sentry_app = self.create_sentry_app(
            organization=self.organization, events=["issue.created"]
        )

        self.install = self.create_sentry_app_installation(
            organization=self.organization, slug=self.sentry_app.slug
        )

    def test_group_created_sends_webhook(self, safe_urlopen):
        event = self.store_event(data={}, project_id=self.project.id)
        assert event.group is not None
        with self.tasks():
            post_process_group(
                is_new=True,
                is_regression=False,
                is_new_group_environment=False,
                cache_key=write_event_to_cache(event),
                group_id=event.group_id,
            )

        ((args, kwargs),) = safe_urlopen.call_args_list
        data = json.loads(kwargs["data"])

        assert data["action"] == "created"
        assert data["installation"]["uuid"] == self.install.uuid
        assert data["data"]["issue"]["id"] == str(event.group.id)
        assert kwargs["headers"].keys() >= {
            "Content-Type",
            "Request-ID",
            "Sentry-Hook-Resource",
            "Sentry-Hook-Timestamp",
            "Sentry-Hook-Signature",
        }

    def test_does_not_process_disallowed_event(self, safe_urlopen):
        process_resource_change_bound("delete", "Group", self.create_group().id)
        assert len(safe_urlopen.mock_calls) == 0

    def test_does_not_process_sentry_apps_without_issue_webhooks(self, safe_urlopen):
        SentryAppInstallation.objects.all().delete()
        SentryApp.objects.all().delete()

        # DOES NOT subscribe to Issue events
        self.create_sentry_app_installation(organization=self.organization)

        process_resource_change_bound("created", "Group", self.create_group().id)

        assert len(safe_urlopen.mock_calls) == 0

    @patch("sentry.tasks.sentry_apps._process_resource_change")
    def test_process_resource_change_bound_passes_retry_object(self, process, safe_urlopen):
        group = self.create_group(project=self.project)

        process_resource_change_bound("created", "Group", group.id)

        ((_, kwargs),) = process.call_args_list
        task = kwargs["retryer"]
        assert isinstance(task, Task)

    @with_feature("organizations:integrations-event-hooks")
    def test_error_created_sends_webhook(self, safe_urlopen):
        sentry_app = self.create_sentry_app(
            organization=self.project.organization, events=["error.created"]
        )
        install = self.create_sentry_app_installation(
            organization=self.project.organization, slug=sentry_app.slug
        )

        one_min_ago = iso_format(before_now(minutes=1))
        event = self.store_event(
            data={
                "message": "Foo bar",
                "exception": {"type": "Foo", "value": "oh no"},
                "level": "error",
                "timestamp": one_min_ago,
            },
            project_id=self.project.id,
            assert_no_errors=False,
        )

        with self.tasks():
            post_process_group(
                is_new=False,
                is_regression=False,
                is_new_group_environment=False,
                cache_key=write_event_to_cache(event),
                group_id=event.group_id,
            )

        ((args, kwargs),) = safe_urlopen.call_args_list
        data = json.loads(kwargs["data"])

        assert data["action"] == "created"
        assert data["installation"]["uuid"] == install.uuid
        assert data["data"]["error"]["event_id"] == event.event_id
        assert data["data"]["error"]["issue_id"] == str(event.group_id)
        assert kwargs["headers"].keys() >= {
            "Content-Type",
            "Request-ID",
            "Sentry-Hook-Resource",
            "Sentry-Hook-Timestamp",
            "Sentry-Hook-Signature",
        }

    # TODO(nola): Enable this test whenever we prevent infinite loops w/ error.created integrations
    @pytest.mark.skip(reason="enable this when/if we do prevent infinite error.created loops")
    @with_feature("organizations:integrations-event-hooks")
    def test_integration_org_error_created_doesnt_send_webhook(self, safe_urlopen):
        sentry_app = self.create_sentry_app(
            organization=self.project.organization, events=["error.created"]
        )
        self.create_sentry_app_installation(
            organization=self.project.organization, slug=sentry_app.slug
        )

        one_min_ago = iso_format(before_now(minutes=1))
        event = self.store_event(
            data={
                "message": "Foo bar",
                "exception": {"type": "Foo", "value": "oh no"},
                "level": "error",
                "timestamp": one_min_ago,
            },
            project_id=self.project.id,
            assert_no_errors=False,
        )

        with self.tasks():
            post_process_group(
                is_new=False,
                is_regression=False,
                is_new_group_environment=False,
                cache_key=write_event_to_cache(event),
                group_id=event.group_id,
            )

        assert not safe_urlopen.called


@patch("sentry.tasks.sentry_functions.send_sentry_function_webhook.delay")
class TestProcessResourceChangeSentryFunctions(TestCase):
    def setUp(self):
        self.sentryFunction = self.create_sentry_function(
            organization_id=self.organization.id,
            name="foo",
            author="bar",
            code="baz",
            overview="qux",
            events=["issue", "comment", "error"],
        )

    @with_feature("organizations:sentry-functions")
    def test_group_created_sends_webhook(self, send_sentry_function_webhook):
        event = self.store_event(data={}, project_id=self.project.id)
        with self.tasks():
            post_process_group(
                is_new=True,
                is_regression=False,
                is_new_group_environment=False,
                cache_key=write_event_to_cache(event),
                group_id=event.group_id,
            )
        data = {}
        data["issue"] = serialize(Group.objects.get(id=event.group_id))
        send_sentry_function_webhook.assert_called_once_with(
            self.sentryFunction.external_id,
            "issue.created",
            data["issue"]["id"],
            data,
        )

    @with_feature("organizations:sentry-functions")
    def test_does_not_process_disallowed_event(self, send_sentry_function_webhook):
        process_resource_change_bound("delete", "Group", self.create_group().id)
        assert len(send_sentry_function_webhook.mock_calls) == 0

    @with_feature("organizations:sentry-functions")
    def test_does_not_process_sentry_apps_without_issue_webhooks(
        self, send_sentry_function_webhook
    ):
        SentryFunction.objects.all().delete()

        # DOES NOT subscribe to Issue events
        self.create_sentry_function(
            organization_id=self.organization.id,
            name="foo",
            author="bar",
            code="baz",
            overview="qux",
            events=["comment", "error"],
        )

        process_resource_change_bound("created", "Group", self.create_group().id)

        assert len(send_sentry_function_webhook.mock_calls) == 0

    @with_feature("organizations:sentry-functions")
    def test_error_created_does_not_sends_webhook(self, send_sentry_function_webhook):
        one_min_ago = iso_format(before_now(minutes=1))
        event = self.store_event(
            data={
                "message": "Foo bar",
                "exception": {"type": "Foo", "value": "oh no"},
                "level": "error",
                "timestamp": one_min_ago,
            },
            project_id=self.project.id,
            assert_no_errors=False,
        )

        with self.tasks():
            post_process_group(
                is_new=False,
                is_regression=False,
                is_new_group_environment=False,
                cache_key=write_event_to_cache(event),
                group_id=event.group_id,
            )

        assert len(send_sentry_function_webhook.mock_calls) == 0


class TestSendResourceChangeWebhook(TestCase):
    def setUp(self):
        self.project = self.create_project()
        self.sentry_app_1 = self.create_sentry_app(
            organization=self.project.organization,
            events=["issue.created"],
            webhook_url="https://google.com",
        )
        self.install_1 = self.create_sentry_app_installation(
            organization=self.project.organization, slug=self.sentry_app_1.slug
        )
        self.sentry_app_2 = self.create_sentry_app(
            organization=self.project.organization,
            events=["issue.created"],
            webhook_url="https://apple.com",
        )
        self.install_2 = self.create_sentry_app_installation(
            organization=self.project.organization,
            slug=self.sentry_app_2.slug,
        )

    @patch("sentry.utils.sentry_apps.webhooks.safe_urlopen", return_value=MockResponse404)
    @with_feature("organizations:integrations-event-hooks")
    def test_sends_webhooks_to_all_installs(self, safe_urlopen):
        one_min_ago = iso_format(before_now(minutes=1))
        event = self.store_event(
            data={
                "message": "Foo bar",
                "exception": {"type": "Foo", "value": "oh no"},
                "level": "error",
                "timestamp": one_min_ago,
            },
            project_id=self.project.id,
            assert_no_errors=False,
        )

        with self.tasks():
            post_process_group(
                is_new=True,
                is_regression=False,
                is_new_group_environment=False,
                cache_key=write_event_to_cache(event),
                group_id=event.group_id,
            )

        assert len(safe_urlopen.mock_calls) == 2
        call_urls = [call.kwargs["url"] for call in safe_urlopen.mock_calls]
        assert self.sentry_app_1.webhook_url in call_urls
        assert self.sentry_app_2.webhook_url in call_urls


@patch("sentry.mediators.sentry_app_installations.InstallationNotifier.run")
class TestInstallationWebhook(TestCase):
    def setUp(self):
        self.project = self.create_project()
        self.user = self.create_user()

        self.sentry_app = self.create_sentry_app(organization=self.project.organization)

        self.install = self.create_sentry_app_installation(
            organization=self.project.organization, slug=self.sentry_app.slug
        )

    def test_sends_installation_notification(self, run):
        installation_webhook(self.install.id, self.user.id)

        run.assert_called_with(install=self.install, user=self.user, action="created")

    def test_gracefully_handles_missing_install(self, run):
        installation_webhook(999, self.user.id)
        assert len(run.mock_calls) == 0

    def test_gracefully_handles_missing_user(self, run):
        installation_webhook(self.install.id, 999)
        assert len(run.mock_calls) == 0


@patch("sentry.utils.sentry_apps.webhooks.safe_urlopen", return_value=MockResponseInstance)
class TestCommentWebhook(TestCase):
    def setUp(self):
        self.project = self.create_project()
        self.user = self.create_user()

        self.sentry_app = self.create_sentry_app(
            organization=self.project.organization,
            events=["comment.updated", "comment.created", "comment.deleted"],
        )

        self.install = self.create_sentry_app_installation(
            organization=self.project.organization, slug=self.sentry_app.slug
        )

        self.issue = self.create_group(project=self.project)

        self.note = Activity.objects.create(
            group=self.issue,
            project=self.project,
            type=ActivityType.NOTE.value,
            user_id=self.user.id,
            data={"text": "hello world"},
        )
        self.data = {
            "comment_id": self.note.id,
            "timestamp": self.note.datetime,
            "comment": self.note.data.get("text"),
            "project_slug": self.note.project.slug,
        }

    def test_sends_comment_created_webhook(self, safe_urlopen):
        build_comment_webhook(
            self.install.id, self.issue.id, "comment.created", self.user.id, data=self.data
        )

        ((_, kwargs),) = safe_urlopen.call_args_list
        assert kwargs["url"] == self.sentry_app.webhook_url
        assert kwargs["headers"]["Sentry-Hook-Resource"] == "comment"
        data = json.loads(kwargs["data"])
        assert data["action"] == "created"
        assert data["data"]["issue_id"] == self.issue.id

    def test_sends_comment_updated_webhook(self, safe_urlopen):
        self.data.update(data={"text": "goodbye world"})
        build_comment_webhook(
            self.install.id, self.issue.id, "comment.updated", self.user.id, data=self.data
        )

        ((_, kwargs),) = safe_urlopen.call_args_list
        assert kwargs["url"] == self.sentry_app.webhook_url
        assert kwargs["headers"]["Sentry-Hook-Resource"] == "comment"
        data = json.loads(kwargs["data"])
        assert data["action"] == "updated"
        assert data["data"]["issue_id"] == self.issue.id

    def test_sends_comment_deleted_webhook(self, safe_urlopen):
        self.note.delete()
        build_comment_webhook(
            self.install.id, self.issue.id, "comment.deleted", self.user.id, data=self.data
        )

        ((_, kwargs),) = safe_urlopen.call_args_list
        assert kwargs["url"] == self.sentry_app.webhook_url
        assert kwargs["headers"]["Sentry-Hook-Resource"] == "comment"
        data = json.loads(kwargs["data"])
        assert data["action"] == "deleted"
        assert data["data"]["issue_id"] == self.issue.id


@patch("sentry.utils.sentry_apps.webhooks.safe_urlopen", return_value=MockResponseInstance)
class TestWorkflowNotification(TestCase):
    def setUp(self):
        self.project = self.create_project()
        self.user = self.create_user()

        self.sentry_app = self.create_sentry_app(
            organization=self.project.organization,
            events=["issue.resolved", "issue.ignored", "issue.assigned"],
        )

        self.install = self.create_sentry_app_installation(
            organization=self.project.organization, slug=self.sentry_app.slug
        )

        self.issue = self.create_group(project=self.project)

    def test_sends_resolved_webhook(self, safe_urlopen):
        workflow_notification(self.install.id, self.issue.id, "resolved", self.user.id)

        ((_, kwargs),) = safe_urlopen.call_args_list
        assert kwargs["url"] == self.sentry_app.webhook_url
        assert kwargs["headers"]["Sentry-Hook-Resource"] == "issue"
        data = json.loads(kwargs["data"])
        assert data["action"] == "resolved"
        assert data["data"]["issue"]["id"] == str(self.issue.id)

    def test_sends_resolved_webhook_as_Sentry_without_user(self, safe_urlopen):
        workflow_notification(self.install.id, self.issue.id, "resolved", None)

        ((_, kwargs),) = safe_urlopen.call_args_list
        data = json.loads(kwargs["data"])
        assert data["actor"]["type"] == "application"
        assert data["actor"]["id"] == "sentry"
        assert data["actor"]["name"] == "Sentry"

    def test_does_not_send_if_no_service_hook_exists(self, safe_urlopen):
        sentry_app = self.create_sentry_app(
            name="Another App", organization=self.project.organization, events=[]
        )
        install = self.create_sentry_app_installation(
            organization=self.project.organization, slug=sentry_app.slug
        )
        workflow_notification(install.id, self.issue.id, "assigned", self.user.id)
        assert not safe_urlopen.called

    def test_does_not_send_if_event_not_in_app_events(self, safe_urlopen):
        sentry_app = self.create_sentry_app(
            name="Another App",
            organization=self.project.organization,
            events=["issue.resolved", "issue.ignored"],
        )
        install = self.create_sentry_app_installation(
            organization=self.project.organization, slug=sentry_app.slug
        )
        workflow_notification(install.id, self.issue.id, "assigned", self.user.id)
        assert not safe_urlopen.called


class TestWebhookRequests(TestCase):
    def setUp(self):
        self.organization = self.create_organization(owner=self.user, id=1)
        self.sentry_app = self.create_sentry_app(
            name="Test App",
            organization=self.organization,
            events=["issue.resolved", "issue.ignored", "issue.assigned"],
            webhook_url="https://example.com",
        )
        self.sentry_app.update(status=SentryAppStatus.PUBLISHED)

        self.install = self.create_sentry_app_installation(
            organization=self.organization, slug=self.sentry_app.slug
        )
        self.issue = self.create_group(project=self.project)
        self.buffer = SentryAppWebhookRequestsBuffer(self.sentry_app)
        self.integration_buffer = IntegrationRequestBuffer(
            get_redis_key(self.sentry_app, self.organization.id)
        )

    @patch(
        "sentry.utils.sentry_apps.webhooks.safe_urlopen", return_value=MockFailureResponseInstance
    )
    def test_saves_error_if_webhook_request_fails(self, safe_urlopen):
        data = {"issue": serialize(self.issue)}

        with pytest.raises(ClientError):
            send_webhooks(
                installation=self.install, event="issue.assigned", data=data, actor=self.user
            )
        requests = self.buffer.get_requests()
        first_request = requests[0]

        assert safe_urlopen.called
        assert len(requests) == 1
        assert first_request["response_code"] == 400
        assert first_request["event_type"] == "issue.assigned"
        assert first_request["organization_id"] == self.install.organization_id
        assert self.integration_buffer._get_all_from_buffer() == []
        assert self.integration_buffer.is_integration_broken() is False

    @patch(
        "sentry.utils.sentry_apps.webhooks.safe_urlopen",
        return_value=MockFailureHTMLContentResponseInstance,
    )
    def test_saves_error_if_webhook_request_with_html_content_fails(self, safe_urlopen):
        data = {"issue": serialize(self.issue)}

        with pytest.raises(ClientError):
            send_webhooks(
                installation=self.install, event="issue.assigned", data=data, actor=self.user
            )

        requests = self.buffer.get_requests()
        first_request = requests[0]

        assert safe_urlopen.called
        assert len(requests) == 1
        assert first_request["response_code"] == 400
        assert first_request["event_type"] == "issue.assigned"
        assert first_request["organization_id"] == self.install.organization_id
        assert first_request["response_body"] == html_content
        assert self.integration_buffer._get_all_from_buffer() == []
        assert self.integration_buffer.is_integration_broken() is False

    @patch(
        "sentry.utils.sentry_apps.webhooks.safe_urlopen",
        return_value=MockFailureJSONContentResponseInstance,
    )
    def test_saves_error_if_webhook_request_with_json_content_fails(self, safe_urlopen):
        data = {"issue": serialize(self.issue)}

        with pytest.raises(ClientError):
            send_webhooks(
                installation=self.install, event="issue.assigned", data=data, actor=self.user
            )

        requests = self.buffer.get_requests()
        first_request = requests[0]

        assert safe_urlopen.called
        assert len(requests) == 1
        assert first_request["response_code"] == 400
        assert first_request["event_type"] == "issue.assigned"
        assert first_request["organization_id"] == self.install.organization_id
        assert json.loads(first_request["response_body"]) == json_content
        assert self.integration_buffer._get_all_from_buffer() == []
        assert self.integration_buffer.is_integration_broken() is False

    @patch("sentry.utils.sentry_apps.webhooks.safe_urlopen", return_value=MockResponseInstance)
    def test_saves_request_if_webhook_request_succeeds(self, safe_urlopen):
        data = {"issue": serialize(self.issue)}
        send_webhooks(installation=self.install, event="issue.assigned", data=data, actor=self.user)

        requests = self.buffer.get_requests()
        first_request = requests[0]

        assert safe_urlopen.called
        assert len(requests) == 1
        assert first_request["response_code"] == 200
        assert first_request["event_type"] == "issue.assigned"
        assert first_request["organization_id"] == self.install.organization_id
        assert self.integration_buffer._get_all_from_buffer() == []
        assert self.integration_buffer.is_integration_broken() is False

    @patch("sentry.utils.sentry_apps.webhooks.safe_urlopen", side_effect=Timeout)
    def test_saves_error_for_request_timeout(self, safe_urlopen):
        data = {"issue": serialize(self.issue)}
        # we don't log errors for unpublished and internal apps
        with pytest.raises(Timeout):
            send_webhooks(
                installation=self.install, event="issue.assigned", data=data, actor=self.user
            )

        requests = self.buffer.get_requests()
        first_request = requests[0]

        assert safe_urlopen.called
        assert len(requests) == 1
        assert first_request["response_code"] == 0
        assert first_request["event_type"] == "issue.assigned"
        assert first_request["organization_id"] == self.install.organization_id
        assert self.integration_buffer._get_all_from_buffer() == []
        assert self.integration_buffer.is_integration_broken() is False

    @with_feature("organizations:disable-sentryapps-on-broken")
    @patch(
        "sentry.utils.sentry_apps.webhooks.safe_urlopen",
        return_value=MockResponseWithHeadersInstance,
    )
    def test_saves_error_event_id_if_in_header(self, safe_urlopen):
        data = {"issue": serialize(self.issue)}
        with pytest.raises(ClientError):
            send_webhooks(
                installation=self.install, event="issue.assigned", data=data, actor=self.user
            )

        requests = self.buffer.get_requests()
        first_request = requests[0]

        assert safe_urlopen.called
        assert len(requests) == 1
        assert first_request["response_code"] == 400
        assert first_request["event_type"] == "issue.assigned"
        assert first_request["organization_id"] == self.install.organization_id
        assert first_request["error_id"] == "d5111da2c28645c5889d072017e3445d"
        assert first_request["project_id"] == "1"

    @with_feature("organizations:disable-sentryapps-on-broken")
    @patch("sentry.utils.sentry_apps.webhooks.safe_urlopen", side_effect=Timeout)
    def test_does_not_raise_error_if_unpublished(self, safe_urlopen):
        """
        Tests that buffer records when unpublished app has a timeout but error is not raised
        """
        self.sentry_app.update(status=SentryAppStatus.INTERNAL)
        events = self.sentry_app.events
        data = {"issue": serialize(self.issue)}
        # we don't raise errors for unpublished and internal apps
        send_webhooks(installation=self.install, event="issue.assigned", data=data, actor=self.user)

        requests = self.buffer.get_requests()

        assert safe_urlopen.called
        assert len(requests) == 1
        assert (self.integration_buffer._get_all_from_buffer()[0]["timeout_count"]) == "1"
        assert self.integration_buffer.is_integration_broken() is False
        self.sentry_app.refresh_from_db()  # reload to get updated events
        assert self.sentry_app.events == events  # check that events are the same / app is enabled

    @patch("sentry.utils.sentry_apps.webhooks.safe_urlopen", side_effect=Timeout)
    @with_feature("organizations:disable-sentryapps-on-broken")
    @override_settings(BROKEN_TIMEOUT_THRESHOLD=3)
    def test_timeout_disable(self, safe_urlopen):
        """
        Test that the integration is disabled after BROKEN_TIMEOUT_THRESHOLD number of timeouts
        """
        self.sentry_app.update(status=SentryAppStatus.INTERNAL)
        data = {"issue": serialize(self.issue)}
        # we don't raise errors for unpublished and internal apps
        for i in range(3):
            send_webhooks(
                installation=self.install, event="issue.assigned", data=data, actor=self.user
            )
        assert features.has("organizations:disable-sentryapps-on-broken", self.organization)
        assert safe_urlopen.called
        assert [len(item) == 0 for item in self.integration_buffer._get_broken_range_from_buffer()]
        assert len(self.integration_buffer._get_all_from_buffer()) == 0
        self.sentry_app.refresh_from_db()  # reload to get updated events
        assert len(self.sentry_app.events) == 0  # check that events are empty / app is disabled

    @patch("sentry.utils.sentry_apps.webhooks.safe_urlopen", side_effect=Timeout)
    @override_settings(BROKEN_TIMEOUT_THRESHOLD=3)
    def test_timeout_would_disable(self, safe_urlopen):
        """
        Tests that the integration would be disabled if the feature flag is enabled but is not
        """
        self.sentry_app.update(status=SentryAppStatus.INTERNAL)
        events = self.sentry_app.events  # save events to check later
        data = {"issue": serialize(self.issue)}
        # we don't raise errors for unpublished and internal apps
        for i in range(3):
            send_webhooks(
                installation=self.install, event="issue.assigned", data=data, actor=self.user
            )
        assert safe_urlopen.called
        assert (self.integration_buffer._get_all_from_buffer()[0]["timeout_count"]) == "3"
        assert self.integration_buffer.is_integration_broken() is True
        self.sentry_app.refresh_from_db()  # reload to get updated events
        assert self.sentry_app.events == events  # check that events are the same / app is enabled

    @patch(
        "sentry.utils.sentry_apps.webhooks.safe_urlopen", return_value=MockFailureResponseInstance
    )
    @with_feature("organizations:disable-sentryapps-on-broken")
    def test_slow_should_disable(self, safe_urlopen):
        """
        Tests that the integration is broken after 7 days of errors and disabled since flag is on
        Slow shut off
        """
        self.sentry_app.update(status=SentryAppStatus.INTERNAL)
        data = {"issue": serialize(self.issue)}
        now = datetime.now() + timedelta(hours=1)
        for i in reversed(range(7)):
            with freeze_time(now - timedelta(days=i)):
                send_webhooks(
                    installation=self.install, event="issue.assigned", data=data, actor=self.user
                )

        assert safe_urlopen.called
        assert [len(item) == 0 for item in self.integration_buffer._get_broken_range_from_buffer()]
        self.sentry_app.refresh_from_db()  # reload to get updated events
        assert len(self.sentry_app.events) == 0  # check that events are empty / app is disabled
        assert len(self.integration_buffer._get_all_from_buffer()) == 0

    @patch(
        "sentry.utils.sentry_apps.webhooks.safe_urlopen", return_value=MockFailureResponseInstance
    )
<<<<<<< HEAD
    @freeze_time("2022-01-01 03:30:00")
=======
    @pytest.mark.xfail(reason="This test is flaky")
>>>>>>> e443c70f
    def test_slow_broken_not_disable(self, safe_urlopen):
        """
        Tests that the integration is broken after 10 days of errors but still enabled since flag is off
        Slow shut off
        """
        self.sentry_app.update(status=SentryAppStatus.INTERNAL)
        events = self.sentry_app.events  # save events to check later
        data = {"issue": serialize(self.issue)}
        now = datetime.now()
        for i in reversed(range(0, 10)):
            with freeze_time(now - timedelta(days=i)):
                send_webhooks(
                    installation=self.install, event="issue.assigned", data=data, actor=self.user
                )

        assert safe_urlopen.called
        assert len(self.integration_buffer._get_all_from_buffer()) == 10
        assert self.integration_buffer.is_integration_broken() is True
        self.sentry_app.refresh_from_db()  # reload to get updated events
        assert self.sentry_app.events == events  # check that events are the same / app is enabled

    def test_notify_disabled_email(self):
        with self.tasks():
            notify_disable(
                self.organization,
                self.sentry_app.name,
                get_redis_key(self.sentry_app, self.organization.id),
                self.sentry_app.slug,
                self.sentry_app.webhook_url,
            )
        assert len(mail.outbox) == 1
        msg = mail.outbox[0]
        assert (
            msg.subject
            == f"Action required: re-authenticate or fix your {self.sentry_app.name} integration"
        )
        assert (
            self.organization.absolute_url(
                f"/settings/{self.organization.slug}/developer-settings/{self.sentry_app.slug}"
            )
            in msg.body
        )
        assert (
            self.organization.absolute_url(
                f"/settings/{self.organization.slug}/developer-settings/{self.sentry_app.slug}/dashboard"
            )
            in msg.body
        )
        assert (self.sentry_app.webhook_url) in msg.body<|MERGE_RESOLUTION|>--- conflicted
+++ resolved
@@ -879,11 +879,7 @@
     @patch(
         "sentry.utils.sentry_apps.webhooks.safe_urlopen", return_value=MockFailureResponseInstance
     )
-<<<<<<< HEAD
     @freeze_time("2022-01-01 03:30:00")
-=======
-    @pytest.mark.xfail(reason="This test is flaky")
->>>>>>> e443c70f
     def test_slow_broken_not_disable(self, safe_urlopen):
         """
         Tests that the integration is broken after 10 days of errors but still enabled since flag is off
