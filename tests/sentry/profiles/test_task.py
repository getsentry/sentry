from os.path import join
from tempfile import TemporaryFile

import pytest

from sentry.lang.javascript.processing import _handles_frame as is_valid_javascript_frame
from sentry.models import Project
from sentry.profiles.task import _deobfuscate, _normalize, _process_symbolicator_results_for_sample
from sentry.testutils.factories import Factories, get_fixture_path
from sentry.utils import json
from sentry.utils.pytest.fixtures import django_db_all

PROFILES_FIXTURES_PATH = get_fixture_path("profiles")

PROGUARD_UUID = "6dc7fdb0-d2fb-4c8e-9d6b-bb1aa98929b1"
PROGUARD_SOURCE = b"""\
# compiler: R8
# compiler_version: 2.0.74
# min_api: 16
# pg_map_id: 5b46fdc
# common_typos_disable
# {"id":"com.android.tools.r8.mapping","version":"1.0"}
org.slf4j.helpers.Util$ClassContextSecurityManager -> org.a.b.g$a:
    65:65:void <init>() -> <init>
    67:67:java.lang.Class[] getClassContext() -> a
    69:69:java.lang.Class[] getExtraClassContext() -> a
    65:65:void <init>(org.slf4j.helpers.Util$1) -> <init>
"""
PROGUARD_INLINE_UUID = "d748e578-b3d1-5be5-b0e5-a42e8c9bf8e0"
PROGUARD_INLINE_SOURCE = b"""\
# compiler: R8
# compiler_version: 2.0.74
# min_api: 16
# pg_map_id: 5b46fdc
# common_typos_disable
# {"id":"com.android.tools.r8.mapping","version":"1.0"}
$r8$backportedMethods$utility$Objects$2$equals -> a:
    boolean equals(java.lang.Object,java.lang.Object) -> a
$r8$twr$utility -> b:
    void $closeResource(java.lang.Throwable,java.lang.Object) -> a
android.support.v4.app.RemoteActionCompatParcelizer -> android.support.v4.app.RemoteActionCompatParcelizer:
    1:1:void <init>():11:11 -> <init>
io.sentry.sample.-$$Lambda$r3Avcbztes2hicEObh02jjhQqd4 -> e.a.c.a:
    io.sentry.sample.MainActivity f$0 -> b
io.sentry.sample.MainActivity -> io.sentry.sample.MainActivity:
    1:1:void <init>():15:15 -> <init>
    1:1:boolean onCreateOptionsMenu(android.view.Menu):60:60 -> onCreateOptionsMenu
    1:1:boolean onOptionsItemSelected(android.view.MenuItem):69:69 -> onOptionsItemSelected
    2:2:boolean onOptionsItemSelected(android.view.MenuItem):76:76 -> onOptionsItemSelected
    1:1:void bar():54:54 -> t
    1:1:void foo():44 -> t
    1:1:void onClickHandler(android.view.View):40 -> t
"""
PROGUARD_BUG_UUID = "071207ac-b491-4a74-957c-2c94fd9594f2"
PROGUARD_BUG_SOURCE = b"x"


def load_profile(name):
    path = join(PROFILES_FIXTURES_PATH, name)
    with open(path) as f:
        return json.loads(f.read())


def load_proguard(project, proguard_uuid, proguard_source):
    with TemporaryFile() as tf:
        tf.write(proguard_source)
        tf.seek(0)
        file = Factories.create_file(
            name=proguard_uuid,
            type="project.dif",
            headers={"Content-Type": "proguard"},
        )
        file.putfile(tf)

    return Factories.create_dif_file(
        project,
        file=file,
        debug_id=proguard_uuid,
        object_name="proguard-mapping",
        data={"features": ["mapping"]},
    )


@pytest.fixture
def owner():
    return Factories.create_user()


@pytest.fixture
def organization(owner):
    return Factories.create_organization(owner=owner)


@pytest.fixture
def team(organization, owner):
    team = Factories.create_team(organization=organization)
    Factories.create_team_membership(team=team, user=owner)
    return team


@pytest.fixture
def project(organization, team):
    return Factories.create_project(organization=organization, teams=[team])


@pytest.fixture
def ios_profile():
    return load_profile("valid_ios_profile.json")


@pytest.fixture
def android_profile():
    return load_profile("valid_android_profile.json")


@pytest.fixture
def proguard_file_basic(project):
    return load_proguard(project, PROGUARD_UUID, PROGUARD_SOURCE)


@pytest.fixture
def proguard_file_inline(project):
    return load_proguard(project, PROGUARD_INLINE_UUID, PROGUARD_INLINE_SOURCE)


@pytest.fixture
def proguard_file_bug(project):
    return load_proguard(project, PROGUARD_BUG_UUID, PROGUARD_BUG_SOURCE)


@django_db_all
def test_normalize_ios_profile(organization, ios_profile):
    _normalize(profile=ios_profile, organization=organization)
    for k in ["device_os_build_number", "device_classification"]:
        assert k in ios_profile


@django_db_all
def test_normalize_android_profile(organization, android_profile):
    _normalize(profile=android_profile, organization=organization)
    for k in ["android_api_level", "device_classification"]:
        assert k in android_profile

    assert isinstance(android_profile["android_api_level"], int)


@django_db_all
def test_basic_deobfuscation(project, proguard_file_basic, android_profile):
    android_profile.update(
        {
            "build_id": PROGUARD_UUID,
            "project_id": project.id,
            "profile": {
                "methods": [
                    {
                        "abs_path": None,
                        "class_name": "org.a.b.g$a",
                        "name": "a",
                        "signature": "()V",
                        "source_file": None,
                        "source_line": 67,
                    },
                    {
                        "abs_path": None,
                        "class_name": "org.a.b.g$a",
                        "name": "a",
                        "signature": "()V",
                        "source_file": None,
                        "source_line": 69,
                    },
                ],
            },
        }
    )
    _deobfuscate(android_profile, project)
    frames = android_profile["profile"]["methods"]

    assert frames[0]["name"] == "getClassContext"
    assert frames[0]["class_name"] == "org.slf4j.helpers.Util$ClassContextSecurityManager"
    assert frames[1]["name"] == "getExtraClassContext"
    assert frames[1]["class_name"] == "org.slf4j.helpers.Util$ClassContextSecurityManager"


@django_db_all
def test_inline_deobfuscation(project, proguard_file_inline, android_profile):
    android_profile.update(
        {
            "build_id": PROGUARD_INLINE_UUID,
            "project_id": project.id,
            "profile": {
                "methods": [
                    {
                        "abs_path": None,
                        "class_name": "e.a.c.a",
                        "name": "onClick",
                        "signature": "()V",
                        "source_file": None,
                        "source_line": 2,
                    },
                    {
                        "abs_path": None,
                        "class_name": "io.sentry.sample.MainActivity",
                        "name": "t",
                        "signature": "()V",
                        "source_file": "MainActivity.java",
                        "source_line": 1,
                    },
                ],
            },
        }
    )

    project = Project.objects.get_from_cache(id=android_profile["project_id"])
    _deobfuscate(android_profile, project)
    frames = android_profile["profile"]["methods"]

    assert sum(len(f.get("inline_frames", [])) for f in frames) == 3

    assert frames[0]["name"] == "onClick"
    assert frames[0]["class_name"] == "io.sentry.sample.-$$Lambda$r3Avcbztes2hicEObh02jjhQqd4"

    assert frames[1]["inline_frames"][0]["name"] == "onClickHandler"
    assert frames[1]["inline_frames"][0]["source_line"] == 40
    assert frames[1]["inline_frames"][0]["source_file"] == "MainActivity.java"
    assert frames[1]["inline_frames"][0]["class_name"] == "io.sentry.sample.MainActivity"
    assert frames[1]["inline_frames"][0]["signature"] == "()"
    assert frames[1]["inline_frames"][1]["name"] == "foo"
    assert frames[1]["inline_frames"][1]["source_line"] == 44
    assert frames[1]["inline_frames"][2]["source_file"] == "MainActivity.java"
    assert frames[1]["inline_frames"][2]["class_name"] == "io.sentry.sample.MainActivity"
    assert frames[1]["inline_frames"][2]["name"] == "bar"
    assert frames[1]["inline_frames"][2]["source_line"] == 54


@django_db_all
def test_error_on_resolving(project, proguard_file_bug, android_profile):
    android_profile.update(
        {
            "build_id": PROGUARD_BUG_UUID,
            "project_id": project.id,
            "profile": {
                "methods": [
                    {
                        "name": "a",
                        "abs_path": None,
                        "class_name": "org.a.b.g$a",
                        "source_file": None,
                        "source_line": 67,
                    },
                    {
                        "name": "a",
                        "abs_path": None,
                        "class_name": "org.a.b.g$a",
                        "source_file": None,
                        "source_line": 69,
                    },
                ],
            },
        }
    )

    project = Project.objects.get_from_cache(id=android_profile["project_id"])
    obfuscated_frames = android_profile["profile"]["methods"].copy()
    _deobfuscate(android_profile, project)

    assert android_profile["profile"]["methods"] == obfuscated_frames


def test_process_symbolicator_results_for_sample():
    profile = {
        "version": 1,
        "platform": "rust",
        "profile": {
            "frames": [
                {
                    "instruction_addr": "0x55bd050e168d",
                    "lang": "rust",
                    "sym_addr": "0x55bd050e1590",
                },
                {
                    "instruction_addr": "0x89bf050e178a",
                    "lang": "rust",
                    "sym_addr": "0x95bc050e2530",
                },
                {
                    "instruction_addr": "0x88ad050d167e",
                    "lang": "rust",
                    "sym_addr": "0x29cd050a1642",
                },
            ],
            "samples": [
                {"stack_id": 0},
                # a second sample with the same stack id, the stack should
                # not be processed a second time
                {"stack_id": 0},
            ],
            "stacks": [
                [0, 1, 2],
            ],
        },
    }

    # returned from symbolicator
    stacktraces = [
        {
            "frames": [
                {
                    "instruction_addr": "0x72ba053e168c",
                    "lang": "rust",
                    "function": "C_inline_1",
                    "original_index": 0,
                },
                {
                    "instruction_addr": "0x55bd050e168d",
                    "lang": "rust",
                    "function": "C",
                    "sym_addr": "0x55bd050e1590",
                    "original_index": 0,
                },
                {
                    "instruction_addr": "0x89bf050e178a",
                    "lang": "rust",
                    "function": "B",
                    "sym_addr": "0x95bc050e2530",
                    "original_index": 1,
                },
                {
                    "instruction_addr": "0x68fd050d127b",
                    "lang": "rust",
                    "function": "A_inline_1",
                    "original_index": 2,
                },
                {
                    "instruction_addr": "0x29ce061d168a",
                    "lang": "rust",
                    "function": "A_inline_2",
                    "original_index": 2,
                },
                {
                    "instruction_addr": "0x88ad050d167e",
                    "lang": "rust",
                    "function": "A",
                    "sym_addr": "0x29cd050a1642",
                    "original_index": 2,
                },
            ],
        },
    ]

    _process_symbolicator_results_for_sample(
        profile, stacktraces, set(range(len(profile["profile"]["frames"])))
    )

    assert profile["profile"]["stacks"] == [[0, 1, 2, 3, 4, 5]]


def test_process_symbolicator_results_for_sample_js():
    profile = {
        "version": 1,
        "platform": "javascript",
        "profile": {
            "frames": [
                {
                    "function": "functionA",
                    "abs_path": "/root/functionA.js",
                },
                {
                    "function": "functionB",
                    "abs_path": "/root/functionB.js",
                },
                {
                    "function": "functionC",
                    "abs_path": "/root/functionC.js",
                },
                # frame not valid for symbolication
                {
                    "function": "functionD",
                },
            ],
            "samples": [
                {"stack_id": 0},
                # a second sample with the same stack id, the stack should
                # not be processed a second time
                {"stack_id": 0},
            ],
            "stacks": [
                [0, 1, 2, 3],
            ],
        },
    }

    # returned from symbolicator
    stacktraces = [
        {
            "frames": [
                {
                    "function": "functionA",
                    "abs_path": "/root/functionA.js",
                    "original_index": 0,
                },
                {
                    "function": "functionB",
                    "abs_path": "/root/functionB.js",
                    "original_index": 1,
                },
                {
                    "function": "functionC",
                    "abs_path": "/root/functionC.js",
                    "original_index": 2,
                },
            ],
        },
    ]

    frames_sent = [
        idx
        for idx, frame in enumerate(profile["profile"]["frames"])
        if is_valid_javascript_frame(frame, profile)
    ]

    _process_symbolicator_results_for_sample(profile, stacktraces, set(frames_sent))

<<<<<<< HEAD
    assert profile["profile"]["stacks"] == [[0, 1, 2, 3]]
=======
        assert profile["profile"]["stacks"] == [[0, 1, 2, 3]]

    def test_decode_signature(self):
        profile = dict(self.android_profile)
        profile.update(
            {
                "project_id": self.project.id,
                "profile": {
                    "methods": [
                        {
                            "abs_path": None,
                            "class_name": "org.a.b.g$a",
                            "name": "a",
                            "signature": "()V",
                            "source_file": None,
                            "source_line": 67,
                        },
                        {
                            "abs_path": None,
                            "class_name": "org.a.b.g$a",
                            "name": "a",
                            "signature": "()Z",
                            "source_file": None,
                            "source_line": 69,
                        },
                    ],
                },
            }
        )
        project = Project.objects.get_from_cache(id=profile["project_id"])
        _deobfuscate(profile, project)
        frames = profile["profile"]["methods"]

        assert frames[0]["signature"] == "()"
        assert frames[1]["signature"] == "(): boolean"
>>>>>>> 6ce96149
<|MERGE_RESOLUTION|>--- conflicted
+++ resolved
@@ -420,42 +420,38 @@
 
     _process_symbolicator_results_for_sample(profile, stacktraces, set(frames_sent))
 
-<<<<<<< HEAD
     assert profile["profile"]["stacks"] == [[0, 1, 2, 3]]
-=======
-        assert profile["profile"]["stacks"] == [[0, 1, 2, 3]]
-
-    def test_decode_signature(self):
-        profile = dict(self.android_profile)
-        profile.update(
-            {
-                "project_id": self.project.id,
-                "profile": {
-                    "methods": [
-                        {
-                            "abs_path": None,
-                            "class_name": "org.a.b.g$a",
-                            "name": "a",
-                            "signature": "()V",
-                            "source_file": None,
-                            "source_line": 67,
-                        },
-                        {
-                            "abs_path": None,
-                            "class_name": "org.a.b.g$a",
-                            "name": "a",
-                            "signature": "()Z",
-                            "source_file": None,
-                            "source_line": 69,
-                        },
-                    ],
-                },
-            }
-        )
-        project = Project.objects.get_from_cache(id=profile["project_id"])
-        _deobfuscate(profile, project)
-        frames = profile["profile"]["methods"]
-
-        assert frames[0]["signature"] == "()"
-        assert frames[1]["signature"] == "(): boolean"
->>>>>>> 6ce96149
+
+
+@django_db_all
+def test_decode_signature(project, android_profile):
+    android_profile.update(
+        {
+            "project_id": project.id,
+            "profile": {
+                "methods": [
+                    {
+                        "abs_path": None,
+                        "class_name": "org.a.b.g$a",
+                        "name": "a",
+                        "signature": "()V",
+                        "source_file": None,
+                        "source_line": 67,
+                    },
+                    {
+                        "abs_path": None,
+                        "class_name": "org.a.b.g$a",
+                        "name": "a",
+                        "signature": "()Z",
+                        "source_file": None,
+                        "source_line": 69,
+                    },
+                ],
+            },
+        }
+    )
+    _deobfuscate(android_profile, project)
+    frames = android_profile["profile"]["methods"]
+
+    assert frames[0]["signature"] == "()"
+    assert frames[1]["signature"] == "(): boolean"