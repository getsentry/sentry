--- conflicted
+++ resolved
@@ -368,33 +368,12 @@
         # _get_rules fetches from project options, which arent updated yet.
         assert _get_rules(project1) == {"/user/*/**": 1}
         # Update rules to update the project option storage.
-<<<<<<< HEAD
         with mock.patch("sentry.ingest.transaction_clusterer.rules._now", lambda: 3):
             update_rules(project1, [])
-=======
-        update_rules(project1, [])
->>>>>>> 60f6afc3
         # After project options are updated, the last_seen should also be updated.
         assert _get_rules(project1) == {"/user/*/**": 2}
 
 
-<<<<<<< HEAD
-@pytest.mark.django_db
-def test_stale_rules_arent_saved(default_project):
-    assert len(get_sorted_rules(default_project)) == 0
-
-    with freeze_time("2000-01-01 01:00:00"):
-        update_rules(default_project, [ReplacementRule("foo/foo")])
-    assert get_sorted_rules(default_project) == [("foo/foo", 946688400)]
-
-    with freeze_time("2000-02-02 02:00:00"):
-        update_rules(default_project, [ReplacementRule("bar/bar")])
-    assert get_sorted_rules(default_project) == [("bar/bar", 949456800), ("foo/foo", 946688400)]
-
-    with freeze_time("2001-01-01 01:00:00"):
-        update_rules(default_project, [ReplacementRule("baz/baz")])
-    assert get_sorted_rules(default_project) == [("baz/baz", 978310800)]
-=======
 @mock.patch("django.conf.settings.SENTRY_TRANSACTION_CLUSTERER_RUN", True)
 @mock.patch("sentry.ingest.transaction_clusterer.datasource.redis.MAX_SET_SIZE", 3)
 @mock.patch("sentry.ingest.transaction_clusterer.tasks.MERGE_THRESHOLD", 2)
@@ -447,4 +426,20 @@
         )
 
         assert _get_rules(project1) == {"/user/*/**": 1}
->>>>>>> 60f6afc3
+
+
+@pytest.mark.django_db
+def test_stale_rules_arent_saved(default_project):
+    assert len(get_sorted_rules(default_project)) == 0
+
+    with freeze_time("2000-01-01 01:00:00"):
+        update_rules(default_project, [ReplacementRule("foo/foo")])
+    assert get_sorted_rules(default_project) == [("foo/foo", 946688400)]
+
+    with freeze_time("2000-02-02 02:00:00"):
+        update_rules(default_project, [ReplacementRule("bar/bar")])
+    assert get_sorted_rules(default_project) == [("bar/bar", 949456800), ("foo/foo", 946688400)]
+
+    with freeze_time("2001-01-01 01:00:00"):
+        update_rules(default_project, [ReplacementRule("baz/baz")])
+    assert get_sorted_rules(default_project) == [("baz/baz", 978310800)]