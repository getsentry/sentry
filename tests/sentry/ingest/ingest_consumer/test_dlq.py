import time
from datetime import datetime
from unittest.mock import Mock

import msgpack
import pytest
from arroyo.backends.kafka import KafkaPayload
from arroyo.dlq import InvalidMessage
from arroyo.types import BrokerValue, Message, Partition, Topic

from sentry.conf.types.kafka_definition import Topic as TopicNames
from sentry.event_manager import EventManager
from sentry.ingest.consumer.factory import IngestStrategyFactory
from sentry.ingest.types import ConsumerType
from sentry.testutils.pytest.fixtures import django_db_all
from sentry.utils import json


def make_message(payload: bytes, partition: Partition, offset: int) -> Message:
    return Message(
        BrokerValue(
            KafkaPayload(None, payload, []),
            partition,
            offset,
            datetime.now(),
        )
    )


@pytest.mark.parametrize(
    ("topic_name", "consumer_type"),
    [
        (TopicNames.INGEST_EVENTS.value, ConsumerType.Events),
        (TopicNames.INGEST_ATTACHMENTS.value, ConsumerType.Attachments),
        (TopicNames.INGEST_TRANSACTIONS.value, ConsumerType.Transactions),
    ],
)
@django_db_all
def test_dlq_invalid_messages(factories, topic_name, consumer_type) -> None:
    # Test is for all consumers that share the IngestStrategyFactory
    # Feedback test is located in feedback/consumers
    organization = factories.create_organization()
    project = factories.create_project(organization=organization)

<<<<<<< HEAD
    bogus_payload = b"bogus message"

=======
>>>>>>> 4f2609ea
    empty_event_payload = msgpack.packb(
        {
            "type": "event",
            "project_id": project.id,
            "payload": b"{}",
            "start_time": int(time.time()),
            "event_id": "aaa",
        }
    )
<<<<<<< HEAD

    em = EventManager({}, project=project)
    em.normalize()  # hack to get a sample event
    sample_event = dict(em.get_data())
    unsupported_message_type_payload = msgpack.packb(
        {
            "type": "unsupported type",
            "project_id": project.id,
            "payload": json.dumps(sample_event).encode("utf-8"),
            "start_time": int(time.time()),
            "event_id": "aaa",
        }
    )
=======
    bogus_payload = b"bogus message"
>>>>>>> 4f2609ea

    partition = Partition(Topic(topic_name), 0)
    offset = 5
    factory = IngestStrategyFactory(
        consumer_type,
        reprocess_only_stuck_events=False,
        num_processes=1,
        max_batch_size=1,
        max_batch_time=1,
        input_block_size=None,
        output_block_size=None,
    )
    strategy = factory.create_with_partitions(Mock(), Mock())

<<<<<<< HEAD
    for payload in [bogus_payload, empty_event_payload, unsupported_message_type_payload]:
        with pytest.raises(InvalidMessage) as exc_info:
            message = make_message(payload, partition, offset)
            strategy.submit(message)
=======
    # Empty event raises InvalidMessage error (except for Attachments, which drops these in FilterStep)
    if consumer_type != ConsumerType.Attachments:
        with pytest.raises(InvalidMessage) as exc_info:
            message = make_message(empty_event_payload, partition, offset)
            strategy.submit(message)

        assert exc_info.value.partition == partition
        assert exc_info.value.offset == offset

    # Invalid payload raises InvalidMessage error
    with pytest.raises(InvalidMessage) as exc_info:
        message = make_message(bogus_payload, partition, offset)
        strategy.submit(message)
>>>>>>> 4f2609ea

        assert exc_info.value.partition == partition
        assert exc_info.value.offset == offset<|MERGE_RESOLUTION|>--- conflicted
+++ resolved
@@ -42,11 +42,7 @@
     organization = factories.create_organization()
     project = factories.create_project(organization=organization)
 
-<<<<<<< HEAD
     bogus_payload = b"bogus message"
-
-=======
->>>>>>> 4f2609ea
     empty_event_payload = msgpack.packb(
         {
             "type": "event",
@@ -56,7 +52,6 @@
             "event_id": "aaa",
         }
     )
-<<<<<<< HEAD
 
     em = EventManager({}, project=project)
     em.normalize()  # hack to get a sample event
@@ -70,9 +65,6 @@
             "event_id": "aaa",
         }
     )
-=======
-    bogus_payload = b"bogus message"
->>>>>>> 4f2609ea
 
     partition = Partition(Topic(topic_name), 0)
     offset = 5
@@ -87,26 +79,10 @@
     )
     strategy = factory.create_with_partitions(Mock(), Mock())
 
-<<<<<<< HEAD
     for payload in [bogus_payload, empty_event_payload, unsupported_message_type_payload]:
         with pytest.raises(InvalidMessage) as exc_info:
             message = make_message(payload, partition, offset)
             strategy.submit(message)
-=======
-    # Empty event raises InvalidMessage error (except for Attachments, which drops these in FilterStep)
-    if consumer_type != ConsumerType.Attachments:
-        with pytest.raises(InvalidMessage) as exc_info:
-            message = make_message(empty_event_payload, partition, offset)
-            strategy.submit(message)
-
-        assert exc_info.value.partition == partition
-        assert exc_info.value.offset == offset
-
-    # Invalid payload raises InvalidMessage error
-    with pytest.raises(InvalidMessage) as exc_info:
-        message = make_message(bogus_payload, partition, offset)
-        strategy.submit(message)
->>>>>>> 4f2609ea
 
         assert exc_info.value.partition == partition
         assert exc_info.value.offset == offset