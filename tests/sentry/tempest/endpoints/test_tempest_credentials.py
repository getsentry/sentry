from sentry.tempest.models import TempestCredentials
from sentry.testutils.cases import APITestCase
from sentry.testutils.helpers.features import Feature


class TestTempestCredentials(APITestCase):
    endpoint = "sentry-api-0-project-tempest-credentials"

    valid_credentials_data = {"clientId": "test", "clientSecret": "test"}

    def test_get_tempest_credentials(self):
        with Feature({"organizations:tempest-access": True}):
            credentials = [self.create_tempest_credentials(self.project) for _ in range(5)]

            other_project = self.create_project(organization=self.organization)
            # credentials connected to other project which should not be included in the response
            for _ in range(5):
                self.create_tempest_credentials(other_project)

            self.login_as(self.user)
            response = self.get_success_response(self.project.organization.slug, self.project.slug)

            assert len(response.data) == 5
            assert {cred.id for cred in credentials} == {item["id"] for item in response.data}

    def test_endpoint_returns_404_if_feature_flag_is_disabled(self):
        self.login_as(self.user)
        response = self.get_response(self.project.organization.slug, self.project.slug)
        assert response.status_code == 404

    def test_client_secret_is_obfuscated(self):
        with Feature({"organizations:tempest-access": True}):
            credentials = self.create_tempest_credentials(self.project)
            self.login_as(self.user)
            response = self.get_success_response(self.project.organization.slug, self.project.slug)
            assert response.data[0]["clientSecret"] == "*" * len(credentials.client_secret)

    def test_unauthenticated_user_cant_access_endpoint(self):
        self.get_error_response(self.project.organization.slug, self.project.slug)

    def test_create_tempest_credentials(self):
        with Feature({"organizations:tempest-access": True}):
            self.login_as(self.user)
            response = self.get_success_response(
                self.project.organization.slug,
                self.project.slug,
                method="POST",
                **self.valid_credentials_data,
            )
            assert response.status_code == 201
            creds_obj = TempestCredentials.objects.get(project=self.project)
            assert creds_obj.client_id == self.valid_credentials_data["clientId"]
            assert creds_obj.client_secret == self.valid_credentials_data["clientSecret"]
            assert creds_obj.project == self.project
            assert creds_obj.created_by_id == self.user.id

    def test_create_tempest_credentials_without_feature_flag(self):
        self.login_as(self.user)
        response = self.get_error_response(
            self.project.organization.slug,
            self.project.slug,
            method="POST",
            **self.valid_credentials_data,
        )
        assert response.status_code == 404

    def test_create_tempest_credentials_as_unauthenticated_user(self):
        response = self.get_error_response(
            self.project.organization.slug,
            self.project.slug,
            method="POST",
            **self.valid_credentials_data,
        )
        assert response.status_code == 401

<<<<<<< HEAD
=======
    def test_non_admin_cant_create_tempest_credentials(self):
        non_admin_user = self.create_user()
        self.create_member(
            user=non_admin_user, organization=self.project.organization, role="member"
        )
        with Feature({"organizations:tempest-access": True}):
            self.login_as(non_admin_user)
            response = self.get_error_response(
                self.project.organization.slug,
                self.project.slug,
                method="POST",
                **self.valid_credentials_data,
            )
            assert response.status_code == 403

>>>>>>> 024450e2
    def test_create_tempest_credentials_with_invalid_data(self):
        with Feature({"organizations:tempest-access": True}):
            self.login_as(self.user)
            response = self.get_error_response(
                self.project.organization.slug,
                self.project.slug,
                method="POST",
                **{"clientId": "test"},
            )
            assert response.status_code == 400

            response2 = self.get_error_response(
                self.project.organization.slug,
                self.project.slug,
                method="POST",
                **{"clientSecret": "test"},
            )
            assert response2.status_code == 400

    def test_cant_create_tempest_credentials_with_duplicate_client_id(self):
        with Feature({"organizations:tempest-access": True}):
            self.login_as(self.user)
            self.create_tempest_credentials(
                self.project, client_id=self.valid_credentials_data["clientId"]
            )
            response = self.get_error_response(
                self.project.organization.slug,
                self.project.slug,
                method="POST",
                **self.valid_credentials_data,
            )
            # database constraint violation
            assert response.status_code == 400
            assert response.data["detail"] == "A credential with this client ID already exists."<|MERGE_RESOLUTION|>--- conflicted
+++ resolved
@@ -73,8 +73,6 @@
         )
         assert response.status_code == 401
 
-<<<<<<< HEAD
-=======
     def test_non_admin_cant_create_tempest_credentials(self):
         non_admin_user = self.create_user()
         self.create_member(
@@ -90,7 +88,6 @@
             )
             assert response.status_code == 403
 
->>>>>>> 024450e2
     def test_create_tempest_credentials_with_invalid_data(self):
         with Feature({"organizations:tempest-access": True}):
             self.login_as(self.user)
