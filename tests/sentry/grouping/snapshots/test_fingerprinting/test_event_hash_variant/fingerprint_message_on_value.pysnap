---
<<<<<<< HEAD
created: '2020-12-04T22:49:56.953701Z'
=======
created: '2020-12-08T17:25:03.946316Z'
>>>>>>> 71bbd45a
creator: sentry
source: tests/sentry/grouping/test_fingerprinting.py
---
config:
  rules:
  - attributes: {}
    fingerprint:
    - what-is-love
    - '{{ message }}'
    matchers:
    - - message
      - '*love*'
  version: 1
fingerprint:
- what-is-love
- '{{ message }}'
title: 'NoLove: something has no love.'
variants:
  app:
    component:
      contributes: false
      contributes_to_similarity: true
      hint: custom fingerprint takes precedence
    type: component
  custom-fingerprint:
    matched_rule: message:"*love*" -> "what-is-love"
    type: custom-fingerprint
    values:
    - what-is-love
    - something has no love.
  system:
    component:
      contributes: false
      contributes_to_similarity: true
      hint: custom fingerprint takes precedence
    type: component<|MERGE_RESOLUTION|>--- conflicted
+++ resolved
@@ -1,9 +1,5 @@
 ---
-<<<<<<< HEAD
-created: '2020-12-04T22:49:56.953701Z'
-=======
-created: '2020-12-08T17:25:03.946316Z'
->>>>>>> 71bbd45a
+created: '2021-01-11T19:06:27.995697Z'
 creator: sentry
 source: tests/sentry/grouping/test_fingerprinting.py
 ---
@@ -29,7 +25,7 @@
       hint: custom fingerprint takes precedence
     type: component
   custom-fingerprint:
-    matched_rule: message:"*love*" -> "what-is-love"
+    matched_rule: message:"*love*" -> "what-is-love{{ message }}"
     type: custom-fingerprint
     values:
     - what-is-love
