--- conflicted
+++ resolved
@@ -1,9 +1,5 @@
 ---
-<<<<<<< HEAD
-created: '2020-12-04T21:42:15.964096Z'
-=======
-created: '2020-12-08T17:25:05.016663Z'
->>>>>>> 71bbd45a
+created: '2021-01-11T19:06:29.281374Z'
 creator: sentry
 source: tests/sentry/grouping/test_fingerprinting.py
 ---
@@ -29,7 +25,7 @@
       hint: custom fingerprint takes precedence
     type: component
   custom-fingerprint:
-    matched_rule: value:"*went wrong*" -> "something-went-wrong"
+    matched_rule: value:"*went wrong*" -> "something-went-wrong{{ error.value }}"
     type: custom-fingerprint
     values:
     - something-went-wrong
