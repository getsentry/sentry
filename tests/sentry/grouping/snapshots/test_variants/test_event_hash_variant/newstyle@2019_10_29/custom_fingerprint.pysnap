---
created: '2020-07-24T13:48:41.049976Z'
creator: sentry
source: tests/sentry/grouping/test_variants.py
---
app:
  hash: null
  component:
    app (custom fingerprint takes precedence)
      exception*
        stacktrace*
          frame*
            module*
              "sentry.tasks.base"
            filename (module takes precedence)
              "base.py"
            function*
              "_wrapped"
            context-line*
              "result = func(*args, **kwargs)"
          frame*
            module*
              "sentry.tasks.store"
            filename (module takes precedence)
              "store.py"
            function*
              "process_event"
            context-line*
              "return _do_process_event(cache_key, start_time, event_id, process_event)"
          frame*
            module*
              "sentry.tasks.store"
            filename (module takes precedence)
              "store.py"
            function*
              "_do_process_event"
            context-line*
              "new_data = process_stacktraces(data)"
          frame*
            module*
              "sentry.stacktraces"
            filename (module takes precedence)
              "stacktraces.py"
            function*
              "process_stacktraces"
            context-line*
              "if processor.preprocess_step(processing_task):"
          frame*
            module*
              "sentry.lang.native.plugin"
            filename (module takes precedence)
              "plugin.py"
            function*
              "preprocess_step"
            context-line*
              "referenced_images=referenced_images,"
          frame*
            module*
              "sentry.lang.native.symbolizer"
            filename (module takes precedence)
              "symbolizer.py"
            function*
              "__init__"
            context-line*
              "with_conversion_errors=True)"
          frame*
            module*
              "sentry.models.debugfile"
            filename (module takes precedence)
              "debugfile.py"
            function*
              "get_symcaches"
            context-line*
              "symcaches = self._load_cachefiles_via_fs(project, cachefiles, SymCache)"
          frame*
            module*
              "sentry.models.debugfile"
            filename (module takes precedence)
              "debugfile.py"
            function*
              "_load_cachefiles_via_fs"
            context-line*
              "model.cache_file.save_to(cachefile_path)"
          frame*
            module*
              "sentry.models.file"
            filename (module takes precedence)
              "file.py"
            function*
              "save_to"
            context-line*
              "delete=False).detach_tempfile()"
          frame*
            module*
              "sentry.models.file"
            filename (module takes precedence)
              "file.py"
            function*
              "_get_chunked_blob"
            context-line*
              "delete=delete"
          frame*
            module*
              "sentry.models.file"
            filename (module takes precedence)
              "file.py"
            function*
              "__init__"
            context-line*
              "self._prefetch(prefetch_to, delete)"
          frame*
            module*
              "sentry.models.file"
            filename (module takes precedence)
              "file.py"
            function*
              "_prefetch"
            context-line*
              "exe.submit(fetch_file, idx.offset, idx.blob.getfile)"
          frame (non app frame)
            module*
              "concurrent.futures._base"
            filename (module takes precedence)
              "_base.py"
            function*
              "__exit__"
            context-line*
              "self.shutdown(wait=True)"
          frame (non app frame)
            module*
              "concurrent.futures.thread"
            filename (module takes precedence)
              "thread.py"
            function*
              "shutdown"
            context-line*
              "t.join(sys.maxint)"
          frame (non app frame)
            module*
              "threading"
            filename (module takes precedence)
              "threading.py"
            function*
              "join"
            context-line*
              "self.__block.wait(delay)"
          frame (non app frame)
            module*
              "threading"
            filename (module takes precedence)
              "threading.py"
            function*
              "wait"
            context-line*
              "_sleep(delay)"
          frame (non app frame)
            module*
              "billiard.pool"
            filename (module takes precedence)
              "pool.py"
            function*
              "soft_timeout_sighandler"
            context-line*
              "raise SoftTimeLimitExceeded()"
        type*
          "SoftTimeLimitExceeded"
        value (ignored because stacktrace takes precedence)
          "SoftTimeLimitExceeded()"
--------------------------------------------------------------------------
custom-fingerprint:
  hash: "f30afa00b85f5cac5ee0bce01b31f08d"
<<<<<<< HEAD
  values: ["celery", "SoftTimeLimitExceeded", "sentry.tasks.store.process_event"]
--------------------------------------------------------------------------
system:
  hash: null
  component:
    system (custom fingerprint takes precedence)
      exception*
        stacktrace*
          frame*
            module*
              "sentry.tasks.base"
            filename (module takes precedence)
              "base.py"
            function*
              "_wrapped"
            context-line*
              "result = func(*args, **kwargs)"
          frame*
            module*
              "sentry.tasks.store"
            filename (module takes precedence)
              "store.py"
            function*
              "process_event"
            context-line*
              "return _do_process_event(cache_key, start_time, event_id, process_event)"
          frame*
            module*
              "sentry.tasks.store"
            filename (module takes precedence)
              "store.py"
            function*
              "_do_process_event"
            context-line*
              "new_data = process_stacktraces(data)"
          frame*
            module*
              "sentry.stacktraces"
            filename (module takes precedence)
              "stacktraces.py"
            function*
              "process_stacktraces"
            context-line*
              "if processor.preprocess_step(processing_task):"
          frame*
            module*
              "sentry.lang.native.plugin"
            filename (module takes precedence)
              "plugin.py"
            function*
              "preprocess_step"
            context-line*
              "referenced_images=referenced_images,"
          frame*
            module*
              "sentry.lang.native.symbolizer"
            filename (module takes precedence)
              "symbolizer.py"
            function*
              "__init__"
            context-line*
              "with_conversion_errors=True)"
          frame*
            module*
              "sentry.models.debugfile"
            filename (module takes precedence)
              "debugfile.py"
            function*
              "get_symcaches"
            context-line*
              "symcaches = self._load_cachefiles_via_fs(project, cachefiles, SymCache)"
          frame*
            module*
              "sentry.models.debugfile"
            filename (module takes precedence)
              "debugfile.py"
            function*
              "_load_cachefiles_via_fs"
            context-line*
              "model.cache_file.save_to(cachefile_path)"
          frame*
            module*
              "sentry.models.file"
            filename (module takes precedence)
              "file.py"
            function*
              "save_to"
            context-line*
              "delete=False).detach_tempfile()"
          frame*
            module*
              "sentry.models.file"
            filename (module takes precedence)
              "file.py"
            function*
              "_get_chunked_blob"
            context-line*
              "delete=delete"
          frame*
            module*
              "sentry.models.file"
            filename (module takes precedence)
              "file.py"
            function*
              "__init__"
            context-line*
              "self._prefetch(prefetch_to, delete)"
          frame*
            module*
              "sentry.models.file"
            filename (module takes precedence)
              "file.py"
            function*
              "_prefetch"
            context-line*
              "exe.submit(fetch_file, idx.offset, idx.blob.getfile)"
          frame*
            module*
              "concurrent.futures._base"
            filename (module takes precedence)
              "_base.py"
            function*
              "__exit__"
            context-line*
              "self.shutdown(wait=True)"
          frame*
            module*
              "concurrent.futures.thread"
            filename (module takes precedence)
              "thread.py"
            function*
              "shutdown"
            context-line*
              "t.join(sys.maxint)"
          frame*
            module*
              "threading"
            filename (module takes precedence)
              "threading.py"
            function*
              "join"
            context-line*
              "self.__block.wait(delay)"
          frame*
            module*
              "threading"
            filename (module takes precedence)
              "threading.py"
            function*
              "wait"
            context-line*
              "_sleep(delay)"
          frame*
            module*
              "billiard.pool"
            filename (module takes precedence)
              "pool.py"
            function*
              "soft_timeout_sighandler"
            context-line*
              "raise SoftTimeLimitExceeded()"
        type*
          "SoftTimeLimitExceeded"
        value (ignored because stacktrace takes precedence)
          "SoftTimeLimitExceeded()"
=======
  values: ["celery","SoftTimeLimitExceeded","sentry.tasks.store.process_event"]
>>>>>>> bdb2840b
<|MERGE_RESOLUTION|>--- conflicted
+++ resolved
@@ -169,172 +169,4 @@
 --------------------------------------------------------------------------
 custom-fingerprint:
   hash: "f30afa00b85f5cac5ee0bce01b31f08d"
-<<<<<<< HEAD
-  values: ["celery", "SoftTimeLimitExceeded", "sentry.tasks.store.process_event"]
---------------------------------------------------------------------------
-system:
-  hash: null
-  component:
-    system (custom fingerprint takes precedence)
-      exception*
-        stacktrace*
-          frame*
-            module*
-              "sentry.tasks.base"
-            filename (module takes precedence)
-              "base.py"
-            function*
-              "_wrapped"
-            context-line*
-              "result = func(*args, **kwargs)"
-          frame*
-            module*
-              "sentry.tasks.store"
-            filename (module takes precedence)
-              "store.py"
-            function*
-              "process_event"
-            context-line*
-              "return _do_process_event(cache_key, start_time, event_id, process_event)"
-          frame*
-            module*
-              "sentry.tasks.store"
-            filename (module takes precedence)
-              "store.py"
-            function*
-              "_do_process_event"
-            context-line*
-              "new_data = process_stacktraces(data)"
-          frame*
-            module*
-              "sentry.stacktraces"
-            filename (module takes precedence)
-              "stacktraces.py"
-            function*
-              "process_stacktraces"
-            context-line*
-              "if processor.preprocess_step(processing_task):"
-          frame*
-            module*
-              "sentry.lang.native.plugin"
-            filename (module takes precedence)
-              "plugin.py"
-            function*
-              "preprocess_step"
-            context-line*
-              "referenced_images=referenced_images,"
-          frame*
-            module*
-              "sentry.lang.native.symbolizer"
-            filename (module takes precedence)
-              "symbolizer.py"
-            function*
-              "__init__"
-            context-line*
-              "with_conversion_errors=True)"
-          frame*
-            module*
-              "sentry.models.debugfile"
-            filename (module takes precedence)
-              "debugfile.py"
-            function*
-              "get_symcaches"
-            context-line*
-              "symcaches = self._load_cachefiles_via_fs(project, cachefiles, SymCache)"
-          frame*
-            module*
-              "sentry.models.debugfile"
-            filename (module takes precedence)
-              "debugfile.py"
-            function*
-              "_load_cachefiles_via_fs"
-            context-line*
-              "model.cache_file.save_to(cachefile_path)"
-          frame*
-            module*
-              "sentry.models.file"
-            filename (module takes precedence)
-              "file.py"
-            function*
-              "save_to"
-            context-line*
-              "delete=False).detach_tempfile()"
-          frame*
-            module*
-              "sentry.models.file"
-            filename (module takes precedence)
-              "file.py"
-            function*
-              "_get_chunked_blob"
-            context-line*
-              "delete=delete"
-          frame*
-            module*
-              "sentry.models.file"
-            filename (module takes precedence)
-              "file.py"
-            function*
-              "__init__"
-            context-line*
-              "self._prefetch(prefetch_to, delete)"
-          frame*
-            module*
-              "sentry.models.file"
-            filename (module takes precedence)
-              "file.py"
-            function*
-              "_prefetch"
-            context-line*
-              "exe.submit(fetch_file, idx.offset, idx.blob.getfile)"
-          frame*
-            module*
-              "concurrent.futures._base"
-            filename (module takes precedence)
-              "_base.py"
-            function*
-              "__exit__"
-            context-line*
-              "self.shutdown(wait=True)"
-          frame*
-            module*
-              "concurrent.futures.thread"
-            filename (module takes precedence)
-              "thread.py"
-            function*
-              "shutdown"
-            context-line*
-              "t.join(sys.maxint)"
-          frame*
-            module*
-              "threading"
-            filename (module takes precedence)
-              "threading.py"
-            function*
-              "join"
-            context-line*
-              "self.__block.wait(delay)"
-          frame*
-            module*
-              "threading"
-            filename (module takes precedence)
-              "threading.py"
-            function*
-              "wait"
-            context-line*
-              "_sleep(delay)"
-          frame*
-            module*
-              "billiard.pool"
-            filename (module takes precedence)
-              "pool.py"
-            function*
-              "soft_timeout_sighandler"
-            context-line*
-              "raise SoftTimeLimitExceeded()"
-        type*
-          "SoftTimeLimitExceeded"
-        value (ignored because stacktrace takes precedence)
-          "SoftTimeLimitExceeded()"
-=======
-  values: ["celery","SoftTimeLimitExceeded","sentry.tasks.store.process_event"]
->>>>>>> bdb2840b
+  values: ["celery","SoftTimeLimitExceeded","sentry.tasks.store.process_event"]