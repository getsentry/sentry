---
<<<<<<< HEAD
created: '2025-02-27T14:35:31.136385+00:00'
=======
created: '2025-02-26T00:34:16.527674+00:00'
>>>>>>> efd73816
creator: sentry
source: tests/sentry/grouping/test_variants.py
---
app:
  hash: "4717aeb08ff642726ef6ea8f1ce55cdf"
  contributing component: exception
  component:
    app*
      exception*
        stacktrace*
          frame (ignored by stack trace rule (category:threadbase -group v-group))
            function*
              "RtlUserThreadStart"
          frame (ignored by stack trace rule (category:threadbase -group v-group))
            function*
              "BaseThreadInitThunk"
          frame (ignored by stack trace rule (category:threadbase -group v-group))
            filename*
              "exe_common.inl"
            function*
              "__scrt_common_main_seh"
          frame (ignored by stack trace rule (category:threadbase -group v-group))
            filename*
              "exe_common.inl"
            function*
              "invoke_main"
          frame* (marked in-app by stack trace rule (family:native function:UE::Assert::Private::ExecCheckImplInternal* v+app -app ^-app))
            function*
              "WinMain"
          frame* (marked in-app by stack trace rule (family:native function:UE::Assert::Private::ExecCheckImplInternal* v+app -app ^-app))
            function*
              "LaunchWindowsStartup"
          frame* (marked in-app by stack trace rule (family:native function:UE::Assert::Private::ExecCheckImplInternal* v+app -app ^-app))
            function*
              "GuardedMainWrapper"
          frame* (marked in-app by stack trace rule (family:native function:UE::Assert::Private::ExecCheckImplInternal* v+app -app ^-app))
            function*
              "GuardedMain"
          frame* (marked in-app by stack trace rule (family:native function:UE::Assert::Private::ExecCheckImplInternal* v+app -app ^-app))
            function*
              "FEngineLoop::Tick"
          frame* (marked in-app by stack trace rule (family:native function:UE::Assert::Private::ExecCheckImplInternal* v+app -app ^-app))
            function*
              "FWindowsPlatformApplicationMisc::PumpMessages"
          frame (marked out of app by stack trace rule (category:system -app))
            function*
              "DispatchMessageWorker"
          frame (marked out of app by stack trace rule (family:native function:UE::Assert::Private::ExecCheckImplInternal* v+app -app ^-app))
            function*
              "UserCallWinProcCheckWow"
          frame* (marked in-app by stack trace rule (family:native function:UE::Assert::Private::ExecCheckImplInternal* v+app -app ^-app))
            function*
              "FWindowsApplication::AppWndProc"
          frame* (marked in-app by stack trace rule (family:native function:UE::Assert::Private::ExecCheckImplInternal* v+app -app ^-app))
            function*
              "FWindowsApplication::ProcessMessage"
          frame* (marked in-app by stack trace rule (family:native function:UE::Assert::Private::ExecCheckImplInternal* v+app -app ^-app))
            function*
              "FWindowsApplication::DeferMessage"
          frame* (marked in-app by stack trace rule (family:native function:UE::Assert::Private::ExecCheckImplInternal* v+app -app ^-app))
            function*
              "FWindowsApplication::ProcessDeferredMessage"
          frame* (marked in-app by stack trace rule (family:native function:UE::Assert::Private::ExecCheckImplInternal* v+app -app ^-app))
            function*
              "FSlateApplication::OnMouseUp"
          frame* (marked in-app by stack trace rule (family:native function:UE::Assert::Private::ExecCheckImplInternal* v+app -app ^-app))
            function*
              "FSlateApplication::ProcessMouseButtonUpEvent"
          frame* (marked in-app by stack trace rule (family:native function:UE::Assert::Private::ExecCheckImplInternal* v+app -app ^-app))
            function*
              "FSlateApplication::RoutePointerUpEvent"
          frame* (marked in-app by stack trace rule (family:native function:UE::Assert::Private::ExecCheckImplInternal* v+app -app ^-app))
            function*
              "SharedPointerInternals::NewIntrusiveReferenceController<T>"
          frame (ignored by stack trace rule (category:indirection -group))
            function*
              "`TArray<T>::Remove'::`2'::<T>::operator()"
          frame* (marked in-app by stack trace rule (family:native function:UE::Assert::Private::ExecCheckImplInternal* v+app -app ^-app))
            function*
              "SButton::OnMouseButtonUp"
          frame* (marked in-app by stack trace rule (family:native function:UE::Assert::Private::ExecCheckImplInternal* v+app -app ^-app))
            function*
              "SButton::ExecuteOnClick"
          frame* (marked in-app by stack trace rule (family:native function:UE::Assert::Private::ExecCheckImplInternal* v+app -app ^-app))
            function*
              "TBaseUObjectMethodDelegateInstance<T>::Execute"
          frame* (marked in-app by stack trace rule (family:native function:UE::Assert::Private::ExecCheckImplInternal* v+app -app ^-app))
            function*
              "UButton::SlateHandleClicked"
          frame* (marked in-app by stack trace rule (family:native function:UE::Assert::Private::ExecCheckImplInternal* v+app -app ^-app))
            function*
              "TMulticastScriptDelegate<T>::ProcessMulticastDelegate<T>"
          frame* (marked in-app by stack trace rule (family:native function:UE::Assert::Private::ExecCheckImplInternal* v+app -app ^-app))
            function*
              "UObject::ProcessEvent"
          frame* (marked in-app by stack trace rule (family:native function:UE::Assert::Private::ExecCheckImplInternal* v+app -app ^-app))
            function*
              "UFunction::Invoke"
          frame* (marked in-app by stack trace rule (family:native function:UE::Assert::Private::ExecCheckImplInternal* v+app -app ^-app))
            function*
              "UObject::ProcessInternal"
          frame* (marked in-app by stack trace rule (family:native function:UE::Assert::Private::ExecCheckImplInternal* v+app -app ^-app))
            function*
              "ProcessLocalScriptFunction"
          frame* (marked in-app by stack trace rule (family:native function:UE::Assert::Private::ExecCheckImplInternal* v+app -app ^-app))
            function*
              "ProcessLocalFunction"
          frame (ignored by stack trace rule (category:indirection -group))
            function*
              "`TThreadSingleton<T>::Get'::`2'::<T>::operator()"
          frame* (marked in-app by stack trace rule (family:native function:UE::Assert::Private::ExecCheckImplInternal* v+app -app ^-app))
            function*
              "ProcessScriptFunction<T>"
          frame* (marked in-app by stack trace rule (family:native function:UE::Assert::Private::ExecCheckImplInternal* v+app -app ^-app))
            function*
              "ProcessLocalScriptFunction"
          frame* (marked in-app by stack trace rule (family:native function:UE::Assert::Private::ExecCheckImplInternal* v+app -app ^-app))
            function*
              "UObject::execCallMathFunction"
          frame* (marked in-app by stack trace rule (family:native function:UE::Assert::Private::ExecCheckImplInternal* v+app -app ^-app))
            filename*
              "sentryplaygroundutils.gen.cpp"
            function*
              "USentryPlaygroundUtils::execTerminate"
          frame* (marked in-app by stack trace rule (family:native function:UE::Assert::Private::ExecCheckImplInternal* v+app -app ^-app))
            filename*
              "sentryplaygroundutils.cpp"
            function*
              "USentryPlaygroundUtils::Terminate"
          frame (marked out of app by stack trace rule (family:native function:UE::Assert::Private::ExecCheckImplInternal* v+app -app ^-app))
            function*
              "UE::Assert::Private::ExecCheckImplInternal"
          frame (marked out of app by stack trace rule (family:native function:UE::Assert::Private::ExecCheckImplInternal* v+app -app ^-app))
            function*
              "CheckVerifyImpl"
          frame (marked out of app by stack trace rule (family:native function:UE::Assert::Private::ExecCheckImplInternal* v+app -app ^-app))
            function*
              "FDebug::OptionallyLogFormattedEnsureMessageReturningFalseImpl"
          frame (marked out of app by stack trace rule (family:native function:UE::Assert::Private::ExecCheckImplInternal* v+app -app ^-app))
            function*
              "FDebug::EnsureFailed"
          frame (marked out of app by stack trace rule (family:native function:UE::Assert::Private::ExecCheckImplInternal* v+app -app ^-app))
            function*
              "TMulticastDelegate<T>::Broadcast"
          frame (marked out of app by stack trace rule (family:native function:UE::Assert::Private::ExecCheckImplInternal* v+app -app ^-app))
            filename*
              "delegateinstancesimpl.h"
            function*
              "TBaseFunctorDelegateInstance<T>::ExecuteIfSafe"
          frame (marked out of app by stack trace rule (family:native function:UE::Assert::Private::ExecCheckImplInternal* v+app -app ^-app))
            filename*
              "tuple.h"
            function*
              "UE::Core::Private::Tuple::TTupleBase<T>::ApplyAfter"
          frame (marked out of app by stack trace rule (family:native function:UE::Assert::Private::ExecCheckImplInternal* v+app -app ^-app))
            filename*
              "invoke.h"
            function*
              "Invoke"
          frame (marked out of app by stack trace rule (family:native function:UE::Assert::Private::ExecCheckImplInternal* v+app -app ^-app))
            filename*
              "sentrysubsystem.cpp"
            function*
              "`USentrySubsystem::Initialize'::`2'::<T>::operator()"
          frame (marked out of app by stack trace rule (family:native function:UE::Assert::Private::ExecCheckImplInternal* v+app -app ^-app))
            filename*
              "sentrysubsystemdesktop.cpp"
            function*
              "SentrySubsystemDesktop::CaptureEnsure"
          frame (marked out of app by stack trace rule (family:native function:UE::Assert::Private::ExecCheckImplInternal* v+app -app ^-app))
            function*
              "sentry_value_set_stacktrace"
          frame (marked out of app by stack trace rule (family:native function:UE::Assert::Private::ExecCheckImplInternal* v+app -app ^-app))
            function*
              "sentry_value_new_stacktrace"
          frame (marked out of app by stack trace rule (family:native function:UE::Assert::Private::ExecCheckImplInternal* v+app -app ^-app))
            function*
              "sentry_unwind_stack_from_ucontext"
        type*
          "Ensure failed"
        value (ignored because stacktrace takes precedence)
          "Ensure condition failed: ensurePtr != nullptr [File:D:\\projects\\sentry-unreal\\sample\\Source\\SentryPlayground\\SentryPlaygroundUtils.cpp] [Line: <int>]"
--------------------------------------------------------------------------
system:
  hash: "65244b22630821cacd0be603ebcef671"
  contributing component: exception
  component:
    system*
      exception*
        stacktrace*
          frame (ignored by stack trace rule (category:threadbase -group v-group))
            function*
              "RtlUserThreadStart"
          frame (ignored by stack trace rule (category:threadbase -group v-group))
            function*
              "BaseThreadInitThunk"
          frame (ignored by stack trace rule (category:threadbase -group v-group))
            filename*
              "exe_common.inl"
            function*
              "__scrt_common_main_seh"
          frame (ignored by stack trace rule (category:threadbase -group v-group))
            filename*
              "exe_common.inl"
            function*
              "invoke_main"
<<<<<<< HEAD
          frame* (marked in-app by stack trace rule (family:native function:UE::Assert::Private::ExecCheckImplInternal* v+app -app ^-app))
            function*
              "WinMain"
          frame* (marked in-app by stack trace rule (family:native function:UE::Assert::Private::ExecCheckImplInternal* v+app -app ^-app))
            function*
              "LaunchWindowsStartup"
          frame* (marked in-app by stack trace rule (family:native function:UE::Assert::Private::ExecCheckImplInternal* v+app -app ^-app))
            function*
              "GuardedMainWrapper"
          frame* (marked in-app by stack trace rule (family:native function:UE::Assert::Private::ExecCheckImplInternal* v+app -app ^-app))
            function*
              "GuardedMain"
          frame* (marked in-app by stack trace rule (family:native function:UE::Assert::Private::ExecCheckImplInternal* v+app -app ^-app))
            function*
              "FEngineLoop::Tick"
          frame* (marked in-app by stack trace rule (family:native function:UE::Assert::Private::ExecCheckImplInternal* v+app -app ^-app))
=======
          frame*
            function*
              "WinMain"
          frame*
            function*
              "LaunchWindowsStartup"
          frame*
            function*
              "GuardedMainWrapper"
          frame*
            function*
              "GuardedMain"
          frame*
            function*
              "FEngineLoop::Tick"
          frame*
>>>>>>> efd73816
            function*
              "FWindowsPlatformApplicationMisc::PumpMessages"
          frame*
            function*
              "DispatchMessageWorker"
          frame (ignored by stack trace rule (category:internals -group))
            function*
              "UserCallWinProcCheckWow"
<<<<<<< HEAD
          frame* (marked in-app by stack trace rule (family:native function:UE::Assert::Private::ExecCheckImplInternal* v+app -app ^-app))
            function*
              "FWindowsApplication::AppWndProc"
          frame* (marked in-app by stack trace rule (family:native function:UE::Assert::Private::ExecCheckImplInternal* v+app -app ^-app))
            function*
              "FWindowsApplication::ProcessMessage"
          frame* (marked in-app by stack trace rule (family:native function:UE::Assert::Private::ExecCheckImplInternal* v+app -app ^-app))
            function*
              "FWindowsApplication::DeferMessage"
          frame* (marked in-app by stack trace rule (family:native function:UE::Assert::Private::ExecCheckImplInternal* v+app -app ^-app))
            function*
              "FWindowsApplication::ProcessDeferredMessage"
          frame* (marked in-app by stack trace rule (family:native function:UE::Assert::Private::ExecCheckImplInternal* v+app -app ^-app))
            function*
              "FSlateApplication::OnMouseUp"
          frame* (marked in-app by stack trace rule (family:native function:UE::Assert::Private::ExecCheckImplInternal* v+app -app ^-app))
            function*
              "FSlateApplication::ProcessMouseButtonUpEvent"
          frame* (marked in-app by stack trace rule (family:native function:UE::Assert::Private::ExecCheckImplInternal* v+app -app ^-app))
            function*
              "FSlateApplication::RoutePointerUpEvent"
          frame* (marked in-app by stack trace rule (family:native function:UE::Assert::Private::ExecCheckImplInternal* v+app -app ^-app))
=======
          frame*
            function*
              "FWindowsApplication::AppWndProc"
          frame*
            function*
              "FWindowsApplication::ProcessMessage"
          frame*
            function*
              "FWindowsApplication::DeferMessage"
          frame*
            function*
              "FWindowsApplication::ProcessDeferredMessage"
          frame*
            function*
              "FSlateApplication::OnMouseUp"
          frame*
            function*
              "FSlateApplication::ProcessMouseButtonUpEvent"
          frame*
            function*
              "FSlateApplication::RoutePointerUpEvent"
          frame*
>>>>>>> efd73816
            function*
              "SharedPointerInternals::NewIntrusiveReferenceController<T>"
          frame (ignored by stack trace rule (category:indirection -group))
            function*
              "`TArray<T>::Remove'::`2'::<T>::operator()"
<<<<<<< HEAD
          frame* (marked in-app by stack trace rule (family:native function:UE::Assert::Private::ExecCheckImplInternal* v+app -app ^-app))
            function*
              "SButton::OnMouseButtonUp"
          frame* (marked in-app by stack trace rule (family:native function:UE::Assert::Private::ExecCheckImplInternal* v+app -app ^-app))
            function*
              "SButton::ExecuteOnClick"
          frame* (marked in-app by stack trace rule (family:native function:UE::Assert::Private::ExecCheckImplInternal* v+app -app ^-app))
            function*
              "TBaseUObjectMethodDelegateInstance<T>::Execute"
          frame* (marked in-app by stack trace rule (family:native function:UE::Assert::Private::ExecCheckImplInternal* v+app -app ^-app))
            function*
              "UButton::SlateHandleClicked"
          frame* (marked in-app by stack trace rule (family:native function:UE::Assert::Private::ExecCheckImplInternal* v+app -app ^-app))
            function*
              "TMulticastScriptDelegate<T>::ProcessMulticastDelegate<T>"
          frame* (marked in-app by stack trace rule (family:native function:UE::Assert::Private::ExecCheckImplInternal* v+app -app ^-app))
            function*
              "UObject::ProcessEvent"
          frame* (marked in-app by stack trace rule (family:native function:UE::Assert::Private::ExecCheckImplInternal* v+app -app ^-app))
            function*
              "UFunction::Invoke"
          frame* (marked in-app by stack trace rule (family:native function:UE::Assert::Private::ExecCheckImplInternal* v+app -app ^-app))
            function*
              "UObject::ProcessInternal"
          frame* (marked in-app by stack trace rule (family:native function:UE::Assert::Private::ExecCheckImplInternal* v+app -app ^-app))
            function*
              "ProcessLocalScriptFunction"
          frame* (marked in-app by stack trace rule (family:native function:UE::Assert::Private::ExecCheckImplInternal* v+app -app ^-app))
=======
          frame*
            function*
              "SButton::OnMouseButtonUp"
          frame*
            function*
              "SButton::ExecuteOnClick"
          frame*
            function*
              "TBaseUObjectMethodDelegateInstance<T>::Execute"
          frame*
            function*
              "UButton::SlateHandleClicked"
          frame*
            function*
              "TMulticastScriptDelegate<T>::ProcessMulticastDelegate<T>"
          frame*
            function*
              "UObject::ProcessEvent"
          frame*
            function*
              "UFunction::Invoke"
          frame*
            function*
              "UObject::ProcessInternal"
          frame*
            function*
              "ProcessLocalScriptFunction"
          frame*
>>>>>>> efd73816
            function*
              "ProcessLocalFunction"
          frame (ignored by stack trace rule (category:indirection -group))
            function*
              "`TThreadSingleton<T>::Get'::`2'::<T>::operator()"
<<<<<<< HEAD
          frame* (marked in-app by stack trace rule (family:native function:UE::Assert::Private::ExecCheckImplInternal* v+app -app ^-app))
            function*
              "ProcessScriptFunction<T>"
          frame* (marked in-app by stack trace rule (family:native function:UE::Assert::Private::ExecCheckImplInternal* v+app -app ^-app))
            function*
              "ProcessLocalScriptFunction"
          frame* (marked in-app by stack trace rule (family:native function:UE::Assert::Private::ExecCheckImplInternal* v+app -app ^-app))
            function*
              "UObject::execCallMathFunction"
          frame* (marked in-app by stack trace rule (family:native function:UE::Assert::Private::ExecCheckImplInternal* v+app -app ^-app))
=======
          frame*
            function*
              "ProcessScriptFunction<T>"
          frame*
            function*
              "ProcessLocalScriptFunction"
          frame*
            function*
              "UObject::execCallMathFunction"
          frame*
>>>>>>> efd73816
            filename*
              "sentryplaygroundutils.gen.cpp"
            function*
              "USentryPlaygroundUtils::execTerminate"
<<<<<<< HEAD
          frame* (marked in-app by stack trace rule (family:native function:UE::Assert::Private::ExecCheckImplInternal* v+app -app ^-app))
=======
          frame*
>>>>>>> efd73816
            filename*
              "sentryplaygroundutils.cpp"
            function*
              "USentryPlaygroundUtils::Terminate"
          frame* (marked out of app by stack trace rule (family:native function:UE::Assert::Private::ExecCheckImplInternal* v+app -app ^-app))
            function*
              "UE::Assert::Private::ExecCheckImplInternal"
          frame* (marked out of app by stack trace rule (family:native function:UE::Assert::Private::ExecCheckImplInternal* v+app -app ^-app))
            function*
              "CheckVerifyImpl"
          frame* (marked out of app by stack trace rule (family:native function:UE::Assert::Private::ExecCheckImplInternal* v+app -app ^-app))
            function*
              "FDebug::OptionallyLogFormattedEnsureMessageReturningFalseImpl"
          frame* (marked out of app by stack trace rule (family:native function:UE::Assert::Private::ExecCheckImplInternal* v+app -app ^-app))
            function*
              "FDebug::EnsureFailed"
          frame* (marked out of app by stack trace rule (family:native function:UE::Assert::Private::ExecCheckImplInternal* v+app -app ^-app))
            function*
              "TMulticastDelegate<T>::Broadcast"
          frame* (marked out of app by stack trace rule (family:native function:UE::Assert::Private::ExecCheckImplInternal* v+app -app ^-app))
            filename*
              "delegateinstancesimpl.h"
            function*
              "TBaseFunctorDelegateInstance<T>::ExecuteIfSafe"
          frame* (marked out of app by stack trace rule (family:native function:UE::Assert::Private::ExecCheckImplInternal* v+app -app ^-app))
            filename*
              "tuple.h"
            function*
              "UE::Core::Private::Tuple::TTupleBase<T>::ApplyAfter"
          frame* (marked out of app by stack trace rule (family:native function:UE::Assert::Private::ExecCheckImplInternal* v+app -app ^-app))
            filename*
              "invoke.h"
            function*
              "Invoke"
          frame (ignored by stack trace rule (category:indirection -group))
            filename*
              "sentrysubsystem.cpp"
            function*
              "`USentrySubsystem::Initialize'::`2'::<T>::operator()"
          frame* (marked out of app by stack trace rule (family:native function:UE::Assert::Private::ExecCheckImplInternal* v+app -app ^-app))
            filename*
              "sentrysubsystemdesktop.cpp"
            function*
              "SentrySubsystemDesktop::CaptureEnsure"
          frame* (marked out of app by stack trace rule (family:native function:UE::Assert::Private::ExecCheckImplInternal* v+app -app ^-app))
            function*
              "sentry_value_set_stacktrace"
          frame* (marked out of app by stack trace rule (family:native function:UE::Assert::Private::ExecCheckImplInternal* v+app -app ^-app))
            function*
              "sentry_value_new_stacktrace"
          frame* (marked out of app by stack trace rule (family:native function:UE::Assert::Private::ExecCheckImplInternal* v+app -app ^-app))
            function*
              "sentry_unwind_stack_from_ucontext"
        type*
          "Ensure failed"
        value (ignored because stacktrace takes precedence)
          "Ensure condition failed: ensurePtr != nullptr [File:D:\\projects\\sentry-unreal\\sample\\Source\\SentryPlayground\\SentryPlaygroundUtils.cpp] [Line: <int>]"<|MERGE_RESOLUTION|>--- conflicted
+++ resolved
@@ -1,9 +1,5 @@
 ---
-<<<<<<< HEAD
 created: '2025-02-27T14:35:31.136385+00:00'
-=======
-created: '2025-02-26T00:34:16.527674+00:00'
->>>>>>> efd73816
 creator: sentry
 source: tests/sentry/grouping/test_variants.py
 ---
@@ -210,7 +206,6 @@
               "exe_common.inl"
             function*
               "invoke_main"
-<<<<<<< HEAD
           frame* (marked in-app by stack trace rule (family:native function:UE::Assert::Private::ExecCheckImplInternal* v+app -app ^-app))
             function*
               "WinMain"
@@ -227,24 +222,6 @@
             function*
               "FEngineLoop::Tick"
           frame* (marked in-app by stack trace rule (family:native function:UE::Assert::Private::ExecCheckImplInternal* v+app -app ^-app))
-=======
-          frame*
-            function*
-              "WinMain"
-          frame*
-            function*
-              "LaunchWindowsStartup"
-          frame*
-            function*
-              "GuardedMainWrapper"
-          frame*
-            function*
-              "GuardedMain"
-          frame*
-            function*
-              "FEngineLoop::Tick"
-          frame*
->>>>>>> efd73816
             function*
               "FWindowsPlatformApplicationMisc::PumpMessages"
           frame*
@@ -253,7 +230,6 @@
           frame (ignored by stack trace rule (category:internals -group))
             function*
               "UserCallWinProcCheckWow"
-<<<<<<< HEAD
           frame* (marked in-app by stack trace rule (family:native function:UE::Assert::Private::ExecCheckImplInternal* v+app -app ^-app))
             function*
               "FWindowsApplication::AppWndProc"
@@ -276,36 +252,11 @@
             function*
               "FSlateApplication::RoutePointerUpEvent"
           frame* (marked in-app by stack trace rule (family:native function:UE::Assert::Private::ExecCheckImplInternal* v+app -app ^-app))
-=======
-          frame*
-            function*
-              "FWindowsApplication::AppWndProc"
-          frame*
-            function*
-              "FWindowsApplication::ProcessMessage"
-          frame*
-            function*
-              "FWindowsApplication::DeferMessage"
-          frame*
-            function*
-              "FWindowsApplication::ProcessDeferredMessage"
-          frame*
-            function*
-              "FSlateApplication::OnMouseUp"
-          frame*
-            function*
-              "FSlateApplication::ProcessMouseButtonUpEvent"
-          frame*
-            function*
-              "FSlateApplication::RoutePointerUpEvent"
-          frame*
->>>>>>> efd73816
             function*
               "SharedPointerInternals::NewIntrusiveReferenceController<T>"
           frame (ignored by stack trace rule (category:indirection -group))
             function*
               "`TArray<T>::Remove'::`2'::<T>::operator()"
-<<<<<<< HEAD
           frame* (marked in-app by stack trace rule (family:native function:UE::Assert::Private::ExecCheckImplInternal* v+app -app ^-app))
             function*
               "SButton::OnMouseButtonUp"
@@ -334,73 +285,26 @@
             function*
               "ProcessLocalScriptFunction"
           frame* (marked in-app by stack trace rule (family:native function:UE::Assert::Private::ExecCheckImplInternal* v+app -app ^-app))
-=======
-          frame*
-            function*
-              "SButton::OnMouseButtonUp"
-          frame*
-            function*
-              "SButton::ExecuteOnClick"
-          frame*
-            function*
-              "TBaseUObjectMethodDelegateInstance<T>::Execute"
-          frame*
-            function*
-              "UButton::SlateHandleClicked"
-          frame*
-            function*
-              "TMulticastScriptDelegate<T>::ProcessMulticastDelegate<T>"
-          frame*
-            function*
-              "UObject::ProcessEvent"
-          frame*
-            function*
-              "UFunction::Invoke"
-          frame*
-            function*
-              "UObject::ProcessInternal"
-          frame*
+            function*
+              "ProcessLocalFunction"
+          frame (ignored by stack trace rule (category:indirection -group))
+            function*
+              "`TThreadSingleton<T>::Get'::`2'::<T>::operator()"
+          frame* (marked in-app by stack trace rule (family:native function:UE::Assert::Private::ExecCheckImplInternal* v+app -app ^-app))
+            function*
+              "ProcessScriptFunction<T>"
+          frame* (marked in-app by stack trace rule (family:native function:UE::Assert::Private::ExecCheckImplInternal* v+app -app ^-app))
             function*
               "ProcessLocalScriptFunction"
-          frame*
->>>>>>> efd73816
-            function*
-              "ProcessLocalFunction"
-          frame (ignored by stack trace rule (category:indirection -group))
-            function*
-              "`TThreadSingleton<T>::Get'::`2'::<T>::operator()"
-<<<<<<< HEAD
-          frame* (marked in-app by stack trace rule (family:native function:UE::Assert::Private::ExecCheckImplInternal* v+app -app ^-app))
-            function*
-              "ProcessScriptFunction<T>"
-          frame* (marked in-app by stack trace rule (family:native function:UE::Assert::Private::ExecCheckImplInternal* v+app -app ^-app))
-            function*
-              "ProcessLocalScriptFunction"
           frame* (marked in-app by stack trace rule (family:native function:UE::Assert::Private::ExecCheckImplInternal* v+app -app ^-app))
             function*
               "UObject::execCallMathFunction"
           frame* (marked in-app by stack trace rule (family:native function:UE::Assert::Private::ExecCheckImplInternal* v+app -app ^-app))
-=======
-          frame*
-            function*
-              "ProcessScriptFunction<T>"
-          frame*
-            function*
-              "ProcessLocalScriptFunction"
-          frame*
-            function*
-              "UObject::execCallMathFunction"
-          frame*
->>>>>>> efd73816
             filename*
               "sentryplaygroundutils.gen.cpp"
             function*
               "USentryPlaygroundUtils::execTerminate"
-<<<<<<< HEAD
-          frame* (marked in-app by stack trace rule (family:native function:UE::Assert::Private::ExecCheckImplInternal* v+app -app ^-app))
-=======
-          frame*
->>>>>>> efd73816
+          frame* (marked in-app by stack trace rule (family:native function:UE::Assert::Private::ExecCheckImplInternal* v+app -app ^-app))
             filename*
               "sentryplaygroundutils.cpp"
             function*
