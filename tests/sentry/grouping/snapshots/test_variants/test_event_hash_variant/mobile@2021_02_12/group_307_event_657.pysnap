---
<<<<<<< HEAD
created: '2021-05-03T12:50:46.826333Z'
=======
created: '2021-05-05T18:04:39.707918Z'
>>>>>>> 8905cce6
creator: sentry
source: tests/sentry/grouping/test_variants.py
---
app-depth-1:
  hash: "aeed765d29d1a60cb094f66d2cd8efb2"
  tree_label: "stripped_application_code"
  component:
    app-depth-1*
      exception*
        stacktrace*
          frame*
            function*
              "stripped_application_code"
        type (ignored because exception is synthetic (detected via exception type))
          "EXC_BAD_ACCESS / EXC_I386_GPFLT"
        value (ignored because stacktrace takes precedence)
          "Fatal Error: EXC_BAD_ACCESS / EXC_I386_GPFLT"
--------------------------------------------------------------------------
app-depth-max:
  hash: "aeed765d29d1a60cb094f66d2cd8efb2"
  tree_label: "<entire stacktrace>"
  component:
    app-depth-max*
      exception*
        stacktrace*
          frame (ignored by stack trace rule (category:threadbase -group v-group))
            function*
              "stripped_application_code"
          frame (ignored by stack trace rule (category:threadbase -group v-group))
            package* (used as fallback because function name is not available)
              "libsystem_pthread.dylib"
          frame (marked out of app by stack trace rule (family:native package:/usr/lib/** -app))
            package* (used as fallback because function name is not available)
              "libsystem_pthread.dylib"
          frame (marked out of app by stack trace rule (family:native package:/usr/lib/** -app))
            package* (used as fallback because function name is not available)
              "libsystem_pthread.dylib"
          frame*
            function*
              "stripped_application_code"
          frame (ignored due to recursion)
            function*
              "stripped_application_code"
          frame (ignored due to recursion)
            function*
              "stripped_application_code"
          frame (ignored due to recursion)
            function*
              "stripped_application_code"
          frame (ignored due to recursion)
            function*
              "stripped_application_code"
          frame (ignored due to recursion)
            function*
              "stripped_application_code"
          frame (ignored due to recursion)
            function*
              "stripped_application_code"
          frame (ignored due to recursion)
            function*
              "stripped_application_code"
          frame (ignored due to recursion)
            function*
              "stripped_application_code"
          frame (ignored due to recursion)
            function*
              "stripped_application_code"
          frame (ignored due to recursion)
            function*
              "stripped_application_code"
          frame (ignored due to recursion)
            function*
              "stripped_application_code"
          frame (ignored by stack trace rule (category:internals -group))
            package* (used as fallback because function name is not available)
              "libc++abi.dylib"
        type (ignored because exception is synthetic)
          "EXC_BAD_ACCESS / EXC_I386_GPFLT"
        value (ignored because stacktrace takes precedence)
          "Fatal Error: EXC_BAD_ACCESS / EXC_I386_GPFLT"
--------------------------------------------------------------------------
system:
  hash: "aeed765d29d1a60cb094f66d2cd8efb2"
  tree_label: "<entire stacktrace>"
  component:
    system*
      exception*
        stacktrace*
          frame (ignored by stack trace rule (category:threadbase -group v-group))
            function*
              "stripped_application_code"
          frame (ignored by stack trace rule (category:threadbase -group v-group))
            package* (used as fallback because function name is not available)
              "libsystem_pthread.dylib"
          frame (marked out of app by stack trace rule (family:native package:/usr/lib/** -app))
            package* (used as fallback because function name is not available)
              "libsystem_pthread.dylib"
          frame (marked out of app by stack trace rule (family:native package:/usr/lib/** -app))
            package* (used as fallback because function name is not available)
              "libsystem_pthread.dylib"
          frame*
            function*
              "stripped_application_code"
          frame (ignored due to recursion)
            function*
              "stripped_application_code"
          frame (ignored due to recursion)
            function*
              "stripped_application_code"
          frame (ignored due to recursion)
            function*
              "stripped_application_code"
          frame (ignored due to recursion)
            function*
              "stripped_application_code"
          frame (ignored due to recursion)
            function*
              "stripped_application_code"
          frame (ignored due to recursion)
            function*
              "stripped_application_code"
          frame (ignored due to recursion)
            function*
              "stripped_application_code"
          frame (ignored due to recursion)
            function*
              "stripped_application_code"
          frame (ignored due to recursion)
            function*
              "stripped_application_code"
          frame (ignored due to recursion)
            function*
              "stripped_application_code"
          frame (ignored due to recursion)
            function*
              "stripped_application_code"
          frame (ignored by stack trace rule (category:internals -group))
            package* (used as fallback because function name is not available)
              "libc++abi.dylib"
        type (ignored because exception is synthetic)
          "EXC_BAD_ACCESS / EXC_I386_GPFLT"
        value (ignored because stacktrace takes precedence)
          "Fatal Error: EXC_BAD_ACCESS / EXC_I386_GPFLT"<|MERGE_RESOLUTION|>--- conflicted
+++ resolved
@@ -1,9 +1,5 @@
 ---
-<<<<<<< HEAD
-created: '2021-05-03T12:50:46.826333Z'
-=======
-created: '2021-05-05T18:04:39.707918Z'
->>>>>>> 8905cce6
+created: '2021-05-17T08:41:28.731631Z'
 creator: sentry
 source: tests/sentry/grouping/test_variants.py
 ---
@@ -80,7 +76,7 @@
           frame (ignored by stack trace rule (category:internals -group))
             package* (used as fallback because function name is not available)
               "libc++abi.dylib"
-        type (ignored because exception is synthetic)
+        type (ignored because exception is synthetic (detected via exception type))
           "EXC_BAD_ACCESS / EXC_I386_GPFLT"
         value (ignored because stacktrace takes precedence)
           "Fatal Error: EXC_BAD_ACCESS / EXC_I386_GPFLT"
