---
<<<<<<< HEAD
created: '2021-05-03T12:50:47.764970Z'
=======
created: '2021-05-05T18:04:39.788581Z'
>>>>>>> 8905cce6
creator: sentry
source: tests/sentry/grouping/test_variants.py
---
app-depth-1:
  hash: "f616e8228d88e28dce01fbd04c53487d"
  tree_label: "`anonymous namespace'::crash"
  component:
    app-depth-1*
      exception*
        stacktrace*
          frame*
            filename (discarded native filename for grouping stability)
              "main.cpp"
            function*
              "`anonymous namespace'::crash"
        type (ignored because exception is synthetic (detected via exception type))
          "EXCEPTION_ACCESS_VIOLATION_WRITE"
        value (ignored because stacktrace takes precedence)
          "Fatal Error: EXCEPTION_ACCESS_VIOLATION_WRITE"
--------------------------------------------------------------------------
app-depth-2:
  hash: "8e1e6add5d343d84489b957df999f941"
  tree_label: "`anonymous namespace'::start | ..."
  component:
    app-depth-2*
      exception*
        stacktrace*
          frame*
            filename (discarded native filename for grouping stability)
              "main.cpp"
            function*
              "`anonymous namespace'::start"
          frame*
            filename (discarded native filename for grouping stability)
              "main.cpp"
            function*
              "`anonymous namespace'::crash"
        type (ignored because exception is synthetic (detected via exception type))
          "EXCEPTION_ACCESS_VIOLATION_WRITE"
        value (ignored because stacktrace takes precedence)
          "Fatal Error: EXCEPTION_ACCESS_VIOLATION_WRITE"
--------------------------------------------------------------------------
app-depth-3:
  hash: "3df8bc242dfdc7460b42fa529422630f"
  tree_label: "main | ..."
  component:
    app-depth-3*
      exception*
        stacktrace*
          frame*
            filename (discarded native filename for grouping stability)
              "main.cpp"
            function*
              "main"
          frame*
            filename (discarded native filename for grouping stability)
              "main.cpp"
            function*
              "`anonymous namespace'::start"
          frame*
            filename (discarded native filename for grouping stability)
              "main.cpp"
            function*
              "`anonymous namespace'::crash"
        type (ignored because exception is synthetic (detected via exception type))
          "EXCEPTION_ACCESS_VIOLATION_WRITE"
        value (ignored because stacktrace takes precedence)
          "Fatal Error: EXCEPTION_ACCESS_VIOLATION_WRITE"
--------------------------------------------------------------------------
app-depth-max:
  hash: "3df8bc242dfdc7460b42fa529422630f"
  tree_label: "<entire stacktrace>"
  component:
    app-depth-max*
      exception*
        stacktrace*
          frame (ignored by stack trace rule (category:threadbase -group v-group))
            filename (discarded native filename for grouping stability)
              "exe_common.inl"
            function*
              "__scrt_common_main_seh"
          frame (ignored by stack trace rule (category:threadbase -group v-group))
            filename (discarded native filename for grouping stability)
              "exe_common.inl"
            function*
              "invoke_main"
          frame*
            filename (discarded native filename for grouping stability)
              "main.cpp"
            function*
              "main"
          frame*
            filename (discarded native filename for grouping stability)
              "main.cpp"
            function*
              "`anonymous namespace'::start"
          frame*
            filename (discarded native filename for grouping stability)
              "main.cpp"
            function*
              "`anonymous namespace'::crash"
        type (ignored because exception is synthetic)
          "EXCEPTION_ACCESS_VIOLATION_WRITE"
        value (ignored because stacktrace takes precedence)
          "Fatal Error: EXCEPTION_ACCESS_VIOLATION_WRITE"
--------------------------------------------------------------------------
system:
  hash: "3df8bc242dfdc7460b42fa529422630f"
  tree_label: "<entire stacktrace>"
  component:
    system*
      exception*
        stacktrace*
          frame (ignored by stack trace rule (category:threadbase -group v-group))
            filename (discarded native filename for grouping stability)
              "exe_common.inl"
            function*
              "__scrt_common_main_seh"
          frame (ignored by stack trace rule (category:threadbase -group v-group))
            filename (discarded native filename for grouping stability)
              "exe_common.inl"
            function*
              "invoke_main"
          frame*
            filename (discarded native filename for grouping stability)
              "main.cpp"
            function*
              "main"
          frame*
            filename (discarded native filename for grouping stability)
              "main.cpp"
            function*
              "`anonymous namespace'::start"
          frame*
            filename (discarded native filename for grouping stability)
              "main.cpp"
            function*
              "`anonymous namespace'::crash"
        type (ignored because exception is synthetic)
          "EXCEPTION_ACCESS_VIOLATION_WRITE"
        value (ignored because stacktrace takes precedence)
          "Fatal Error: EXCEPTION_ACCESS_VIOLATION_WRITE"<|MERGE_RESOLUTION|>--- conflicted
+++ resolved
@@ -1,9 +1,5 @@
 ---
-<<<<<<< HEAD
-created: '2021-05-03T12:50:47.764970Z'
-=======
-created: '2021-05-05T18:04:39.788581Z'
->>>>>>> 8905cce6
+created: '2021-05-17T08:41:29.052198Z'
 creator: sentry
 source: tests/sentry/grouping/test_variants.py
 ---
@@ -105,7 +101,7 @@
               "main.cpp"
             function*
               "`anonymous namespace'::crash"
-        type (ignored because exception is synthetic)
+        type (ignored because exception is synthetic (detected via exception type))
           "EXCEPTION_ACCESS_VIOLATION_WRITE"
         value (ignored because stacktrace takes precedence)
           "Fatal Error: EXCEPTION_ACCESS_VIOLATION_WRITE"
