---
<<<<<<< HEAD
created: '2021-05-03T12:50:46.615548Z'
=======
created: '2021-05-05T18:04:39.327974Z'
>>>>>>> 8905cce6
creator: sentry
source: tests/sentry/grouping/test_variants.py
---
app-depth-1:
  hash: "bfa38798962f4c0a56cb787726d4a3be"
  tree_label: "malloc_zone_malloc | application_frame [malloc]"
  component:
    app-depth-1*
      exception*
        stacktrace*
          frame* (marked as prefix frame by stack trace rule (category:malloc +sentinel +prefix))
            function*
              "malloc_zone_malloc"
            package (ignored because function takes precedence)
              "libsystem_malloc.dylib"
          frame*
            function*
              "application_frame"
        type (ignored because exception is synthetic (detected via exception type))
          "EXC_BAD_INSTRUCTION / EXC_I386_INVOP"
        value (ignored because stacktrace takes precedence)
          "Fatal Error: EXC_BAD_INSTRUCTION / EXC_I386_INVOP"
--------------------------------------------------------------------------
app-depth-max:
  hash: "3ff01ce959249abecc6bc8a8f1432b0b"
  tree_label: "<entire stacktrace>"
  component:
    app-depth-max*
      exception*
        stacktrace*
          frame*
            function*
              "application_frame"
          frame* (marked as prefix frame by stack trace rule (category:malloc +sentinel +prefix))
            function*
              "malloc_zone_malloc"
            package (ignored because function takes precedence)
              "libsystem_malloc.dylib"
          frame (ignored by stack trace rule (category:internals -group))
            function*
              "nanov2_malloc"
            package (ignored because function takes precedence)
              "libsystem_malloc.dylib"
          frame (ignored by stack trace rule (category:internals -group))
            function*
              "nanov2_allocate"
            package (ignored because function takes precedence)
              "libsystem_malloc.dylib"
          frame (ignored by stack trace rule (category:internals -group))
            function*
              "nanov2_allocate_from_block"
            package (ignored because function takes precedence)
              "libsystem_malloc.dylib"
          frame (ignored by stack trace rule (category:indirection -group))
            function*
              "nanov2_allocate_from_block.cold.1"
            package (ignored because function takes precedence)
              "libsystem_malloc.dylib"
        type (ignored because exception is synthetic)
          "EXC_BAD_INSTRUCTION / EXC_I386_INVOP"
        value (ignored because stacktrace takes precedence)
          "Fatal Error: EXC_BAD_INSTRUCTION / EXC_I386_INVOP"
--------------------------------------------------------------------------
system:
  hash: "3ff01ce959249abecc6bc8a8f1432b0b"
  tree_label: "<entire stacktrace>"
  component:
    system*
      exception*
        stacktrace*
          frame*
            function*
              "application_frame"
          frame* (marked as prefix frame by stack trace rule (category:malloc +sentinel +prefix))
            function*
              "malloc_zone_malloc"
            package (ignored because function takes precedence)
              "libsystem_malloc.dylib"
          frame (ignored by stack trace rule (category:internals -group))
            function*
              "nanov2_malloc"
            package (ignored because function takes precedence)
              "libsystem_malloc.dylib"
          frame (ignored by stack trace rule (category:internals -group))
            function*
              "nanov2_allocate"
            package (ignored because function takes precedence)
              "libsystem_malloc.dylib"
          frame (ignored by stack trace rule (category:internals -group))
            function*
              "nanov2_allocate_from_block"
            package (ignored because function takes precedence)
              "libsystem_malloc.dylib"
          frame (ignored by stack trace rule (category:indirection -group))
            function*
              "nanov2_allocate_from_block.cold.1"
            package (ignored because function takes precedence)
              "libsystem_malloc.dylib"
        type (ignored because exception is synthetic)
          "EXC_BAD_INSTRUCTION / EXC_I386_INVOP"
        value (ignored because stacktrace takes precedence)
          "Fatal Error: EXC_BAD_INSTRUCTION / EXC_I386_INVOP"<|MERGE_RESOLUTION|>--- conflicted
+++ resolved
@@ -1,9 +1,5 @@
 ---
-<<<<<<< HEAD
-created: '2021-05-03T12:50:46.615548Z'
-=======
-created: '2021-05-05T18:04:39.327974Z'
->>>>>>> 8905cce6
+created: '2021-05-17T08:41:28.209882Z'
 creator: sentry
 source: tests/sentry/grouping/test_variants.py
 ---
@@ -62,7 +58,7 @@
               "nanov2_allocate_from_block.cold.1"
             package (ignored because function takes precedence)
               "libsystem_malloc.dylib"
-        type (ignored because exception is synthetic)
+        type (ignored because exception is synthetic (detected via exception type))
           "EXC_BAD_INSTRUCTION / EXC_I386_INVOP"
         value (ignored because stacktrace takes precedence)
           "Fatal Error: EXC_BAD_INSTRUCTION / EXC_I386_INVOP"
