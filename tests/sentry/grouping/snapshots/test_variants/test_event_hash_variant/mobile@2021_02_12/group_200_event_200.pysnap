---
<<<<<<< HEAD
created: '2021-05-03T12:50:46.523317Z'
=======
created: '2021-05-05T18:04:39.120835Z'
>>>>>>> 8905cce6
creator: sentry
source: tests/sentry/grouping/test_variants.py
---
app-depth-1:
  hash: "1028091c5d80feac9a1542ab321d1fe7"
  tree_label: "RtlFreeHeap | RtlFreeHeap | destructor' [dtor/free]"
  component:
    app-depth-1*
      exception*
        stacktrace*
          frame* (marked as prefix frame by stack trace rule (category:free +sentinel +prefix))
            function*
              "RtlFreeHeap"
            package (ignored because function takes precedence)
              "ntdll.dll"
          frame* (marked as prefix frame by stack trace rule (category:free +sentinel +prefix))
            function*
              "RtlFreeHeap"
            package (ignored because function takes precedence)
              "ntdll.dll"
          frame*
            function*
              "destructor'"
            package (ignored because function takes precedence)
              "winhttp.dll"
        type (ignored because exception is synthetic (detected via exception type))
          "EXCEPTION_ACCESS_VIOLATION_WRITE"
        value (ignored because stacktrace takes precedence)
          "Fatal Error: EXCEPTION_ACCESS_VIOLATION_WRITE"
--------------------------------------------------------------------------
app-depth-max:
  hash: "6b9106347534a0018fe5f3d9993b3bb5"
  tree_label: "<entire stacktrace>"
  component:
    app-depth-max*
      exception*
        stacktrace*
          frame (ignored by stack trace rule (category:threadbase -group v-group))
            function*
              "RtlUserThreadStart"
            package (ignored because function takes precedence)
              "ntdll.dll"
          frame (ignored by stack trace rule (category:threadbase -group v-group))
            function*
              "BaseThreadInitThunk"
            package (ignored because function takes precedence)
              "kernel32.dll"
          frame*
            function*
              "TppWorkerThread"
            package (ignored because function takes precedence)
              "ntdll.dll"
          frame (ignored by stack trace rule (category:internals -group))
            function*
              "TppWorkpExecuteCallback"
            package (ignored because function takes precedence)
              "ntdll.dll"
          frame (ignored by stack trace rule (category:internals -group))
            function*
              "HTTP_THREAD_POOL::_StaticWorkItemCallback"
            package (ignored because function takes precedence)
              "winhttp.dll"
          frame (ignored by stack trace rule (category:internals -group))
            function*
              "HTTP_ASYNC_OVERLAPPED::OnWorkItem"
            package (ignored because function takes precedence)
              "winhttp.dll"
          frame (ignored by stack trace rule (category:internals -group))
            function*
              "WEBIO_REQUEST::OnIoComplete"
            package (ignored because function takes precedence)
              "winhttp.dll"
          frame (ignored by stack trace rule (category:internals -group))
            function*
              "HTTP_USER_REQUEST::OnSendRequest"
            package (ignored because function takes precedence)
              "winhttp.dll"
          frame (ignored by stack trace rule (category:internals -group))
            function*
              "HTTP_BASE_OBJECT::Dereference"
            package (ignored because function takes precedence)
              "winhttp.dll"
          frame*
            function*
              "destructor'"
            package (ignored because function takes precedence)
              "winhttp.dll"
          frame (ignored by stack trace rule (category:indirection -group))
            function*
              "HTTP_USER_REQUEST::~HTTP_USER_REQUEST"
            package (ignored because function takes precedence)
              "winhttp.dll"
          frame*
            function*
              "destructor'"
            package (ignored because function takes precedence)
              "winhttp.dll"
          frame* (marked as prefix frame by stack trace rule (category:free +sentinel +prefix))
            function*
              "RtlFreeHeap"
            package (ignored because function takes precedence)
              "ntdll.dll"
          frame (ignored by stack trace rule (category:internals -group))
            function*
              "memset"
            package (ignored because function takes precedence)
              "ntdll.dll"
          frame (ignored by stack trace rule (category:internals -group))
            function*
              "RtlpFreeUserBlock"
            package (ignored because function takes precedence)
              "ntdll.dll"
          frame (ignored by stack trace rule (category:internals -group))
            function*
              "RtlpFreeUserBlockToHeap"
            package (ignored because function takes precedence)
              "ntdll.dll"
          frame* (marked as prefix frame by stack trace rule (category:free +sentinel +prefix))
            function*
              "RtlFreeHeap"
            package (ignored because function takes precedence)
              "ntdll.dll"
          frame (ignored by stack trace rule (category:internals -group))
            function*
              "RtlpFreeHeapInternal"
            package (ignored because function takes precedence)
              "ntdll.dll"
          frame (ignored by stack trace rule (category:internals -group))
            function*
              "RtlpFreeHeap"
            package (ignored because function takes precedence)
              "ntdll.dll"
          frame (ignored by stack trace rule (category:internals -group))
            function*
              "RtlEnterCriticalSection"
            package (ignored because function takes precedence)
              "ntdll.dll"
          frame (ignored by stack trace rule (category:internals -group))
            function*
              "RtlpEnterCriticalSectionContended"
            package (ignored because function takes precedence)
              "ntdll.dll"
          frame (ignored by stack trace rule (category:internals -group))
            function*
              "RtlpWaitOnCriticalSection"
            package (ignored because function takes precedence)
              "ntdll.dll"
          frame (ignored by stack trace rule (category:internals -group))
            function*
              "RtlpWaitOnAddress"
            package (ignored because function takes precedence)
              "ntdll.dll"
          frame (ignored by stack trace rule (category:internals -group))
            function*
              "RtlpOptimizeWaitOnAddressWaitList"
            package (ignored because function takes precedence)
              "ntdll.dll"
        type (ignored because exception is synthetic)
          "EXCEPTION_ACCESS_VIOLATION_WRITE"
        value (ignored because stacktrace takes precedence)
          "Fatal Error: EXCEPTION_ACCESS_VIOLATION_WRITE"
--------------------------------------------------------------------------
system:
  hash: "6b9106347534a0018fe5f3d9993b3bb5"
  tree_label: "<entire stacktrace>"
  component:
    system*
      exception*
        stacktrace*
          frame (ignored by stack trace rule (category:threadbase -group v-group))
            function*
              "RtlUserThreadStart"
            package (ignored because function takes precedence)
              "ntdll.dll"
          frame (ignored by stack trace rule (category:threadbase -group v-group))
            function*
              "BaseThreadInitThunk"
            package (ignored because function takes precedence)
              "kernel32.dll"
          frame*
            function*
              "TppWorkerThread"
            package (ignored because function takes precedence)
              "ntdll.dll"
          frame (ignored by stack trace rule (category:internals -group))
            function*
              "TppWorkpExecuteCallback"
            package (ignored because function takes precedence)
              "ntdll.dll"
          frame (ignored by stack trace rule (category:internals -group))
            function*
              "HTTP_THREAD_POOL::_StaticWorkItemCallback"
            package (ignored because function takes precedence)
              "winhttp.dll"
          frame (ignored by stack trace rule (category:internals -group))
            function*
              "HTTP_ASYNC_OVERLAPPED::OnWorkItem"
            package (ignored because function takes precedence)
              "winhttp.dll"
          frame (ignored by stack trace rule (category:internals -group))
            function*
              "WEBIO_REQUEST::OnIoComplete"
            package (ignored because function takes precedence)
              "winhttp.dll"
          frame (ignored by stack trace rule (category:internals -group))
            function*
              "HTTP_USER_REQUEST::OnSendRequest"
            package (ignored because function takes precedence)
              "winhttp.dll"
          frame (ignored by stack trace rule (category:internals -group))
            function*
              "HTTP_BASE_OBJECT::Dereference"
            package (ignored because function takes precedence)
              "winhttp.dll"
          frame*
            function*
              "destructor'"
            package (ignored because function takes precedence)
              "winhttp.dll"
          frame (ignored by stack trace rule (category:indirection -group))
            function*
              "HTTP_USER_REQUEST::~HTTP_USER_REQUEST"
            package (ignored because function takes precedence)
              "winhttp.dll"
          frame*
            function*
              "destructor'"
            package (ignored because function takes precedence)
              "winhttp.dll"
          frame* (marked as prefix frame by stack trace rule (category:free +sentinel +prefix))
            function*
              "RtlFreeHeap"
            package (ignored because function takes precedence)
              "ntdll.dll"
          frame (ignored by stack trace rule (category:internals -group))
            function*
              "memset"
            package (ignored because function takes precedence)
              "ntdll.dll"
          frame (ignored by stack trace rule (category:internals -group))
            function*
              "RtlpFreeUserBlock"
            package (ignored because function takes precedence)
              "ntdll.dll"
          frame (ignored by stack trace rule (category:internals -group))
            function*
              "RtlpFreeUserBlockToHeap"
            package (ignored because function takes precedence)
              "ntdll.dll"
          frame* (marked as prefix frame by stack trace rule (category:free +sentinel +prefix))
            function*
              "RtlFreeHeap"
            package (ignored because function takes precedence)
              "ntdll.dll"
          frame (ignored by stack trace rule (category:internals -group))
            function*
              "RtlpFreeHeapInternal"
            package (ignored because function takes precedence)
              "ntdll.dll"
          frame (ignored by stack trace rule (category:internals -group))
            function*
              "RtlpFreeHeap"
            package (ignored because function takes precedence)
              "ntdll.dll"
          frame (ignored by stack trace rule (category:internals -group))
            function*
              "RtlEnterCriticalSection"
            package (ignored because function takes precedence)
              "ntdll.dll"
          frame (ignored by stack trace rule (category:internals -group))
            function*
              "RtlpEnterCriticalSectionContended"
            package (ignored because function takes precedence)
              "ntdll.dll"
          frame (ignored by stack trace rule (category:internals -group))
            function*
              "RtlpWaitOnCriticalSection"
            package (ignored because function takes precedence)
              "ntdll.dll"
          frame (ignored by stack trace rule (category:internals -group))
            function*
              "RtlpWaitOnAddress"
            package (ignored because function takes precedence)
              "ntdll.dll"
          frame (ignored by stack trace rule (category:internals -group))
            function*
              "RtlpOptimizeWaitOnAddressWaitList"
            package (ignored because function takes precedence)
              "ntdll.dll"
        type (ignored because exception is synthetic)
          "EXCEPTION_ACCESS_VIOLATION_WRITE"
        value (ignored because stacktrace takes precedence)
          "Fatal Error: EXCEPTION_ACCESS_VIOLATION_WRITE"<|MERGE_RESOLUTION|>--- conflicted
+++ resolved
@@ -1,9 +1,5 @@
 ---
-<<<<<<< HEAD
-created: '2021-05-03T12:50:46.523317Z'
-=======
-created: '2021-05-05T18:04:39.120835Z'
->>>>>>> 8905cce6
+created: '2021-05-17T08:41:28.000515Z'
 creator: sentry
 source: tests/sentry/grouping/test_variants.py
 ---
@@ -161,7 +157,7 @@
               "RtlpOptimizeWaitOnAddressWaitList"
             package (ignored because function takes precedence)
               "ntdll.dll"
-        type (ignored because exception is synthetic)
+        type (ignored because exception is synthetic (detected via exception type))
           "EXCEPTION_ACCESS_VIOLATION_WRITE"
         value (ignored because stacktrace takes precedence)
           "Fatal Error: EXCEPTION_ACCESS_VIOLATION_WRITE"
