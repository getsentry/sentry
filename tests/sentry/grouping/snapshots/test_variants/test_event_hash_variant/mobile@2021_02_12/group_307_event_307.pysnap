---
<<<<<<< HEAD
created: '2021-05-03T12:50:44.861568Z'
=======
created: '2021-05-05T18:04:40.769663Z'
>>>>>>> 8905cce6
creator: sentry
source: tests/sentry/grouping/test_variants.py
---
app-depth-1:
  hash: "aeed765d29d1a60cb094f66d2cd8efb2"
  tree_label: "stripped_application_code"
  component:
    app-depth-1*
      exception*
        stacktrace*
          frame*
            function*
              "stripped_application_code"
        type (ignored because exception is synthetic (detected via exception type))
          "EXC_BAD_ACCESS / EXC_I386_GPFLT"
        value (ignored because stacktrace takes precedence)
          "Fatal Error: EXC_BAD_ACCESS / EXC_I386_GPFLT"
--------------------------------------------------------------------------
app-depth-max:
  hash: "aeed765d29d1a60cb094f66d2cd8efb2"
  tree_label: "<entire stacktrace>"
  component:
    app-depth-max*
      exception*
        stacktrace*
          frame (ignored by stack trace rule (category:threadbase -group v-group))
            function*
              "stripped_application_code"
          frame (ignored by stack trace rule (category:threadbase -group v-group))
            function*
              "thread_start"
            package (ignored because function takes precedence)
              "libsystem_pthread.dylib"
          frame (ignored by stack trace rule (category:threadbase -group v-group))
            function*
              "_pthread_start"
            package (ignored because function takes precedence)
              "libsystem_pthread.dylib"
          frame*
            function*
              "stripped_application_code"
          frame (ignored due to recursion)
            function*
              "stripped_application_code"
          frame (ignored due to recursion)
            function*
              "stripped_application_code"
          frame (ignored due to recursion)
            function*
              "stripped_application_code"
          frame (ignored due to recursion)
            function*
              "stripped_application_code"
          frame (ignored due to recursion)
            function*
              "stripped_application_code"
          frame (ignored due to recursion)
            function*
              "stripped_application_code"
          frame (ignored due to recursion)
            function*
              "stripped_application_code"
          frame (ignored due to recursion)
            function*
              "stripped_application_code"
          frame (ignored due to recursion)
            function*
              "stripped_application_code"
          frame (ignored due to recursion)
            function*
              "stripped_application_code"
          frame (ignored due to recursion)
            function*
              "stripped_application_code"
          frame (ignored by stack trace rule (category:indirection -group))
            function*
              "__dynamic_cast"
            package (ignored because function takes precedence)
              "libc++abi.dylib"
        type (ignored because exception is synthetic)
          "EXC_BAD_ACCESS / EXC_I386_GPFLT"
        value (ignored because stacktrace takes precedence)
          "Fatal Error: EXC_BAD_ACCESS / EXC_I386_GPFLT"
--------------------------------------------------------------------------
system:
  hash: "aeed765d29d1a60cb094f66d2cd8efb2"
  tree_label: "<entire stacktrace>"
  component:
    system*
      exception*
        stacktrace*
          frame (ignored by stack trace rule (category:threadbase -group v-group))
            function*
              "stripped_application_code"
          frame (ignored by stack trace rule (category:threadbase -group v-group))
            function*
              "thread_start"
            package (ignored because function takes precedence)
              "libsystem_pthread.dylib"
          frame (ignored by stack trace rule (category:threadbase -group v-group))
            function*
              "_pthread_start"
            package (ignored because function takes precedence)
              "libsystem_pthread.dylib"
          frame*
            function*
              "stripped_application_code"
          frame (ignored due to recursion)
            function*
              "stripped_application_code"
          frame (ignored due to recursion)
            function*
              "stripped_application_code"
          frame (ignored due to recursion)
            function*
              "stripped_application_code"
          frame (ignored due to recursion)
            function*
              "stripped_application_code"
          frame (ignored due to recursion)
            function*
              "stripped_application_code"
          frame (ignored due to recursion)
            function*
              "stripped_application_code"
          frame (ignored due to recursion)
            function*
              "stripped_application_code"
          frame (ignored due to recursion)
            function*
              "stripped_application_code"
          frame (ignored due to recursion)
            function*
              "stripped_application_code"
          frame (ignored due to recursion)
            function*
              "stripped_application_code"
          frame (ignored due to recursion)
            function*
              "stripped_application_code"
          frame (ignored by stack trace rule (category:indirection -group))
            function*
              "__dynamic_cast"
            package (ignored because function takes precedence)
              "libc++abi.dylib"
        type (ignored because exception is synthetic)
          "EXC_BAD_ACCESS / EXC_I386_GPFLT"
        value (ignored because stacktrace takes precedence)
          "Fatal Error: EXC_BAD_ACCESS / EXC_I386_GPFLT"<|MERGE_RESOLUTION|>--- conflicted
+++ resolved
@@ -1,9 +1,5 @@
 ---
-<<<<<<< HEAD
-created: '2021-05-03T12:50:44.861568Z'
-=======
-created: '2021-05-05T18:04:40.769663Z'
->>>>>>> 8905cce6
+created: '2021-05-17T08:41:29.485762Z'
 creator: sentry
 source: tests/sentry/grouping/test_variants.py
 ---
@@ -83,7 +79,7 @@
               "__dynamic_cast"
             package (ignored because function takes precedence)
               "libc++abi.dylib"
-        type (ignored because exception is synthetic)
+        type (ignored because exception is synthetic (detected via exception type))
           "EXC_BAD_ACCESS / EXC_I386_GPFLT"
         value (ignored because stacktrace takes precedence)
           "Fatal Error: EXC_BAD_ACCESS / EXC_I386_GPFLT"
