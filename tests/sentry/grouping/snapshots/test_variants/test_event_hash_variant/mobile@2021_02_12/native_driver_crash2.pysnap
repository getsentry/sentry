--- conflicted
+++ resolved
@@ -1,9 +1,5 @@
 ---
-<<<<<<< HEAD
-created: '2021-04-29T11:10:01.883985Z'
-=======
-created: '2021-04-30T12:13:37.101902Z'
->>>>>>> 2accf61e
+created: '2021-04-30T15:47:31.759924Z'
 creator: sentry
 source: tests/sentry/grouping/test_variants.py
 ---
@@ -24,47 +20,6 @@
         value (ignored because stacktrace takes precedence)
           "Fatal Error: EXCEPTION_ACCESS_VIOLATION_READ"
 --------------------------------------------------------------------------
-<<<<<<< HEAD
-app-depth-2:
-  hash: "c85e23e804b52ea4b9f290ba838e77a0"
-  tree_label: "<entire stacktrace>"
-  component:
-    app-depth-2*
-      exception*
-        stacktrace*
-          frame*
-            function*
-              "CUseCountedObject<T>::UCDestroy"
-            package (ignored because function takes precedence)
-              "d3d11.dll"
-          frame (ignored by stack trace rule (category:internals -group))
-            function*
-              "CContext::LUCBeginLayerDestruction"
-            package (ignored because function takes precedence)
-              "d3d11.dll"
-          frame (ignored by stack trace rule (category:internals -group))
-            function*
-              "NDXGI::CDevice::DestroyDriverInstance"
-            package (ignored because function takes precedence)
-              "d3d11.dll"
-          frame (ignored by stack trace rule (category:internals -group))
-            function*
-              "OpenAdapter10"
-            package (ignored because function takes precedence)
-              "nvwgf2umx.dll"
-          frame (ignored by stack trace rule (category:internals -group))
-            package* (used as fallback because function name is not available)
-              "nvwgf2umx.dll"
-          frame (marked as prefix frame by stack trace rule (category:driver +sentinel +prefix))
-            package* (used as fallback because function name is not available)
-              "nvwgf2umx.dll"
-        type (ignored because type is platform-specific)
-          "EXCEPTION_ACCESS_VIOLATION_READ"
-        value (ignored because stacktrace takes precedence)
-          "Fatal Error: EXCEPTION_ACCESS_VIOLATION_READ"
---------------------------------------------------------------------------
-=======
->>>>>>> 2accf61e
 system:
   hash: "c85e23e804b52ea4b9f290ba838e77a0"
   tree_label: "<entire stacktrace>"
