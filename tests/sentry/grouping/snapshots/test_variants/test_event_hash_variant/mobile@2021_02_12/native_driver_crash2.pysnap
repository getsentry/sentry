--- conflicted
+++ resolved
@@ -1,9 +1,5 @@
 ---
-<<<<<<< HEAD
-created: '2021-05-03T12:50:45.222956Z'
-=======
-created: '2021-05-05T18:04:38.798417Z'
->>>>>>> 8905cce6
+created: '2021-05-17T08:41:27.912069Z'
 creator: sentry
 source: tests/sentry/grouping/test_variants.py
 ---
@@ -57,7 +53,7 @@
           frame (marked as prefix frame by stack trace rule (category:driver +sentinel +prefix))
             package* (used as fallback because function name is not available)
               "nvwgf2umx.dll"
-        type (ignored because exception is synthetic)
+        type (ignored because exception is synthetic (detected via exception type))
           "EXCEPTION_ACCESS_VIOLATION_READ"
         value (ignored because stacktrace takes precedence)
           "Fatal Error: EXCEPTION_ACCESS_VIOLATION_READ"
