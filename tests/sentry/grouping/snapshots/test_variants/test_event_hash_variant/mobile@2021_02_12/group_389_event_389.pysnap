--- conflicted
+++ resolved
@@ -1,9 +1,5 @@
 ---
-<<<<<<< HEAD
-created: '2021-05-03T12:50:44.054081Z'
-=======
-created: '2021-05-05T18:04:39.140176Z'
->>>>>>> 8905cce6
+created: '2021-05-17T08:41:27.725745Z'
 creator: sentry
 source: tests/sentry/grouping/test_variants.py
 ---
@@ -67,7 +63,7 @@
               "_pthread_testcancel"
             package (ignored because function takes precedence)
               "libsystem_pthread.dylib"
-        type (ignored because exception is synthetic)
+        type (ignored because exception is synthetic (detected via exception type))
           "EXC_BAD_ACCESS / KERN_INVALID_ADDRESS"
         value (ignored because stacktrace takes precedence)
           "Fatal Error: EXC_BAD_ACCESS / KERN_INVALID_ADDRESS"
