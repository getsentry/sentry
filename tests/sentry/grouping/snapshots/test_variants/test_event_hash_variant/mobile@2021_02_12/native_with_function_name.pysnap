--- conflicted
+++ resolved
@@ -1,9 +1,5 @@
 ---
-<<<<<<< HEAD
-created: '2021-05-03T12:50:45.661687Z'
-=======
-created: '2021-05-05T18:04:39.132688Z'
->>>>>>> 8905cce6
+created: '2021-05-17T08:41:28.020060Z'
 creator: sentry
 source: tests/sentry/grouping/test_variants.py
 ---
@@ -166,7 +162,7 @@
               "`anonymous namespace'::something::nested::Foo<T>::crash"
             package (ignored because function takes precedence)
               "crash"
-        type (ignored because exception is synthetic)
+        type (ignored because exception is synthetic (detected via exception type))
           "EXC_BAD_ACCESS / KERN_INVALID_ADDRESS"
         value (ignored because stacktrace takes precedence)
           "Fatal Error: EXC_BAD_ACCESS / KERN_INVALID_ADDRESS"
