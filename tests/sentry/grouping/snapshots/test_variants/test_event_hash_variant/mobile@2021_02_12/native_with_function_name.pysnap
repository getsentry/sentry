---
<<<<<<< HEAD
created: '2024-09-05T13:39:11.105577+00:00'
=======
created: '2024-09-05T13:32:09.452717+00:00'
>>>>>>> d106a5bf
creator: sentry
source: tests/sentry/grouping/test_variants.py
---
app:
  hash: null
  component:
    app (exception of app-depth-1/app-depth-2/app-depth-3/app-depth-4/app-depth-max/system takes precedence)
      threads (thread has no stacktrace)
--------------------------------------------------------------------------
app-depth-1:
  hash: "e002eefcebcc5e920bcddc9c81a06470"
  component:
    app-depth-1*
      exception*
        stacktrace*
          frame*
            filename (discarded native filename for grouping stability)
              "main.cpp"
            function*
              "(anonymous namespace)::something::nested::Foo<T>::crash"
<<<<<<< HEAD
=======
            package (ignored because function takes precedence)
              "crash"
>>>>>>> d106a5bf
        type (ignored because exception is synthetic)
          "EXC_BAD_ACCESS / KERN_INVALID_ADDRESS"
        value (ignored because stacktrace takes precedence)
          "Fatal Error: EXC_BAD_ACCESS / KERN_INVALID_ADDRESS"
--------------------------------------------------------------------------
app-depth-2:
  hash: "f0a8645562acd4cde0096d53ab69f9ac"
  component:
    app-depth-2*
      exception*
        stacktrace*
          frame*
            filename (discarded native filename for grouping stability)
              "main.cpp"
            function*
              "(anonymous namespace)::crash"
<<<<<<< HEAD
=======
            package (ignored because function takes precedence)
              "crash"
>>>>>>> d106a5bf
          frame*
            filename (discarded native filename for grouping stability)
              "main.cpp"
            function*
              "(anonymous namespace)::something::nested::Foo<T>::crash"
<<<<<<< HEAD
=======
            package (ignored because function takes precedence)
              "crash"
>>>>>>> d106a5bf
        type (ignored because exception is synthetic)
          "EXC_BAD_ACCESS / KERN_INVALID_ADDRESS"
        value (ignored because stacktrace takes precedence)
          "Fatal Error: EXC_BAD_ACCESS / KERN_INVALID_ADDRESS"
--------------------------------------------------------------------------
app-depth-3:
  hash: "102ff7b3fc873a8b1728ddbdffbaab81"
  component:
    app-depth-3*
      exception*
        stacktrace*
          frame*
            filename (discarded native filename for grouping stability)
              "main.cpp"
            function*
              "(anonymous namespace)::start"
<<<<<<< HEAD
=======
            package (ignored because function takes precedence)
              "crash"
>>>>>>> d106a5bf
          frame*
            filename (discarded native filename for grouping stability)
              "main.cpp"
            function*
              "(anonymous namespace)::crash"
<<<<<<< HEAD
=======
            package (ignored because function takes precedence)
              "crash"
>>>>>>> d106a5bf
          frame*
            filename (discarded native filename for grouping stability)
              "main.cpp"
            function*
              "(anonymous namespace)::something::nested::Foo<T>::crash"
<<<<<<< HEAD
=======
            package (ignored because function takes precedence)
              "crash"
>>>>>>> d106a5bf
        type (ignored because exception is synthetic)
          "EXC_BAD_ACCESS / KERN_INVALID_ADDRESS"
        value (ignored because stacktrace takes precedence)
          "Fatal Error: EXC_BAD_ACCESS / KERN_INVALID_ADDRESS"
--------------------------------------------------------------------------
app-depth-4:
  hash: "3b9ea09c02c81c1c6e5884c1fadcdda0"
  component:
    app-depth-4*
      exception*
        stacktrace*
          frame*
            filename (discarded native filename for grouping stability)
              "main.cpp"
            function*
              "main"
          frame*
            filename (discarded native filename for grouping stability)
              "main.cpp"
            function*
              "(anonymous namespace)::start"
<<<<<<< HEAD
=======
            package (ignored because function takes precedence)
              "crash"
>>>>>>> d106a5bf
          frame*
            filename (discarded native filename for grouping stability)
              "main.cpp"
            function*
              "(anonymous namespace)::crash"
<<<<<<< HEAD
=======
            package (ignored because function takes precedence)
              "crash"
>>>>>>> d106a5bf
          frame*
            filename (discarded native filename for grouping stability)
              "main.cpp"
            function*
              "(anonymous namespace)::something::nested::Foo<T>::crash"
<<<<<<< HEAD
=======
            package (ignored because function takes precedence)
              "crash"
>>>>>>> d106a5bf
        type (ignored because exception is synthetic)
          "EXC_BAD_ACCESS / KERN_INVALID_ADDRESS"
        value (ignored because stacktrace takes precedence)
          "Fatal Error: EXC_BAD_ACCESS / KERN_INVALID_ADDRESS"
--------------------------------------------------------------------------
app-depth-max:
  hash: "3b9ea09c02c81c1c6e5884c1fadcdda0"
  component:
    app-depth-max*
      exception*
        stacktrace*
          frame*
            filename (discarded native filename for grouping stability)
              "main.cpp"
            function*
              "main"
          frame*
            filename (discarded native filename for grouping stability)
              "main.cpp"
            function*
              "(anonymous namespace)::start"
<<<<<<< HEAD
=======
            package (ignored because function takes precedence)
              "crash"
>>>>>>> d106a5bf
          frame*
            filename (discarded native filename for grouping stability)
              "main.cpp"
            function*
              "(anonymous namespace)::crash"
<<<<<<< HEAD
=======
            package (ignored because function takes precedence)
              "crash"
>>>>>>> d106a5bf
          frame*
            filename (discarded native filename for grouping stability)
              "main.cpp"
            function*
              "(anonymous namespace)::something::nested::Foo<T>::crash"
<<<<<<< HEAD
=======
            package (ignored because function takes precedence)
              "crash"
>>>>>>> d106a5bf
        type (ignored because exception is synthetic)
          "EXC_BAD_ACCESS / KERN_INVALID_ADDRESS"
        value (ignored because stacktrace takes precedence)
          "Fatal Error: EXC_BAD_ACCESS / KERN_INVALID_ADDRESS"
--------------------------------------------------------------------------
system:
  hash: "3b9ea09c02c81c1c6e5884c1fadcdda0"
  component:
    system*
      exception*
        stacktrace*
          frame*
            filename (discarded native filename for grouping stability)
              "main.cpp"
            function*
              "main"
          frame*
            filename (discarded native filename for grouping stability)
              "main.cpp"
            function*
              "(anonymous namespace)::start"
<<<<<<< HEAD
=======
            package (ignored because function takes precedence)
              "crash"
>>>>>>> d106a5bf
          frame*
            filename (discarded native filename for grouping stability)
              "main.cpp"
            function*
              "(anonymous namespace)::crash"
<<<<<<< HEAD
=======
            package (ignored because function takes precedence)
              "crash"
>>>>>>> d106a5bf
          frame*
            filename (discarded native filename for grouping stability)
              "main.cpp"
            function*
              "(anonymous namespace)::something::nested::Foo<T>::crash"
<<<<<<< HEAD
=======
            package (ignored because function takes precedence)
              "crash"
>>>>>>> d106a5bf
        type (ignored because exception is synthetic)
          "EXC_BAD_ACCESS / KERN_INVALID_ADDRESS"
        value (ignored because stacktrace takes precedence)
          "Fatal Error: EXC_BAD_ACCESS / KERN_INVALID_ADDRESS"<|MERGE_RESOLUTION|>--- conflicted
+++ resolved
@@ -1,9 +1,5 @@
 ---
-<<<<<<< HEAD
-created: '2024-09-05T13:39:11.105577+00:00'
-=======
-created: '2024-09-05T13:32:09.452717+00:00'
->>>>>>> d106a5bf
+created: '2024-09-06T10:48:36.808444+00:00'
 creator: sentry
 source: tests/sentry/grouping/test_variants.py
 ---
@@ -24,11 +20,6 @@
               "main.cpp"
             function*
               "(anonymous namespace)::something::nested::Foo<T>::crash"
-<<<<<<< HEAD
-=======
-            package (ignored because function takes precedence)
-              "crash"
->>>>>>> d106a5bf
         type (ignored because exception is synthetic)
           "EXC_BAD_ACCESS / KERN_INVALID_ADDRESS"
         value (ignored because stacktrace takes precedence)
@@ -45,21 +36,11 @@
               "main.cpp"
             function*
               "(anonymous namespace)::crash"
-<<<<<<< HEAD
-=======
-            package (ignored because function takes precedence)
-              "crash"
->>>>>>> d106a5bf
           frame*
             filename (discarded native filename for grouping stability)
               "main.cpp"
             function*
               "(anonymous namespace)::something::nested::Foo<T>::crash"
-<<<<<<< HEAD
-=======
-            package (ignored because function takes precedence)
-              "crash"
->>>>>>> d106a5bf
         type (ignored because exception is synthetic)
           "EXC_BAD_ACCESS / KERN_INVALID_ADDRESS"
         value (ignored because stacktrace takes precedence)
@@ -76,31 +57,16 @@
               "main.cpp"
             function*
               "(anonymous namespace)::start"
-<<<<<<< HEAD
-=======
-            package (ignored because function takes precedence)
-              "crash"
->>>>>>> d106a5bf
           frame*
             filename (discarded native filename for grouping stability)
               "main.cpp"
             function*
               "(anonymous namespace)::crash"
-<<<<<<< HEAD
-=======
-            package (ignored because function takes precedence)
-              "crash"
->>>>>>> d106a5bf
           frame*
             filename (discarded native filename for grouping stability)
               "main.cpp"
             function*
               "(anonymous namespace)::something::nested::Foo<T>::crash"
-<<<<<<< HEAD
-=======
-            package (ignored because function takes precedence)
-              "crash"
->>>>>>> d106a5bf
         type (ignored because exception is synthetic)
           "EXC_BAD_ACCESS / KERN_INVALID_ADDRESS"
         value (ignored because stacktrace takes precedence)
@@ -122,31 +88,16 @@
               "main.cpp"
             function*
               "(anonymous namespace)::start"
-<<<<<<< HEAD
-=======
-            package (ignored because function takes precedence)
-              "crash"
->>>>>>> d106a5bf
           frame*
             filename (discarded native filename for grouping stability)
               "main.cpp"
             function*
               "(anonymous namespace)::crash"
-<<<<<<< HEAD
-=======
-            package (ignored because function takes precedence)
-              "crash"
->>>>>>> d106a5bf
           frame*
             filename (discarded native filename for grouping stability)
               "main.cpp"
             function*
               "(anonymous namespace)::something::nested::Foo<T>::crash"
-<<<<<<< HEAD
-=======
-            package (ignored because function takes precedence)
-              "crash"
->>>>>>> d106a5bf
         type (ignored because exception is synthetic)
           "EXC_BAD_ACCESS / KERN_INVALID_ADDRESS"
         value (ignored because stacktrace takes precedence)
@@ -168,31 +119,16 @@
               "main.cpp"
             function*
               "(anonymous namespace)::start"
-<<<<<<< HEAD
-=======
-            package (ignored because function takes precedence)
-              "crash"
->>>>>>> d106a5bf
           frame*
             filename (discarded native filename for grouping stability)
               "main.cpp"
             function*
               "(anonymous namespace)::crash"
-<<<<<<< HEAD
-=======
-            package (ignored because function takes precedence)
-              "crash"
->>>>>>> d106a5bf
           frame*
             filename (discarded native filename for grouping stability)
               "main.cpp"
             function*
               "(anonymous namespace)::something::nested::Foo<T>::crash"
-<<<<<<< HEAD
-=======
-            package (ignored because function takes precedence)
-              "crash"
->>>>>>> d106a5bf
         type (ignored because exception is synthetic)
           "EXC_BAD_ACCESS / KERN_INVALID_ADDRESS"
         value (ignored because stacktrace takes precedence)
@@ -214,31 +150,16 @@
               "main.cpp"
             function*
               "(anonymous namespace)::start"
-<<<<<<< HEAD
-=======
-            package (ignored because function takes precedence)
-              "crash"
->>>>>>> d106a5bf
           frame*
             filename (discarded native filename for grouping stability)
               "main.cpp"
             function*
               "(anonymous namespace)::crash"
-<<<<<<< HEAD
-=======
-            package (ignored because function takes precedence)
-              "crash"
->>>>>>> d106a5bf
           frame*
             filename (discarded native filename for grouping stability)
               "main.cpp"
             function*
               "(anonymous namespace)::something::nested::Foo<T>::crash"
-<<<<<<< HEAD
-=======
-            package (ignored because function takes precedence)
-              "crash"
->>>>>>> d106a5bf
         type (ignored because exception is synthetic)
           "EXC_BAD_ACCESS / KERN_INVALID_ADDRESS"
         value (ignored because stacktrace takes precedence)
