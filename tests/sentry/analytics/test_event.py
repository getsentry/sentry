from dataclasses import dataclass
from datetime import datetime, timezone
from unittest.mock import MagicMock, patch

import pytest

from sentry.analytics import Event, eventclass
<<<<<<< HEAD
=======
from sentry.analytics.attribute import Attribute
from sentry.analytics.event import EventEnvelope
>>>>>>> 8123dd3f
from sentry.testutils.cases import TestCase


@dataclass
class DummyType:
    key: str = "value"


@eventclass("example")
class ExampleEvent(Event):
    id: int
    map: dict | DummyType
    optional: bool | None = None


class EventTest(TestCase):
    @patch("sentry.analytics.event.uuid1")
    def test_simple(self, mock_uuid1: MagicMock) -> None:
        mock_uuid1.return_value = self.get_mock_uuid()

        result = EventEnvelope(
            event=ExampleEvent(
                id="1",  # type: ignore[arg-type]
                map={"key": "value"},
                optional=False,
            ),
            datetime=datetime(2001, 4, 18, tzinfo=timezone.utc),
        )

        result.datetime = datetime(2001, 4, 18, tzinfo=timezone.utc)

        assert result.serialize() == {
            "data": {
                "id": 1,
                "map": {"key": "value"},
                "optional": False,
            },
            "type": "example",
            "timestamp": 987552000,
            "uuid": b"AAEC",
        }

    @patch("sentry.analytics.event.uuid1")
    def test_simple_from_instance(self, mock_uuid1: MagicMock) -> None:
        mock_uuid1.return_value = self.get_mock_uuid()

        result = EventEnvelope(
            ExampleEvent.from_instance(
                None,
                id="1",
                map={"key": "value"},
                optional=False,
            )
        )
        result.datetime = datetime(2001, 4, 18, tzinfo=timezone.utc)

        assert result.serialize() == {
            "data": {
                "id": 1,
                "map": {"key": "value"},
                "optional": False,
            },
            "type": "example",
            "timestamp": 987552000,
            "uuid": b"AAEC",
        }

<<<<<<< HEAD
=======
    @patch("sentry.analytics.event.uuid1")
    def test_simple_old_style(self, mock_uuid1: MagicMock) -> None:
        mock_uuid1.return_value = self.get_mock_uuid()

        result = EventEnvelope(
            ExampleEventOldStyle.from_instance(
                None,
                id="1",
                map={"key": "value"},
                optional=False,
            )
        )
        result.datetime = datetime(2001, 4, 18, tzinfo=timezone.utc)

        assert result.serialize() == {
            "data": {
                "id": 1,
                "map": {"key": "value"},
                "optional": False,
            },
            "type": "example-old-style",
            "timestamp": 987552000,
            "uuid": b"AAEC",
        }

>>>>>>> 8123dd3f
    def test_optional_is_optional(self) -> None:
        result = ExampleEvent(id="1", map={"key": "value"})  # type: ignore[arg-type]
        assert result.serialize() == {"id": 1, "map": {"key": "value"}, "optional": None}

    def test_required_cannot_be_none(self) -> None:
        with pytest.raises(TypeError):
            ExampleEvent(map={"key": None})  # type: ignore[call-arg]

    def test_invalid_map(self) -> None:
        with pytest.raises(ValueError):
            ExampleEvent(id="1", map="foo")  # type: ignore[arg-type]

    def test_map_with_instance(self) -> None:
        result = ExampleEvent(id="1", map=DummyType())  # type: ignore[arg-type]
        assert result.serialize()["map"] == {"key": "value"}<|MERGE_RESOLUTION|>--- conflicted
+++ resolved
@@ -5,11 +5,7 @@
 import pytest
 
 from sentry.analytics import Event, eventclass
-<<<<<<< HEAD
-=======
-from sentry.analytics.attribute import Attribute
 from sentry.analytics.event import EventEnvelope
->>>>>>> 8123dd3f
 from sentry.testutils.cases import TestCase
 
 
@@ -77,34 +73,6 @@
             "uuid": b"AAEC",
         }
 
-<<<<<<< HEAD
-=======
-    @patch("sentry.analytics.event.uuid1")
-    def test_simple_old_style(self, mock_uuid1: MagicMock) -> None:
-        mock_uuid1.return_value = self.get_mock_uuid()
-
-        result = EventEnvelope(
-            ExampleEventOldStyle.from_instance(
-                None,
-                id="1",
-                map={"key": "value"},
-                optional=False,
-            )
-        )
-        result.datetime = datetime(2001, 4, 18, tzinfo=timezone.utc)
-
-        assert result.serialize() == {
-            "data": {
-                "id": 1,
-                "map": {"key": "value"},
-                "optional": False,
-            },
-            "type": "example-old-style",
-            "timestamp": 987552000,
-            "uuid": b"AAEC",
-        }
-
->>>>>>> 8123dd3f
     def test_optional_is_optional(self) -> None:
         result = ExampleEvent(id="1", map={"key": "value"})  # type: ignore[arg-type]
         assert result.serialize() == {"id": 1, "map": {"key": "value"}, "optional": None}
