import logging
from dataclasses import dataclass
from datetime import datetime, timezone
from unittest.mock import MagicMock, patch

import pytest

from sentry.analytics import Event, eventclass
from sentry.analytics.attribute import Attribute
from sentry.analytics.event import EventEnvelope
from sentry.testutils.cases import TestCase


@dataclass
class DummyType:
    key: str = "value"


@eventclass("example")
class ExampleEvent(Event):
    id: int
    map: dict | DummyType
    optional: bool | None = None


class ExampleEventOldStyle(Event):
    type = "example-old-style"
    attributes = [
        Attribute("id", int),
        Attribute("map", dict),
        Attribute("optional", bool),
    ]


class EventTest(TestCase):
    @patch("sentry.analytics.event.uuid1")
    def test_simple(self, mock_uuid1: MagicMock) -> None:
        mock_uuid1.return_value = self.get_mock_uuid()

        result = EventEnvelope(
            event=ExampleEvent(
                id=1,
                map={"key": "value"},
                optional=False,
            ),
            datetime=datetime(2001, 4, 18, tzinfo=timezone.utc),
        )

        result.datetime = datetime(2001, 4, 18, tzinfo=timezone.utc)

        assert result.serialize() == {
            "data": {
                "id": 1,
                "map": {"key": "value"},
                "optional": False,
            },
            "type": "example",
            "timestamp": 987552000,
            "uuid": b"AAEC",
        }

    @patch("sentry.analytics.event.uuid1")
    def test_simple_from_instance(self, mock_uuid1: MagicMock) -> None:
        mock_uuid1.return_value = self.get_mock_uuid()

        result = EventEnvelope(
            ExampleEvent.from_instance(
                None,
                id=1,
                map={"key": "value"},
                optional=False,
            )
        )
        result.datetime = datetime(2001, 4, 18, tzinfo=timezone.utc)

        assert result.serialize() == {
            "data": {
                "id": 1,
                "map": {"key": "value"},
                "optional": False,
            },
            "type": "example",
            "timestamp": 987552000,
            "uuid": b"AAEC",
        }

    @patch("sentry.analytics.event.uuid1")
    def test_simple_old_style(self, mock_uuid1: MagicMock) -> None:
        mock_uuid1.return_value = self.get_mock_uuid()

        result = EventEnvelope(
            ExampleEventOldStyle.from_instance(
                None,
                id=1,
                map={"key": "value"},
                optional=False,
            )
        )
        result.datetime = datetime(2001, 4, 18, tzinfo=timezone.utc)

        assert result.serialize() == {
            "data": {
                "id": 1,
                "map": {"key": "value"},
                "optional": False,
            },
            "type": "example-old-style",
            "timestamp": 987552000,
            "uuid": b"AAEC",
        }

    def test_optional_is_optional(self) -> None:
        result = ExampleEvent(id=1, map={"key": "value"})
        assert result.serialize() == {"id": 1, "map": {"key": "value"}, "optional": None}

    def test_required_cannot_be_none(self) -> None:
        with pytest.raises(TypeError):
            ExampleEvent(map={"key": None})  # type: ignore[call-arg]

    def test_map_with_instance(self) -> None:
        result = ExampleEvent(id=1, map=DummyType())
<<<<<<< HEAD
        assert result.serialize()["map"] == {"key": "value"}

    def test_new_fields_without_eventclass(self) -> None:
        class ExampleEventWithoutEventclass(ExampleEvent):
            new_field: str = "test"

        with pytest.raises(TypeError):
            with self.assertLogs("sentry.analytics.event", logging.WARNING) as cm:
                ExampleEventWithoutEventclass(id="1", map={"key": "value"}, new_field="test")  # type: ignore[arg-type,call-arg]

        assert "Event class with new fields must use @eventclass decorator" in cm.records[0].msg

    def test_no_new_fields_without_eventclass(self) -> None:
        class ExampleEventWithoutEventclass(ExampleEvent):
            pass

        with self.assertNoLogs("sentry.analytics.event"):
            ExampleEventWithoutEventclass(id="1", map={"key": "value"})  # type: ignore[arg-type]

    def test_sentry_app_schema_validation_error_serialization(self) -> None:
        event = SentryAppSchemaValidationError(
            app_schema='{"name": "test-app", "version": "1.0"}',
            user_id=12345,
            sentry_app_id=67890,
            sentry_app_name="Test App",
            organization_id=54321,
            error_message="Invalid schema format",
        )

        serialized = event.serialize()

        assert serialized == {
            "schema": '{"name": "test-app", "version": "1.0"}',
            "user_id": 12345,
            "sentry_app_id": 67890,
            "sentry_app_name": "Test App",
            "organization_id": 54321,
            "error_message": "Invalid schema format",
        }
        assert "app_schema" not in serialized

    def test_sentry_app_schema_validation_error_serialization_with_optional_fields(self) -> None:
        event = SentryAppSchemaValidationError(
            app_schema='{"name": "test-app"}',
            sentry_app_name="Test App",
            organization_id=54321,
            error_message="Invalid schema",
        )

        serialized = event.serialize()

        assert serialized == {
            "schema": '{"name": "test-app"}',
            "user_id": None,
            "sentry_app_id": None,
            "sentry_app_name": "Test App",
            "organization_id": 54321,
            "error_message": "Invalid schema",
        }
        assert "app_schema" not in serialized
=======
        assert result.serialize()["map"] == {"key": "value"}
>>>>>>> 999558bf
<|MERGE_RESOLUTION|>--- conflicted
+++ resolved
@@ -119,7 +119,6 @@
 
     def test_map_with_instance(self) -> None:
         result = ExampleEvent(id=1, map=DummyType())
-<<<<<<< HEAD
         assert result.serialize()["map"] == {"key": "value"}
 
     def test_new_fields_without_eventclass(self) -> None:
@@ -137,49 +136,4 @@
             pass
 
         with self.assertNoLogs("sentry.analytics.event"):
-            ExampleEventWithoutEventclass(id="1", map={"key": "value"})  # type: ignore[arg-type]
-
-    def test_sentry_app_schema_validation_error_serialization(self) -> None:
-        event = SentryAppSchemaValidationError(
-            app_schema='{"name": "test-app", "version": "1.0"}',
-            user_id=12345,
-            sentry_app_id=67890,
-            sentry_app_name="Test App",
-            organization_id=54321,
-            error_message="Invalid schema format",
-        )
-
-        serialized = event.serialize()
-
-        assert serialized == {
-            "schema": '{"name": "test-app", "version": "1.0"}',
-            "user_id": 12345,
-            "sentry_app_id": 67890,
-            "sentry_app_name": "Test App",
-            "organization_id": 54321,
-            "error_message": "Invalid schema format",
-        }
-        assert "app_schema" not in serialized
-
-    def test_sentry_app_schema_validation_error_serialization_with_optional_fields(self) -> None:
-        event = SentryAppSchemaValidationError(
-            app_schema='{"name": "test-app"}',
-            sentry_app_name="Test App",
-            organization_id=54321,
-            error_message="Invalid schema",
-        )
-
-        serialized = event.serialize()
-
-        assert serialized == {
-            "schema": '{"name": "test-app"}',
-            "user_id": None,
-            "sentry_app_id": None,
-            "sentry_app_name": "Test App",
-            "organization_id": 54321,
-            "error_message": "Invalid schema",
-        }
-        assert "app_schema" not in serialized
-=======
-        assert result.serialize()["map"] == {"key": "value"}
->>>>>>> 999558bf
+            ExampleEventWithoutEventclass(id="1", map={"key": "value"})  # type: ignore[arg-type]