--- conflicted
+++ resolved
@@ -120,11 +120,7 @@
             ExampleEvent(map={"key": None})  # type: ignore[call-arg]
 
     def test_map_with_instance(self) -> None:
-<<<<<<< HEAD
         result = ExampleEvent(id=1, map=DummyType())
-        assert result.serialize()["map"] == {"key": "value"}
-=======
-        result = ExampleEvent(id="1", map=DummyType())  # type: ignore[arg-type]
         assert result.serialize()["map"] == {"key": "value"}
 
     def test_sentry_app_schema_validation_error_serialization(self) -> None:
@@ -167,5 +163,4 @@
             "organization_id": 54321,
             "error_message": "Invalid schema",
         }
-        assert "app_schema" not in serialized
->>>>>>> d375f1aa
+        assert "app_schema" not in serialized