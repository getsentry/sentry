from datetime import datetime, timezone

import pytest
from arroyo.backends.kafka import KafkaPayload
from arroyo.types import BrokerValue, Message, Partition, Topic

from sentry.sentry_metrics.consumers.indexer.parallel import MetricsConsumerStrategyFactory
from sentry.snuba.metrics.naming_layer.mri import SessionMRI
from sentry.utils import json

ts = int(datetime.now(tz=timezone.utc).timestamp())
counter_payload = {
    "name": SessionMRI.SESSION.value,
    "tags": {
        "environment": "production",
        "session.status": "init",
    },
    "timestamp": ts,
    "type": "c",
    "value": 1.0,
    "org_id": 1,
    "project_id": 3,
}


<<<<<<< HEAD
@pytest.mark.parametrize("force_disable_multiprocessing", [True, False])
def test_basic(request, settings, force_disable_multiprocessing):
=======
@pytest.mark.django_db
def test_basic(request):
>>>>>>> f1754cf7
    """
    Integration test to verify that the parallel indexer can spawn subprocesses
    properly. The main purpose is to verify that there are no
    pickling/unpickling errors when passing the strategy into the
    ParallelTransformStep, as that is easy to break.
    """
    # Eventually we should stop testing with the real multiprocessing strategy
    # and instead have enough sanity checks built into sentry.utils.arroyo to
    # make it no longer necessary.
    settings.KAFKA_CONSUMER_FORCE_DISABLE_MULTIPROCESSING = force_disable_multiprocessing

    processing_factory = MetricsConsumerStrategyFactory(
        max_msg_batch_size=1,
        max_msg_batch_time=1,
        max_parallel_batch_size=1,
        max_parallel_batch_time=1,
        processes=1,
        input_block_size=1024,
        output_block_size=1024,
        ingest_profile="release-health",
        indexer_db="postgres",
    )

    strategy = processing_factory.create_with_partitions(
        lambda _, force=False: None,
        {Partition(topic=Topic(name="ingest-bogus-metrics"), index=1): 1},
    )

    message = Message(
        BrokerValue(
            KafkaPayload(None, json.dumps(counter_payload).encode("utf-8"), []),
            Partition(Topic("topic"), 0),
            0,
            datetime.now(),
        ),
    )

    # Just assert that the strategy does not crash. Further assertions, such as
    # on the produced messages, would slow down the test significantly.
    strategy.submit(message=message)
    strategy.close()
    strategy.join()<|MERGE_RESOLUTION|>--- conflicted
+++ resolved
@@ -23,13 +23,8 @@
 }
 
 
-<<<<<<< HEAD
 @pytest.mark.parametrize("force_disable_multiprocessing", [True, False])
 def test_basic(request, settings, force_disable_multiprocessing):
-=======
-@pytest.mark.django_db
-def test_basic(request):
->>>>>>> f1754cf7
     """
     Integration test to verify that the parallel indexer can spawn subprocesses
     properly. The main purpose is to verify that there are no
