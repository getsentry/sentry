--- conflicted
+++ resolved
@@ -3,17 +3,7 @@
 import pytest
 
 from sentry.sentry_metrics.configuration import UseCaseKey
-<<<<<<< HEAD
-from sentry.sentry_metrics.indexer.base import (
-    FetchTypeExt,
-    KeyCollection,
-    KeyResult,
-    KeyResults,
-    Metadata,
-)
-=======
 from sentry.sentry_metrics.indexer.base import FetchType, KeyCollection, Metadata
->>>>>>> aa2ff639
 from sentry.sentry_metrics.indexer.cache import indexer_cache
 from sentry.sentry_metrics.indexer.models import MetricsKeyIndexer, StringIndexer
 from sentry.sentry_metrics.indexer.postgres import PGStringIndexer
@@ -278,7 +268,6 @@
         self.indexer._get_db_records(self.use_case_id, collection)
 
         assert indexer_cache.get(string.id, self.cache_namespace) is None
-<<<<<<< HEAD
         assert indexer_cache.get(key, self.cache_namespace) is None
 
     def test_rate_limited(self):
@@ -344,143 +333,3 @@
 
         assert len(rate_limited_strings2) == 1
         assert len(rate_limited_strings - rate_limited_strings2) == 2
-
-
-class KeyCollectionTest(TestCase):
-    def test_no_data(self) -> None:
-        collection = KeyCollection({})
-        assert collection.mapping == {}
-        assert collection.size == 0
-
-        assert collection.as_tuples() == []
-        assert collection.as_strings() == []
-
-    def test_basic(self) -> None:
-        org_strings = {1: {"a", "b", "c"}, 2: {"e", "f"}}
-
-        collection = KeyCollection(org_strings)
-        collection_tuples = [(1, "a"), (1, "b"), (1, "c"), (2, "e"), (2, "f")]
-        collection_strings = ["1:a", "1:b", "1:c", "2:e", "2:f"]
-
-        assert collection.mapping == org_strings
-        assert collection.size == 5
-        assert sorted(list(collection.as_tuples())) == sorted(collection_tuples)
-        assert sorted(list(collection.as_strings())) == sorted(collection_strings)
-
-
-class KeyResultsTest(TestCase):
-    def test_basic(self) -> None:
-        key_results = KeyResults()
-
-        assert key_results.results == {}
-        assert key_results.get_mapped_results() == {}
-        assert key_results.get_mapped_key_strings_to_ints() == {}
-
-        org_strings = {1: {"a", "b", "c"}, 2: {"e", "f"}}
-        collection = KeyCollection(org_strings)
-
-        assert key_results.get_unmapped_keys(collection).mapping == org_strings
-
-        key_result = KeyResult(1, "a", 10)
-        key_results.add_key_results([key_result])
-
-        assert key_results.get_mapped_key_strings_to_ints() == {"1:a": 10}
-        assert key_results.get_mapped_results() == {1: {"a": 10}}
-
-        assert key_results.get_unmapped_keys(collection).mapping == {1: {"b", "c"}, 2: {"e", "f"}}
-
-        key_result_list = [
-            KeyResult(1, "b", 11),
-            KeyResult(1, "c", 12),
-            KeyResult(2, "e", 13),
-            KeyResult(2, "f", 14),
-        ]
-        key_results.add_key_results(key_result_list)
-
-        assert key_results.get_mapped_key_strings_to_ints() == {
-            "1:a": 10,
-            "1:b": 11,
-            "1:c": 12,
-            "2:e": 13,
-            "2:f": 14,
-        }
-        assert key_results.get_mapped_results() == {
-            1: {"a": 10, "b": 11, "c": 12},
-            2: {"e": 13, "f": 14},
-        }
-
-        assert key_results.get_unmapped_keys(collection).mapping == {}
-
-    def test_merges_with_metadata(self):
-        org_id = 1
-        cache_mappings = {"cache1": 1, "cache2": 2}
-        read_mappings = {"read3": 3, "read4": 4}
-        hardcode_mappings = {"hardcode5": 5, "hardcode6": 6}
-        write_mappings = {"write7": 7, "write8": 8}
-        rate_limited_mappings = {"limited9": None, "limited10": None}
-
-        mappings = {
-            *cache_mappings,
-            *read_mappings,
-            *hardcode_mappings,
-            *write_mappings,
-            *rate_limited_mappings,
-        }
-
-        kr_cache = KeyResults()
-        kr_dbread = KeyResults()
-        kr_hardcoded = KeyResults()
-        kr_write = KeyResults()
-        kr_limited = KeyResults()
-        assert kr_cache.results == {} and kr_cache.meta == {}
-        assert kr_dbread.results == {} and kr_dbread.meta == {}
-        assert kr_hardcoded.results == {} and kr_hardcoded.meta == {}
-        assert kr_write.results == {} and kr_write.meta == {}
-        assert kr_limited.results == {} and kr_limited.meta == {}
-
-        kr_cache.add_key_results(
-            [KeyResult(org_id=org_id, string=k, id=v) for k, v in cache_mappings.items()],
-            FetchType.CACHE_HIT,
-        )
-        kr_dbread.add_key_results(
-            [KeyResult(org_id=org_id, string=k, id=v) for k, v in read_mappings.items()],
-            FetchType.DB_READ,
-        )
-        kr_hardcoded.add_key_results(
-            [KeyResult(org_id=org_id, string=k, id=v) for k, v in hardcode_mappings.items()],
-            FetchType.HARDCODED,
-        )
-        kr_write.add_key_results(
-            [KeyResult(org_id=org_id, string=k, id=v) for k, v in write_mappings.items()],
-            FetchType.FIRST_SEEN,
-        )
-
-        kr_limited.add_key_results(
-            [KeyResult(org_id=org_id, string=k, id=v) for k, v in rate_limited_mappings.items()],
-            FetchType.RATE_LIMITED,
-            FetchTypeExt(is_global=False),
-        )
-
-        kr_merged = kr_cache.merge(kr_dbread).merge(kr_hardcoded).merge(kr_write).merge(kr_limited)
-
-        assert len(kr_merged.get_mapped_results()[org_id]) == len(mappings)
-        meta = kr_merged.get_fetch_metadata()
-
-        assert_fetch_type_for_tag_string_set(
-            meta[org_id], FetchType.DB_READ, set(read_mappings.keys())
-        )
-        assert_fetch_type_for_tag_string_set(
-            meta[org_id], FetchType.HARDCODED, set(hardcode_mappings.keys())
-        )
-        assert_fetch_type_for_tag_string_set(
-            meta[org_id], FetchType.FIRST_SEEN, set(write_mappings.keys())
-        )
-        assert_fetch_type_for_tag_string_set(
-            meta[org_id], FetchType.CACHE_HIT, set(cache_mappings.keys())
-        )
-        assert_fetch_type_for_tag_string_set(
-            meta[org_id], FetchType.RATE_LIMITED, set(rate_limited_mappings.keys())
-        )
-=======
-        assert indexer_cache.get(key, self.cache_namespace) is None
->>>>>>> aa2ff639
