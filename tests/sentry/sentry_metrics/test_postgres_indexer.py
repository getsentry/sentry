--- conflicted
+++ resolved
@@ -93,11 +93,7 @@
             indexer_cache.get_many([f"{org1_id}:{string}" for string in self.strings]).values()
         ) == [None, None, None]
 
-<<<<<<< HEAD
         results = PGStringIndexerV2().bulk_record(org_strings=org_strings).mapping
-=======
-        results = self.indexer.bulk_record(org_strings=org_strings)
->>>>>>> 2cf6a827
 
         org1_string_ids = list(
             StringIndexer.objects.filter(
