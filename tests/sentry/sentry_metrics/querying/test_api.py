from datetime import datetime, timedelta

import pytest
from django.utils import timezone as django_timezone

from sentry.sentry_metrics.querying.api import (
    InvalidMetricsQueryError,
    MetricsQueryExecutionError,
    run_metrics_query,
)
from sentry.sentry_metrics.use_case_id_registry import UseCaseID
from sentry.snuba.metrics.naming_layer import SessionMRI, TransactionMRI
from sentry.testutils.cases import BaseMetricsTestCase, TestCase
from sentry.testutils.helpers.datetime import freeze_time

pytestmark = pytest.mark.sentry_metrics

MOCK_DATETIME = (django_timezone.now() - timedelta(days=1)).replace(
    hour=10, minute=0, second=0, microsecond=0
)


@freeze_time(MOCK_DATETIME)
class MetricsAPITestCase(TestCase, BaseMetricsTestCase):
    def setUp(self):
        super().setUp()

        for value, transaction, platform, env, time in (
            (1, "/hello", "android", "prod", self.now()),
            (3, "/hello", "ios", "dev", self.now()),
            (5, "/world", "windows", "prod", self.now() + timedelta(minutes=30)),
            (3, "/hello", "ios", "dev", self.now() + timedelta(hours=1)),
            (2, "/hello", "android", "dev", self.now() + timedelta(hours=1)),
            (3, "/world", "windows", "prod", self.now() + timedelta(hours=1, minutes=30)),
        ):
            self.store_metric(
                self.project.organization.id,
                self.project.id,
                "distribution",
                TransactionMRI.DURATION.value,
                {"transaction": transaction, "platform": platform, "environment": env},
                self.ts(time),
                value,
                UseCaseID.TRANSACTIONS,
            )

        self.prod_env = self.create_environment(name="prod", project=self.project)
        self.dev_env = self.create_environment(name="dev", project=self.project)

    def now(self):
        return MOCK_DATETIME

    def ts(self, dt: datetime) -> int:
        return int(dt.timestamp())

    def test_query_with_empty_results(self) -> None:
        for aggregate, expected_identity in (
            ("count", 0.0),
            ("avg", None),
            ("sum", 0.0),
            ("min", 0.0),
        ):
            field = f"{aggregate}({TransactionMRI.DURATION.value})"
            results = run_metrics_query(
                fields=[field],
                query="transaction:/bar",
                group_bys=None,
                start=self.now() - timedelta(minutes=30),
                end=self.now() + timedelta(hours=1, minutes=30),
                interval=3600,
                organization=self.project.organization,
                projects=[self.project],
                environments=[],
                referrer="metrics.data.api",
            )
            groups = results["groups"]
            assert len(groups) == 1
            assert groups[0]["by"] == {}
            assert groups[0]["series"] == {
                field: [expected_identity, expected_identity, expected_identity]
            }
            assert groups[0]["totals"] == {field: expected_identity}

    def test_query_with_one_aggregation(self) -> None:
        # Query with just one aggregation.
        field = f"sum({TransactionMRI.DURATION.value})"
        results = run_metrics_query(
            fields=[field],
            query=None,
            group_bys=None,
            start=self.now() - timedelta(minutes=30),
            end=self.now() + timedelta(hours=1, minutes=30),
            interval=3600,
            organization=self.project.organization,
            projects=[self.project],
            environments=[],
            referrer="metrics.data.api",
        )
        groups = results["groups"]
        assert len(groups) == 1
        assert groups[0]["by"] == {}
        assert groups[0]["series"] == {field: [0.0, 9.0, 8.0]}
        assert groups[0]["totals"] == {field: 17.0}

    def test_query_with_one_aggregation_and_environment(self) -> None:
        # Query with just one aggregation.
        field = f"sum({TransactionMRI.DURATION.value})"
        results = run_metrics_query(
            fields=[field],
            query=None,
            group_bys=None,
            start=self.now() - timedelta(minutes=30),
            end=self.now() + timedelta(hours=1, minutes=30),
            interval=3600,
            organization=self.project.organization,
            projects=[self.project],
            environments=[self.prod_env],
            referrer="metrics.data.api",
        )
        groups = results["groups"]
        assert len(groups) == 1
        assert groups[0]["by"] == {}
        assert groups[0]["series"] == {field: [0.0, 6.0, 3.0]}
        assert groups[0]["totals"] == {field: 9.0}

    def test_query_with_percentile(self) -> None:
        field = f"p90({TransactionMRI.DURATION.value})"
        results = run_metrics_query(
            fields=[field],
            query=None,
            group_bys=None,
            start=self.now() - timedelta(minutes=30),
            end=self.now() + timedelta(hours=1, minutes=30),
            interval=3600,
            organization=self.project.organization,
            projects=[self.project],
            environments=[],
            referrer="metrics.data.api",
        )
        groups = results["groups"]
        assert len(groups) == 1
        assert groups[0]["by"] == {}
        assert groups[0]["series"] == {field: [0.0, 4.6, 3.0]}
        assert groups[0]["totals"] == {field: 4.0}

    def test_query_with_valid_percentiles(self) -> None:
        # We only want to check if these percentiles return results.
        for percentile in ("p50", "p75", "p90", "p95", "p99"):
            field = f"{percentile}({TransactionMRI.DURATION.value})"
            results = run_metrics_query(
                fields=[field],
                query=None,
                group_bys=None,
                start=self.now() - timedelta(minutes=30),
                end=self.now() + timedelta(hours=1, minutes=30),
                interval=3600,
                organization=self.project.organization,
                projects=[self.project],
                environments=[],
                referrer="metrics.data.api",
            )
            groups = results["groups"]
            assert len(groups) == 1

    def test_query_with_invalid_percentiles(self) -> None:
        # We only want to check if these percentiles result in a error.
        for percentile in ("p30", "p45"):
            field = f"{percentile}({TransactionMRI.DURATION.value})"
            with pytest.raises(MetricsQueryExecutionError):
                run_metrics_query(
                    fields=[field],
                    query=None,
                    group_bys=None,
                    start=self.now() - timedelta(minutes=30),
                    end=self.now() + timedelta(hours=1, minutes=30),
                    interval=3600,
                    organization=self.project.organization,
                    projects=[self.project],
                    environments=[],
                    referrer="metrics.data.api",
                )

    def test_query_with_group_by(self) -> None:
        # Query with one aggregation and two group by.
        field = f"sum({TransactionMRI.DURATION.value})"
        results = run_metrics_query(
            fields=[field],
            query=None,
            group_bys=["transaction", "platform"],
            start=self.now() - timedelta(minutes=30),
            end=self.now() + timedelta(hours=1, minutes=30),
            interval=3600,
            organization=self.project.organization,
            projects=[self.project],
            environments=[],
            referrer="metrics.data.api",
        )
        groups = results["groups"]
        assert len(groups) == 3
        assert groups[0]["by"] == {"platform": "android", "transaction": "/hello"}
        assert groups[0]["series"] == {field: [0.0, 1.0, 2.0]}
        assert groups[0]["totals"] == {field: 3.0}
        assert groups[1]["by"] == {"platform": "ios", "transaction": "/hello"}
        assert groups[1]["series"] == {field: [0.0, 3.0, 3.0]}
        assert groups[1]["totals"] == {field: 6.0}
        assert groups[2]["by"] == {"platform": "windows", "transaction": "/world"}
        assert groups[2]["series"] == {field: [0.0, 5.0, 3.0]}
        assert groups[2]["totals"] == {field: 8.0}

    def test_query_with_two_simple_filters(self) -> None:
        # Query with one aggregation, one group by and two filters.
        field = f"sum({TransactionMRI.DURATION.value})"
        results = run_metrics_query(
            fields=[field],
            # TODO: change test to (transaction:/hello) when Snuba fix is out.
            query="(platform:ios AND transaction:/hello)",
            group_bys=["platform"],
            start=self.now() - timedelta(minutes=30),
            end=self.now() + timedelta(hours=1, minutes=30),
            interval=3600,
            organization=self.project.organization,
            projects=[self.project],
            environments=[],
            referrer="metrics.data.api",
        )
        groups = results["groups"]
        assert len(groups) == 1
        assert groups[0]["by"] == {"platform": "ios"}
        assert groups[0]["series"] == {field: [0.0, 3.0, 3.0]}
        assert groups[0]["totals"] == {field: 6.0}

    def test_query_one_negated_filter(self) -> None:
        # Query with one aggregation, one group by and two filters.
        field = f"sum({TransactionMRI.DURATION.value})"
        results = run_metrics_query(
            fields=[field],
            query="!platform:ios transaction:/hello",
            group_bys=["platform"],
            start=self.now() - timedelta(minutes=30),
            end=self.now() + timedelta(hours=1, minutes=30),
            interval=3600,
            organization=self.project.organization,
            projects=[self.project],
            environments=[],
            referrer="metrics.data.api",
        )
        groups = results["groups"]
        assert len(groups) == 1
        assert groups[0]["by"] == {"platform": "android"}
        assert groups[0]["series"] == {field: [0.0, 1.0, 2.0]}
        assert groups[0]["totals"] == {field: 3.0}

    def test_query_one_in_filter(self) -> None:
        # Query with one aggregation, one group by and two filters.
        field = f"sum({TransactionMRI.DURATION.value})"
        results = run_metrics_query(
            fields=[field],
            query="platform:[android, ios]",
            group_bys=["platform"],
            start=self.now() - timedelta(minutes=30),
            end=self.now() + timedelta(hours=1, minutes=30),
            interval=3600,
            organization=self.project.organization,
            projects=[self.project],
            environments=[],
            referrer="metrics.data.api",
        )
        groups = results["groups"]
        assert len(groups) == 2
        assert groups[0]["by"] == {"platform": "android"}
        assert groups[0]["series"] == {field: [0.0, 1.0, 2.0]}
        assert groups[0]["totals"] == {field: 3.0}
        assert groups[1]["by"] == {"platform": "ios"}
        assert groups[1]["series"] == {field: [0.0, 3.0, 3.0]}
        assert groups[1]["totals"] == {field: 6.0}

    def test_query_one_not_in_filter(self) -> None:
        # Query with one aggregation, one group by and two filters.
        field = f"sum({TransactionMRI.DURATION.value})"
        results = run_metrics_query(
            fields=[field],
            query='!platform:["android", "ios"]',
            group_bys=["platform"],
            start=self.now() - timedelta(minutes=30),
            end=self.now() + timedelta(hours=1, minutes=30),
            interval=3600,
            organization=self.project.organization,
            projects=[self.project],
            environments=[],
            referrer="metrics.data.api",
        )
        groups = results["groups"]
        assert len(groups) == 1
        assert groups[0]["by"] == {"platform": "windows"}
        assert groups[0]["series"] == {field: [0.0, 5.0, 3.0]}
        assert groups[0]["totals"] == {field: 8.0}

    def test_query_with_multiple_aggregations(self) -> None:
        # Query with two aggregations.
        field_1 = f"min({TransactionMRI.DURATION.value})"
        field_2 = f"max({TransactionMRI.DURATION.value})"
        results = run_metrics_query(
            fields=[field_1, field_2],
            query=None,
            group_bys=None,
            start=self.now() - timedelta(minutes=30),
            end=self.now() + timedelta(hours=1, minutes=30),
            interval=3600,
            organization=self.project.organization,
            projects=[self.project],
            environments=[],
            referrer="metrics.data.api",
        )
        groups = results["groups"]
        assert len(groups) == 1
        assert groups[0]["by"] == {}
        assert groups[0]["series"] == {field_2: [0.0, 5.0, 3.0], field_1: [0.0, 1.0, 2.0]}
        assert groups[0]["totals"] == {field_2: 5.0, field_1: 1.0}

<<<<<<< HEAD
    def test_query_with_alias(self) -> None:
        mri = "s:custom/user@none"
        self.store_metric(
            self.project.organization.id,
            self.project.id,
            "set",
            mri,
            {},
            self.ts(self.now()),
            "matteo",
            UseCaseID.CUSTOM,
        )

        # Query with an operation that has an alias.
        field = f"count_unique({mri})"
        results = run_metrics_query(
            fields=[field],
            query=None,
            group_bys=None,
            start=self.now() - timedelta(minutes=30),
            end=self.now() + timedelta(hours=1, minutes=30),
            interval=3600,
            organization=self.project.organization,
            projects=[self.project],
            environments=[],
            referrer="metrics.data.api",
        )
        groups = results["groups"]
        assert len(groups) == 1
        assert groups[0]["by"] == {}
        assert groups[0]["series"] == {field: [0, 1, 0]}
        assert groups[0]["totals"] == {field: 1}

    def test_query_with_derived_metric(self) -> None:
        mri = "g:custom/page_load@millisecond"
        self.store_metric(
            self.project.organization.id,
            self.project.id,
            "gauge",
            mri,
            {},
            self.ts(self.now()),
            {
                "min": 1.0,
                "max": 20.0,
                "sum": 25.0,
                "count": 10,
                "last": 20.0,
            },
            UseCaseID.CUSTOM,
        )

        field = f"avg({mri})"
        results = run_metrics_query(
            fields=[field],
            query=None,
            group_bys=None,
            start=self.now() - timedelta(minutes=30),
            end=self.now() + timedelta(hours=1, minutes=30),
            interval=3600,
            organization=self.project.organization,
            projects=[self.project],
            environments=[],
            referrer="metrics.data.api",
        )
        groups = results["groups"]
        assert len(groups) == 1
        assert groups[0]["by"] == {}
        assert groups[0]["series"] == {field: [0.0, 2.5, 0.0]}
        assert groups[0]["totals"] == {field: 4.0}
=======
    def test_query_with_invalid_filters(self) -> None:
        # Query with one aggregation, one group by and two filters.
        field = f"sum({TransactionMRI.DURATION.value})"

        with pytest.raises(InvalidMetricsQueryError):
            run_metrics_query(
                fields=[field],
                query='platform:"android" OR platform:ios',
                group_bys=["platform"],
                start=self.now() - timedelta(minutes=30),
                end=self.now() + timedelta(hours=1, minutes=30),
                interval=3600,
                organization=self.project.organization,
                projects=[self.project],
                environments=[],
                referrer="metrics.data.api",
            )

    def test_query_with_injection_attack(self) -> None:
        field = f"sum({TransactionMRI.DURATION.value})"

        with pytest.raises(InvalidMetricsQueryError):
            run_metrics_query(
                fields=[field],
                query=f'platform:"android"}} / {field} {{',
                group_bys=["platform"],
                start=self.now() - timedelta(minutes=30),
                end=self.now() + timedelta(hours=1, minutes=30),
                interval=3600,
                organization=self.project.organization,
                projects=[self.project],
                environments=[],
                referrer="metrics.data.api",
            )
>>>>>>> 4347937f

    @pytest.mark.skip(reason="sessions are not supported in the new metrics layer")
    def test_with_sessions(self) -> None:
        self.store_session(
            self.build_session(
                project_id=self.project.id,
                started=(self.now() + timedelta(minutes=30)).timestamp(),
                status="exited",
                release="foobar@2.0",
                errors=2,
            )
        )

        field = f"sum({SessionMRI.RAW_DURATION.value})"
        results = run_metrics_query(
            fields=[field],
            query=None,
            group_bys=None,
            start=self.now(),
            end=self.now() + timedelta(hours=1),
            interval=3600,
            organization=self.project.organization,
            projects=[self.project],
            environments=[],
            referrer="metrics.data.api",
        )
        groups = results["groups"]
        assert len(groups) == 1
        assert groups[0]["by"] == {}
        assert groups[0]["series"] == {field: [60.0]}<|MERGE_RESOLUTION|>--- conflicted
+++ resolved
@@ -317,7 +317,6 @@
         assert groups[0]["series"] == {field_2: [0.0, 5.0, 3.0], field_1: [0.0, 1.0, 2.0]}
         assert groups[0]["totals"] == {field_2: 5.0, field_1: 1.0}
 
-<<<<<<< HEAD
     def test_query_with_alias(self) -> None:
         mri = "s:custom/user@none"
         self.store_metric(
@@ -388,7 +387,7 @@
         assert groups[0]["by"] == {}
         assert groups[0]["series"] == {field: [0.0, 2.5, 0.0]}
         assert groups[0]["totals"] == {field: 4.0}
-=======
+
     def test_query_with_invalid_filters(self) -> None:
         # Query with one aggregation, one group by and two filters.
         field = f"sum({TransactionMRI.DURATION.value})"
@@ -423,7 +422,6 @@
                 environments=[],
                 referrer="metrics.data.api",
             )
->>>>>>> 4347937f
 
     @pytest.mark.skip(reason="sessions are not supported in the new metrics layer")
     def test_with_sessions(self) -> None:
