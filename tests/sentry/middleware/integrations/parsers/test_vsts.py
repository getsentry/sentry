--- conflicted
+++ resolved
@@ -8,12 +8,7 @@
 from fixtures.vsts import WORK_ITEM_UNASSIGNED, WORK_ITEM_UPDATED, WORK_ITEM_UPDATED_STATUS
 from sentry.middleware.integrations.classifications import IntegrationClassification
 from sentry.middleware.integrations.parsers.vsts import VstsRequestParser
-<<<<<<< HEAD
-from sentry.models.outbox import ControlOutbox, WebhookProviderIdentifier
-from sentry.silo.base import SiloMode
-=======
 from sentry.models.outbox import WebhookProviderIdentifier
->>>>>>> 1da393a5
 from sentry.testutils.cases import TestCase
 from sentry.testutils.outbox import assert_no_webhook_outboxes, assert_webhook_outboxes
 from sentry.testutils.silo import control_silo_test, create_test_regions
@@ -80,19 +75,6 @@
             region_names=["us"],
         )
 
-<<<<<<< HEAD
-    @override_settings(SILO_MODE=SiloMode.CONTROL)
-    def test_get_integration_from_request(self):
-        account_id = "80ded3e8-3cd3-43b1-9f96-52032624aa3a"
-        expected_integration = self.create_raw_integration(
-            provider="vsts",
-            external_id=account_id,
-            name="vsts_name",
-            metadata={
-                "domain_name": "https://instance.visualstudio.com/",
-                "subscription": {"id": 1234, "secret": self.shared_secret},
-            },
-=======
     @responses.activate
     def test_routing_control_paths(self):
         config_request = self.factory.get(
@@ -111,7 +93,6 @@
                 "sentry-extensions-vsts-search",
                 kwargs={"organization_slug": "albertos-apples", "integration_id": 1234},
             ),
->>>>>>> 1da393a5
         )
         parser = VstsRequestParser(request=search_request, response_handler=self.get_response)
         response = parser.get_response()
