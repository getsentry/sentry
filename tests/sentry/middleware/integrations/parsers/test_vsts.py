from copy import deepcopy

import responses
from django.http import HttpRequest, HttpResponse
from django.test import RequestFactory
from django.urls import reverse

from fixtures.vsts import WORK_ITEM_UNASSIGNED, WORK_ITEM_UPDATED, WORK_ITEM_UPDATED_STATUS
from sentry.middleware.integrations.classifications import IntegrationClassification
from sentry.middleware.integrations.parsers.vsts import VstsRequestParser
<<<<<<< HEAD
from sentry.models.integrations.integration import Integration
from sentry.models.integrations.organization_integration import OrganizationIntegration
from sentry.models.outbox import ControlOutbox, WebhookProviderIdentifier
from sentry.silo.base import SiloMode
=======
from sentry.models.outbox import WebhookProviderIdentifier
>>>>>>> eddc3c64
from sentry.testutils.cases import TestCase
from sentry.testutils.outbox import assert_no_webhook_outboxes, assert_webhook_outboxes
from sentry.testutils.silo import control_silo_test, create_test_regions


@control_silo_test(regions=create_test_regions("us"))
class VstsRequestParserTest(TestCase):
    factory = RequestFactory()
    shared_secret = "1234567890"
    path = f"{IntegrationClassification.integration_prefix}vsts/issue-updated/"

    def setUp(self):
        super().setUp()
        self.user = self.create_user()
        self.organization = self.create_organization(owner=self.user)
        account_id = WORK_ITEM_UPDATED["resourceContainers"]["collection"]["id"]
        self.integration = self.create_integration(
            organization=self.organization,
            external_id=account_id,
            provider="vsts",
            name="vsts_name",
            metadata={
                "domain_name": "https://instance.visualstudio.com/",
                "subscription": {"id": 1234, "secret": self.shared_secret},
            },
        )

    def get_response(self, request: HttpRequest) -> HttpResponse:
        return HttpResponse(status=200, content="passthrough")

    @responses.activate
    def test_routing_work_item_webhook(self):
        # No integration found for request...
        data = deepcopy(WORK_ITEM_UPDATED)
        data["resourceContainers"]["collection"]["id"] = "non-existant"
        request = self.factory.post(
            self.path,
            data=data,
            content_type="application/json",
            HTTP_SHARED_SECRET=self.shared_secret,
        )
        parser = VstsRequestParser(request=request, response_handler=self.get_response)

<<<<<<< HEAD
        # No regions identified
        with mock.patch.object(
            parser, "get_response_from_control_silo"
        ) as get_response_from_control_silo, mock.patch.object(
            parser,
            "get_regions_from_organizations",
            side_effect=OrganizationIntegration.DoesNotExist(),
        ):
            response = parser.get_response()
            assert not get_response_from_control_silo.called
            assert response.status_code == 400

        # Regions found
        with mock.patch.object(
            parser, "get_response_from_outbox_creation"
        ) as get_response_from_outbox_creation, mock.patch.object(
            parser, "get_regions_from_organizations", return_value=[self.region]
        ):
            parser.get_response()
            assert get_response_from_outbox_creation.called

        # Non-webhook urls
        with mock.patch.object(
            parser, "get_response_from_outbox_creation"
        ) as get_response_from_outbox_creation, mock.patch.object(
            parser, "get_response_from_control_silo"
        ) as get_response_from_control_silo:
            parser.request = self.factory.get(
                reverse("vsts-extension-configuration"), data={"targetId": "1", "targetName": "foo"}
            )
            parser.get_response()
            assert not get_response_from_control_silo.called
            assert not get_response_from_outbox_creation.called

            parser.request = self.factory.get(
                reverse(
                    "sentry-extensions-vsts-search",
                    kwargs={"organization_slug": "albertos-apples", "integration_id": 1234},
                ),
            )
            parser.get_response()
            assert not get_response_from_control_silo.called
=======
        response = parser.get_response()
        assert isinstance(response, HttpResponse)
        assert response.status_code == 200
        assert response.content == b"passthrough"
        assert len(responses.calls) == 0
        assert_no_webhook_outboxes()

        # Regions found
        request = self.factory.post(
            self.path,
            data=WORK_ITEM_UPDATED,
            content_type="application/json",
            HTTP_SHARED_SECRET=self.shared_secret,
        )
        parser = VstsRequestParser(request=request, response_handler=self.get_response)
        response = parser.get_response()
        assert isinstance(response, HttpResponse)
        assert response.status_code == 202
        assert_webhook_outboxes(
            factory_request=request,
            webhook_identifier=WebhookProviderIdentifier.VSTS,
            region_names=["us"],
        )
>>>>>>> eddc3c64

    @responses.activate
    def test_routing_control_paths(self):
        config_request = self.factory.get(
            reverse("vsts-extension-configuration"),
            data={"targetId": "1", "targetName": "foo"},
        )
        parser = VstsRequestParser(request=config_request, response_handler=self.get_response)
        response = parser.get_response()
        assert isinstance(response, HttpResponse)
        assert response.status_code == 200
        assert response.content == b"passthrough"
        assert len(responses.calls) == 0
        assert_no_webhook_outboxes()

        search_request = self.factory.get(
            reverse(
                "sentry-extensions-vsts-search",
                kwargs={"organization_slug": "albertos-apples", "integration_id": 1234},
            ),
        )
        parser = VstsRequestParser(request=search_request, response_handler=self.get_response)
        response = parser.get_response()
        assert isinstance(response, HttpResponse)
        assert response.status_code == 200
        assert response.content == b"passthrough"
        assert len(responses.calls) == 0
        assert_no_webhook_outboxes()

    def test_get_integration_from_request(self):
        region_silo_payloads = [WORK_ITEM_UNASSIGNED, WORK_ITEM_UPDATED, WORK_ITEM_UPDATED_STATUS]

        for payload in region_silo_payloads:
            request = self.factory.post(
                self.path,
                HTTP_SHARED_SECRET=self.shared_secret,
                data=payload,
                content_type="application/json",
            )
            parser = VstsRequestParser(request=request, response_handler=self.get_response)
            integration = parser.get_integration_from_request()
            assert integration == self.integration

        # Invalid payload or content-type
        request = self.factory.post(
            self.path,
            HTTP_SHARED_SECRET=self.shared_secret,
            data=payload,
            content_type="multipart/form-data",
        )
        parser = VstsRequestParser(request=request, response_handler=self.get_response)
        integration = parser.get_integration_from_request()
        assert integration is None

    def test_webhook_outbox_creation(self):
        request = self.factory.post(
            self.path,
            data=WORK_ITEM_UPDATED,
            content_type="application/json",
            HTTP_SHARED_SECRET=self.shared_secret,
        )
        parser = VstsRequestParser(request=request, response_handler=self.get_response)

        assert_no_webhook_outboxes()
        parser.get_response()
        assert_webhook_outboxes(
            factory_request=request,
            webhook_identifier=WebhookProviderIdentifier.VSTS,
            region_names=["us"],
        )<|MERGE_RESOLUTION|>--- conflicted
+++ resolved
@@ -8,14 +8,7 @@
 from fixtures.vsts import WORK_ITEM_UNASSIGNED, WORK_ITEM_UPDATED, WORK_ITEM_UPDATED_STATUS
 from sentry.middleware.integrations.classifications import IntegrationClassification
 from sentry.middleware.integrations.parsers.vsts import VstsRequestParser
-<<<<<<< HEAD
-from sentry.models.integrations.integration import Integration
-from sentry.models.integrations.organization_integration import OrganizationIntegration
-from sentry.models.outbox import ControlOutbox, WebhookProviderIdentifier
-from sentry.silo.base import SiloMode
-=======
 from sentry.models.outbox import WebhookProviderIdentifier
->>>>>>> eddc3c64
 from sentry.testutils.cases import TestCase
 from sentry.testutils.outbox import assert_no_webhook_outboxes, assert_webhook_outboxes
 from sentry.testutils.silo import control_silo_test, create_test_regions
@@ -59,54 +52,9 @@
         )
         parser = VstsRequestParser(request=request, response_handler=self.get_response)
 
-<<<<<<< HEAD
-        # No regions identified
-        with mock.patch.object(
-            parser, "get_response_from_control_silo"
-        ) as get_response_from_control_silo, mock.patch.object(
-            parser,
-            "get_regions_from_organizations",
-            side_effect=OrganizationIntegration.DoesNotExist(),
-        ):
-            response = parser.get_response()
-            assert not get_response_from_control_silo.called
-            assert response.status_code == 400
-
-        # Regions found
-        with mock.patch.object(
-            parser, "get_response_from_outbox_creation"
-        ) as get_response_from_outbox_creation, mock.patch.object(
-            parser, "get_regions_from_organizations", return_value=[self.region]
-        ):
-            parser.get_response()
-            assert get_response_from_outbox_creation.called
-
-        # Non-webhook urls
-        with mock.patch.object(
-            parser, "get_response_from_outbox_creation"
-        ) as get_response_from_outbox_creation, mock.patch.object(
-            parser, "get_response_from_control_silo"
-        ) as get_response_from_control_silo:
-            parser.request = self.factory.get(
-                reverse("vsts-extension-configuration"), data={"targetId": "1", "targetName": "foo"}
-            )
-            parser.get_response()
-            assert not get_response_from_control_silo.called
-            assert not get_response_from_outbox_creation.called
-
-            parser.request = self.factory.get(
-                reverse(
-                    "sentry-extensions-vsts-search",
-                    kwargs={"organization_slug": "albertos-apples", "integration_id": 1234},
-                ),
-            )
-            parser.get_response()
-            assert not get_response_from_control_silo.called
-=======
         response = parser.get_response()
         assert isinstance(response, HttpResponse)
-        assert response.status_code == 200
-        assert response.content == b"passthrough"
+        assert response.status_code == 400
         assert len(responses.calls) == 0
         assert_no_webhook_outboxes()
 
@@ -126,7 +74,6 @@
             webhook_identifier=WebhookProviderIdentifier.VSTS,
             region_names=["us"],
         )
->>>>>>> eddc3c64
 
     @responses.activate
     def test_routing_control_paths(self):
@@ -138,7 +85,6 @@
         response = parser.get_response()
         assert isinstance(response, HttpResponse)
         assert response.status_code == 200
-        assert response.content == b"passthrough"
         assert len(responses.calls) == 0
         assert_no_webhook_outboxes()
 
@@ -152,7 +98,6 @@
         response = parser.get_response()
         assert isinstance(response, HttpResponse)
         assert response.status_code == 200
-        assert response.content == b"passthrough"
         assert len(responses.calls) == 0
         assert_no_webhook_outboxes()
 
