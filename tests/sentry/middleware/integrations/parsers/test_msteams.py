--- conflicted
+++ resolved
@@ -8,12 +8,7 @@
 from sentry.integrations.msteams.utils import ACTION_TYPE
 from sentry.middleware.integrations.classifications import IntegrationClassification
 from sentry.middleware.integrations.parsers.msteams import MsTeamsRequestParser
-<<<<<<< HEAD
-from sentry.models.outbox import ControlOutbox, WebhookProviderIdentifier
-from sentry.silo.base import SiloMode
-=======
 from sentry.models.outbox import WebhookProviderIdentifier
->>>>>>> 1da393a5
 from sentry.testutils.cases import TestCase
 from sentry.testutils.outbox import assert_no_webhook_outboxes, assert_webhook_outboxes
 from sentry.testutils.silo import control_silo_test, create_test_regions
@@ -131,14 +126,7 @@
             assert_no_webhook_outboxes()
 
     def test_get_integration_from_request(self):
-<<<<<<< HEAD
-        team_id = "19:8d46058cda57449380517cc374727f2a@thread.tacv2"
-        expected_integration = self.create_raw_integration(external_id=team_id, provider="msteams")
-
-        CARD_ACTION_RESPONSE = self.generate_card_response(expected_integration.id)
-=======
         CARD_ACTION_RESPONSE = self.generate_card_response(self.integration.id)
->>>>>>> 1da393a5
 
         region_silo_payloads = [
             # Integration inferred from channelData.team.id
