import base64
from typing import cast

from django.test import RequestFactory, override_settings
from django.utils import timezone
from exam import fixture
from freezegun import freeze_time

from sentry.middleware.auth import AuthenticationMiddleware
from sentry.models import ApiKey, ApiToken, UserIP
from sentry.region_to_control.producer import (
    MockRegionToControlMessageService,
    region_to_control_message_service,
)
from sentry.silo import SiloMode
from sentry.testutils import TestCase
from sentry.utils.auth import login


class AuthenticationMiddlewareTestCase(TestCase):
    middleware = fixture(AuthenticationMiddleware)

    def setUp(self):
        from django.core.cache import cache

        cache.clear()
        yield
        cache.clear()

    @fixture
    def request(self):
        rv = RequestFactory().get("/")
        rv.session = self.session
        return rv

    def test_process_request_anon(self):
        self.middleware.process_request(self.request)
        assert self.request.user.is_anonymous

    def test_process_request_user(self):
        request = self.request
        assert login(request, self.user)
        self.middleware.process_request(request)
        assert request.user.is_authenticated
        assert request.user == self.user
        assert "_nonce" not in request.session
        assert UserIP.objects.filter(user=self.user, ip_address="127.0.0.1").exists()

    def test_process_request_user_in_region_mode(self):
        request = self.request
        assert login(request, self.user)

        with override_settings(SILO_MODE=SiloMode.REGION), freeze_time("2000-01-01"):
            self.middleware.process_request(request)

            # User is still authenticated,
            assert request.user.is_authenticated
            assert request.user == self.user
<<<<<<< HEAD
            cast(
                MockRegionToControlMessageService, region_to_control_message_service
            ).mock.write_region_to_control_message.assert_called_with(
=======
            publish.assert_called_with(
>>>>>>> 6e66eb82
                dict(
                    user_ip_event=dict(
                        user_id=self.user.id,
                        ip_address="127.0.0.1",
                        last_seen=timezone.now(),
                        country_code=None,
                        region_code=None,
                    ),
                    audit_log_event=None,
                ),
                False,
            )

        # But no ip logging occurs.
        assert not UserIP.objects.filter(user=self.user, ip_address="127.0.0.1").exists()

    def test_process_request_good_nonce(self):
        request = self.request
        user = self.user
        user.session_nonce = "xxx"
        user.save()
        assert login(request, user)
        self.middleware.process_request(request)
        assert request.user.is_authenticated
        assert request.user == self.user
        assert request.session["_nonce"] == "xxx"

    def test_process_request_missing_nonce(self):
        request = self.request
        user = self.user
        user.session_nonce = "xxx"
        user.save()
        assert login(request, user)
        del request.session["_nonce"]
        self.middleware.process_request(request)
        assert request.user.is_anonymous

    def test_process_request_bad_nonce(self):
        request = self.request
        user = self.user
        user.session_nonce = "xxx"
        user.save()
        assert login(request, user)
        request.session["_nonce"] = "gtfo"
        self.middleware.process_request(request)
        assert request.user.is_anonymous

    def test_process_request_valid_authtoken(self):
        token = ApiToken.objects.create(user=self.user, scope_list=["event:read", "org:read"])
        request = self.make_request(method="GET")
        request.META["HTTP_AUTHORIZATION"] = f"Bearer {token.token}"
        self.middleware.process_request(request)
        assert request.user == self.user
        assert request.auth == token

    def test_process_request_invalid_authtoken(self):
        request = self.make_request(method="GET")
        request.META["HTTP_AUTHORIZATION"] = "Bearer absadadafdf"
        self.middleware.process_request(request)
        # Should swallow errors and pass on
        assert request.user.is_anonymous
        assert request.auth is None

    def test_process_request_valid_apikey(self):
        apikey = ApiKey.objects.create(organization=self.organization, allowed_origins="*")

        request = self.make_request(method="GET")
        request.META["HTTP_AUTHORIZATION"] = b"Basic " + base64.b64encode(
            apikey.key.encode("utf-8")
        )

        self.middleware.process_request(request)
        # ApiKey is tied to an organization not user
        assert request.user.is_anonymous
        assert request.auth == apikey

    def test_process_request_invalid_apikey(self):
        request = self.make_request(method="GET")
        request.META["HTTP_AUTHORIZATION"] = b"Basic adfasdfasdfsadfsaf"

        self.middleware.process_request(request)
        # Should swallow errors and pass on
        assert request.user.is_anonymous
        assert request.auth is None<|MERGE_RESOLUTION|>--- conflicted
+++ resolved
@@ -56,13 +56,10 @@
             # User is still authenticated,
             assert request.user.is_authenticated
             assert request.user == self.user
-<<<<<<< HEAD
+
             cast(
                 MockRegionToControlMessageService, region_to_control_message_service
             ).mock.write_region_to_control_message.assert_called_with(
-=======
-            publish.assert_called_with(
->>>>>>> 6e66eb82
                 dict(
                     user_ip_event=dict(
                         user_id=self.user.id,
