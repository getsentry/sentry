import pytest

from sentry.models import ProjectKey
from sentry.models.transaction_threshold import TransactionMetric
from sentry.relay.config import get_project_config
from sentry.testutils.helpers import Feature
from sentry.testutils.helpers.options import override_options
from sentry.utils.safe import get_path

PII_CONFIG = """
{
  "rules": {
    "remove_ips_and_macs": {
      "type": "multiple",
      "rules": [
        "@ip",
        "@mac"
      ],
      "hide_rule": false,
      "redaction": {
        "method": "remove"
      }
    }
  },
  "applications": {
    "$string": ["remove_ips_and_macs"]
  }
}
"""


@pytest.mark.django_db
@pytest.mark.parametrize("full", [False, True], ids=["slim_config", "full_config"])
def test_get_project_config(default_project, insta_snapshot, full):
    # We could use the default_project fixture here, but we would like to avoid 1) hitting the db 2) creating a mock
    default_project.update_option("sentry:relay_pii_config", PII_CONFIG)
    default_project.organization.update_option("sentry:relay_pii_config", PII_CONFIG)
    keys = ProjectKey.objects.filter(project=default_project)

    cfg = get_project_config(default_project, full_config=full, project_keys=keys)
    cfg = cfg.to_dict()

    # Remove keys that change everytime
    cfg.pop("lastChange")
    cfg.pop("lastFetch")
    cfg.pop("rev")

    # public keys change every time
    assert cfg.pop("projectId") == default_project.id
    assert len(cfg.pop("publicKeys")) == len(keys)
    assert cfg.pop("organizationId") == default_project.organization.id

    insta_snapshot(cfg)


@pytest.mark.django_db
@pytest.mark.parametrize("has_custom_filters", [False, True])
def test_project_config_uses_filter_features(default_project, has_custom_filters):
    error_messages = ["some_error"]
    releases = ["1.2.3", "4.5.6"]
    default_project.update_option("sentry:error_messages", error_messages)
    default_project.update_option("sentry:releases", releases)

    with Feature({"projects:custom-inbound-filters": has_custom_filters}):
        cfg = get_project_config(default_project, full_config=True)

    cfg = cfg.to_dict()
    cfg_error_messages = get_path(cfg, "config", "filterSettings", "errorMessages")
    cfg_releases = get_path(cfg, "config", "filterSettings", "releases")

    if has_custom_filters:
        assert {"patterns": error_messages} == cfg_error_messages
        assert {"releases": releases} == cfg_releases
    else:
        assert cfg_releases is None
        assert cfg_error_messages is None


@pytest.mark.django_db
@pytest.mark.parametrize("has_dyn_sampling", [False, True])
@pytest.mark.parametrize("full_config", [False, True])
def test_project_config_uses_filters_and_sampling_feature(
    default_project, dyn_sampling_data, has_dyn_sampling, full_config
):
    """
    Tests that dynamic sampling information is retrieved for both "full config" and "restricted config"
    but only when the organization has "organizations:filters-and-sampling" feature enabled.
    """
    default_project.update_option("sentry:dynamic_sampling", dyn_sampling_data())

    with Feature({"organizations:filters-and-sampling": has_dyn_sampling}):
        cfg = get_project_config(default_project, full_config=full_config)

    cfg = cfg.to_dict()
    dynamic_sampling = get_path(cfg, "config", "dynamicSampling")

    if has_dyn_sampling:
        assert dynamic_sampling == dyn_sampling_data()
    else:
        assert dynamic_sampling is None


@pytest.mark.django_db
@pytest.mark.parametrize("transaction_metrics", ("with_metrics", "without_metrics"))
def test_project_config_with_breakdown(default_project, insta_snapshot, transaction_metrics):
    with Feature(
        {
            "organizations:performance-ops-breakdown": True,
            "organizations:transaction-metrics-extraction": transaction_metrics == "with_metrics",
        }
    ):
        cfg = get_project_config(default_project, full_config=True)

    cfg = cfg.to_dict()
    insta_snapshot(
        {
            "breakdownsV2": cfg["config"]["breakdownsV2"],
            "transactionMetrics": cfg["config"].get("transactionMetrics"),
            "metricConditionalTagging": cfg["config"].get("metricConditionalTagging"),
        }
    )


@pytest.mark.django_db
@pytest.mark.parametrize("has_project_transaction_threshold", (False, True))
@pytest.mark.parametrize("has_project_transaction_threshold_overrides", (False, True))
def test_project_config_satisfaction_thresholds(
    default_project,
    insta_snapshot,
    has_project_transaction_threshold_overrides,
    has_project_transaction_threshold,
):
    if has_project_transaction_threshold:
        default_project.projecttransactionthreshold_set.create(
            organization=default_project.organization,
            threshold=500,
            metric=TransactionMetric.LCP.value,
        )
    if has_project_transaction_threshold_overrides:
        default_project.projecttransactionthresholdoverride_set.create(
            organization=default_project.organization,
            transaction="foo",
            threshold=400,
            metric=TransactionMetric.DURATION.value,
        )
        default_project.projecttransactionthresholdoverride_set.create(
            organization=default_project.organization,
            transaction="bar",
            threshold=600,
            metric=TransactionMetric.LCP.value,
        )
    with Feature(
        {
            "organizations:transaction-metrics-extraction": True,
        }
    ):
        cfg = get_project_config(default_project, full_config=True)

    cfg = cfg.to_dict()
    insta_snapshot(cfg["config"]["metricConditionalTagging"])


@pytest.mark.django_db
def test_project_config_with_span_attributes(default_project, insta_snapshot):
    # The span attributes config is not set with the flag turnd off
    cfg = get_project_config(default_project, full_config=True)
    cfg = cfg.to_dict()
    assert "spanAttributes" not in cfg["config"]

    with Feature("projects:performance-suspect-spans-ingestion"):
        cfg = get_project_config(default_project, full_config=True)

    cfg = cfg.to_dict()
    insta_snapshot(cfg["config"]["spanAttributes"])


@pytest.mark.django_db
<<<<<<< HEAD
def test_killswitch(default_project):
    with Feature(
        {
            "organizations:transaction-metrics-extraction": True,
        }
    ), override_options({"relay.drop-transaction-metrics": [{"project_id": default_project.id}]}):
        config = get_project_config(default_project)
        assert config.to_dict()["config"]["transactionMetrics"] == {
            "extractMetrics": [],
            "extractCustomTags": [],
            "customMeasurements": {"limit": 0},
        }
=======
@pytest.mark.parametrize("feature", ("enabled", "disabled"))
def test_killswitch(default_project, feature):
    with Feature(
        {
            "organizations:transaction-metrics-extraction": True if feature == "enabled" else False,
        }
    ), override_options({"relay.drop-transaction-metrics": [{"project_id": default_project.id}]}):
        config = get_project_config(default_project)
        assert "transactionMetrics" not in config.to_dict()["config"]
>>>>>>> 1b647a68
<|MERGE_RESOLUTION|>--- conflicted
+++ resolved
@@ -175,20 +175,6 @@
 
 
 @pytest.mark.django_db
-<<<<<<< HEAD
-def test_killswitch(default_project):
-    with Feature(
-        {
-            "organizations:transaction-metrics-extraction": True,
-        }
-    ), override_options({"relay.drop-transaction-metrics": [{"project_id": default_project.id}]}):
-        config = get_project_config(default_project)
-        assert config.to_dict()["config"]["transactionMetrics"] == {
-            "extractMetrics": [],
-            "extractCustomTags": [],
-            "customMeasurements": {"limit": 0},
-        }
-=======
 @pytest.mark.parametrize("feature", ("enabled", "disabled"))
 def test_killswitch(default_project, feature):
     with Feature(
@@ -197,5 +183,4 @@
         }
     ), override_options({"relay.drop-transaction-metrics": [{"project_id": default_project.id}]}):
         config = get_project_config(default_project)
-        assert "transactionMetrics" not in config.to_dict()["config"]
->>>>>>> 1b647a68
+        assert "transactionMetrics" not in config.to_dict()["config"]