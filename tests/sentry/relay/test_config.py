--- conflicted
+++ resolved
@@ -141,17 +141,11 @@
     with Feature({"organizations:dynamic-sampling": True}):
         # Does not raise:
         cfg = get_project_config(default_project, full_config=True, project_keys=keys)
-<<<<<<< HEAD
-    # Key is missing from config:
-    assert "dynamicSampling" not in cfg.to_dict()["config"]
-    assert mock_logger.exception.call_args == mock.call(ANY)
-=======
     # Check that the "sampling" key is missing from config. It used to be called
     # "dynamicSampling", so we also test for that:
     subconfig = cfg.to_dict()["config"]
     assert "dynamicSampling" not in subconfig and "sampling" not in subconfig
-    assert mock_logger.error.call_args == mock.call(ANY, exc_info=True)
->>>>>>> 79155b63
+    assert mock_logger.exception.call_args == mock.call(ANY)
 
 
 @django_db_all
