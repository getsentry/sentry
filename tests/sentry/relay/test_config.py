--- conflicted
+++ resolved
@@ -757,9 +757,8 @@
         assert performance_score[0] == {
             "name": "Chrome",
             "scoreComponents": [
-<<<<<<< HEAD
-                {"measurement": "fcp", "weight": 0.15, "p10": 900, "p50": 1600},
-                {"measurement": "lcp", "weight": 0.3, "p10": 1200, "p50": 2400},
+                {"measurement": "fcp", "weight": 0.15, "p10": 900, "p50": 1600, "optional": False},
+                {"measurement": "lcp", "weight": 0.3, "p10": 1200, "p50": 2400, "optional": False},
                 {
                     "measurement": "fid",
                     "weight": 0.3,
@@ -767,15 +766,8 @@
                     "p50": 300,
                     "optional": True,
                 },
-                {"measurement": "cls", "weight": 0.15, "p10": 0.1, "p50": 0.25},
-                {"measurement": "ttfb", "weight": 0.1, "p10": 200, "p50": 400},
-=======
-                {"measurement": "fcp", "weight": 0.15, "p10": 900, "p50": 1600, "optional": False},
-                {"measurement": "lcp", "weight": 0.3, "p10": 1200, "p50": 2400, "optional": False},
-                {"measurement": "fid", "weight": 0.3, "p10": 100, "p50": 300, "optional": False},
                 {"measurement": "cls", "weight": 0.15, "p10": 0.1, "p50": 0.25, "optional": False},
                 {"measurement": "ttfb", "weight": 0.1, "p10": 200, "p50": 400, "optional": False},
->>>>>>> fe78251f
             ],
             "condition": {
                 "op": "eq",
@@ -786,10 +778,6 @@
         assert performance_score[1] == {
             "name": "Firefox",
             "scoreComponents": [
-<<<<<<< HEAD
-                {"measurement": "fcp", "weight": 0.15, "p10": 900.0, "p50": 1600.0},
-                {"measurement": "lcp", "weight": 0.0, "p10": 1200.0, "p50": 2400.0},
-=======
                 {
                     "measurement": "fcp",
                     "weight": 0.15,
@@ -804,19 +792,12 @@
                     "p50": 2400.0,
                     "optional": False,
                 },
->>>>>>> fe78251f
                 {
                     "measurement": "fid",
                     "weight": 0.3,
                     "p10": 100.0,
                     "p50": 300.0,
-<<<<<<< HEAD
                     "optional": True,
-                },
-                {"measurement": "cls", "weight": 0.0, "p10": 0.1, "p50": 0.25},
-                {"measurement": "ttfb", "weight": 0.1, "p10": 200.0, "p50": 400.0},
-=======
-                    "optional": False,
                 },
                 {"measurement": "cls", "weight": 0.0, "p10": 0.1, "p50": 0.25, "optional": False},
                 {
@@ -826,7 +807,6 @@
                     "p50": 400.0,
                     "optional": False,
                 },
->>>>>>> fe78251f
             ],
             "condition": {
                 "op": "eq",
@@ -837,10 +817,6 @@
         assert performance_score[2] == {
             "name": "Safari",
             "scoreComponents": [
-<<<<<<< HEAD
-                {"measurement": "fcp", "weight": 0.15, "p10": 900.0, "p50": 1600.0},
-                {"measurement": "lcp", "weight": 0.0, "p10": 1200.0, "p50": 2400.0},
-=======
                 {
                     "measurement": "fcp",
                     "weight": 0.15,
@@ -855,19 +831,12 @@
                     "p50": 2400.0,
                     "optional": False,
                 },
->>>>>>> fe78251f
                 {
                     "measurement": "fid",
                     "weight": 0.0,
                     "p10": 100.0,
                     "p50": 300.0,
-<<<<<<< HEAD
                     "optional": True,
-                },
-                {"measurement": "cls", "weight": 0.0, "p10": 0.1, "p50": 0.25},
-                {"measurement": "ttfb", "weight": 0.1, "p10": 200.0, "p50": 400.0},
-=======
-                    "optional": False,
                 },
                 {"measurement": "cls", "weight": 0.0, "p10": 0.1, "p50": 0.25, "optional": False},
                 {
@@ -877,7 +846,6 @@
                     "p50": 400.0,
                     "optional": False,
                 },
->>>>>>> fe78251f
             ],
             "condition": {
                 "op": "eq",
@@ -888,9 +856,8 @@
         assert performance_score[3] == {
             "name": "Edge",
             "scoreComponents": [
-<<<<<<< HEAD
-                {"measurement": "fcp", "weight": 0.15, "p10": 900, "p50": 1600},
-                {"measurement": "lcp", "weight": 0.3, "p10": 1200, "p50": 2400},
+                {"measurement": "fcp", "weight": 0.15, "p10": 900, "p50": 1600, "optional": False},
+                {"measurement": "lcp", "weight": 0.3, "p10": 1200, "p50": 2400, "optional": False},
                 {
                     "measurement": "fid",
                     "weight": 0.3,
@@ -898,15 +865,8 @@
                     "p50": 300,
                     "optional": True,
                 },
-                {"measurement": "cls", "weight": 0.15, "p10": 0.1, "p50": 0.25},
-                {"measurement": "ttfb", "weight": 0.1, "p10": 200, "p50": 400},
-=======
-                {"measurement": "fcp", "weight": 0.15, "p10": 900, "p50": 1600, "optional": False},
-                {"measurement": "lcp", "weight": 0.3, "p10": 1200, "p50": 2400, "optional": False},
-                {"measurement": "fid", "weight": 0.3, "p10": 100, "p50": 300, "optional": False},
                 {"measurement": "cls", "weight": 0.15, "p10": 0.1, "p50": 0.25, "optional": False},
                 {"measurement": "ttfb", "weight": 0.1, "p10": 200, "p50": 400, "optional": False},
->>>>>>> fe78251f
             ],
             "condition": {
                 "op": "eq",
@@ -917,9 +877,8 @@
         assert performance_score[4] == {
             "name": "Opera",
             "scoreComponents": [
-<<<<<<< HEAD
-                {"measurement": "fcp", "weight": 0.15, "p10": 900, "p50": 1600},
-                {"measurement": "lcp", "weight": 0.3, "p10": 1200, "p50": 2400},
+                {"measurement": "fcp", "weight": 0.15, "p10": 900, "p50": 1600, "optional": False},
+                {"measurement": "lcp", "weight": 0.3, "p10": 1200, "p50": 2400, "optional": False},
                 {
                     "measurement": "fid",
                     "weight": 0.3,
@@ -927,15 +886,8 @@
                     "p50": 300,
                     "optional": True,
                 },
-                {"measurement": "cls", "weight": 0.15, "p10": 0.1, "p50": 0.25},
-                {"measurement": "ttfb", "weight": 0.1, "p10": 200, "p50": 400},
-=======
-                {"measurement": "fcp", "weight": 0.15, "p10": 900, "p50": 1600, "optional": False},
-                {"measurement": "lcp", "weight": 0.3, "p10": 1200, "p50": 2400, "optional": False},
-                {"measurement": "fid", "weight": 0.3, "p10": 100, "p50": 300, "optional": False},
                 {"measurement": "cls", "weight": 0.15, "p10": 0.1, "p50": 0.25, "optional": False},
                 {"measurement": "ttfb", "weight": 0.1, "p10": 200, "p50": 400, "optional": False},
->>>>>>> fe78251f
             ],
             "condition": {
                 "op": "eq",
