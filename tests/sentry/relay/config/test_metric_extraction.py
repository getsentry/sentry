from typing import Optional, Sequence
from unittest import mock

import pytest

from sentry.incidents.models import AlertRule
from sentry.models.dashboard import Dashboard
from sentry.models.dashboard_widget import (
    DashboardWidget,
    DashboardWidgetDisplayTypes,
    DashboardWidgetQuery,
    DashboardWidgetTypes,
)
from sentry.models.environment import Environment
from sentry.models.project import Project
from sentry.models.transaction_threshold import ProjectTransactionThreshold, TransactionMetric
from sentry.relay.config.metric_extraction import get_metric_extraction_config
from sentry.search.events.constants import VITAL_THRESHOLDS
from sentry.snuba.dataset import Dataset
from sentry.snuba.metrics.extraction import (
    MetricSpec,
    MetricSpecType,
    OnDemandMetricSpec,
    RuleCondition,
    TagSpec,
<<<<<<< HEAD
    _deep_sorted,
=======
>>>>>>> 25df01d6
    fetch_on_demand_metric_spec,
)
from sentry.snuba.models import QuerySubscription, SnubaQuery
from sentry.testutils.helpers import Feature
from sentry.testutils.helpers.options import override_options
from sentry.testutils.pytest.fixtures import django_db_all

ON_DEMAND_METRICS = "organizations:on-demand-metrics-extraction"
ON_DEMAND_METRICS_WIDGETS = "organizations:on-demand-metrics-extraction-widgets"
ON_DEMAND_METRICS_PREFILL = "organizations:on-demand-metrics-prefill"


def create_alert(
    aggregate: str,
    query: str,
    project: Project,
    dataset: Dataset = Dataset.PerformanceMetrics,
    environment: Optional[Environment] = None,
) -> AlertRule:
    snuba_query = SnubaQuery.objects.create(
        aggregate=aggregate,
        query=query,
        dataset=dataset.value,
        time_window=300,
        resolution=60,
        environment=environment,
        type=SnubaQuery.Type.PERFORMANCE.value,
    )

    QuerySubscription.objects.create(
        snuba_query=snuba_query,
        project=project,
    )

    alert_rule = AlertRule.objects.create(
        snuba_query=snuba_query, threshold_period=1, organization=project.organization
    )

    return alert_rule


def create_widget(
    aggregates: Sequence[str],
    query: str,
    project: Project,
    title: Optional[str] = "Dashboard",
    columns: Optional[Sequence[str]] = None,
) -> DashboardWidgetQuery:
    columns = columns or []
    dashboard = Dashboard.objects.create(
        organization=project.organization,
        created_by_id=1,
        title=title,
    )

    widget = DashboardWidget.objects.create(
        dashboard=dashboard,
        order=0,
        widget_type=DashboardWidgetTypes.DISCOVER,
        display_type=DashboardWidgetDisplayTypes.LINE_CHART,
    )

    widget_query = DashboardWidgetQuery.objects.create(
        aggregates=aggregates, conditions=query, columns=columns, order=0, widget=widget
    )

    return widget_query


def create_project_threshold(
    project: Project, threshold: int, metric: int
) -> ProjectTransactionThreshold:
    return ProjectTransactionThreshold.objects.create(
        project=project, organization=project.organization, threshold=threshold, metric=metric
    )


@django_db_all
def test_get_metric_extraction_config_empty_no_alerts(default_project: Project) -> None:
    with Feature(ON_DEMAND_METRICS):
        assert not get_metric_extraction_config(default_project)


@django_db_all
def test_get_metric_extraction_config_empty_feature_flag_off(default_project: Project) -> None:
    create_alert("count()", "transaction.duration:>=1000", default_project)

    assert not get_metric_extraction_config(default_project)


@django_db_all
def test_get_metric_extraction_config_empty_standard_alerts(default_project: Project) -> None:
    with Feature(ON_DEMAND_METRICS):
        # standard alerts are not included in the config
        create_alert("count()", "", default_project)

        assert not get_metric_extraction_config(default_project)


@django_db_all
def test_get_metric_extraction_config_single_alert(default_project: Project) -> None:
    with Feature(ON_DEMAND_METRICS):
        create_alert("count()", "transaction.duration:>=1000", default_project)

        config = get_metric_extraction_config(default_project)

        assert config
        assert config["metrics"] == [
            {
                "category": "transaction",
                "condition": {"name": "event.duration", "op": "gte", "value": 1000.0},
                "field": None,
                "mri": "c:transactions/on_demand@none",
                "tags": [
                    {"key": "query_hash", "value": "a312e0db"},
                ],
            }
        ]


@django_db_all
def test_get_metric_extraction_config_with_double_write_env_alert(
    default_project: Project, default_environment: Environment
) -> None:
    with Feature(ON_DEMAND_METRICS):
        create_alert(
            "count()",
            "device.platform:android OR device.platform:ios",
            default_project,
            environment=default_environment,
        )

        config = get_metric_extraction_config(default_project)

        assert config
        assert config["metrics"] == [
            {
                "category": "transaction",
                "condition": {
                    "inner": [
                        {"name": "event.environment", "op": "eq", "value": "development"},
                        {
                            "inner": [
                                {
                                    "name": "event.tags.device.platform",
                                    "op": "eq",
                                    "value": "android",
                                },
                                {"name": "event.tags.device.platform", "op": "eq", "value": "ios"},
                            ],
                            "op": "or",
                        },
                    ],
                    "op": "and",
                },
                "field": None,
                "mri": "c:transactions/on_demand@none",
                "tags": [
                    {"key": "query_hash", "value": "ca87c609"},
                ],
            }
        ]


@django_db_all
def test_get_metric_extraction_config_single_alert_with_mri(default_project: Project) -> None:
    with Feature(ON_DEMAND_METRICS):
        create_alert(
            "sum(c:custom/page_load@millisecond)", "transaction.duration:>=1000", default_project
        )
        create_alert(
            "count(d:transactions/measurements.fcp@millisecond)",
            "transaction.duration:>=1000",
            default_project,
        )

        config = get_metric_extraction_config(default_project)

        assert config is None


@django_db_all
def test_get_metric_extraction_config_multiple_alerts(default_project: Project) -> None:
    with Feature(ON_DEMAND_METRICS):
        create_alert("count()", "transaction.duration:>=1000", default_project)
        create_alert("count()", "transaction.duration:>=2000", default_project)

        config = get_metric_extraction_config(default_project)

        assert config
        assert len(config["metrics"]) == 2

        first_hash = config["metrics"][0]["tags"][0]["value"]
        second_hash = config["metrics"][1]["tags"][0]["value"]

        assert first_hash != second_hash


@django_db_all
@override_options({"on_demand.max_alert_specs": 1})
def test_get_metric_extraction_config_multiple_alerts_above_max_limit(
    default_project: Project,
) -> None:
    with Feature(ON_DEMAND_METRICS):
        create_alert("count()", "transaction.duration:>=1000", default_project)
        create_alert("count()", "transaction.duration:>=2000", default_project)

        config = get_metric_extraction_config(default_project)

        with mock.patch("sentry_sdk.capture_exception") as capture_exception:
            config = get_metric_extraction_config(default_project)
            assert config

            assert capture_exception.call_count == 2
            exception = capture_exception.call_args.args[0]
            assert (
                exception.args[0]
                == "Spec version 2: Too many (2) on demand metric alerts for org baz"
            )

        # Since we have set a maximum of 1 we will not get 2
        assert len(config["metrics"]) == 1


@django_db_all
def test_get_metric_extraction_config_multiple_alerts_duplicated(default_project: Project) -> None:
    # alerts with the same query should be deduplicated
    with Feature(ON_DEMAND_METRICS):
        create_alert("count()", "transaction.duration:>=1000", default_project)
        create_alert("count()", "transaction.duration:>=1000", default_project)

        config = get_metric_extraction_config(default_project)

        assert config
        assert len(config["metrics"]) == 1


@django_db_all
def test_get_metric_extraction_config_environment(
    default_project: Project, default_environment: Environment
) -> None:
    with Feature(ON_DEMAND_METRICS):
        create_alert("count()", "transaction.duration:>0", default_project)
        create_alert("count()", "transaction.duration:>0", default_project, environment=None)
        create_alert(
            "count()", "transaction.duration:>0", default_project, environment=default_environment
        )

        config = get_metric_extraction_config(default_project)

        assert config
        # assert that the deduplication works with environments
        assert len(config["metrics"]) == 2

        no_env, default_env = config["metrics"]

        # assert that the conditions are different
        assert no_env["condition"] != default_env["condition"]
        # assert that environment is part of the hash
        assert no_env["tags"][0]["value"] != default_env["tags"][0]["value"]


@django_db_all
def test_get_metric_extraction_config_single_standard_widget(default_project: Project) -> None:
    with Feature({ON_DEMAND_METRICS_WIDGETS: True}):
        create_widget(["count()"], "", default_project)

        assert not get_metric_extraction_config(default_project)


@django_db_all
def test_get_metric_extraction_config_single_widget(default_project: Project) -> None:
    with Feature({ON_DEMAND_METRICS_WIDGETS: True}):
        create_widget(["count()"], "transaction.duration:>=1000", default_project)

        config = get_metric_extraction_config(default_project)

        assert config
        assert config["metrics"] == [
            {
                "category": "transaction",
                "condition": {"name": "event.duration", "op": "gte", "value": 1000.0},
                "field": None,
                "mri": "c:transactions/on_demand@none",
                "tags": [
                    {"key": "query_hash", "value": "a312e0db"},
                    {"key": "environment", "field": "event.environment"},
                ],
            },
            {
                "category": "transaction",
                "condition": {"name": "event.duration", "op": "gte", "value": 1000.0},
                "field": None,
                "mri": "c:transactions/on_demand@none",
                "tags": [
                    {"key": "query_hash", "value": "cf5f5100"},
                    {"key": "environment", "field": "event.environment"},
                ],
            },
        ]


@django_db_all
def test_get_metric_extraction_config_single_widget_multiple_aggregates(
    default_project: Project,
) -> None:
    # widget with multiple fields should result in multiple metrics
    with Feature({ON_DEMAND_METRICS_WIDGETS: True}):
        create_widget(
            ["count()", "avg(transaction.duration)"], "transaction.duration:>=1000", default_project
        )

        config = get_metric_extraction_config(default_project)

        assert config
        assert config["metrics"] == [
            {
                "category": "transaction",
                "condition": {"name": "event.duration", "op": "gte", "value": 1000.0},
                "field": None,
                "mri": "c:transactions/on_demand@none",
                "tags": [
                    {"key": "query_hash", "value": "a312e0db"},
                    {"key": "environment", "field": "event.environment"},
                ],
            },
            {
                "category": "transaction",
                "condition": {"name": "event.duration", "op": "gte", "value": 1000.0},
                "field": "event.duration",
                "mri": "d:transactions/on_demand@none",
                "tags": [
                    {"key": "query_hash", "value": "10acc97f"},
                    {"key": "environment", "field": "event.environment"},
                ],
            },
            {
                "category": "transaction",
                "condition": {"name": "event.duration", "op": "gte", "value": 1000.0},
                "field": None,
                "mri": "c:transactions/on_demand@none",
                "tags": [
                    {"key": "query_hash", "value": "cf5f5100"},
                    {"key": "environment", "field": "event.environment"},
                ],
            },
            {
                "category": "transaction",
                "condition": {"name": "event.duration", "op": "gte", "value": 1000.0},
                "field": "event.duration",
                "mri": "d:transactions/on_demand@none",
                "tags": [
                    {"key": "query_hash", "value": "3a976c6d"},
                    {"key": "environment", "field": "event.environment"},
                ],
            },
        ]


@django_db_all
def test_get_metric_extraction_config_single_widget_multiple_count_if(
    default_project: Project,
) -> None:
    # widget with multiple fields should result in multiple metrics
    with Feature({ON_DEMAND_METRICS_WIDGETS: True}):
        aggregates = [
            "count()",
            "count_if(transaction.duration, greater, 2000)",
            "count_if(transaction.duration, greaterOrEquals, 1000)",
        ]
        create_widget(aggregates, "transaction.duration:>=1000", default_project)

        config = get_metric_extraction_config(default_project)

        assert config
        assert config["metrics"] == [
            {
                "category": "transaction",
                "condition": {"name": "event.duration", "op": "gte", "value": 1000.0},
                "field": None,
                "mri": "c:transactions/on_demand@none",
                "tags": [
                    {"key": "query_hash", "value": "a312e0db"},
                    {"key": "environment", "field": "event.environment"},
                ],
            },
            {
                "category": "transaction",
                "condition": {
                    "inner": [
                        {"name": "event.duration", "op": "gte", "value": 1000.0},
                        {"name": "event.duration", "op": "gt", "value": 2000.0},
                    ],
                    "op": "and",
                },
                "field": None,
                "mri": "c:transactions/on_demand@none",
                "tags": [
                    {"key": "query_hash", "value": "e2977925"},
                    {"key": "environment", "field": "event.environment"},
                ],
            },
            {
                "category": "transaction",
                "condition": {
                    "inner": [
                        {"name": "event.duration", "op": "gte", "value": 1000.0},
                        {"name": "event.duration", "op": "gte", "value": 1000.0},
                    ],
                    "op": "and",
                },
                "field": None,
                "mri": "c:transactions/on_demand@none",
                "tags": [
                    {"key": "query_hash", "value": "c50b5bc7"},
                    {"key": "environment", "field": "event.environment"},
                ],
            },
            {
                "category": "transaction",
                "condition": {"name": "event.duration", "op": "gte", "value": 1000.0},
                "field": None,
                "mri": "c:transactions/on_demand@none",
                "tags": [
                    {"key": "query_hash", "value": "cf5f5100"},
                    {"key": "environment", "field": "event.environment"},
                ],
            },
            {
                "category": "transaction",
                "condition": {
                    "inner": [
                        {"name": "event.duration", "op": "gte", "value": 1000.0},
                        {"name": "event.duration", "op": "gt", "value": 2000.0},
                    ],
                    "op": "and",
                },
                "field": None,
                "mri": "c:transactions/on_demand@none",
                "tags": [
                    {"key": "query_hash", "value": "0061cb28"},
                    {"key": "environment", "field": "event.environment"},
                ],
            },
            {
                "category": "transaction",
                "condition": {
                    "inner": [
                        {"name": "event.duration", "op": "gte", "value": 1000.0},
                        {"name": "event.duration", "op": "gte", "value": 1000.0},
                    ],
                    "op": "and",
                },
                "field": None,
                "mri": "c:transactions/on_demand@none",
                "tags": [
                    {"key": "query_hash", "value": "9e291845"},
                    {"key": "environment", "field": "event.environment"},
                ],
            },
        ]


@django_db_all
def test_get_metric_extraction_config_multiple_aggregates_single_field(
    default_project: Project,
) -> None:
    # widget with multiple aggregates on the same field in a single metric
    with Feature({ON_DEMAND_METRICS_WIDGETS: True}):
        create_widget(
            ["sum(transaction.duration)", "avg(transaction.duration)"],
            "transaction.duration:>=1000",
            default_project,
        )

        config = get_metric_extraction_config(default_project)

        assert config
        assert config["metrics"] == [
            {
                "category": "transaction",
                "condition": {"name": "event.duration", "op": "gte", "value": 1000.0},
                "field": "event.duration",
                "mri": "d:transactions/on_demand@none",
                "tags": [
                    {"key": "query_hash", "value": "10acc97f"},
                    {"key": "environment", "field": "event.environment"},
                ],
            },
            {
                "category": "transaction",
                "condition": {"name": "event.duration", "op": "gte", "value": 1000.0},
                "field": "event.duration",
                "mri": "d:transactions/on_demand@none",
                "tags": [
                    {"key": "query_hash", "value": "3a976c6d"},
                    {"key": "environment", "field": "event.environment"},
                ],
            },
        ]


@django_db_all
def test_get_metric_extraction_config_multiple_widgets_duplicated(default_project: Project) -> None:
    # metrics should be deduplicated across widgets
    with Feature({ON_DEMAND_METRICS_WIDGETS: True}):
        create_widget(
            ["count()", "avg(transaction.duration)"], "transaction.duration:>=1000", default_project
        )
        create_widget(["count()"], "transaction.duration:>=1000", default_project, "Dashboard 2")

        config = get_metric_extraction_config(default_project)

        assert config
        assert config["metrics"] == [
            {
                "category": "transaction",
                "condition": {"name": "event.duration", "op": "gte", "value": 1000.0},
                "field": None,
                "mri": "c:transactions/on_demand@none",
                "tags": [
                    {"key": "query_hash", "value": "a312e0db"},
                    {"key": "environment", "field": "event.environment"},
                ],
            },
            {
                "category": "transaction",
                "condition": {"name": "event.duration", "op": "gte", "value": 1000.0},
                "field": "event.duration",
                "mri": "d:transactions/on_demand@none",
                "tags": [
                    {"key": "query_hash", "value": "10acc97f"},
                    {"key": "environment", "field": "event.environment"},
                ],
            },
            {
                "category": "transaction",
                "condition": {"name": "event.duration", "op": "gte", "value": 1000.0},
                "field": None,
                "mri": "c:transactions/on_demand@none",
                "tags": [
                    {"key": "query_hash", "value": "cf5f5100"},
                    {"key": "environment", "field": "event.environment"},
                ],
            },
            {
                "category": "transaction",
                "condition": {"name": "event.duration", "op": "gte", "value": 1000.0},
                "field": "event.duration",
                "mri": "d:transactions/on_demand@none",
                "tags": [
                    {"key": "query_hash", "value": "3a976c6d"},
                    {"key": "environment", "field": "event.environment"},
                ],
            },
        ]


@django_db_all
@override_options({"on_demand.max_widget_specs": 1})
def test_get_metric_extraction_config_multiple_widgets_above_max_limit(
    default_project: Project,
) -> None:
    with Feature({ON_DEMAND_METRICS_WIDGETS: True}):
        create_widget(["count()"], "transaction.duration:>=1100", default_project)
        create_widget(["count()"], "transaction.duration:>=1000", default_project, "Dashboard 2")

        with mock.patch("sentry_sdk.capture_exception") as capture_exception:
            config = get_metric_extraction_config(default_project)
            assert config

            assert capture_exception.call_count == 2
            exception = capture_exception.call_args.args[0]
            assert (
                exception.args[0]
                == "Spec version 2: Too many (2) on demand metric widgets for org baz"
            )

        # Revert to 1 after {"include_environment_tag"} becomes the default
        # Since we have set a maximum of 1 we will not get 2
        assert len(config["metrics"]) == 2


@django_db_all
@override_options({"on_demand.max_widget_specs": 1})
def test_get_metric_extraction_config_multiple_widgets_not_above_max_limit_identical_hashes(
    default_project: Project,
) -> None:
    with Feature({ON_DEMAND_METRICS_WIDGETS: True}):
        create_widget(["count()"], "transaction.duration:>=1000", default_project)
        create_widget(["count()"], "transaction.duration:>=1000", default_project, "Dashboard 2")

        with mock.patch("sentry_sdk.capture_exception") as capture_exception:
            config = get_metric_extraction_config(default_project)
            assert config

            assert capture_exception.call_count == 0


@django_db_all
@override_options({"on_demand.max_widget_specs": 1, "on_demand.extended_max_widget_specs": 0})
def test_get_metric_extraction_config_multiple_widgets_not_using_extended_specs(
    default_project: Project,
) -> None:
    with Feature({ON_DEMAND_METRICS_WIDGETS: True}):
        create_widget(["count()"], "transaction.duration:>=1100", default_project)
        create_widget(["count()"], "transaction.duration:>=1000", default_project, "Dashboard 2")

        with mock.patch("sentry_sdk.capture_exception") as capture_exception:
            config = get_metric_extraction_config(default_project)
            assert config

            assert capture_exception.call_count == 2
            exception = capture_exception.call_args.args[0]
            assert (
                exception.args[0]
                == "Spec version 2: Too many (2) on demand metric widgets for org baz"
            )

        # Revert to 1 after {"include_environment_tag"} becomes the default
        # Since we have set a maximum of 1 we will not get 2
        assert len(config["metrics"]) == 2


@django_db_all
@override_options({"on_demand.max_widget_specs": 0, "on_demand.extended_max_widget_specs": 1})
def test_get_metric_extraction_config_multiple_widgets_above_extended_max_limit(
    default_project: Project,
) -> None:
    with Feature({ON_DEMAND_METRICS_WIDGETS: True}), override_options(
        {"on_demand.extended_widget_spec_orgs": [default_project.organization.id]}
    ):
        create_widget(["count()"], "transaction.duration:>=1100", default_project)
        create_widget(["count()"], "transaction.duration:>=1000", default_project, "Dashboard 2")

        with mock.patch("sentry_sdk.capture_exception") as capture_exception:
            config = get_metric_extraction_config(default_project)
            assert config

            assert capture_exception.call_count == 2
            exception = capture_exception.call_args.args[0]
            assert (
                exception.args[0]
                == "Spec version 2: Too many (2) on demand metric widgets for org baz"
            )

        # Revert to 1 after {"include_environment_tag"} becomes the default
        # Since we have set a maximum of 1 we will not get 2
        assert len(config["metrics"]) == 2


@django_db_all
@override_options({"on_demand.max_widget_specs": 0, "on_demand.extended_max_widget_specs": 2})
def test_get_metric_extraction_config_multiple_widgets_under_extended_max_limit(
    default_project: Project,
) -> None:
    with Feature({ON_DEMAND_METRICS_WIDGETS: True}), override_options(
        {"on_demand.extended_widget_spec_orgs": [default_project.organization.id]}
    ):
        create_widget(["count()"], "transaction.duration:>=1100", default_project)
        create_widget(["count()"], "transaction.duration:>=1000", default_project, "Dashboard 2")

        config = get_metric_extraction_config(default_project)

        assert config
        # Revert to 2 after {"include_environment_tag"} becomes the default
        assert len(config["metrics"]) == 4


@django_db_all
def test_get_metric_extraction_config_alerts_and_widgets_off(default_project: Project) -> None:
    # widgets should be skipped if the feature is off
    with Feature({ON_DEMAND_METRICS: True, ON_DEMAND_METRICS_WIDGETS: False}):
        create_alert("count()", "transaction.duration:>=1000", default_project)
        create_widget(["count()"], "transaction.duration:>=1000", default_project)

        config = get_metric_extraction_config(default_project)

        assert config
        assert config["metrics"] == [
            {
                "category": "transaction",
                "condition": {"name": "event.duration", "op": "gte", "value": 1000.0},
                "field": None,
                "mri": "c:transactions/on_demand@none",
                "tags": [
                    {"key": "query_hash", "value": "a312e0db"},
                ],
            }
        ]


@django_db_all
def test_get_metric_extraction_config_alerts_and_widgets(default_project: Project) -> None:
    # deduplication should work across alerts and widgets
    with Feature({ON_DEMAND_METRICS_WIDGETS: True}):
        create_alert("count()", "transaction.duration:>=1000", default_project)
        create_widget(
            ["count()", "avg(transaction.duration)"], "transaction.duration:>=1000", default_project
        )

        config = get_metric_extraction_config(default_project)

        assert config
        assert config["metrics"] == [
            {
                "category": "transaction",
                "condition": {"name": "event.duration", "op": "gte", "value": 1000.0},
                "field": None,
                "mri": "c:transactions/on_demand@none",
                "tags": [
                    {"key": "query_hash", "value": "a312e0db"},
                    {"key": "environment", "field": "event.environment"},
                ],
            },
            {
                "category": "transaction",
                "condition": {"name": "event.duration", "op": "gte", "value": 1000.0},
                "field": "event.duration",
                "mri": "d:transactions/on_demand@none",
                "tags": [
                    {"key": "query_hash", "value": "10acc97f"},
                    {"key": "environment", "field": "event.environment"},
                ],
            },
            {
                "category": "transaction",
                "condition": {"name": "event.duration", "op": "gte", "value": 1000.0},
                "field": None,
                "mri": "c:transactions/on_demand@none",
                "tags": [
                    {"key": "query_hash", "value": "cf5f5100"},
                    {"key": "environment", "field": "event.environment"},
                ],
            },
            {
                "category": "transaction",
                "condition": {"name": "event.duration", "op": "gte", "value": 1000.0},
                "field": "event.duration",
                "mri": "d:transactions/on_demand@none",
                "tags": [
                    {"key": "query_hash", "value": "3a976c6d"},
                    {"key": "environment", "field": "event.environment"},
                ],
            },
        ]


@django_db_all
def test_get_metric_extraction_config_with_failure_count(default_project: Project) -> None:
    with Feature({ON_DEMAND_METRICS_WIDGETS: True}):
        create_widget(["failure_count()"], "transaction.duration:>=1000", default_project)

        config = get_metric_extraction_config(default_project)

        assert config
        assert config["metrics"] == [
            {
                "category": "transaction",
                "condition": {"name": "event.duration", "op": "gte", "value": 1000.0},
                "field": None,
                "mri": "c:transactions/on_demand@none",
                "tags": [
                    {
                        "condition": {
                            "inner": {
                                "name": "event.contexts.trace.status",
                                "op": "eq",
                                "value": ["ok", "cancelled", "unknown"],
                            },
                            "op": "not",
                        },
                        "key": "failure",
                        "value": "true",
                    },
                    {"key": "query_hash", "value": "c3a2ddea"},
                    {"key": "environment", "field": "event.environment"},
                ],
            },
            {
                "category": "transaction",
                "condition": {"name": "event.duration", "op": "gte", "value": 1000.0},
                "field": None,
                "mri": "c:transactions/on_demand@none",
                "tags": [
                    {
                        "condition": {
                            "inner": {
                                "name": "event.contexts.trace.status",
                                "op": "eq",
                                "value": ["ok", "cancelled", "unknown"],
                            },
                            "op": "not",
                        },
                        "key": "failure",
                        "value": "true",
                    },
                    {"key": "query_hash", "value": "4e66755b"},
                    {"key": "environment", "field": "event.environment"},
                ],
            },
        ]


@django_db_all
def test_get_metric_extraction_config_with_apdex(default_project: Project) -> None:
    with Feature({ON_DEMAND_METRICS: True}):
        threshold = 10
        create_alert(f"apdex({threshold})", "transaction.duration:>=1000", default_project)
        # The threshold stored in the database will not be considered and rather the one from the parameter will be
        # preferred.
        create_project_threshold(default_project, 200, TransactionMetric.DURATION.value)

        config = get_metric_extraction_config(default_project)

        assert config
        assert len(config["metrics"]) == 1
        assert config["metrics"][0] == {
            "category": "transaction",
            "condition": {"name": "event.duration", "op": "gte", "value": 1000.0},
            "field": None,
            "mri": "c:transactions/on_demand@none",
            "tags": [
                {
                    "condition": {"name": "event.duration", "op": "lte", "value": threshold},
                    "key": "satisfaction",
                    "value": "satisfactory",
                },
                {
                    "condition": {
                        "inner": [
                            {"name": "event.duration", "op": "gt", "value": threshold},
                            {"name": "event.duration", "op": "lte", "value": threshold * 4},
                        ],
                        "op": "and",
                    },
                    "key": "satisfaction",
                    "value": "tolerable",
                },
                {
                    "condition": {"name": "event.duration", "op": "gt", "value": threshold * 4},
                    "key": "satisfaction",
                    "value": "frustrated",
                },
                {"key": "query_hash", "value": "4445a852"},
            ],
        }


@django_db_all
@pytest.mark.parametrize("measurement_rating", ["good", "meh", "poor", "any"])
@pytest.mark.parametrize("measurement", ["measurements.lcp"])
def test_get_metric_extraction_config_with_count_web_vitals(
    default_project: Project, measurement_rating: str, measurement: str
) -> None:
    with Feature({ON_DEMAND_METRICS_WIDGETS: True}):
        create_widget(
            [f"count_web_vitals({measurement}, {measurement_rating})"],
            "transaction.duration:>=1000",
            default_project,
        )

        config = get_metric_extraction_config(default_project)

        vital = measurement.split(".")[1]

        assert config

        if measurement_rating == "good":
            assert config["metrics"] == [
                {
                    "category": "transaction",
                    "condition": {"name": "event.duration", "op": "gte", "value": 1000.0},
                    "field": None,
                    "mri": "c:transactions/on_demand@none",
                    "tags": [
                        {
                            "condition": {
                                "name": f"event.{measurement}.value",
                                "op": "lt",
                                "value": VITAL_THRESHOLDS[vital]["meh"],
                            },
                            "key": "measurement_rating",
                            "value": "matches_hash",
                        },
                        {"key": "query_hash", "value": "30cb4ba5"},
                        {"key": "environment", "field": "event.environment"},
                    ],
                },
                {
                    "category": "transaction",
                    "condition": {"name": "event.duration", "op": "gte", "value": 1000.0},
                    "field": None,
                    "mri": "c:transactions/on_demand@none",
                    "tags": [
                        {
                            "condition": {
                                "name": f"event.{measurement}.value",
                                "op": "lt",
                                "value": VITAL_THRESHOLDS[vital]["meh"],
                            },
                            "key": "measurement_rating",
                            "value": "matches_hash",
                        },
                        {"key": "query_hash", "value": "e14212cf"},
                        {"key": "environment", "field": "event.environment"},
                    ],
                },
            ]

        if measurement_rating == "meh":
            assert config["metrics"] == [
                {
                    "category": "transaction",
                    "condition": {"name": "event.duration", "op": "gte", "value": 1000.0},
                    "field": None,
                    "mri": "c:transactions/on_demand@none",
                    "tags": [
                        {
                            "condition": {
                                "inner": [
                                    {
                                        "name": f"event.{measurement}.value",
                                        "op": "gte",
                                        "value": VITAL_THRESHOLDS[vital]["meh"],
                                    },
                                    {
                                        "name": f"event.{measurement}.value",
                                        "op": "lt",
                                        "value": VITAL_THRESHOLDS[vital]["poor"],
                                    },
                                ],
                                "op": "and",
                            },
                            "key": "measurement_rating",
                            "value": "matches_hash",
                        },
                        {"key": "query_hash", "value": "f207c139"},
                        {"key": "environment", "field": "event.environment"},
                    ],
                },
                {
                    "category": "transaction",
                    "condition": {"name": "event.duration", "op": "gte", "value": 1000.0},
                    "field": None,
                    "mri": "c:transactions/on_demand@none",
                    "tags": [
                        {
                            "condition": {
                                "inner": [
                                    {
                                        "name": f"event.{measurement}.value",
                                        "op": "gte",
                                        "value": VITAL_THRESHOLDS[vital]["meh"],
                                    },
                                    {
                                        "name": f"event.{measurement}.value",
                                        "op": "lt",
                                        "value": VITAL_THRESHOLDS[vital]["poor"],
                                    },
                                ],
                                "op": "and",
                            },
                            "key": "measurement_rating",
                            "value": "matches_hash",
                        },
                        {"key": "query_hash", "value": "be0b73bb"},
                        {"key": "environment", "field": "event.environment"},
                    ],
                },
            ]

        if measurement_rating == "poor":
            assert config["metrics"] == [
                {
                    "category": "transaction",
                    "condition": {"name": "event.duration", "op": "gte", "value": 1000.0},
                    "field": None,
                    "mri": "c:transactions/on_demand@none",
                    "tags": [
                        {
                            "condition": {
                                "name": f"event.{measurement}.value",
                                "op": "gte",
                                "value": VITAL_THRESHOLDS[vital]["poor"],
                            },
                            "key": "measurement_rating",
                            "value": "matches_hash",
                        },
                        {"key": "query_hash", "value": "051c26d1"},
                        {"key": "environment", "field": "event.environment"},
                    ],
                },
                {
                    "category": "transaction",
                    "condition": {"name": "event.duration", "op": "gte", "value": 1000.0},
                    "field": None,
                    "mri": "c:transactions/on_demand@none",
                    "tags": [
                        {
                            "condition": {
                                "name": f"event.{measurement}.value",
                                "op": "gte",
                                "value": VITAL_THRESHOLDS[vital]["poor"],
                            },
                            "key": "measurement_rating",
                            "value": "matches_hash",
                        },
                        {"key": "query_hash", "value": "57d48347"},
                        {"key": "environment", "field": "event.environment"},
                    ],
                },
            ]

        if measurement_rating == "any":
            assert config["metrics"] == [
                {
                    "category": "transaction",
                    "condition": {"name": "event.duration", "op": "gte", "value": 1000.0},
                    "field": None,
                    "mri": "c:transactions/on_demand@none",
                    "tags": [
                        {
                            "condition": {
                                "name": f"event.{measurement}.value",
                                "op": "gte",
                                "value": 0,
                            },
                            "key": "measurement_rating",
                            "value": "matches_hash",
                        },
                        {"key": "query_hash", "value": "511aaa66"},
                        {"key": "environment", "field": "event.environment"},
                    ],
                },
                {
                    "category": "transaction",
                    "condition": {"name": "event.duration", "op": "gte", "value": 1000.0},
                    "field": None,
                    "mri": "c:transactions/on_demand@none",
                    "tags": [
                        {
                            "condition": {
                                "name": f"event.{measurement}.value",
                                "op": "gte",
                                "value": 0,
                            },
                            "key": "measurement_rating",
                            "value": "matches_hash",
                        },
                        {"key": "query_hash", "value": "401b8e0e"},
                        {"key": "environment", "field": "event.environment"},
                    ],
                },
            ]

        if measurement_rating == "":
            assert config["metrics"] == [
                {
                    "category": "transaction",
                    "condition": {"name": "event.duration", "op": "gte", "value": 1000.0},
                    "field": None,
                    "mri": "c:transactions/on_demand@none",
                    "tags": [
                        {"key": "environment", "field": "event.environment"},
                    ],
                },
                {
                    "category": "transaction",
                    "condition": {"name": "event.duration", "op": "gte", "value": 1000.0},
                    "field": None,
                    "mri": "c:transactions/on_demand@none",
                    "tags": [
                        {"key": "environment", "field": "event.environment"},
                    ],
                },
            ]


@django_db_all
def test_get_metric_extraction_config_with_user_misery(default_project: Project) -> None:
    threshold = 100
    duration = 1000
    with Feature({ON_DEMAND_METRICS_WIDGETS: True}):
        create_widget(
            [f"user_misery({threshold})"],
            f"transaction.duration:>={duration}",
            default_project,
        )

        config = get_metric_extraction_config(default_project)

        assert config
        assert config["metrics"] == [
            {
                "category": "transaction",
                "condition": {"name": "event.duration", "op": "gte", "value": float(duration)},
                # This is necessary for calculating unique users
                "field": "event.user.id",
                "mri": "s:transactions/on_demand@none",
                "tags": [
                    {
                        "condition": {"name": "event.duration", "op": "gt", "value": threshold * 4},
                        "key": "satisfaction",
                        "value": "frustrated",
                    },
                    {"key": "query_hash", "value": "1394a552"},
                    {"key": "environment", "field": "event.environment"},
                ],
            },
            {
                "category": "transaction",
                "condition": {"name": "event.duration", "op": "gte", "value": float(duration)},
                # This is necessary for calculating unique users
                "field": "event.user.id",
                "mri": "s:transactions/on_demand@none",
                "tags": [
                    {
                        "condition": {"name": "event.duration", "op": "gt", "value": threshold * 4},
                        "key": "satisfaction",
                        "value": "frustrated",
                    },
                    {"key": "query_hash", "value": "9fbc729c"},
                    {"key": "environment", "field": "event.environment"},
                ],
            },
        ]


@django_db_all
def test_get_metric_extraction_config_user_misery_with_tag_columns(
    default_project: Project,
) -> None:
    threshold = 100
    duration = 1000
    with Feature({ON_DEMAND_METRICS_WIDGETS: True}):
        create_widget(
            [f"user_misery({threshold})"],
            f"transaction.duration:>={duration}",
            default_project,
            "Dashboard",
            columns=["lcp.element", "custom"],
        )

        config = get_metric_extraction_config(default_project)

        assert config
        assert config["metrics"] == [
            {
                "category": "transaction",
                "condition": {"name": "event.duration", "op": "gte", "value": float(duration)},
                # This is necessary for calculating unique users
                "field": "event.user.id",
                "mri": "s:transactions/on_demand@none",
                "tags": [
                    {
                        "condition": {"name": "event.duration", "op": "gt", "value": threshold * 4},
                        "key": "satisfaction",
                        "value": "frustrated",
                    },
                    {"key": "query_hash", "value": "565e1845"},
                    {"key": "lcp.element", "field": "event.tags.lcp.element"},
                    {"key": "custom", "field": "event.tags.custom"},
                    {"key": "environment", "field": "event.environment"},
                ],
            },
            {
                "category": "transaction",
                "condition": {"name": "event.duration", "op": "gte", "value": float(duration)},
                # This is necessary for calculating unique users
                "field": "event.user.id",
                "mri": "s:transactions/on_demand@none",
                "tags": [
                    {
                        "condition": {"name": "event.duration", "op": "gt", "value": threshold * 4},
                        "key": "satisfaction",
                        "value": "frustrated",
                    },
                    {"key": "query_hash", "value": "d508d70d"},
                    {"key": "lcp.element", "field": "event.tags.lcp.element"},
                    {"key": "custom", "field": "event.tags.custom"},
                    {"key": "environment", "field": "event.environment"},
                ],
            },
        ]


@django_db_all
def test_get_metric_extraction_config_epm_with_non_tag_columns(default_project: Project) -> None:
    duration = 1000
    with Feature({ON_DEMAND_METRICS_WIDGETS: True}):
        create_widget(
            ["epm()"],
            f"transaction.duration:>={duration}",
            default_project,
            "Dashboard",
            columns=["user.id", "release"],
        )

        config = get_metric_extraction_config(default_project)

        assert config
        assert config["metrics"] == [
            {
                "category": "transaction",
                "condition": {"name": "event.duration", "op": "gte", "value": float(duration)},
                "field": None,
                "mri": "c:transactions/on_demand@none",
                "tags": [
                    {"key": "query_hash", "value": "d9f30df7"},
                    {"key": "user.id", "field": "event.user.id"},
                    {"key": "release", "field": "event.release"},
                    {"key": "environment", "field": "event.environment"},
                ],
            },
            {
                "category": "transaction",
                "condition": {"name": "event.duration", "op": "gte", "value": float(duration)},
                "field": None,
                "mri": "c:transactions/on_demand@none",
                "tags": [
                    {"key": "query_hash", "value": "52427c0a"},
                    {"key": "user.id", "field": "event.user.id"},
                    {"key": "release", "field": "event.release"},
                    {"key": "environment", "field": "event.environment"},
                ],
            },
        ]


@django_db_all
@override_options({"on_demand.max_widget_cardinality.count": -1})
def test_get_metric_extraction_config_with_high_cardinality(default_project: Project) -> None:
    duration = 1000
    with Feature({ON_DEMAND_METRICS_WIDGETS: True}):
        create_widget(
            ["epm()"],
            f"transaction.duration:>={duration}",
            default_project,
            columns=["user.id", "release", "count()"],
        )

        config = get_metric_extraction_config(default_project)

        assert not config


@django_db_all
def test_get_metric_extraction_config_multiple_widgets_with_high_cardinality(
    default_project: Project,
) -> None:
    duration = 1000
    with Feature({ON_DEMAND_METRICS_WIDGETS: True}), mock.patch(
        "sentry.relay.config.metric_extraction._is_widget_query_low_cardinality"
    ) as mock_cardinality:
        mock_cardinality.side_effect = [True, False, True]
        create_widget(
            ["epm()"],
            f"transaction.duration:>={duration}",
            default_project,
            columns=["user.id", "release", "count()"],
            title="Widget1",
        )
        create_widget(
            ["epm()"],
            f"transaction.duration:>={duration + 1}",
            default_project,
            columns=["user.id", "release", "count()"],
            title="Widget2",
        )
        create_widget(
            ["epm()"],
            f"transaction.duration:>={duration + 2}",
            default_project,
            columns=["user.id", "release", "count()"],
            title="Widget3",
        )

        config = get_metric_extraction_config(default_project)

        assert config
        # Revert to 2 after {"include_environment_tag"} becomes the default
        assert len(config["metrics"]) == 4


@django_db_all
@override_options({"on_demand.max_widget_cardinality.count": 1})
def test_get_metric_extraction_config_with_extraction_enabled(default_project: Project) -> None:
    duration = 1000
    with Feature({ON_DEMAND_METRICS_WIDGETS: True}), mock.patch(
        "sentry.relay.config.metric_extraction._can_widget_query_use_stateful_extraction"
    ) as mock_can_use_stateful, mock.patch(
        "sentry.relay.config.metric_extraction._widget_query_stateful_extraction_enabled"
    ) as mock_extraction_enabled:
        mock_can_use_stateful.return_value = True
        mock_extraction_enabled.return_value = True
        create_widget(
            ["epm()"],
            f"transaction.duration:>={duration}",
            default_project,
            columns=["user.id", "release", "count()"],
        )

        config = get_metric_extraction_config(default_project)

        assert config


@django_db_all
@override_options(
    {
        "on_demand.max_widget_cardinality.count": -1,
        "on_demand_metrics.widgets.use_stateful_extraction": True,
    }
)
def test_stateful_get_metric_extraction_config_with_extraction_disabled(
    default_project: Project,
) -> None:
    duration = 1000
    with Feature({ON_DEMAND_METRICS_WIDGETS: True}), mock.patch(
        "sentry.relay.config.metric_extraction._can_widget_query_use_stateful_extraction"
    ) as mock_can_use_stateful, mock.patch(
        "sentry.relay.config.metric_extraction._widget_query_stateful_extraction_enabled"
    ) as mock_extraction_enabled:
        mock_can_use_stateful.return_value = True
        mock_extraction_enabled.return_value = False
        create_widget(
            ["epm()"],
            f"transaction.duration:>={duration}",
            default_project,
            columns=["user.id", "release", "count()"],
        )

        config = get_metric_extraction_config(default_project)

        assert not config


@django_db_all
@override_options({"on_demand_metrics.widgets.use_stateful_extraction": True})
def test_stateful_get_metric_extraction_config_multiple_widgets_with_extraction_partially_disabled(
    default_project: Project,
) -> None:
    duration = 1000
    with Feature({ON_DEMAND_METRICS_WIDGETS: True}), mock.patch(
        "sentry.relay.config.metric_extraction._can_widget_query_use_stateful_extraction"
    ) as mock_can_use_stateful, mock.patch(
        "sentry.relay.config.metric_extraction._widget_query_stateful_extraction_enabled"
    ) as mock_extraction_enabled:
        mock_can_use_stateful.return_value = True
        mock_extraction_enabled.side_effect = [True, False, True]
        create_widget(
            ["epm()"],
            f"transaction.duration:>={duration}",
            default_project,
            columns=["user.id", "release", "count()"],
            title="Widget1",
        )
        create_widget(
            ["epm()"],
            f"transaction.duration:>={duration + 1}",
            default_project,
            columns=["user.id", "release", "count()"],
            title="Widget2",
        )
        create_widget(
            ["epm()"],
            f"transaction.duration:>={duration + 2}",
            default_project,
            columns=["user.id", "release", "count()"],
            title="Widget3",
        )

        config = get_metric_extraction_config(default_project)

        assert config
        # Revert to 2 after {"include_environment_tag"} becomes the default
        assert len(config["metrics"]) == 4


@django_db_all
@override_options(
    {
        "on_demand.max_widget_cardinality.count": 1,
        "on_demand_metrics.widgets.use_stateful_extraction": True,
    }
)
def test_stateful_get_metric_extraction_config_with_low_cardinality(
    default_project: Project,
) -> None:
    duration = 1000
    with Feature({ON_DEMAND_METRICS_WIDGETS: True}):
        create_widget(
            ["epm()"],
            f"transaction.duration:>={duration}",
            default_project,
            columns=["user.id", "release", "count()"],
        )

        config = get_metric_extraction_config(default_project)

        assert config


@django_db_all
def test_get_metric_extraction_config_with_unicode_character(default_project: Project) -> None:
    with Feature({ON_DEMAND_METRICS_WIDGETS: True}):
        # This will cause the Unicode bug to be raised for the current version
        create_widget(["count()"], "user.name:Armén", default_project)
        create_widget(["count()"], "user.name:Kevan", default_project, title="Dashboard Foo")
        config = get_metric_extraction_config(default_project)
        assert config
        assert config["metrics"] == [
            {
                "category": "transaction",
                "condition": {"name": "event.tags.user.name", "op": "eq", "value": "Armén"},
                "field": None,
                "mri": "c:transactions/on_demand@none",
                "tags": [
                    {"key": "query_hash", "value": "d3e07bdf"},
                    {"key": "environment", "field": "event.environment"},
                ],
            },
            {
                "category": "transaction",
                "condition": {"name": "event.tags.user.name", "op": "eq", "value": "Kevan"},
                "field": None,
                "mri": "c:transactions/on_demand@none",
                "tags": [
                    {"key": "query_hash", "value": "5142a1f7"},
                    {"key": "environment", "field": "event.environment"},
                ],
            },
            {
                "category": "transaction",
                "condition": {"name": "event.tags.user.name", "op": "eq", "value": "Armén"},
                "field": None,
                "mri": "c:transactions/on_demand@none",
                "tags": [
                    {"key": "query_hash", "value": "c57cc340"},
                    {"key": "environment", "field": "event.environment"},
                ],
            },
            {
                "category": "transaction",
                "condition": {"name": "event.tags.user.name", "op": "eq", "value": "Kevan"},
                "field": None,
                "mri": "c:transactions/on_demand@none",
                "tags": [
                    {"key": "query_hash", "value": "762b5dae"},
                    {"key": "environment", "field": "event.environment"},
                ],
            },
        ]


@django_db_all
@pytest.mark.parametrize("metric", [("epm()"), ("eps()")])
def test_get_metric_extraction_config_with_no_tag_spec(
    default_project: Project, metric: str
) -> None:
    query_hashes = ["8f8293cf", "5200e087"] if metric == "epm()" else ["9ffdd8ac", "162178e9"]
    with Feature({ON_DEMAND_METRICS_WIDGETS: True}):
        create_widget([metric], "transaction.duration:>=1000", default_project)

        config = get_metric_extraction_config(default_project)

        assert config
        assert config["metrics"] == [
            {
                "category": "transaction",
                "condition": {"name": "event.duration", "op": "gte", "value": 1000.0},
                "field": None,
                "mri": "c:transactions/on_demand@none",
                "tags": [
                    {"key": "query_hash", "value": query_hashes[0]},
                    {"key": "environment", "field": "event.environment"},
                ],
            },
            {
                "category": "transaction",
                "condition": {"name": "event.duration", "op": "gte", "value": 1000.0},
                "field": None,
                "mri": "c:transactions/on_demand@none",
                "tags": [
                    {"key": "query_hash", "value": query_hashes[1]},
                    {"key": "environment", "field": "event.environment"},
                ],
            },
        ]


@django_db_all
@pytest.mark.parametrize(
    "enabled_features, number_of_metrics",
    [
        ([ON_DEMAND_METRICS], 1),  # Alerts.
        ([ON_DEMAND_METRICS_PREFILL], 1),  # Alerts.
        ([ON_DEMAND_METRICS, ON_DEMAND_METRICS_PREFILL], 1),  # Alerts.
        # Revert to 2 after {"include_environment_tag"} becomes the default
        ([ON_DEMAND_METRICS, ON_DEMAND_METRICS_WIDGETS], 3),  # Alerts and widgets.
        # Revert to 1 after {"include_environment_tag"} becomes the default
        ([ON_DEMAND_METRICS_WIDGETS], 2),  # Widgets.
        # Revert to 2 after {"include_environment_tag"} becomes the default
        ([ON_DEMAND_METRICS_PREFILL, ON_DEMAND_METRICS_WIDGETS], 3),  # Alerts and widget.
        ([], 0),  # Nothing.
    ],
)
def test_get_metrics_extraction_config_features_combinations(
    enabled_features: str, number_of_metrics: int, default_project: Project
) -> None:
    create_alert("count()", "transaction.duration:>=10", default_project)
    create_widget(["count()"], "transaction.duration:>=20", default_project)

    features = {feature: True for feature in enabled_features}
    with Feature(features):
        config = get_metric_extraction_config(default_project)
        if number_of_metrics == 0:
            assert config is None
        else:
            assert config is not None
            assert len(config["metrics"]) == number_of_metrics


@django_db_all
def test_get_metric_extraction_config_with_transactions_dataset(default_project: Project) -> None:
    create_alert(
        "count()", "transaction.duration:>=10", default_project, dataset=Dataset.PerformanceMetrics
    )
    create_alert(
        "count()", "transaction.duration:>=20", default_project, dataset=Dataset.Transactions
    )

    # We test with prefilling, and we expect that both alerts are fetched since we support both datasets.
    with Feature({ON_DEMAND_METRICS_PREFILL: True}):
        config = get_metric_extraction_config(default_project)

        assert config
        assert config["metrics"] == [
            {
                "category": "transaction",
                "condition": {"name": "event.duration", "op": "gte", "value": 10.0},
                "field": None,
                "mri": "c:transactions/on_demand@none",
                "tags": [
                    {"key": "query_hash", "value": "f1353b0f"},
                ],
            },
            {
                "category": "transaction",
                "condition": {"name": "event.duration", "op": "gte", "value": 20.0},
                "field": None,
                "mri": "c:transactions/on_demand@none",
                "tags": [
                    {"key": "query_hash", "value": "a547e4d9"},
                ],
            },
        ]

    # We test without prefilling, and we expect that only alerts for performance metrics are fetched.
    with Feature({ON_DEMAND_METRICS: True}):
        config = get_metric_extraction_config(default_project)

        assert config
        assert config["metrics"] == [
            {
                "category": "transaction",
                "condition": {"name": "event.duration", "op": "gte", "value": 10.0},
                "field": None,
                "mri": "c:transactions/on_demand@none",
                "tags": [
                    {"key": "query_hash", "value": "f1353b0f"},
                ],
            }
        ]


@django_db_all
def test_get_metric_extraction_config_with_no_spec(default_project: Project) -> None:
    create_alert(
        "apdex(300)",
        "",
        default_project,
        dataset=Dataset.PerformanceMetrics,
    )

    with Feature({ON_DEMAND_METRICS: True}):
        config = get_metric_extraction_config(default_project)

        assert config
        assert len(config["metrics"]) == 1
        assert config["metrics"][0].get("condition") is None


def _on_demand_spec_from_widget(
    project: Project, widget: DashboardWidgetQuery
) -> OnDemandMetricSpec:
    field = widget.aggregates[0] if widget.aggregates else ""
    return fetch_on_demand_metric_spec(
        project.organization.id,
        field=field,
        query=widget.conditions,
        groupbys=widget.columns,
        spec_type=MetricSpecType.DYNAMIC_QUERY,
    )


def _on_demand_spec_from_alert(project: Project, alert: AlertRule) -> OnDemandMetricSpec:
    return fetch_on_demand_metric_spec(
        project.organization.id,
        field=alert.snuba_query.aggregate,
        query=alert.snuba_query.query,
        spec_type=MetricSpecType.SIMPLE_QUERY,
    )


def widget_to_metric_spec(query_hash: str, condition: Optional[RuleCondition] = None) -> MetricSpec:
    _tags: Sequence[TagSpec] = [
        {"key": "query_hash", "value": query_hash},
        {"field": "event.environment", "key": "environment"},
    ]
    spec: MetricSpec = {
        "category": "transaction",
        "field": None,
        "mri": "c:transactions/on_demand@none",
        "tags": _tags,
    }

    if condition is not None:
        spec["condition"] = condition

    return spec


@django_db_all
def test_include_environment_for_widgets(default_project: Project) -> None:
    aggr = "count()"
    query = "transaction.duration:>=10"
    condition: RuleCondition = {"name": "event.duration", "op": "gte", "value": 10.0}

    with Feature([ON_DEMAND_METRICS, ON_DEMAND_METRICS_WIDGETS]):
        widget = create_widget([aggr], query, default_project)
        config = get_metric_extraction_config(default_project)
        # Because we have two specs we will have two metrics.
        # The second spec includes the environment tag as part of the query hash.
        assert config and config["metrics"] == [
            widget_to_metric_spec("f1353b0f", condition),
            widget_to_metric_spec("4fb5a472", condition),
        ]

        # We now verify that the string used for hashing is what we expect
        # Since we're using the current spec it will not include the environment tag
        expected_query_str_hash = f"None;{condition}"
        spec = _on_demand_spec_from_widget(default_project, widget)
        assert spec.query_hash == "f1353b0f"
        assert spec._query_str_for_hash == expected_query_str_hash
        assert spec.spec_version.version == 1
        assert spec.spec_version.flags == set()

        with Feature("organizations:on-demand-metrics-query-spec-version-two"):
            spec = _on_demand_spec_from_widget(default_project, widget)
            assert spec._query_str_for_hash == f"{expected_query_str_hash};['environment']"
            assert spec.query_hash == "4fb5a472"
            assert spec.spec_version.version == 2
            assert spec.spec_version.flags == {"include_environment_tag"}


# Remove this test once we drop the current spec version
@django_db_all
def test_alert_and_widget_colliding(default_project: Project) -> None:
    aggr = "count()"
    query = "transaction.duration:>=10"
    condition: RuleCondition = {"name": "event.duration", "op": "gte", "value": 10.0}

    with Feature([ON_DEMAND_METRICS, ON_DEMAND_METRICS_WIDGETS]):
        widget = create_widget([aggr], query, default_project)
        config = get_metric_extraction_config(default_project)
        # Because we have two specs we will have two metrics.
        assert config and config["metrics"] == [
            widget_to_metric_spec("f1353b0f", condition),
            widget_to_metric_spec("4fb5a472", condition),
        ]

        # Once we deprecate the current spec version, the widget will not create
        # the f1353b0f, thus, there will be no more duplicated specs
        alert = create_alert(aggr, query, default_project)
        config = get_metric_extraction_config(default_project)
        # Now that we iterate over the widgets first, we will pick the spec generated by the widget
        # which includes the environment as a tag
        assert config and config["metrics"] == [
            widget_to_metric_spec("f1353b0f", condition),
            widget_to_metric_spec("4fb5a472", condition),
        ]

        widget_spec = _on_demand_spec_from_widget(default_project, widget)
        alert_spec = _on_demand_spec_from_alert(default_project, alert)
        expected_query_str_hash = f"None;{condition}"
        assert widget_spec._query_str_for_hash == expected_query_str_hash
        assert alert_spec._query_str_for_hash == expected_query_str_hash

        with Feature("organizations:on-demand-metrics-query-spec-version-two"):
            widget_spec = _on_demand_spec_from_widget(default_project, widget)
            assert widget_spec._query_str_for_hash == f"{expected_query_str_hash};['environment']"
            assert widget_spec.query_hash == "4fb5a472"
            assert widget_spec.spec_version.version == 2
            assert widget_spec.spec_version.flags == {"include_environment_tag"}

            # With the new spec version they will not collide anymore
            assert widget_spec.query_hash != alert_spec.query_hash


@django_db_all
def test_not_event_type_error(default_project: Project) -> None:
    aggr = "count()"
    query = "!event.type:error"
    condition: RuleCondition = {
        "inner": {"op": "eq", "name": "event.tags.event.type", "value": "error"},
        "op": "not",
    }

    with Feature([ON_DEMAND_METRICS, ON_DEMAND_METRICS_WIDGETS]):
        widget = create_widget([aggr], query, default_project)
        config = get_metric_extraction_config(default_project)
        assert config and config["metrics"] == [
            widget_to_metric_spec("578e7911", condition),
            widget_to_metric_spec("91f78a80", condition),
        ]
        widget_spec = _on_demand_spec_from_widget(default_project, widget)
        assert widget_spec._query_str_for_hash == f"None;{_deep_sorted(condition)}"<|MERGE_RESOLUTION|>--- conflicted
+++ resolved
@@ -23,10 +23,7 @@
     OnDemandMetricSpec,
     RuleCondition,
     TagSpec,
-<<<<<<< HEAD
     _deep_sorted,
-=======
->>>>>>> 25df01d6
     fetch_on_demand_metric_spec,
 )
 from sentry.snuba.models import QuerySubscription, SnubaQuery
