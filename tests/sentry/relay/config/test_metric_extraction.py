--- conflicted
+++ resolved
@@ -1973,7 +1973,6 @@
 
 
 @django_db_all
-<<<<<<< HEAD
 def test_no_aggregate(default_project: Project) -> None:
     query = "event.type:transaction transaction.op:pageload app_recommended_owner:#onboarding-experience"
     columns = ["count()", "transaction", "user_misery(300)", "p75(measurements.lcp)"]
@@ -1983,13 +1982,9 @@
     with Feature(ON_DEMAND_METRICS_WIDGETS):
         config = get_metric_extraction_config(default_project)
         assert config is None
-        # and config["metrics"] == [
-        #     widget_to_metric_spec("foo"),
-        #     widget_to_metric_spec("foo"),
-        # ]
-        # widget_spec = _on_demand_spec_from_widget(default_project, widget)
-        # assert widget_spec._query_str_for_hash == "None;"
-=======
+
+
+@django_db_all
 def test_widget_modifed_after_on_demand(default_project: Project) -> None:
     duration = 1000
     with Feature(
@@ -2012,5 +2007,4 @@
 
             assert config and config["metrics"]
 
-            assert capture_exception.call_count == 0
->>>>>>> f0ee34a6
+            assert capture_exception.call_count == 0