--- conflicted
+++ resolved
@@ -110,12 +110,8 @@
         )
 
         # Process another check-in to verify we set an expected time for the next check-in
-<<<<<<< HEAD
+        expected_time = monitor_environment.next_checkin
         self.send_message(monitor.slug)
-=======
-        expected_time = monitor_environment.next_checkin
-        self.send_checkin(monitor.slug)
->>>>>>> 04a8125a
         checkin = MonitorCheckIn.objects.get(guid=self.guid)
         assert checkin.expected_time == monitor_environment.next_checkin
         assert checkin.trace_id.hex == self.trace_id
@@ -140,12 +136,8 @@
         )
 
         # Process another check-in to verify we set an expected time for the next check-in
-<<<<<<< HEAD
+        expected_time = monitor_environment.next_checkin
         self.send_message(monitor.slug)
-=======
-        expected_time = monitor_environment.next_checkin
-        self.send_checkin(monitor.slug)
->>>>>>> 04a8125a
         checkin = MonitorCheckIn.objects.get(guid=self.guid)
         # the expected time should not include the margin of 5 minutes
         assert checkin.expected_time == monitor_environment.next_checkin
