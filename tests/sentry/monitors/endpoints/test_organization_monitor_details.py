--- conflicted
+++ resolved
@@ -75,12 +75,8 @@
         assert alert_rule["environment"] is not None
 
 
-<<<<<<< HEAD
-@region_silo_test(stable=True)
+@region_silo_test
 @freeze_time()
-=======
-@region_silo_test
->>>>>>> 091e18af
 class UpdateMonitorTest(MonitorTestCase):
     endpoint = "sentry-api-0-organization-monitor-details"
 
