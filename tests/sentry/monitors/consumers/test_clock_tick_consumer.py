--- conflicted
+++ resolved
@@ -117,11 +117,8 @@
 
 
 class MonitorsClockTickEndToEndTest(TestCase):
-<<<<<<< HEAD
     @thread_leaks.thread_leak_allowlist(reason="monitors", issue=97032)
-=======
-    @thread_leaks.allowlist(reason="monitors", issue=97032)
->>>>>>> 3412be68
+
     @override_settings(SENTRY_EVENTSTREAM="sentry.eventstream.kafka.KafkaEventStream")
     def test_end_to_end(self) -> None:
         ts = timezone.now().replace(second=0, microsecond=0)
