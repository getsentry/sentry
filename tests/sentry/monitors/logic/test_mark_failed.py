import uuid
from itertools import cycle
from unittest.mock import patch

from django.utils import timezone

from sentry.grouping.utils import hash_from_values
from sentry.issues.grouptype import (
    MonitorCheckInFailure,
    MonitorCheckInMissed,
    MonitorCheckInTimeout,
)
from sentry.monitors.constants import SUBTITLE_DATETIME_FORMAT
from sentry.monitors.logic.mark_failed import mark_failed
from sentry.monitors.models import (
    CheckInStatus,
    Monitor,
    MonitorCheckIn,
    MonitorEnvironment,
    MonitorIncident,
    MonitorStatus,
    MonitorType,
    ScheduleType,
)
from sentry.testutils.cases import TestCase
from sentry.testutils.helpers import with_feature
from sentry.testutils.silo import region_silo_test


@region_silo_test(stable=True)
class MarkFailedTestCase(TestCase):
    @with_feature({"organizations:issue-platform": False})
    @patch("sentry.coreapi.insert_data_to_database_legacy")
    def test_mark_failed_default_params_legacy(self, mock_insert_data_to_database_legacy):
        monitor = Monitor.objects.create(
            name="test monitor",
            organization_id=self.organization.id,
            project_id=self.project.id,
            type=MonitorType.CRON_JOB,
            config={"schedule": [1, "month"], "schedule_type": ScheduleType.INTERVAL},
        )
        monitor_environment = MonitorEnvironment.objects.create(
            monitor=monitor,
            environment=self.environment,
            status=monitor.status,
        )
        checkin = MonitorCheckIn.objects.create(
            monitor=monitor,
            monitor_environment=monitor_environment,
            project_id=self.project.id,
            status=CheckInStatus.UNKNOWN,
        )
        assert mark_failed(checkin, ts=None)

        assert len(mock_insert_data_to_database_legacy.mock_calls) == 1

        event = mock_insert_data_to_database_legacy.mock_calls[0].args[0]

        assert dict(
            event,
            **{
                "level": "error",
                "project": self.project.id,
                "environment": monitor_environment.environment.name,
                "platform": "other",
                "contexts": {
                    "monitor": {
                        "status": "error",
                        "type": "cron_job",
                        "config": {"schedule_type": 2, "schedule": [1, "month"]},
                        "id": str(monitor.guid),
                        "name": monitor.name,
                        "slug": monitor.slug,
                    }
                },
                "logentry": {"formatted": "Monitor failure: test monitor (unknown)"},
                "fingerprint": ["monitor", str(monitor.guid), "unknown"],
                "logger": "",
                "type": "default",
            },
        ) == dict(event)

    @with_feature({"organizations:issue-platform": False})
    @patch("sentry.coreapi.insert_data_to_database_legacy")
    def test_mark_failed_with_reason_legacy(self, mock_insert_data_to_database_legacy):
        monitor = Monitor.objects.create(
            name="test monitor",
            organization_id=self.organization.id,
            project_id=self.project.id,
            type=MonitorType.CRON_JOB,
            config={"schedule": [1, "month"], "schedule_type": ScheduleType.INTERVAL},
        )
        monitor_environment = MonitorEnvironment.objects.create(
            monitor=monitor,
            environment=self.environment,
            status=monitor.status,
        )
        checkin = MonitorCheckIn.objects.create(
            monitor=monitor,
            monitor_environment=monitor_environment,
            project_id=self.project.id,
            status=CheckInStatus.TIMEOUT,
        )
        assert mark_failed(checkin, ts=None)

        assert len(mock_insert_data_to_database_legacy.mock_calls) == 1

        event = mock_insert_data_to_database_legacy.mock_calls[0].args[0]

        assert dict(
            event,
            **{
                "level": "error",
                "project": self.project.id,
                "environment": monitor_environment.environment.name,
                "platform": "other",
                "contexts": {
                    "monitor": {
                        "status": "timeout",
                        "type": "cron_job",
                        "config": {"schedule_type": 2, "schedule": [1, "month"]},
                        "id": str(monitor.guid),
                        "name": monitor.name,
                        "slug": monitor.slug,
                    }
                },
                "logentry": {"formatted": "Monitor failure: test monitor (duration)"},
                "fingerprint": ["monitor", str(monitor.guid), "duration"],
                "logger": "",
                "type": "default",
            },
        ) == dict(event)

    @with_feature({"organizations:issue-platform": False})
    @patch("sentry.coreapi.insert_data_to_database_legacy")
    def test_mark_failed_with_missed_reason_legacy(self, mock_insert_data_to_database_legacy):
        monitor = Monitor.objects.create(
            name="test monitor",
            organization_id=self.organization.id,
            project_id=self.project.id,
            type=MonitorType.CRON_JOB,
            config={"schedule": [1, "month"], "schedule_type": ScheduleType.INTERVAL},
        )
        monitor_environment = MonitorEnvironment.objects.create(
            monitor=monitor,
            environment=self.environment,
            status=monitor.status,
        )
        checkin = MonitorCheckIn.objects.create(
            monitor=monitor,
            monitor_environment=monitor_environment,
            project_id=self.project.id,
            status=CheckInStatus.MISSED,
        )
        assert mark_failed(checkin, ts=None)

        monitor.refresh_from_db()
        monitor_environment.refresh_from_db()
        assert monitor_environment.status == MonitorStatus.MISSED_CHECKIN

        assert len(mock_insert_data_to_database_legacy.mock_calls) == 1

        event = mock_insert_data_to_database_legacy.mock_calls[0].args[0]

        assert dict(
            event,
            **{
                "level": "error",
                "project": self.project.id,
                "environment": monitor_environment.environment.name,
                "platform": "other",
                "contexts": {
                    "monitor": {
                        "status": "missed_checkin",
                        "type": "cron_job",
                        "config": {"schedule_type": 2, "schedule": [1, "month"]},
                        "id": str(monitor.guid),
                        "name": monitor.name,
                        "slug": monitor.slug,
                    }
                },
                "logentry": {"formatted": "Monitor failure: test monitor (missed_checkin)"},
                "fingerprint": ["monitor", str(monitor.guid), "missed_checkin"],
                "logger": "",
                "type": "default",
            },
        ) == dict(event)

    @with_feature("organizations:issue-platform")
    @patch("sentry.issues.producer.produce_occurrence_to_kafka")
    def test_mark_failed_default_params_issue_platform(self, mock_produce_occurrence_to_kafka):
        monitor = Monitor.objects.create(
            name="test monitor",
            organization_id=self.organization.id,
            project_id=self.project.id,
            type=MonitorType.CRON_JOB,
            config={"schedule": [1, "month"], "schedule_type": ScheduleType.INTERVAL},
        )
        monitor_environment = MonitorEnvironment.objects.create(
            monitor=monitor,
            environment=self.environment,
            status=monitor.status,
        )

        successful_check_in = MonitorCheckIn.objects.create(
            monitor=monitor,
            monitor_environment=monitor_environment,
            project_id=self.project.id,
            status=CheckInStatus.OK,
        )

        last_checkin = timezone.now()
        trace_id = uuid.uuid4()

        checkin = MonitorCheckIn.objects.create(
            monitor=monitor,
            monitor_environment=monitor_environment,
            project_id=self.project.id,
            status=CheckInStatus.ERROR,
            trace_id=trace_id,
            date_added=last_checkin,
        )
        assert mark_failed(checkin, ts=last_checkin)

        assert len(mock_produce_occurrence_to_kafka.mock_calls) == 1

        occurrence, event = mock_produce_occurrence_to_kafka.mock_calls[0].args
        occurrence = occurrence.to_dict()

        assert dict(
            occurrence,
            **{
                "project_id": self.project.id,
                "fingerprint": [hash_from_values(["monitor", str(monitor.guid), "error"])],
                "issue_title": f"Monitor failure: {monitor.name}",
                "subtitle": "An error occurred during the latest check-in.",
                "resource_id": None,
                "evidence_data": {},
                "evidence_display": [
                    {"name": "Failure reason", "value": "error", "important": True},
                    {
                        "name": "Environment",
                        "value": monitor_environment.environment.name,
                        "important": False,
                    },
                    {
                        "name": "Last successful check-in",
                        "value": successful_check_in.date_added.isoformat(),
                        "important": False,
                    },
                ],
                "type": MonitorCheckInFailure.type_id,
                "level": "error",
                "culprit": "error",
            },
        ) == dict(occurrence)

        assert dict(
            event,
            **{
                "contexts": {
                    "monitor": {
                        "status": "error",
                        "type": "cron_job",
                        "config": {"schedule_type": 2, "schedule": [1, "month"]},
                        "id": str(monitor.guid),
                        "name": monitor.name,
                        "slug": monitor.slug,
                    }
                },
                "environment": monitor_environment.environment.name,
                "event_id": occurrence["event_id"],
                "fingerprint": ["monitor", str(monitor.guid), "error"],
                "platform": "other",
                "project_id": monitor.project_id,
                "sdk": None,
                "tags": {
                    "monitor.id": str(monitor.guid),
                    "monitor.slug": monitor.slug,
                },
                "trace_id": trace_id.hex,
            },
        ) == dict(event)

    @with_feature("organizations:issue-platform")
    @patch("sentry.issues.producer.produce_occurrence_to_kafka")
    def test_mark_failed_with_reason_issue_platform(self, mock_produce_occurrence_to_kafka):
        monitor = Monitor.objects.create(
            name="test monitor",
            organization_id=self.organization.id,
            project_id=self.project.id,
            type=MonitorType.CRON_JOB,
            config={
                "schedule": [1, "month"],
                "schedule_type": ScheduleType.INTERVAL,
                "max_runtime": 10,
            },
        )
        monitor_environment = MonitorEnvironment.objects.create(
            monitor=monitor,
            environment=self.environment,
            status=monitor.status,
        )
        successful_check_in = MonitorCheckIn.objects.create(
            monitor=monitor,
            monitor_environment=monitor_environment,
            project_id=self.project.id,
            status=CheckInStatus.OK,
        )
        last_checkin = timezone.now()

        failed_checkin = MonitorCheckIn.objects.create(
            monitor=monitor,
            monitor_environment=monitor_environment,
            project_id=self.project.id,
            status=CheckInStatus.TIMEOUT,
            date_added=last_checkin,
            duration=monitor.config.get("max_runtime"),
        )
        assert mark_failed(failed_checkin, ts=last_checkin)

        assert len(mock_produce_occurrence_to_kafka.mock_calls) == 1

        occurrence, event = mock_produce_occurrence_to_kafka.mock_calls[0].args
        occurrence = occurrence.to_dict()

        assert dict(
            occurrence,
            **{
                "project_id": self.project.id,
                "fingerprint": [hash_from_values(["monitor", str(monitor.guid), "duration"])],
                "issue_title": f"Monitor failure: {monitor.name}",
                "subtitle": "Check-in exceeded maximum duration of 10 minutes.",
                "resource_id": None,
                "evidence_data": {},
                "evidence_display": [
                    {"name": "Failure reason", "value": "duration", "important": True},
                    {
                        "name": "Environment",
                        "value": monitor_environment.environment.name,
                        "important": False,
                    },
                    {
                        "name": "Last successful check-in",
                        "value": successful_check_in.date_added.isoformat(),
                        "important": False,
                    },
                ],
                "type": MonitorCheckInTimeout.type_id,
                "level": "error",
                "culprit": "duration",
            },
        ) == dict(occurrence)

        assert dict(
            event,
            **{
                "contexts": {
                    "monitor": {
                        "status": "timeout",
                        "type": "cron_job",
                        "config": {"schedule_type": 2, "schedule": [1, "month"], "max_runtime": 10},
                        "id": str(monitor.guid),
                        "name": monitor.name,
                        "slug": monitor.slug,
                    }
                },
                "environment": monitor_environment.environment.name,
                "event_id": occurrence["event_id"],
                "fingerprint": ["monitor", str(monitor.guid), "duration"],
                "platform": "other",
                "project_id": monitor.project_id,
                "sdk": None,
                "tags": {
                    "monitor.id": str(monitor.guid),
                    "monitor.slug": monitor.slug,
                },
                "trace_id": None,
            },
        ) == dict(event)

    @with_feature("organizations:issue-platform")
    @patch("sentry.issues.producer.produce_occurrence_to_kafka")
    def test_mark_failed_with_missed_reason_issue_platform(self, mock_produce_occurrence_to_kafka):
        monitor = Monitor.objects.create(
            name="test monitor",
            organization_id=self.organization.id,
            project_id=self.project.id,
            type=MonitorType.CRON_JOB,
            config={"schedule": [1, "month"], "schedule_type": ScheduleType.INTERVAL},
        )
        monitor_environment = MonitorEnvironment.objects.create(
            monitor=monitor,
            environment=self.environment,
            status=monitor.status,
        )
        last_checkin = timezone.now()
        expected_time = monitor.get_next_expected_checkin(last_checkin)

        failed_checkin = MonitorCheckIn.objects.create(
            monitor=monitor,
            monitor_environment=monitor_environment,
            project_id=self.project.id,
            status=CheckInStatus.MISSED,
            date_added=last_checkin,
            expected_time=expected_time,
        )
        assert mark_failed(failed_checkin, ts=last_checkin)

        monitor.refresh_from_db()
        monitor_environment.refresh_from_db()
        assert monitor_environment.status == MonitorStatus.MISSED_CHECKIN

        assert len(mock_produce_occurrence_to_kafka.mock_calls) == 1

        occurrence, event = mock_produce_occurrence_to_kafka.mock_calls[0].args
        occurrence = occurrence.to_dict()

        assert dict(
            occurrence,
            **{
                "project_id": self.project.id,
                "fingerprint": [hash_from_values(["monitor", str(monitor.guid), "missed_checkin"])],
                "issue_title": f"Monitor failure: {monitor.name}",
                "subtitle": f"No check-in reported on {expected_time.strftime(SUBTITLE_DATETIME_FORMAT)}.",
                "resource_id": None,
                "evidence_data": {},
                "evidence_display": [
                    {"name": "Failure reason", "value": "missed_checkin", "important": True},
                    {
                        "name": "Environment",
                        "value": monitor_environment.environment.name,
                        "important": False,
                    },
                    {
                        "name": "Last successful check-in",
                        "value": "None",
                        "important": False,
                    },
                ],
                "type": MonitorCheckInMissed.type_id,
                "level": "warning",
                "culprit": "missed_checkin",
            },
        ) == dict(occurrence)

        assert dict(
            event,
            **{
                "contexts": {
                    "monitor": {
                        "status": "missed_checkin",
                        "type": "cron_job",
                        "config": {"schedule_type": 2, "schedule": [1, "month"]},
                        "id": str(monitor.guid),
                        "name": monitor.name,
                        "slug": monitor.slug,
                    }
                },
                "environment": monitor_environment.environment.name,
                "event_id": occurrence["event_id"],
                "fingerprint": ["monitor", str(monitor.guid), "missed_checkin"],
                "platform": "other",
                "project_id": monitor.project_id,
                "sdk": None,
                "tags": {
                    "monitor.id": str(monitor.guid),
                    "monitor.slug": monitor.slug,
                },
                "trace_id": None,
            },
        ) == dict(event)

    @patch("sentry.issues.producer.produce_occurrence_to_kafka")
    def test_mark_failed_issue_threshold(self, mock_produce_occurrence_to_kafka):
        failure_issue_threshold = 8
        monitor = Monitor.objects.create(
            name="test monitor",
            organization_id=self.organization.id,
            project_id=self.project.id,
            type=MonitorType.CRON_JOB,
            config={
                "schedule": [1, "month"],
                "schedule_type": ScheduleType.INTERVAL,
                "failure_issue_threshold": failure_issue_threshold,
            },
        )
        monitor_environment = MonitorEnvironment.objects.create(
            monitor=monitor,
            environment=self.environment,
            status=MonitorStatus.OK,
            last_state_change=None,
        )

        MonitorCheckIn.objects.create(
            monitor=monitor,
            monitor_environment=monitor_environment,
            project_id=self.project.id,
            status=CheckInStatus.OK,
        )

        failure_statuses = cycle([CheckInStatus.ERROR, CheckInStatus.TIMEOUT, CheckInStatus.MISSED])

        for _ in range(0, failure_issue_threshold - 1):
            status = next(failure_statuses)
            checkin = MonitorCheckIn.objects.create(
                monitor=monitor,
                monitor_environment=monitor_environment,
                project_id=self.project.id,
                status=status,
            )
            mark_failed(checkin, ts=None)

        # failure has not hit threshold, monitor should be in an OK status
        monitor_environment = MonitorEnvironment.objects.get(id=monitor_environment.id)
        assert monitor_environment.status == MonitorStatus.OK
        # check that timestamp has not updated
        assert monitor_environment.last_state_change is None

        # create another OK check-in to break the chain
        MonitorCheckIn.objects.create(
            monitor=monitor,
            monitor_environment=monitor_environment,
            project_id=self.project.id,
            status=CheckInStatus.OK,
        )

<<<<<<< HEAD
        first_checkin = None
        for i in range(0, failure_issue_threshold):
=======
        for _ in range(0, failure_issue_threshold):
>>>>>>> 2d58caeb
            status = next(failure_statuses)
            checkin = MonitorCheckIn.objects.create(
                monitor=monitor,
                monitor_environment=monitor_environment,
                project_id=self.project.id,
                status=status,
            )
            if i == 0:
                first_checkin = checkin
            mark_failed(checkin, ts=None)

        # failure has hit threshold, monitor should be in a failed state
        monitor_environment = MonitorEnvironment.objects.get(id=monitor_environment.id)
        assert monitor_environment.status == MonitorStatus.ERROR
        assert monitor_environment.last_state_change == monitor_environment.last_checkin
        last_state_change_initial = monitor_environment.last_state_change

        # check that an incident has been created correctly
        monitor_incidents = MonitorIncident.objects.filter(monitor_environment=monitor_environment)
        assert len(monitor_incidents) == 1
        monitor_incident = monitor_incidents.first()
        assert monitor_incident.starting_checkin == first_checkin
        assert monitor_incident.starting_timestamp == first_checkin.date_added
        assert monitor_incident.grouphash == monitor_environment.get_incident_grouphash()

        # assert correct number of occurrences was sent
        assert len(mock_produce_occurrence_to_kafka.mock_calls) == failure_issue_threshold

        # send another check-in to make sure we don't update last_state_change
        status = next(failure_statuses)
        checkin = MonitorCheckIn.objects.create(
            monitor=monitor,
            monitor_environment=monitor_environment,
            project_id=self.project.id,
            status=status,
        )
        mark_failed(checkin, ts=None)
        monitor_environment = MonitorEnvironment.objects.get(id=monitor_environment.id)
        assert monitor_environment.status == MonitorStatus.ERROR
        assert monitor_environment.last_state_change == last_state_change_initial

        # check that incident has not changed
        monitor_incident = MonitorIncident.objects.get(id=monitor_incident.id)
        assert monitor_incident.grouphash == monitor_environment.get_incident_grouphash()

        # assert correct number of occurrences was sent
        assert len(mock_produce_occurrence_to_kafka.mock_calls) == failure_issue_threshold + 1<|MERGE_RESOLUTION|>--- conflicted
+++ resolved
@@ -525,12 +525,8 @@
             status=CheckInStatus.OK,
         )
 
-<<<<<<< HEAD
         first_checkin = None
-        for i in range(0, failure_issue_threshold):
-=======
         for _ in range(0, failure_issue_threshold):
->>>>>>> 2d58caeb
             status = next(failure_statuses)
             checkin = MonitorCheckIn.objects.create(
                 monitor=monitor,
@@ -538,7 +534,7 @@
                 project_id=self.project.id,
                 status=status,
             )
-            if i == 0:
+            if _ == 0:
                 first_checkin = checkin
             mark_failed(checkin, ts=None)
 
