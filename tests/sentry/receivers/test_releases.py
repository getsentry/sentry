from __future__ import absolute_import

import six
from hashlib import sha1
from sentry.utils.compat.mock import patch
from uuid import uuid4

from sentry.models import (
    add_group_to_inbox,
    Activity,
    Commit,
    CommitAuthor,
    Group,
    GroupAssignee,
    GroupInbox,
    GroupInboxReason,
    GroupLink,
    GroupStatus,
    GroupSubscription,
    OrganizationMember,
    Release,
    Repository,
    UserEmail,
    UserOption,
)
from sentry.testutils import TestCase


class ResolveGroupResolutionsTest(TestCase):
    @patch("sentry.tasks.clear_expired_resolutions.clear_expired_resolutions.delay")
    def test_simple(self, mock_delay):
        release = Release.objects.create(version="a", organization_id=self.project.organization_id)
        release.add_project(self.project)

        mock_delay.assert_called_once_with(release_id=release.id)


class ResolvedInCommitTest(TestCase):
    def assertResolvedFromCommit(self, group, commit):
        assert GroupLink.objects.filter(
            group_id=group.id, linked_type=GroupLink.LinkedType.commit, linked_id=commit.id
        ).exists()
        assert Group.objects.filter(
            id=group.id, status=GroupStatus.RESOLVED, resolved_at__isnull=False
        ).exists()
        assert not GroupInbox.objects.filter(group=group).exists()

    def assertNotResolvedFromCommit(self, group, commit):
        assert not GroupLink.objects.filter(
            group_id=group.id, linked_type=GroupLink.LinkedType.commit, linked_id=commit.id
        ).exists()
        assert not Group.objects.filter(id=group.id, status=GroupStatus.RESOLVED).exists()
        assert GroupInbox.objects.filter(group=group).exists()

    # TODO(dcramer): pull out short ID matching and expand regexp tests
    def test_simple_no_author(self):
        group = self.create_group()
        add_group_to_inbox(group, GroupInboxReason.MANUAL)
<<<<<<< HEAD
        assert GroupInbox.objects.filter(group=group).exists()
=======
>>>>>>> 8ea544cb

        repo = Repository.objects.create(name="example", organization_id=self.group.organization.id)

        commit = Commit.objects.create(
            key=sha1(uuid4().hex.encode("utf-8")).hexdigest(),
            repository_id=repo.id,
            organization_id=group.organization.id,
            message=u"Foo Biz\n\nFixes {}".format(group.qualified_short_id),
        )

        self.assertResolvedFromCommit(group, commit)

    def test_updating_commit(self):
        group = self.create_group()
        add_group_to_inbox(group, GroupInboxReason.MANUAL)
<<<<<<< HEAD
        assert GroupInbox.objects.filter(group=group).exists()
=======
>>>>>>> 8ea544cb

        repo = Repository.objects.create(name="example", organization_id=self.group.organization.id)

        commit = Commit.objects.create(
            key=sha1(uuid4().hex.encode("utf-8")).hexdigest(),
            repository_id=repo.id,
            organization_id=group.organization.id,
        )

        self.assertNotResolvedFromCommit(group, commit)

        commit.message = u"Foo Biz\n\nFixes {}".format(group.qualified_short_id)
        commit.save()

        self.assertResolvedFromCommit(group, commit)

    def test_updating_commit_with_existing_grouplink(self):
        group = self.create_group()
        add_group_to_inbox(group, GroupInboxReason.MANUAL)
<<<<<<< HEAD
        assert GroupInbox.objects.filter(group=group).exists()
=======
>>>>>>> 8ea544cb

        repo = Repository.objects.create(name="example", organization_id=self.group.organization.id)

        commit = Commit.objects.create(
            key=sha1(uuid4().hex.encode("utf-8")).hexdigest(),
            repository_id=repo.id,
            organization_id=group.organization.id,
            message=u"Foo Biz\n\nFixes {}".format(group.qualified_short_id),
        )

        self.assertResolvedFromCommit(group, commit)

        commit.message = u"Foo Bar Biz\n\nFixes {}".format(group.qualified_short_id)
        commit.save()

        self.assertResolvedFromCommit(group, commit)

    def test_removes_group_link_when_message_changes(self):
        group = self.create_group()
        add_group_to_inbox(group, GroupInboxReason.MANUAL)
<<<<<<< HEAD
        assert GroupInbox.objects.filter(group=group).exists()
=======
>>>>>>> 8ea544cb

        repo = Repository.objects.create(name="example", organization_id=self.group.organization.id)

        commit = Commit.objects.create(
            key=sha1(uuid4().hex.encode("utf-8")).hexdigest(),
            repository_id=repo.id,
            organization_id=group.organization.id,
            message=u"Foo Biz\n\nFixes {}".format(group.qualified_short_id),
        )

        self.assertResolvedFromCommit(group, commit)

        commit.message = "no groups here"
        commit.save()

        add_group_to_inbox(group, GroupInboxReason.MANUAL)
        self.assertNotResolvedFromCommit(group, commit)

    def test_no_matching_group(self):
        repo = Repository.objects.create(name="example", organization_id=self.organization.id)

        commit = Commit.objects.create(
            key=sha1(uuid4().hex.encode("utf-8")).hexdigest(),
            repository_id=repo.id,
            organization_id=self.organization.id,
            message=u"Foo Biz\n\nFixes {}-12F".format(self.project.slug.upper()),
        )

        assert not GroupLink.objects.filter(
            linked_type=GroupLink.LinkedType.commit, linked_id=commit.id
        ).exists()

    def test_matching_author_with_assignment(self):
        group = self.create_group()
        add_group_to_inbox(group, GroupInboxReason.MANUAL)
<<<<<<< HEAD
        assert GroupInbox.objects.filter(group=group).exists()
=======
>>>>>>> 8ea544cb
        user = self.create_user(name="Foo Bar", email="foo@example.com", is_active=True)
        email = UserEmail.get_primary_email(user=user)
        email.is_verified = True
        email.save()
        repo = Repository.objects.create(name="example", organization_id=self.group.organization.id)
        OrganizationMember.objects.create(organization=group.project.organization, user=user)
        UserOption.objects.set_value(user=user, key="self_assign_issue", value="1")

        commit = Commit.objects.create(
            key=sha1(uuid4().hex.encode("utf-8")).hexdigest(),
            organization_id=group.organization.id,
            repository_id=repo.id,
            message=u"Foo Biz\n\nFixes {}".format(group.qualified_short_id),
            author=CommitAuthor.objects.create(
                organization_id=group.organization.id, name=user.name, email=user.email
            ),
        )

        self.assertResolvedFromCommit(group, commit)

        assert GroupAssignee.objects.filter(group=group, user=user).exists()

        assert Activity.objects.filter(
            project=group.project, group=group, type=Activity.ASSIGNED, user=user
        )[0].data == {
            "assignee": six.text_type(user.id),
            "assigneeEmail": user.email,
            "assigneeType": "user",
        }

        assert GroupSubscription.objects.filter(group=group, user=user).exists()

    def test_matching_author_without_assignment(self):
        group = self.create_group()
        add_group_to_inbox(group, GroupInboxReason.MANUAL)
<<<<<<< HEAD
        assert GroupInbox.objects.filter(group=group).exists()
=======
>>>>>>> 8ea544cb
        user = self.create_user(name="Foo Bar", email="foo@example.com", is_active=True)
        email = UserEmail.get_primary_email(user=user)
        email.is_verified = True
        email.save()
        repo = Repository.objects.create(name="example", organization_id=self.group.organization.id)
        OrganizationMember.objects.create(organization=group.project.organization, user=user)
        UserOption.objects.set_value(user=user, key="self_assign_issue", value="0")

        commit = Commit.objects.create(
            key=sha1(uuid4().hex.encode("utf-8")).hexdigest(),
            organization_id=group.organization.id,
            repository_id=repo.id,
            message=u"Foo Biz\n\nFixes {}".format(group.qualified_short_id),
            author=CommitAuthor.objects.create(
                organization_id=group.organization.id, name=user.name, email=user.email
            ),
        )

        self.assertResolvedFromCommit(group, commit)

        assert not Activity.objects.filter(
            project=group.project, group=group, type=Activity.ASSIGNED, user=user
        ).exists()

        assert GroupSubscription.objects.filter(group=group, user=user).exists()<|MERGE_RESOLUTION|>--- conflicted
+++ resolved
@@ -56,10 +56,6 @@
     def test_simple_no_author(self):
         group = self.create_group()
         add_group_to_inbox(group, GroupInboxReason.MANUAL)
-<<<<<<< HEAD
-        assert GroupInbox.objects.filter(group=group).exists()
-=======
->>>>>>> 8ea544cb
 
         repo = Repository.objects.create(name="example", organization_id=self.group.organization.id)
 
@@ -75,10 +71,6 @@
     def test_updating_commit(self):
         group = self.create_group()
         add_group_to_inbox(group, GroupInboxReason.MANUAL)
-<<<<<<< HEAD
-        assert GroupInbox.objects.filter(group=group).exists()
-=======
->>>>>>> 8ea544cb
 
         repo = Repository.objects.create(name="example", organization_id=self.group.organization.id)
 
@@ -98,10 +90,6 @@
     def test_updating_commit_with_existing_grouplink(self):
         group = self.create_group()
         add_group_to_inbox(group, GroupInboxReason.MANUAL)
-<<<<<<< HEAD
-        assert GroupInbox.objects.filter(group=group).exists()
-=======
->>>>>>> 8ea544cb
 
         repo = Repository.objects.create(name="example", organization_id=self.group.organization.id)
 
@@ -122,10 +110,6 @@
     def test_removes_group_link_when_message_changes(self):
         group = self.create_group()
         add_group_to_inbox(group, GroupInboxReason.MANUAL)
-<<<<<<< HEAD
-        assert GroupInbox.objects.filter(group=group).exists()
-=======
->>>>>>> 8ea544cb
 
         repo = Repository.objects.create(name="example", organization_id=self.group.organization.id)
 
@@ -161,10 +145,6 @@
     def test_matching_author_with_assignment(self):
         group = self.create_group()
         add_group_to_inbox(group, GroupInboxReason.MANUAL)
-<<<<<<< HEAD
-        assert GroupInbox.objects.filter(group=group).exists()
-=======
->>>>>>> 8ea544cb
         user = self.create_user(name="Foo Bar", email="foo@example.com", is_active=True)
         email = UserEmail.get_primary_email(user=user)
         email.is_verified = True
@@ -200,10 +180,6 @@
     def test_matching_author_without_assignment(self):
         group = self.create_group()
         add_group_to_inbox(group, GroupInboxReason.MANUAL)
-<<<<<<< HEAD
-        assert GroupInbox.objects.filter(group=group).exists()
-=======
->>>>>>> 8ea544cb
         user = self.create_user(name="Foo Bar", email="foo@example.com", is_active=True)
         email = UserEmail.get_primary_email(user=user)
         email.is_verified = True
