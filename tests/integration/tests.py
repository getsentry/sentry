# -*- coding: utf-8 -*-

from __future__ import absolute_import, print_function

import os
import datetime
import json
import logging
from sentry.utils.compat import mock
import six
from time import sleep
import zlib

from sentry import eventstore, tagstore
from django.conf import settings
from django.core.urlresolvers import reverse
from django.test.utils import override_settings
from django.utils import timezone
from exam import fixture
from gzip import GzipFile
from sentry_sdk import Hub, Client
from sentry_sdk.integrations.celery import CeleryIntegration
from sentry_sdk.integrations.django import DjangoIntegration
from six import StringIO
from werkzeug.test import Client as WerkzeugClient

from sentry.models import Group
from sentry.testutils import SnubaTestCase, TestCase, TransactionTestCase
from sentry.testutils.helpers import get_auth_header
from sentry.testutils.helpers.datetime import iso_format, before_now
from sentry.utils.settings import validate_settings, ConfigurationError, import_string
from sentry.utils.sdk import configure_scope
from sentry.web.api import disable_transaction_events
from sentry.wsgi import application


DEPENDENCY_TEST_DATA = {
    "postgresql": (
        "DATABASES",
        "psycopg2.extensions",
        "database engine",
        "django.db.backends.postgresql_psycopg2",
        {
            "default": {
                "ENGINE": "django.db.backends.postgresql_psycopg2",
                "NAME": "test",
                "USER": "root",
                "PASSWORD": "",
                "HOST": "localhost",
                "PORT": "",
            }
        },
    ),
    "memcache": (
        "CACHES",
        "memcache",
        "caching backend",
        "django.core.cache.backends.memcached.MemcachedCache",
        {
            "default": {
                "BACKEND": "django.core.cache.backends.memcached.MemcachedCache",
                "LOCATION": "127.0.0.1:11211",
            }
        },
    ),
    "pylibmc": (
        "CACHES",
        "pylibmc",
        "caching backend",
        "django.core.cache.backends.memcached.PyLibMCCache",
        {
            "default": {
                "BACKEND": "django.core.cache.backends.memcached.PyLibMCCache",
                "LOCATION": "127.0.0.1:11211",
            }
        },
    ),
}


def get_fixture_path(name):
    return os.path.join(os.path.dirname(__file__), "fixtures", name)


def load_fixture(name):
    with open(get_fixture_path(name)) as fp:
        return fp.read()


class RavenIntegrationTest(TransactionTestCase):
    """
    This mocks the test server and specifically tests behavior that would
    happen between Raven <--> Sentry over HTTP communication.
    """

    def setUp(self):
        self.user = self.create_user("coreapi@example.com")
        self.project = self.create_project()
        self.pk = self.project.key_set.get_or_create()[0]

        self.configure_sentry_errors()

    def configure_sentry_errors(self):
        # delay raising of assertion errors to make sure they do not get
        # swallowed again
        failures = []

        class AssertHandler(logging.Handler):
            def emit(self, entry):
                failures.append(entry)

        assert_handler = AssertHandler()

        for name in "sentry.errors", "sentry_sdk.errors":
            sentry_errors = logging.getLogger(name)
            sentry_errors.addHandler(assert_handler)
            sentry_errors.setLevel(logging.DEBUG)

            @self.addCleanup
            def remove_handler(sentry_errors=sentry_errors):
                sentry_errors.handlers.pop(sentry_errors.handlers.index(assert_handler))

        @self.addCleanup
        def reraise_failures():
            for entry in failures:
                raise AssertionError(entry.message)

    def send_event(self, method, url, body, headers):
        from sentry.app import buffer

        with self.tasks():
            content_type = headers.pop("Content-Type", None)
            headers = {"HTTP_" + k.replace("-", "_").upper(): v for k, v in six.iteritems(headers)}
            resp = self.client.post(
                reverse("sentry-api-store", args=[self.pk.project_id]),
                data=body,
                content_type=content_type,
                **headers
            )
            assert resp.status_code == 200

            buffer.process_pending()

    @mock.patch("urllib3.PoolManager.request")
    def test_basic(self, request):
        requests = []

        def queue_event(method, url, body, headers):
            requests.append((method, url, body, headers))

        request.side_effect = queue_event

        hub = Hub(
            Client(
                "http://%s:%s@localhost:8000/%s"
                % (self.pk.public_key, self.pk.secret_key, self.pk.project_id),
                default_integrations=False,
            )
        )

        hub.capture_message("foo")
        hub.client.close()

        for _request in requests:
            self.send_event(*_request)

        assert request.call_count == 1
        assert Group.objects.count() == 1
        group = Group.objects.get()
        assert group.data["title"] == "foo"


class SentryRemoteTest(SnubaTestCase):
    @fixture
    def path(self):
        return reverse("sentry-api-store")

    def get_event(self, event_id):
<<<<<<< HEAD
        instance = eventstore.get_event_by_id(self.project.id, event_id, eventstore.full_columns)
=======
        instance = eventstore.get_event_by_id(self.project.id, event_id)
        instance.bind_node_data()
>>>>>>> 8bccacaf
        return instance

    def test_minimal(self):
        kwargs = {
            "message": "hello",
            "tags": {"foo": "bar"},
            "timestamp": iso_format(before_now(seconds=1)),
        }

        resp = self._postWithHeader(kwargs)

        assert resp.status_code == 200, resp.content

        event_id = json.loads(resp.content)["id"]
        instance = self.get_event(event_id)

        assert instance.message == "hello"
        assert instance.data["logentry"] == {"formatted": "hello"}
        assert instance.title == instance.data["title"] == "hello"
        assert instance.location is instance.data.get("location", None) is None

        assert tagstore.get_tag_key(self.project.id, None, "foo") is not None
        assert tagstore.get_tag_value(self.project.id, None, "foo", "bar") is not None
        assert (
            tagstore.get_group_tag_key(self.project.id, instance.group_id, None, "foo") is not None
        )
        assert (
            tagstore.get_group_tag_value(instance.project_id, instance.group_id, None, "foo", "bar")
            is not None
        )

    def test_exception(self):
        kwargs = {
            "exception": {
                "type": "ZeroDivisionError",
                "value": "cannot divide by zero",
                "stacktrace": {
                    "frames": [
                        {
                            "filename": "utils.py",
                            "in_app": False,
                            "function": "raise_it",
                            "module": "utils",
                        },
                        {
                            "filename": "main.py",
                            "in_app": True,
                            "function": "fail_it",
                            "module": "main",
                        },
                    ]
                },
            },
            "tags": {"foo": "bar"},
            "timestamp": iso_format(before_now(seconds=1)),
        }

        resp = self._postWithHeader(kwargs)

        assert resp.status_code == 200, resp.content

        event_id = json.loads(resp.content)["id"]
        instance = self.get_event(event_id)

        assert len(instance.data["exception"]) == 1
        assert (
            instance.title == instance.data["title"] == "ZeroDivisionError: cannot divide by zero"
        )
        assert instance.location == instance.data["location"] == "main.py"
        assert instance.culprit == instance.data["culprit"] == "main in fail_it"

        assert tagstore.get_tag_key(self.project.id, None, "foo") is not None
        assert tagstore.get_tag_value(self.project.id, None, "foo", "bar") is not None
        assert (
            tagstore.get_group_tag_key(self.project.id, instance.group_id, None, "foo") is not None
        )
        assert (
            tagstore.get_group_tag_value(instance.project_id, instance.group_id, None, "foo", "bar")
            is not None
        )

    def test_timestamp(self):
        timestamp = timezone.now().replace(microsecond=0, tzinfo=timezone.utc) - datetime.timedelta(
            hours=1
        )
        kwargs = {u"message": "hello", "timestamp": float(timestamp.strftime("%s.%f"))}
        resp = self._postWithSignature(kwargs)
        assert resp.status_code == 200, resp.content
        event_id = json.loads(resp.content)["id"]
        instance = self.get_event(event_id)
        assert instance.message == "hello"
        assert instance.datetime == timestamp
        group = instance.group
        assert group.first_seen == timestamp
        assert group.last_seen == timestamp

    def test_timestamp_as_iso(self):
        timestamp = timezone.now().replace(microsecond=0, tzinfo=timezone.utc) - datetime.timedelta(
            hours=1
        )
        kwargs = {u"message": "hello", "timestamp": timestamp.strftime("%Y-%m-%dT%H:%M:%S.%f")}
        resp = self._postWithSignature(kwargs)
        assert resp.status_code == 200, resp.content
        event_id = json.loads(resp.content)["id"]
        instance = self.get_event(event_id)
        assert instance.message == "hello"
        assert instance.datetime == timestamp
        group = instance.group
        assert group.first_seen == timestamp
        assert group.last_seen == timestamp

    def test_ungzipped_data(self):
        kwargs = {"message": "hello", "timestamp": iso_format(before_now(seconds=1))}
        resp = self._postWithSignature(kwargs)
        assert resp.status_code == 200
        event_id = json.loads(resp.content)["id"]
        instance = self.get_event(event_id)
        assert instance.message == "hello"

    @override_settings(SENTRY_ALLOW_ORIGIN="sentry.io")
    def test_correct_data_with_get(self):
        kwargs = {"message": "hello", "timestamp": iso_format(before_now(seconds=1))}
        resp = self._getWithReferer(kwargs)
        assert resp.status_code == 200, resp.content
        event_id = resp["X-Sentry-ID"]
        instance = self.get_event(event_id)
        assert instance.message == "hello"

    @override_settings(SENTRY_ALLOW_ORIGIN="*")
    def test_get_without_referer_allowed(self):
        self.project.update_option("sentry:origins", "")
        kwargs = {"message": "hello", "timestamp": iso_format(before_now(seconds=1))}
        resp = self._getWithReferer(kwargs, referer=None, protocol="4")
        assert resp.status_code == 200, resp.content

    @override_settings(SENTRY_ALLOW_ORIGIN="sentry.io")
    def test_correct_data_with_post_referer(self):
        kwargs = {"message": "hello", "timestamp": iso_format(before_now(seconds=1))}
        resp = self._postWithReferer(kwargs)
        assert resp.status_code == 200, resp.content
        event_id = json.loads(resp.content)["id"]
        instance = self.get_event(event_id)
        assert instance.message == "hello"

    @override_settings(SENTRY_ALLOW_ORIGIN="sentry.io")
    def test_post_without_referer(self):
        self.project.update_option("sentry:origins", "")
        kwargs = {"message": "hello", "timestamp": iso_format(before_now(seconds=1))}
        resp = self._postWithReferer(kwargs, referer=None, protocol="4")
        assert resp.status_code == 200, resp.content

    @override_settings(SENTRY_ALLOW_ORIGIN="*")
    def test_post_without_referer_allowed(self):
        self.project.update_option("sentry:origins", "")
        kwargs = {"message": "hello", "timestamp": iso_format(before_now(seconds=1))}
        resp = self._postWithReferer(kwargs, referer=None, protocol="4")
        assert resp.status_code == 200, resp.content

    @override_settings(SENTRY_ALLOW_ORIGIN="google.com")
    def test_post_with_invalid_origin(self):
        self.project.update_option("sentry:origins", "sentry.io")
        kwargs = {"message": "hello", "timestamp": iso_format(before_now(seconds=1))}
        resp = self._postWithReferer(kwargs, referer="https://getsentry.net", protocol="4")
        assert resp.status_code == 403, resp.content

    def test_signature(self):
        kwargs = {"message": "hello", "timestamp": iso_format(before_now(seconds=1))}
        resp = self._postWithSignature(kwargs)

        assert resp.status_code == 200, resp.content

        event_id = json.loads(resp.content)["id"]
        instance = self.get_event(event_id)

        assert instance.message == "hello"

    def test_content_encoding_deflate(self):
        kwargs = {"message": "hello", "timestamp": iso_format(before_now(seconds=1))}
        message = zlib.compress(json.dumps(kwargs))

        key = self.projectkey.public_key
        secret = self.projectkey.secret_key

        with self.tasks():
            resp = self.client.post(
                self.path,
                message,
                content_type="application/octet-stream",
                HTTP_CONTENT_ENCODING="deflate",
                HTTP_X_SENTRY_AUTH=get_auth_header("_postWithHeader", key, secret),
            )

        assert resp.status_code == 200, resp.content

        event_id = json.loads(resp.content)["id"]
        instance = self.get_event(event_id)

        assert instance.message == "hello"

    def test_content_encoding_gzip(self):
        kwargs = {"message": "hello", "timestamp": iso_format(before_now(seconds=1))}

        message = json.dumps(kwargs)

        fp = StringIO()

        try:
            f = GzipFile(fileobj=fp, mode="w")
            f.write(message)
        finally:
            f.close()

        key = self.projectkey.public_key
        secret = self.projectkey.secret_key

        with self.tasks():
            resp = self.client.post(
                self.path,
                fp.getvalue(),
                content_type="application/octet-stream",
                HTTP_CONTENT_ENCODING="gzip",
                HTTP_X_SENTRY_AUTH=get_auth_header("_postWithHeader", key, secret),
            )

        assert resp.status_code == 200, resp.content

        event_id = json.loads(resp.content)["id"]
        instance = self.get_event(event_id)

        assert instance.message == "hello"

    def test_protocol_v2_0_without_secret_key(self):
        kwargs = {"message": "hello", "timestamp": iso_format(before_now(seconds=1))}

        resp = self._postWithHeader(data=kwargs, key=self.projectkey.public_key, protocol="2.0")

        assert resp.status_code == 200, resp.content

        event_id = json.loads(resp.content)["id"]
        instance = self.get_event(event_id)

        assert instance.message == "hello"

    def test_protocol_v3(self):
        kwargs = {"message": "hello", "timestamp": iso_format(before_now(seconds=1))}

        resp = self._postWithHeader(
            data=kwargs,
            key=self.projectkey.public_key,
            secret=self.projectkey.secret_key,
            protocol="3",
        )

        assert resp.status_code == 200, resp.content

        event_id = json.loads(resp.content)["id"]
        instance = self.get_event(event_id)

        assert instance.message == "hello"

    def test_protocol_v4(self):
        kwargs = {"message": "hello", "timestamp": iso_format(before_now(seconds=1))}

        resp = self._postWithHeader(
            data=kwargs,
            key=self.projectkey.public_key,
            secret=self.projectkey.secret_key,
            protocol="4",
        )

        assert resp.status_code == 200, resp.content

        event_id = json.loads(resp.content)["id"]
        instance = self.get_event(event_id)

        assert instance.message == "hello"

    def test_protocol_v5(self):
        kwargs = {"message": "hello", "timestamp": iso_format(before_now(seconds=1))}

        resp = self._postWithHeader(
            data=kwargs,
            key=self.projectkey.public_key,
            secret=self.projectkey.secret_key,
            protocol="5",
        )

        assert resp.status_code == 200, resp.content

        event_id = json.loads(resp.content)["id"]
        instance = self.get_event(event_id)

        assert instance.message == "hello"

    def test_protocol_v6(self):
        kwargs = {"message": "hello", "timestamp": iso_format(before_now(seconds=1))}

        resp = self._postWithHeader(
            data=kwargs,
            key=self.projectkey.public_key,
            secret=self.projectkey.secret_key,
            protocol="6",
        )

        assert resp.status_code == 200, resp.content

        event_id = json.loads(resp.content)["id"]
        instance = self.get_event(event_id)

        assert instance.message == "hello"


class SentryWsgiRemoteTest(TransactionTestCase):
    @override_settings(ALLOWED_HOSTS=["localhost"])
    def test_traceparent_header_wsgi(self):
        # Assert that posting something to store will not create another
        # (transaction) event under any circumstances.
        #
        # We use Werkzeug's test client because Django's test client bypasses a
        # lot of request handling code that we want to test implicitly (such as
        # all our WSGI middlewares and the entire Django instrumentation by
        # sentry-sdk).
        #
        # XXX(markus): Ideally methods such as `_postWithHeader` would always
        # call the WSGI application => swap out Django's test client with e.g.
        # Werkzeug's.
        client = WerkzeugClient(application)

        calls = []

        def new_disable_transaction_events():
            with configure_scope() as scope:
                assert scope.span.sampled
                assert scope.span.transaction
                disable_transaction_events()
                assert not scope.span.sampled

            calls.append(1)

        events = []

        auth = get_auth_header(
            "_postWithWerkzeug/0.0.0", self.projectkey.public_key, self.projectkey.secret_key, "7"
        )

        with mock.patch(
            "sentry.web.api.disable_transaction_events", new_disable_transaction_events
        ):
            with self.tasks():
                with Hub(
                    Client(
                        transport=events.append,
                        integrations=[CeleryIntegration(), DjangoIntegration()],
                    )
                ):
                    app_iter, status, headers = client.post(
                        reverse("sentry-api-store"),
                        data=b'{"message": "hello"}',
                        headers={
                            "x-sentry-auth": auth,
                            "sentry-trace": "1",
                            "content-type": "application/octet-stream",
                        },
                        environ_base={"REMOTE_ADDR": "127.0.0.1"},
                    )

                    body = "".join(app_iter)

        assert status == "200 OK", body
        assert not events
        assert calls == [1]


class DependencyTest(TestCase):
    def raise_import_error(self, package):
        def callable(package_name):
            if package_name != package:
                return import_string(package_name)
            raise ImportError("No module named %s" % (package,))

        return callable

    @mock.patch("django.conf.settings", mock.Mock())
    @mock.patch("sentry.utils.settings.import_string")
    def validate_dependency(
        self, key, package, dependency_type, dependency, setting_value, import_string
    ):

        import_string.side_effect = self.raise_import_error(package)

        with self.settings(**{key: setting_value}):
            with self.assertRaises(ConfigurationError):
                validate_settings(settings)

    def test_validate_fails_on_postgres(self):
        self.validate_dependency(*DEPENDENCY_TEST_DATA["postgresql"])

    def test_validate_fails_on_memcache(self):
        self.validate_dependency(*DEPENDENCY_TEST_DATA["memcache"])

    def test_validate_fails_on_pylibmc(self):
        self.validate_dependency(*DEPENDENCY_TEST_DATA["pylibmc"])


def get_fixtures(name):
    path = os.path.join(os.path.dirname(__file__), "fixtures/csp", name)
    try:
        with open(path + "_input.json", "rb") as fp1:
            input = fp1.read()
    except IOError:
        input = None

    try:
        with open(path + "_output.json", "rb") as fp2:
            output = json.load(fp2)
    except IOError:
        output = None

    return input, output


class CspReportTest(TestCase, SnubaTestCase):
    def assertReportCreated(self, input, output):
        resp = self._postCspWithHeader(input)
        assert resp.status_code == 201, resp.content
        # XXX: there appears to be a race condition between the 201 return and get_events,
        # leading this test to sometimes fail. .5s seems to be sufficient.
        # Modifying the timestamp of store_event, like how it's done in other snuba tests,
        # doesn't work here because the event isn't created directly by this test.
        sleep(0.5)
        events = eventstore.get_events(
            filter=eventstore.Filter(
                project_ids=[self.project.id], conditions=[["type", "=", "csp"]]
            )
        )
        assert len(events) == 1
        e = events[0]
        assert output["message"] == e.data["logentry"]["formatted"]
        for key, value in six.iteritems(output["tags"]):
            assert e.get_tag(key) == value
        for key, value in six.iteritems(output["data"]):
            assert e.data[key] == value

    def assertReportRejected(self, input):
        resp = self._postCspWithHeader(input)
        assert resp.status_code in (400, 403), resp.content

    def test_invalid_report(self):
        self.assertReportRejected("")

    def test_chrome_blocked_asset(self):
        self.assertReportCreated(*get_fixtures("chrome_blocked_asset"))

    def test_firefox_missing_effective_uri(self):
        self.assertReportCreated(*get_fixtures("firefox_blocked_asset"))<|MERGE_RESOLUTION|>--- conflicted
+++ resolved
@@ -176,12 +176,7 @@
         return reverse("sentry-api-store")
 
     def get_event(self, event_id):
-<<<<<<< HEAD
-        instance = eventstore.get_event_by_id(self.project.id, event_id, eventstore.full_columns)
-=======
         instance = eventstore.get_event_by_id(self.project.id, event_id)
-        instance.bind_node_data()
->>>>>>> 8bccacaf
         return instance
 
     def test_minimal(self):
