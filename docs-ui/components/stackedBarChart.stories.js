import React from 'react';
import {withInfo} from '@storybook/addon-info';

import StackedBarChart from 'app/components/stackedBarChart';

<<<<<<< HEAD
storiesOf('Charts|StackedBarChart (old)', module).add(
  'StackedBarChart',
  withInfo('An older, non ECharts chart')(() => (
    <div style={{height: 400}}>
      <StackedBarChart
        series={[
          {
            data: [
              {x: 1461099600, y: 31734},
              {x: 1461103200, y: 36790},
            ],
            label: 'received',
          },
          {
            data: [
              {x: 1461099600, y: 2867},
              {x: 1461103200, y: 2742},
            ],
            label: 'rejected',
          },
          {
            data: [
              {x: 1461099600, y: 0},
              {x: 1461103200, y: 0},
            ],
            label: 'blacklisted',
          },
        ]}
        className="standard-barchart"
        height="100%"
        label="events"
        barClasses={['received', 'blacklisted', 'rejected']}
      />
    </div>
  ))
);
=======
export default {
  title: 'Charts/StackedBarChart (old)',
};

export const _StackedBarChart = withInfo('An older, non ECharts chart')(() => (
  <div style={{height: 400}}>
    <StackedBarChart
      series={[
        {
          data: [
            {x: 1461099600, y: 31734},
            {x: 1461103200, y: 36790},
          ],
          label: 'received',
        },
        {
          data: [
            {x: 1461099600, y: 2867},
            {x: 1461103200, y: 2742},
          ],
          label: 'rejected',
        },
        {
          data: [
            {x: 1461099600, y: 0},
            {x: 1461103200, y: 0},
          ],
          label: 'blacklisted',
        },
      ]}
      className="standard-barchart"
      height="100%"
      label="events"
      barClasses={['received', 'blacklisted', 'rejected']}
    />
  </div>
));

_StackedBarChart.story = {
  name: 'StackedBarChart',
};
>>>>>>> ee314350
<|MERGE_RESOLUTION|>--- conflicted
+++ resolved
@@ -3,44 +3,6 @@
 
 import StackedBarChart from 'app/components/stackedBarChart';
 
-<<<<<<< HEAD
-storiesOf('Charts|StackedBarChart (old)', module).add(
-  'StackedBarChart',
-  withInfo('An older, non ECharts chart')(() => (
-    <div style={{height: 400}}>
-      <StackedBarChart
-        series={[
-          {
-            data: [
-              {x: 1461099600, y: 31734},
-              {x: 1461103200, y: 36790},
-            ],
-            label: 'received',
-          },
-          {
-            data: [
-              {x: 1461099600, y: 2867},
-              {x: 1461103200, y: 2742},
-            ],
-            label: 'rejected',
-          },
-          {
-            data: [
-              {x: 1461099600, y: 0},
-              {x: 1461103200, y: 0},
-            ],
-            label: 'blacklisted',
-          },
-        ]}
-        className="standard-barchart"
-        height="100%"
-        label="events"
-        barClasses={['received', 'blacklisted', 'rejected']}
-      />
-    </div>
-  ))
-);
-=======
 export default {
   title: 'Charts/StackedBarChart (old)',
 };
@@ -81,5 +43,4 @@
 
 _StackedBarChart.story = {
   name: 'StackedBarChart',
-};
->>>>>>> ee314350
+};