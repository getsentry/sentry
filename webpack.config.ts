/* eslint-env node */
/* eslint import/no-nodejs-modules:0 */

import fs from 'fs';
import path from 'path';

import {WebpackReactSourcemapsPlugin} from '@acemarke/react-prod-sourcemaps';
import CompressionPlugin from 'compression-webpack-plugin';
import CopyPlugin from 'copy-webpack-plugin';
import CssMinimizerPlugin from 'css-minimizer-webpack-plugin';
import ForkTsCheckerWebpackPlugin from 'fork-ts-checker-webpack-plugin';
import MiniCssExtractPlugin from 'mini-css-extract-plugin';
import webpack from 'webpack';
import {Configuration as DevServerConfig} from 'webpack-dev-server';
import WebpackHookPlugin from 'webpack-hook-plugin';
import FixStyleOnlyEntriesPlugin from 'webpack-remove-empty-scripts';

import IntegrationDocsFetchPlugin from './build-utils/integration-docs-fetch-plugin';
import LastBuiltPlugin from './build-utils/last-built-plugin';
import SentryInstrumentation from './build-utils/sentry-instrumentation';
import {extractIOSDeviceNames} from './scripts/extract-ios-device-names';
import babelConfig from './babel.config';

// Runs as part of prebuild step to generate a list of identifier -> name mappings for  iOS
(async () => {
  await extractIOSDeviceNames();
})();

/**
 * Merges the devServer config into the webpack config
 *
 * See: https://github.com/DefinitelyTyped/DefinitelyTyped/issues/43232
 */
interface Configuration extends webpack.Configuration {
  devServer?: DevServerConfig;
}

const {env} = process;

// Environment configuration
env.NODE_ENV = env.NODE_ENV ?? 'development';
const IS_PRODUCTION = env.NODE_ENV === 'production';
const IS_TEST = env.NODE_ENV === 'test' || !!env.TEST_SUITE;

// This is used to stop rendering dynamic content for tests/snapshots
// We want it in the case where we are running tests and it is in CI,
// this should not happen in local
const IS_CI = !!env.CI;

// We intentionally build in production mode for acceptance tests, so we explicitly use an env var to
// say that the bundle will be used in acceptance tests. This affects webpack plugins and components
// with dynamic data that render differently statically in tests.
//
// Note, cannot assume it is an acceptance test if `IS_CI` is true, as our image builds has the
// `CI` env var set.
const IS_ACCEPTANCE_TEST = !!env.IS_ACCEPTANCE_TEST;
const IS_DEPLOY_PREVIEW = !!env.NOW_GITHUB_DEPLOYMENT;
const IS_UI_DEV_ONLY = !!env.SENTRY_UI_DEV_ONLY;
const DEV_MODE = !(IS_PRODUCTION || IS_CI);
const WEBPACK_MODE: Configuration['mode'] = IS_PRODUCTION ? 'production' : 'development';
const CONTROL_SILO_PORT = env.SENTRY_CONTROL_SILO_PORT;

// Environment variables that are used by other tooling and should
// not be user configurable.
//
// Ports used by webpack dev server to proxy to backend and webpack
const SENTRY_BACKEND_PORT = env.SENTRY_BACKEND_PORT;
const SENTRY_WEBPACK_PROXY_HOST = env.SENTRY_WEBPACK_PROXY_HOST;
const SENTRY_WEBPACK_PROXY_PORT = env.SENTRY_WEBPACK_PROXY_PORT;
const SENTRY_RELEASE_VERSION = env.SENTRY_RELEASE_VERSION;

// Used by sentry devserver runner to force using webpack-dev-server
const FORCE_WEBPACK_DEV_SERVER = !!env.FORCE_WEBPACK_DEV_SERVER;
const HAS_WEBPACK_DEV_SERVER_CONFIG =
  !!SENTRY_BACKEND_PORT && !!SENTRY_WEBPACK_PROXY_PORT;

// User/tooling configurable environment variables
const NO_DEV_SERVER = !!env.NO_DEV_SERVER; // Do not run webpack dev server
const SHOULD_FORK_TS = DEV_MODE && !env.NO_TS_FORK; // Do not run fork-ts plugin (or if not dev env)
const SHOULD_HOT_MODULE_RELOAD = DEV_MODE && !!env.SENTRY_UI_HOT_RELOAD;
<<<<<<< HEAD
const SHOULD_LAZY_LOAD = DEV_MODE && !!env.SENTRY_UI_LAZY_LOAD;
const SHOULD_RUN_SPOTLIGHT = DEV_MODE && !env.NO_SPOTLIGHT; // Do not run spotlight sidecar
=======
>>>>>>> 840ca507

// Deploy previews are built using vercel. We can check if we're in vercel's
// build process by checking the existence of the PULL_REQUEST env var.
const DEPLOY_PREVIEW_CONFIG = IS_DEPLOY_PREVIEW && {
  branch: env.NOW_GITHUB_COMMIT_REF,
  commitSha: env.NOW_GITHUB_COMMIT_SHA,
  githubOrg: env.NOW_GITHUB_COMMIT_ORG,
  githubRepo: env.NOW_GITHUB_COMMIT_REPO,
};

// When deploy previews are enabled always enable experimental SPA mode --
// deploy previews are served standalone. Otherwise fallback to the environment
// configuration.
const SENTRY_EXPERIMENTAL_SPA =
  !DEPLOY_PREVIEW_CONFIG && !IS_UI_DEV_ONLY ? !!env.SENTRY_EXPERIMENTAL_SPA : true;

// We should only read from the SENTRY_SPA_DSN env variable if SENTRY_EXPERIMENTAL_SPA
// is true. This is to make sure we can validate that the experimental SPA mode is
// working properly.
const SENTRY_SPA_DSN = SENTRY_EXPERIMENTAL_SPA ? env.SENTRY_SPA_DSN : undefined;

// this is the path to the django "sentry" app, we output the webpack build here to `dist`
// so that `django collectstatic` and so that we can serve the post-webpack bundles
const sentryDjangoAppPath = path.join(__dirname, 'src/sentry/static/sentry');
const distPath = env.SENTRY_STATIC_DIST_PATH || path.join(sentryDjangoAppPath, 'dist');
const staticPrefix = path.join(__dirname, 'static');

// Locale file extraction build step
if (env.SENTRY_EXTRACT_TRANSLATIONS === '1') {
  babelConfig.plugins?.push([
    'module:babel-gettext-extractor',
    {
      fileName: 'build/javascript.po',
      baseDirectory: path.join(__dirname),
      functionNames: {
        gettext: ['msgid'],
        ngettext: ['msgid', 'msgid_plural', 'count'],
        gettextComponentTemplate: ['msgid'],
        t: ['msgid'],
        tn: ['msgid', 'msgid_plural', 'count'],
        tct: ['msgid'],
      },
    },
  ]);
}

// Locale compilation and optimizations.
//
// Locales are code-split from the app and vendor chunk into separate chunks
// that will be loaded by layout.html depending on the users configured locale.
//
// Code splitting happens using the splitChunks plugin, configured under the
// `optimization` key of the webpack module. We create chunk (cache) groups for
// each of our supported locales and extract the PO files and moment.js locale
// files into each chunk.
//
// A plugin is used to remove the locale chunks from the app entry's chunk
// dependency list, so that our compiled bundle does not expect that *all*
// locale chunks must be loaded
const localeCatalogPath = path.join(
  __dirname,
  'src',
  'sentry',
  'locale',
  'catalogs.json'
);

type LocaleCatalog = {
  supported_locales: string[];
};

const localeCatalog: LocaleCatalog = JSON.parse(
  fs.readFileSync(localeCatalogPath, 'utf8')
);

// Translates a locale name to a language code.
//
// * po files are kept in a directory represented by the locale name [0]
// * moment.js locales are stored as language code files
//
// [0] https://docs.djangoproject.com/en/2.1/topics/i18n/#term-locale-name
const localeToLanguage = (locale: string) => locale.toLowerCase().replace('_', '-');
const supportedLocales = localeCatalog.supported_locales;
const supportedLanguages = supportedLocales.map(localeToLanguage);

type CacheGroups = Exclude<
  NonNullable<Configuration['optimization']>['splitChunks'],
  false | undefined
>['cacheGroups'];

type CacheGroupTest = (
  module: webpack.Module,
  context: Parameters<webpack.optimize.SplitChunksPlugin['options']['getCacheGroups']>[1]
) => boolean;

// A mapping of chunk groups used for locale code splitting
const localeChunkGroups: CacheGroups = {};

supportedLocales
  // No need to split the english locale out as it will be completely empty and
  // is not included in the django layout.html.
  .filter(l => l !== 'en')
  .forEach(locale => {
    const language = localeToLanguage(locale);
    const group = `locale/${language}`;

    // List of module path tests to group into locale chunks
    const localeGroupTests = [
      new RegExp(`locale\\/${locale}\\/.*\\.po$`),
      new RegExp(`moment\\/locale\\/${language}\\.js$`),
    ];

    // module test taken from [0] and modified to support testing against
    // multiple expressions.
    //
    // [0] https://github.com/webpack/webpack/blob/7a6a71f1e9349f86833de12a673805621f0fc6f6/lib/optimize/SplitChunksPlugin.js#L309-L320
    const groupTest: CacheGroupTest = (module, {chunkGraph}) =>
      localeGroupTests.some(pattern =>
        pattern.test(module?.nameForCondition?.() ?? '')
          ? true
          : chunkGraph.getModuleChunks(module).some(c => c.name && pattern.test(c.name))
      );

    // We are defining a chunk that combines the django language files with
    // moment's locales as if you want one, you will want the other.
    //
    // In the application code you will still need to import via their module
    // paths and not the chunk name
    localeChunkGroups[group] = {
      chunks: 'async',
      name: group,
      test: groupTest,
      enforce: true,
    };
  });

const babelOptions = {...babelConfig, cacheDirectory: true};
const babelLoaderConfig = {
  loader: 'babel-loader',
  options: babelOptions,
};

/**
 * Main Webpack config for Sentry React SPA.
 */
const appConfig: Configuration = {
  mode: WEBPACK_MODE,
  entry: {
    /**
     * Main Sentry SPA
     *
     * The order here matters for `getsentry`
     */
    app: ['sentry/utils/statics-setup', 'sentry'],

    /**
     * Pipeline View for integrations
     */
    pipeline: ['sentry/utils/statics-setup', 'sentry/views/integrationPipeline'],

    /**
     * Legacy CSS Webpack appConfig for Django-powered views.
     * This generates a single "sentry.css" file that imports ALL component styles
     * for use on Django-powered pages.
     */
    sentry: 'less/sentry.less',
  },
  context: staticPrefix,
  module: {
    /**
     * XXX: Modifying the order/contents of these rules may break `getsentry`
     * Please remember to test it.
     */
    rules: [
      {
        test: /\.[tj]sx?$/,
        include: [staticPrefix],
        exclude: /(vendor|node_modules|dist)/,
        use: babelLoaderConfig,
      },
      {
        test: /\.po$/,
        use: {
          loader: 'po-catalog-loader',
          options: {
            referenceExtensions: ['.js', '.jsx', '.tsx'],
            domain: 'sentry',
          },
        },
      },
      {
        test: /\.pegjs/,
        use: {loader: 'pegjs-loader'},
      },
      {
        test: /\.css/,
        use: ['style-loader', 'css-loader'],
      },
      {
        test: /\.less$/,
        include: [staticPrefix],
        use: [
          {
            loader: MiniCssExtractPlugin.loader,
            options: {
              publicPath: 'auto',
            },
          },
          'css-loader',
          'less-loader',
        ],
      },
      {
        test: /\.(woff|woff2|ttf|eot|svg|png|gif|ico|jpg|mp4)($|\?)/,
        type: 'asset',
      },
    ],
    noParse: [
      // don't parse known, pre-built javascript files (improves webpack perf)
      /jed\/jed\.js/,
      /marked\/lib\/marked\.js/,
      /terser\/dist\/bundle\.min\.js/,
    ],
  },
  plugins: [
    /**
     * Adds build time measurement instrumentation, which will be reported back
     * to sentry
     */
    new SentryInstrumentation(),

    // Do not bundle moment's locale files as we will lazy load them using
    // dynamic imports in the application code
    new webpack.IgnorePlugin({
      contextRegExp: /moment$/,
      resourceRegExp: /^\.\/locale$/,
    }),

    /**
     * TODO(epurkhiser): Figure out if we still need these
     */
    new webpack.ProvidePlugin({
      process: 'process/browser',
      Buffer: ['buffer', 'Buffer'],
    }),

    /**
     * Extract CSS into separate files.
     */
    new MiniCssExtractPlugin({
      // We want the sentry css file to be unversioned for frontend-only deploys
      // We will cache using `Cache-Control` headers
      filename: 'entrypoints/[name].css',
    }),

    /**
     * Defines environment specific flags.
     */
    new webpack.DefinePlugin({
      'process.env': {
        NODE_ENV: JSON.stringify(env.NODE_ENV),
        IS_ACCEPTANCE_TEST: JSON.stringify(IS_ACCEPTANCE_TEST),
        DEPLOY_PREVIEW_CONFIG: JSON.stringify(DEPLOY_PREVIEW_CONFIG),
        EXPERIMENTAL_SPA: JSON.stringify(SENTRY_EXPERIMENTAL_SPA),
        SPA_DSN: JSON.stringify(SENTRY_SPA_DSN),
        SENTRY_RELEASE_VERSION: JSON.stringify(SENTRY_RELEASE_VERSION),
      },
    }),

    /**
     * This removes empty js files for style only entries (e.g. sentry.less)
     */
    new FixStyleOnlyEntriesPlugin({verbose: false}),

    ...(SHOULD_FORK_TS
      ? [
          new ForkTsCheckerWebpackPlugin({
            typescript: {
              configFile: path.resolve(__dirname, './config/tsconfig.build.json'),
              configOverwrite: {
                compilerOptions: {incremental: true},
              },
            },
            devServer: false,
            // memorylimit is configured in package.json
          }),
        ]
      : []),

    /**
     * Restrict translation files that are pulled in through app/translations.jsx
     * and through moment/locale/* to only those which we create bundles for via
     * locale/catalogs.json.
     *
     * Without this, webpack will still output all of the unused locale files despite
     * the application never loading any of them.
     */
    new webpack.ContextReplacementPlugin(
      /sentry-locale$/,
      path.join(__dirname, 'src', 'sentry', 'locale', path.sep),
      true,
      new RegExp(`(${supportedLocales.join('|')})/.*\\.po$`)
    ),
    new webpack.ContextReplacementPlugin(
      /moment\/locale/,
      new RegExp(`(${supportedLanguages.join('|')})\\.js$`)
    ),

    /**
     * Copies file logo-sentry.svg to the dist/entrypoints directory so that it can be accessed by
     * the backend
     */
    new CopyPlugin({
      patterns: [
        {
          from: path.join(staticPrefix, 'images/logo-sentry.svg'),
          to: 'entrypoints/logo-sentry.svg',
          toType: 'file',
        },
        // Add robots.txt when deploying in preview mode so public previews do
        // not get indexed by bots.
        ...(IS_DEPLOY_PREVIEW
          ? [
              {
                from: path.join(staticPrefix, 'robots-dev.txt'),
                to: 'robots.txt',
                toType: 'file' as const,
              },
            ]
          : []),
      ],
    }),

    WebpackReactSourcemapsPlugin({
      mode: IS_PRODUCTION ? 'strict' : undefined,
      debug: false,
    }),
  ],

  resolve: {
    alias: {
      sentry: path.join(staticPrefix, 'app'),
      'sentry-images': path.join(staticPrefix, 'images'),
      'sentry-logos': path.join(sentryDjangoAppPath, 'images', 'logos'),
      'sentry-fonts': path.join(staticPrefix, 'fonts'),

      // Aliasing this for getsentry's build, otherwise `less/select2` will not be able
      // to be resolved
      less: path.join(staticPrefix, 'less'),
      'sentry-test': path.join(__dirname, 'tests', 'js', 'sentry-test'),
      'sentry-locale': path.join(__dirname, 'src', 'sentry', 'locale'),
      'ios-device-list': path.join(
        __dirname,
        'node_modules',
        'ios-device-list',
        'dist',
        'ios-device-list.min.js'
      ),
    },

    fallback: {
      vm: false,
      stream: false,
      crypto: require.resolve('crypto-browserify'),
      // `yarn why` says this is only needed in dev deps
      string_decoder: false,
    },

    modules: ['node_modules'],
    extensions: ['.jsx', '.js', '.json', '.ts', '.tsx', '.less'],
  },
  output: {
    crossOriginLoading: 'anonymous',
    clean: true, // Clean the output directory before emit.
    path: distPath,
    publicPath: '',
    filename: 'entrypoints/[name].js',
    chunkFilename: 'chunks/[name].[contenthash].js',
    sourceMapFilename: 'sourcemaps/[name].[contenthash].js.map',
    assetModuleFilename: 'assets/[name].[contenthash][ext]',
  },
  optimization: {
    chunkIds: 'named',
    moduleIds: 'named',
    splitChunks: {
      // Only affect async chunks, otherwise webpack could potentially split our initial chunks
      // Which means the app will not load because we'd need these additional chunks to be loaded in our
      // django template.
      chunks: 'async',
      maxInitialRequests: 10, // (default: 30)
      maxAsyncRequests: 10, // (default: 30)
      cacheGroups: {
        ...localeChunkGroups,
      },
    },

    // This only runs in production mode
    // Grabbed this example from https://github.com/webpack-contrib/css-minimizer-webpack-plugin
    minimizer: ['...', new CssMinimizerPlugin()],
  },
  devtool: IS_PRODUCTION ? 'source-map' : 'eval-cheap-module-source-map',
};

if (IS_TEST) {
  appConfig.resolve!.alias!['sentry-fixture'] = path.join(
    __dirname,
    'fixtures',
    'js-stubs'
  );
}
if (IS_TEST || IS_ACCEPTANCE_TEST) {
  appConfig.resolve!.alias!['integration-docs-platforms'] = path.join(
    __dirname,
    'fixtures/integration-docs/_platforms.json'
  );
} else {
  const plugin = new IntegrationDocsFetchPlugin({basePath: __dirname});
  appConfig.plugins?.push(plugin);
  appConfig.resolve!.alias!['integration-docs-platforms'] = plugin.modulePath;
}

if (IS_ACCEPTANCE_TEST) {
  appConfig.plugins?.push(new LastBuiltPlugin({basePath: __dirname}));
}

// Dev only! Hot module reloading
if (
  FORCE_WEBPACK_DEV_SERVER ||
  (HAS_WEBPACK_DEV_SERVER_CONFIG && !NO_DEV_SERVER) ||
  IS_UI_DEV_ONLY
) {
  if (SHOULD_HOT_MODULE_RELOAD) {
    // Hot reload react components on save
    // We include the library here as to not break docker/google cloud builds
    // since we do not install devDeps there.
    const ReactRefreshWebpackPlugin = require('@pmmmwh/react-refresh-webpack-plugin');
    appConfig.plugins?.push(new ReactRefreshWebpackPlugin());

    // TODO: figure out why defining output breaks hot reloading
    if (IS_UI_DEV_ONLY) {
      appConfig.output = {};
    }
  }

  appConfig.devServer = {
    headers: {
      'Document-Policy': 'js-profiling',
    },
    // Cover the various environments we use (vercel, getsentry-dev, localhost)
    allowedHosts: [
      '.sentry.dev',
      '.dev.getsentry.net',
      '.localhost',
      '127.0.0.1',
      '.docker.internal',
    ],
    static: {
      directory: './src/sentry/static/sentry',
      watch: true,
    },
    host: SENTRY_WEBPACK_PROXY_HOST,
    // Don't reload on errors
    hot: 'only',
    port: Number(SENTRY_WEBPACK_PROXY_PORT),
    devMiddleware: {
      stats: 'errors-only',
    },
    client: {
      overlay: false,
    },
  };

  if (!IS_UI_DEV_ONLY) {
    // This proxies to local backend server
    const backendAddress = `http://127.0.0.1:${SENTRY_BACKEND_PORT}/`;
    const relayAddress = 'http://127.0.0.1:7899';

    // If we're running siloed servers we also need to proxy
    // those requests to the right server.
    let controlSiloProxy = {};
    if (CONTROL_SILO_PORT) {
      // TODO(hybridcloud) We also need to use this URL pattern
      // list to select contro/region when making API requests in non-proxied
      // environments (like production). We'll likely need a way to consolidate this
      // with the configuration api.Client uses.
      const controlSiloAddress = `http://127.0.0.1:${CONTROL_SILO_PORT}`;
      controlSiloProxy = {
        '/auth/**': controlSiloAddress,
        '/account/**': controlSiloAddress,
        '/api/0/users/**': controlSiloAddress,
        '/api/0/api-tokens/**': controlSiloAddress,
        '/api/0/sentry-apps/**': controlSiloAddress,
        '/api/0/organizations/*/audit-logs/**': controlSiloAddress,
        '/api/0/organizations/*/broadcasts/**': controlSiloAddress,
        '/api/0/organizations/*/integrations/**': controlSiloAddress,
        '/api/0/organizations/*/config/integrations/**': controlSiloAddress,
        '/api/0/organizations/*/sentry-apps/**': controlSiloAddress,
        '/api/0/organizations/*/sentry-app-installations/**': controlSiloAddress,
        '/api/0/api-authorizations/**': controlSiloAddress,
        '/api/0/api-applications/**': controlSiloAddress,
        '/api/0/doc-integrations/**': controlSiloAddress,
        '/api/0/assistant/**': controlSiloAddress,
      };
    }

    appConfig.devServer = {
      ...appConfig.devServer,
      static: {
        ...(appConfig.devServer.static as object),
        publicPath: '/_static/dist/sentry',
      },
      // syntax for matching is using https://www.npmjs.com/package/micromatch
      proxy: {
        ...controlSiloProxy,
        '/api/store/**': relayAddress,
        '/api/{1..9}*({0..9})/**': relayAddress,
        '/api/0/relays/outcomes/': relayAddress,
        '!/_static/dist/sentry/**': backendAddress,
      },
    };
    appConfig.output!.publicPath = '/_static/dist/sentry/';
  }
}

// We want Spotlight only in Dev mode - Local and UI only
if (SHOULD_RUN_SPOTLIGHT) {
  appConfig.plugins?.push(
    new WebpackHookPlugin({
      onBuildStart: ['yarn run spotlight-sidecar'],
    })
  );
}

// XXX(epurkhiser): Sentry (development) can be run in an experimental
// pure-SPA mode, where ONLY /api* requests are proxied directly to the API
// backend (in this case, sentry.io), otherwise ALL requests are rewritten
// to a development index.html -- thus, completely separating the frontend
// from serving any pages through the backend.
//
// THIS IS EXPERIMENTAL and has limitations (e.g. you can't use SSO)
//
// Various sentry pages still rely on django to serve html views.
if (IS_UI_DEV_ONLY) {
  // XXX: If you change this also change its sibiling in:
  // - static/index.ejs
  // - static/app/utils/extractSlug.tsx
  const KNOWN_DOMAINS =
    /(?:\.?)((?:localhost|dev\.getsentry\.net|sentry\.dev)(?:\:\d*)?)$/;

  const extractSlug = (hostname: string) => {
    const match = hostname.match(KNOWN_DOMAINS);
    if (!match) {
      return null;
    }

    const [
      matchedExpression, // Expression includes optional leading `.`
    ] = match;

    const [slug] = hostname.replace(matchedExpression, '').split('.');
    return slug;
  };

  // Try and load certificates from mkcert if available. Use $ yarn mkcert-localhost
  const certPath = path.join(__dirname, 'config');
  const httpsOptions = !fs.existsSync(path.join(certPath, 'localhost.pem'))
    ? {}
    : {
        key: fs.readFileSync(path.join(certPath, 'localhost-key.pem')),
        cert: fs.readFileSync(path.join(certPath, 'localhost.pem')),
      };

  appConfig.devServer = {
    ...appConfig.devServer,
    compress: true,
    server: {
      type: 'https',
      options: httpsOptions,
    },
    headers: {
      'Access-Control-Allow-Origin': '*',
      'Access-Control-Allow-Credentials': 'true',
      'Document-Policy': 'js-profiling',
    },
    static: {
      publicPath: '/_assets/',
    },
    proxy: [
      {
        context: ['/api/', '/avatar/', '/organization-avatar/', '/extensions/'],
        target: 'https://sentry.io',
        secure: false,
        changeOrigin: true,
        headers: {
          Referer: 'https://sentry.io/',
          'Document-Policy': 'js-profiling',
        },
        cookieDomainRewrite: {'.sentry.io': 'localhost'},
        router: ({hostname}) => {
          const orgSlug = extractSlug(hostname);
          return orgSlug ? `https://${orgSlug}.sentry.io` : 'https://sentry.io';
        },
      },
      {
        // Handle dev-ui region silo requests.
        // Normally regions act as subdomains, but doing so in dev-ui
        // would result in requests bypassing webpack proxy and being sent
        // directly to region servers. These requests would fail because of CORS.
        // Instead Client prefixes region requests with `/region/$name` which
        // we rewrite in the proxy.
        context: ['/region/'],
        target: 'https://us.sentry.io',
        secure: false,
        changeOrigin: true,
        headers: {
          Referer: 'https://sentry.io/',
          'Document-Policy': 'js-profiling',
        },
        cookieDomainRewrite: {'.sentry.io': 'localhost'},
        pathRewrite: {
          '^/region/[^/]*': '',
        },
        router: req => {
          const regionPathPattern = /^\/region\/([^\/]+)/;
          const regionname = req.path.match(regionPathPattern);
          if (regionname) {
            return `https://${regionname[1]}.sentry.io`;
          }
          return 'https://sentry.io';
        },
      },
    ],
    historyApiFallback: {
      rewrites: [{from: /^\/.*$/, to: '/_assets/index.html'}],
    },
  };
  appConfig.optimization = {
    runtimeChunk: 'single',
  };
}

if (IS_UI_DEV_ONLY || SENTRY_EXPERIMENTAL_SPA) {
  appConfig.output!.publicPath = '/_assets/';

  /**
   * Generate a index.html file used for running the app in pure client mode.
   * This is currently used for PR deploy previews, where only the frontend
   * is deployed.
   */
  const HtmlWebpackPlugin = require('html-webpack-plugin');
  appConfig.plugins?.push(
    new HtmlWebpackPlugin({
      // Local dev vs vercel slightly differs...
      ...(IS_UI_DEV_ONLY
        ? {devServer: `https://127.0.0.1:${SENTRY_WEBPACK_PROXY_PORT}`}
        : {}),
      favicon: path.resolve(sentryDjangoAppPath, 'images', 'favicon_dev.png'),
      template: path.resolve(staticPrefix, 'index.ejs'),
      mobile: true,
      excludeChunks: ['pipeline'],
      title: 'Sentry',
      window: {
        __SENTRY_DEV_UI: true,
      },
    })
  );
}

const minificationPlugins = [
  // This compression-webpack-plugin generates pre-compressed files
  // ending in .gz, to be picked up and served by our internal static media
  // server as well as nginx when paired with the gzip_static module.
  //
  // TODO(ts): The current @types/compression-webpack-plugin is still targeting
  //           webpack@4, for now we just as any it.
  new CompressionPlugin({
    algorithm: 'gzip',
    test: /\.(js|map|css|svg|html|txt|ico|eot|ttf)$/,
  }) as any,
  // NOTE: In production mode webpack will automatically minify javascript
  // using the TerserWebpackPlugin.
];

if (IS_PRODUCTION) {
  // NOTE: can't do plugins.push(Array) because webpack/webpack#2217
  minificationPlugins.forEach(plugin => appConfig.plugins?.push(plugin));
}

// Cache webpack builds
if (env.WEBPACK_CACHE_PATH) {
  appConfig.cache = {
    type: 'filesystem',
    cacheLocation: path.resolve(__dirname, env.WEBPACK_CACHE_PATH),
    buildDependencies: {
      // This makes all dependencies of this file - build dependencies
      config: [__filename],
      // By default webpack and loaders are build dependencies
    },
  };
}

export default appConfig;<|MERGE_RESOLUTION|>--- conflicted
+++ resolved
@@ -78,11 +78,7 @@
 const NO_DEV_SERVER = !!env.NO_DEV_SERVER; // Do not run webpack dev server
 const SHOULD_FORK_TS = DEV_MODE && !env.NO_TS_FORK; // Do not run fork-ts plugin (or if not dev env)
 const SHOULD_HOT_MODULE_RELOAD = DEV_MODE && !!env.SENTRY_UI_HOT_RELOAD;
-<<<<<<< HEAD
-const SHOULD_LAZY_LOAD = DEV_MODE && !!env.SENTRY_UI_LAZY_LOAD;
 const SHOULD_RUN_SPOTLIGHT = DEV_MODE && !env.NO_SPOTLIGHT; // Do not run spotlight sidecar
-=======
->>>>>>> 840ca507
 
 // Deploy previews are built using vercel. We can check if we're in vercel's
 // build process by checking the existence of the PULL_REQUEST env var.
