{
  "openapi": "3.0.1",
  "info": {
    "title": "API Reference",
    "description": "Sentry Public API",
    "termsOfService": "http://sentry.io/terms/",
    "contact": {
      "email": "partners@sentry.io"
    },
    "license": {
      "name": "Apache 2.0",
      "url": "http://www.apache.org/licenses/LICENSE-2.0.html"
    },
    "version": "v0"
  },
  "servers": [
    {
      "url": "https://{region}.sentry.io",
      "variables": {
        "region": {
          "default": "us",
          "description": "The data-storage-location for an organization",
          "enum": ["us", "de"]
        }
      }
    }
  ],
  "tags": [
    {
      "name": "Teams",
      "description": "Endpoints for teams",
      "x-display-description": false,
      "externalDocs": {
        "description": "Found an error? Let us know.",
        "url": "https://github.com/getsentry/sentry-docs/issues/new/?title=API%20Documentation%20Error:%20/api/teams/&template=api_error_template.md"
      }
    },
    {
      "name": "Organizations",
      "description": "Endpoints for organizations",
      "x-display-description": false,
      "externalDocs": {
        "description": "Found an error? Let us know.",
        "url": "https://github.com/getsentry/sentry-docs/issues/new/?title=API%20Documentation%20Error:%20/api/organizations/&template=api_error_template.md"
      }
    },
    {
      "name": "Projects",
      "description": "Endpoints for projects",
      "x-display-description": false,
      "externalDocs": {
        "description": "Found an error? Let us know.",
        "url": "https://github.com/getsentry/sentry-docs/issues/new/?title=API%20Documentation%20Error:%20/api/projects/&template=api_error_template.md"
      }
    },
    {
      "name": "Events",
      "x-sidebar-name": "Events & Issues",
      "description": "Endpoints for events and issues",
      "x-display-description": false,
      "externalDocs": {
        "description": "Found an error? Let us know.",
        "url": "https://github.com/getsentry/sentry-docs/issues/new/?title=API%20Documentation%20Error:%20/api/events/&template=api_error_template.md"
      }
    },
    {
      "name": "Releases",
      "description": "Endpoints for releases",
      "x-display-description": false,
      "externalDocs": {
        "description": "Found an error? Let us know.",
        "url": "https://github.com/getsentry/sentry-docs/issues/new/?title=API%20Documentation%20Error:%20/api/releases/&template=api_error_template.md"
      }
    },
    {
      "name": "Integration",
      "x-sidebar-name": "Integration Platform",
      "description": "Endpoints for the integration platform",
      "x-display-description": false,
      "externalDocs": {
        "description": "Found an error? Let us know.",
        "url": "https://github.com/getsentry/sentry-docs/issues/new/?title=API%20Documentation%20Error:%20/api/integration-platform/&template=api_error_template.md"
      }
    },
    {
      "name": "SCIM",
      "x-sidebar-name": "SCIM",
      "description": "System for Cross-Domain Identity Management ([SCIM](http://www.simplecloud.info/)) is a standard implemented by Identity Providers and applications in order to facilitate federated identity management. Through these APIs you can add and delete members as well as teams. Sentry SaaS customers must be on a Business Plan with SAML2 Enabled. SCIM uses a bearer token for authentication that is created when SCIM is enabled. For how to enable SCIM, see our docs [here](/product/accounts/sso/#scim-provisioning).\n Sentry's SCIM API does not currently support syncing passwords, or setting any User attributes other than `active`.",
      "x-display-description": true,
      "externalDocs": {
        "description": "Found an error? Let us know.",
        "url": "https://github.com/getsentry/sentry-docs/issues/new/?title=API%20Documentation%20Error:%20/api/integration-platform/&template=api_error_template.md"
      }
    }
  ],
  "paths": {
<<<<<<< HEAD
    "/api/0/teams/{organization_id_or_slug}/{team_id_or_slug}/stats/": {
      "$ref": "paths/teams/stats.json"
=======
    "/api/0/organizations/{organization_id_or_slug}/eventids/{event_id}/": {
      "$ref": "paths/organizations/event-id-lookup.json"
>>>>>>> e09c9ed8
    },
    "/api/0/organizations/{organization_id_or_slug}/repos/": {
      "$ref": "paths/organizations/repos.json"
    },
    "/api/0/organizations/{organization_id_or_slug}/repos/{repo_id}/commits/": {
      "$ref": "paths/organizations/repo-commits.json"
    },
    "/api/0/organizations/{organization_id_or_slug}/shortids/{issue_id}/": {
      "$ref": "paths/organizations/shortid.json"
    },
    "/api/0/projects/": {
      "$ref": "paths/projects/index.json"
    },
    "/api/0/projects/{organization_id_or_slug}/{project_id_or_slug}/files/dsyms/": {
      "$ref": "paths/projects/dsyms.json"
    },
    "/api/0/projects/{organization_id_or_slug}/{project_id_or_slug}/users/": {
      "$ref": "paths/projects/users.json"
    },
    "/api/0/projects/{organization_id_or_slug}/{project_id_or_slug}/tags/{key}/values/": {
      "$ref": "paths/projects/tag-values.json"
    },
    "/api/0/projects/{organization_id_or_slug}/{project_id_or_slug}/stats/": {
      "$ref": "paths/projects/stats.json"
    },
    "/api/0/projects/{organization_id_or_slug}/{project_id_or_slug}/user-feedback/": {
      "$ref": "paths/projects/user-feedback.json"
    },
    "/api/0/projects/{organization_id_or_slug}/{project_id_or_slug}/hooks/": {
      "$ref": "paths/projects/service-hooks.json"
    },
    "/api/0/projects/{organization_id_or_slug}/{project_id_or_slug}/hooks/{hook_id}/": {
      "$ref": "paths/projects/service-hook-details.json"
    },
    "/api/0/projects/{organization_id_or_slug}/{project_id_or_slug}/events/{event_id}/": {
      "$ref": "paths/events/project-event-details.json"
    },
    "/api/0/projects/{organization_id_or_slug}/{project_id_or_slug}/issues/": {
      "$ref": "paths/events/project-issues.json"
    },
    "/api/0/organizations/{organization_id_or_slug}/issues/{issue_id}/tags/{key}/values/": {
      "$ref": "paths/events/tag-values.json"
    },
    "/api/0/organizations/{organization_id_or_slug}/issues/{issue_id}/hashes/": {
      "$ref": "paths/events/issue-hashes.json"
    },
    "/api/0/organizations/{organization_id_or_slug}/issues/{issue_id}/": {
      "$ref": "paths/events/issue-details.json"
    },
    "/api/0/organizations/{organization_id_or_slug}/releases/": {
      "$ref": "paths/releases/organization-releases.json"
    },
    "/api/0/organizations/{organization_id_or_slug}/releases/{version}/files/": {
      "$ref": "paths/releases/release-files.json"
    },
    "/api/0/projects/{organization_id_or_slug}/{project_id_or_slug}/releases/{version}/files/": {
      "$ref": "paths/releases/project-release-files.json"
    },
    "/api/0/organizations/{organization_id_or_slug}/releases/{version}/files/{file_id}/": {
      "$ref": "paths/releases/release-file.json"
    },
    "/api/0/projects/{organization_id_or_slug}/{project_id_or_slug}/releases/{version}/files/{file_id}/": {
      "$ref": "paths/releases/project-release-file.json"
    },
    "/api/0/organizations/{organization_id_or_slug}/releases/{version}/commits/": {
      "$ref": "paths/releases/organization-release-commits.json"
    },
    "/api/0/projects/{organization_id_or_slug}/{project_id_or_slug}/releases/{version}/commits/": {
      "$ref": "paths/releases/project-release-commits.json"
    },
    "/api/0/organizations/{organization_id_or_slug}/releases/{version}/commitfiles/": {
      "$ref": "paths/releases/organization-release-commit-files.json"
    },
    "/api/0/organizations/{organization_id_or_slug}/releases/{version}/deploys/": {
      "$ref": "paths/releases/deploys.json"
    },
    "/api/0/organizations/{organization_id_or_slug}/sentry-app-installations/": {
      "$ref": "paths/integration-platform/sentry-app-installations.json"
    },
    "/api/0/sentry-app-installations/{uuid}/external-issues/": {
      "$ref": "paths/integration-platform/sentry-app-external-issues.json"
    },
    "/api/0/sentry-app-installations/{uuid}/external-issues/{external_issue_id}/": {
      "$ref": "paths/integration-platform/sentry-app-external-issue-details.json"
    },
    "/api/0/organizations/{organization_id_or_slug}/spike-protections/": {
      "$ref": "paths/projects/spike-protection.json"
    }
  },
  "components": {
    "securitySchemes": {
      "auth_token": {
        "type": "http",
        "scheme": "bearer"
      },
      "dsn": {
        "type": "http",
        "scheme": "DSN"
      }
    }
  }
}<|MERGE_RESOLUTION|>--- conflicted
+++ resolved
@@ -94,13 +94,8 @@
     }
   ],
   "paths": {
-<<<<<<< HEAD
-    "/api/0/teams/{organization_id_or_slug}/{team_id_or_slug}/stats/": {
-      "$ref": "paths/teams/stats.json"
-=======
     "/api/0/organizations/{organization_id_or_slug}/eventids/{event_id}/": {
       "$ref": "paths/organizations/event-id-lookup.json"
->>>>>>> e09c9ed8
     },
     "/api/0/organizations/{organization_id_or_slug}/repos/": {
       "$ref": "paths/organizations/repos.json"
