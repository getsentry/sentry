{
  "openapi": "3.0.1",
  "info": {
    "title": "API Reference",
    "description": "Sentry Public API",
    "termsOfService": "http://sentry.io/terms/",
    "contact": {
      "email": "partners@sentry.io"
    },
    "license": {
      "name": "Apache 2.0",
      "url": "http://www.apache.org/licenses/LICENSE-2.0.html"
    },
    "version": "v0"
  },
  "servers": [
    {
      "url": "https://sentry.io/"
    }
  ],
  "tags": [
    {
      "name": "Teams",
      "description": "Endpoints for teams",
      "x-display-description": false,
      "externalDocs": {
        "description": "Found an error? Let us know.",
        "url": "https://github.com/getsentry/sentry-docs/issues/new/?title=API%20Documentation%20Error:%20/api/teams/&template=api_error_template.md"
      }
    },
    {
      "name": "Organizations",
      "description": "Endpoints for organizations",
      "x-display-description": false,
      "externalDocs": {
        "description": "Found an error? Let us know.",
        "url": "https://github.com/getsentry/sentry-docs/issues/new/?title=API%20Documentation%20Error:%20/api/organizations/&template=api_error_template.md"
      }
    },
    {
      "name": "Projects",
      "description": "Endpoints for projects",
      "x-display-description": false,
      "externalDocs": {
        "description": "Found an error? Let us know.",
        "url": "https://github.com/getsentry/sentry-docs/issues/new/?title=API%20Documentation%20Error:%20/api/projects/&template=api_error_template.md"
      }
    },
    {
      "name": "Events",
      "x-sidebar-name": "Events & Issues",
      "description": "Endpoints for events and issues",
      "x-display-description": false,
      "externalDocs": {
        "description": "Found an error? Let us know.",
        "url": "https://github.com/getsentry/sentry-docs/issues/new/?title=API%20Documentation%20Error:%20/api/events/&template=api_error_template.md"
      }
    },
    {
      "name": "Releases",
      "description": "Endpoints for releases",
      "x-display-description": false,
      "externalDocs": {
        "description": "Found an error? Let us know.",
        "url": "https://github.com/getsentry/sentry-docs/issues/new/?title=API%20Documentation%20Error:%20/api/releases/&template=api_error_template.md"
      }
    },
    {
      "name": "Integration",
      "x-sidebar-name": "Integration Platform",
      "description": "Endpoints for the integration platform",
      "x-display-description": false,
      "externalDocs": {
        "description": "Found an error? Let us know.",
        "url": "https://github.com/getsentry/sentry-docs/issues/new/?title=API%20Documentation%20Error:%20/api/integration-platform/&template=api_error_template.md"
      }
    },
    {
      "name": "SCIM",
      "x-sidebar-name": "SCIM",
      "description": "System for Cross-Domain Identity Management ([SCIM](http://www.simplecloud.info/)) is a standard implemented by Identity Providers and applications in order to facilitate federated identity management. Through these APIs you can add and delete members as well as teams. Sentry SaaS customers must be on a Business Plan with SAML2 Enabled. SCIM uses a bearer token for authentication that is created when SCIM is enabled. For how to enable SCIM, see our docs [here](/product/accounts/sso/#scim-provisioning).\n Sentry's SCIM API does not currently support syncing passwords, or setting any User attributes other than `active`.",
      "x-display-description": true,
      "externalDocs": {
        "description": "Found an error? Let us know.",
        "url": "https://github.com/getsentry/sentry-docs/issues/new/?title=API%20Documentation%20Error:%20/api/integration-platform/&template=api_error_template.md"
      }
    }
  ],
  "paths": {
    "/api/0/teams/{organization_id_or_slug}/{team_id_or_slug}/": {
      "$ref": "paths/teams/by-slug.json"
    },
    "/api/0/teams/{organization_id_or_slug}/{team_id_or_slug}/stats/": {
      "$ref": "paths/teams/stats.json"
    },
<<<<<<< HEAD
    "/api/0/organizations/{organization_slug}/eventids/{event_id}/": {
=======
    "/api/0/organizations/": {
      "$ref": "paths/organizations/index.json"
    },
    "/api/0/organizations/{organization_id_or_slug}/eventids/{event_id}/": {
>>>>>>> c25fe581
      "$ref": "paths/organizations/event-id-lookup.json"
    },
    "/api/0/organizations/{organization_id_or_slug}/": {
      "$ref": "paths/organizations/details.json"
    },
    "/api/0/organizations/{organization_id_or_slug}/repos/": {
      "$ref": "paths/organizations/repos.json"
    },
    "/api/0/organizations/{organization_id_or_slug}/repos/{repo_id}/commits/": {
      "$ref": "paths/organizations/repo-commits.json"
    },
    "/api/0/organizations/{organization_id_or_slug}/shortids/{short_id}/": {
      "$ref": "paths/organizations/shortid.json"
    },
    "/api/0/projects/": {
      "$ref": "paths/projects/index.json"
    },
    "/api/0/projects/{organization_id_or_slug}/{project_id_or_slug}/files/dsyms/": {
      "$ref": "paths/projects/dsyms.json"
    },
    "/api/0/projects/{organization_id_or_slug}/{project_id_or_slug}/users/": {
      "$ref": "paths/projects/users.json"
    },
    "/api/0/projects/{organization_id_or_slug}/{project_id_or_slug}/tags/{key}/values/": {
      "$ref": "paths/projects/tag-values.json"
    },
    "/api/0/projects/{organization_id_or_slug}/{project_id_or_slug}/stats/": {
      "$ref": "paths/projects/stats.json"
    },
    "/api/0/projects/{organization_id_or_slug}/{project_id_or_slug}/user-feedback/": {
      "$ref": "paths/projects/user-feedback.json"
    },
    "/api/0/projects/{organization_id_or_slug}/{project_id_or_slug}/hooks/": {
      "$ref": "paths/projects/service-hooks.json"
    },
    "/api/0/projects/{organization_id_or_slug}/{project_id_or_slug}/hooks/{hook_id}/": {
      "$ref": "paths/projects/service-hook-details.json"
    },
    "/api/0/projects/{organization_id_or_slug}/{project_id_or_slug}/events/{event_id}/": {
      "$ref": "paths/events/project-event-details.json"
    },
    "/api/0/projects/{organization_id_or_slug}/{project_id_or_slug}/events/": {
      "$ref": "paths/events/project-events.json"
    },
    "/api/0/projects/{organization_id_or_slug}/{project_id_or_slug}/issues/": {
      "$ref": "paths/events/project-issues.json"
    },
    "/api/0/organizations/{organization_id_or_slug}/issues/{issue_id}/tags/{key}/values/": {
      "$ref": "paths/events/tag-values.json"
    },
    "/api/0/organizations/{organization_id_or_slug}/issues/{issue_id}/tags/{key}/": {
      "$ref": "paths/events/tag-details.json"
    },
    "/api/0/organizations/{organization_id_or_slug}/issues/{issue_id}/hashes/": {
      "$ref": "paths/events/issue-hashes.json"
    },
    "/api/0/organizations/{organization_id_or_slug}/issues/{issue_id}/events/oldest/": {
      "$ref": "paths/events/oldest-event.json"
    },
    "/api/0/organizations/{organization_id_or_slug}/issues/{issue_id}/events/latest/": {
      "$ref": "paths/events/latest-event.json"
    },
    "/api/0/organizations/{organization_id_or_slug}/issues/{issue_id}/events/": {
      "$ref": "paths/events/issue-events.json"
    },
    "/api/0/organizations/{organization_id_or_slug}/issues/{issue_id}/": {
      "$ref": "paths/events/issue-details.json"
    },
    "/api/0/organizations/{organization_id_or_slug}/releases/": {
      "$ref": "paths/releases/organization-releases.json"
    },
    "/api/0/organizations/{organization_id_or_slug}/releases/{version}/": {
      "$ref": "paths/releases/organization-release.json"
    },
    "/api/0/organizations/{organization_id_or_slug}/releases/{version}/files/": {
      "$ref": "paths/releases/release-files.json"
    },
    "/api/0/projects/{organization_id_or_slug}/{project_id_or_slug}/releases/{version}/files/": {
      "$ref": "paths/releases/project-release-files.json"
    },
    "/api/0/organizations/{organization_id_or_slug}/releases/{version}/files/{file_id}/": {
      "$ref": "paths/releases/release-file.json"
    },
    "/api/0/projects/{organization_id_or_slug}/{project_id_or_slug}/releases/{version}/files/{file_id}/": {
      "$ref": "paths/releases/project-release-file.json"
    },
    "/api/0/organizations/{organization_id_or_slug}/releases/{version}/commits/": {
      "$ref": "paths/releases/organization-release-commits.json"
    },
    "/api/0/projects/{organization_id_or_slug}/{project_id_or_slug}/releases/{version}/commits/": {
      "$ref": "paths/releases/project-release-commits.json"
    },
    "/api/0/organizations/{organization_id_or_slug}/releases/{version}/commitfiles/": {
      "$ref": "paths/releases/organization-release-commit-files.json"
    },
    "/api/0/organizations/{organization_id_or_slug}/releases/{version}/deploys/": {
      "$ref": "paths/releases/deploys.json"
    },
    "/api/0/organizations/{organization_id_or_slug}/sentry-app-installations/": {
      "$ref": "paths/integration-platform/sentry-app-installations.json"
    },
    "/api/0/sentry-app-installations/{uuid}/external-issues/": {
      "$ref": "paths/integration-platform/sentry-app-external-issues.json"
    },
    "/api/0/sentry-app-installations/{uuid}/external-issues/{external_issue_id}/": {
      "$ref": "paths/integration-platform/sentry-app-external-issue-details.json"
    },
    "/api/0/organizations/{organization_id_or_slug}/spike-protections/": {
      "$ref": "paths/projects/spike-protection.json"
    }
  },
  "components": {
    "securitySchemes": {
      "auth_token": {
        "type": "http",
        "scheme": "bearer"
      },
      "dsn": {
        "type": "http",
        "scheme": "DSN"
      }
    }
  }
}<|MERGE_RESOLUTION|>--- conflicted
+++ resolved
@@ -93,14 +93,7 @@
     "/api/0/teams/{organization_id_or_slug}/{team_id_or_slug}/stats/": {
       "$ref": "paths/teams/stats.json"
     },
-<<<<<<< HEAD
-    "/api/0/organizations/{organization_slug}/eventids/{event_id}/": {
-=======
-    "/api/0/organizations/": {
-      "$ref": "paths/organizations/index.json"
-    },
     "/api/0/organizations/{organization_id_or_slug}/eventids/{event_id}/": {
->>>>>>> c25fe581
       "$ref": "paths/organizations/event-id-lookup.json"
     },
     "/api/0/organizations/{organization_id_or_slug}/": {
