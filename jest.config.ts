--- conflicted
+++ resolved
@@ -1,5 +1,4 @@
 import type {Config} from '@jest/types';
-const {execFileSync} = require('node:child_process');
 import path from 'node:path';
 import process from 'node:process';
 import {execFileSync} from 'node:child_process';
@@ -45,19 +44,6 @@
 // prevents forkbomb as we don't want jest --listTests --json
 // to reexec itself here
 if (!process.env.JEST_LIST_TESTS_INNER) {
-<<<<<<< HEAD
-  execFileSync(
-    'yarn',
-    ['-s', 'jest', '--listTests', '--json'],
-    {
-      encoding: 'utf-8',
-      env: {...process.env, JEST_LIST_TESTS_INNER: '1'},
-    },
-    (error, stdout, stderr) => {
-      if (error) {
-        throw new Error(`
-Error listing jest tests: ${error}
-=======
   try {
     const stdout = execFileSync('yarn', ['-s', 'jest', '--listTests', '--json'], {
       stdio: 'pipe',
@@ -72,24 +58,15 @@
       const {stdout, stderr} = err;
       throw new Error(`
 error listing jest tests
->>>>>>> 6ecdd134
 
 stdout:
 ${stdout}
 
 stderr:
-<<<<<<< HEAD
-${stderr}`);
-      }
-      JEST_TESTS = JSON.parse(stdout);
-    }
-  );
-=======
 ${stderr}
 `);
     }
   }
->>>>>>> 6ecdd134
 }
 
 /**
@@ -217,20 +194,16 @@
     // Just ignore if balance results doesn't exist
   }
   // Taken from https://github.com/facebook/jest/issues/6270#issue-326653779
-<<<<<<< HEAD
-  const testList: string[] = JEST_TESTS.map(file => file.replace(__dirname, ''));
-=======
   const envTestList: string[] = JEST_TESTS.map(file => file.replace(__dirname, ''));
->>>>>>> 6ecdd134
   const nodeTotal = Number(CI_NODE_TOTAL);
   const nodeIndex = Number(CI_NODE_INDEX);
 
   if (balance) {
     optionalTags.balancer = true;
     optionalTags.balancer_strategy = 'by_path';
-    testMatch = getTestsForGroup(nodeIndex, nodeTotal, testList, balance);
+    testMatch = getTestsForGroup(nodeIndex, nodeTotal, envTestList, balance);
   } else {
-    const tests = testList.sort((a, b) => b.localeCompare(a));
+    const tests = envTestList.sort((a, b) => b.localeCompare(a));
 
     const length = tests.length;
     const size = Math.floor(length / nodeTotal);
