--- conflicted
+++ resolved
@@ -17,14 +17,10 @@
   "headers": [
     {
       "source": "/api/(.*)",
-<<<<<<< HEAD
       "headers": [
-        {"key": "Referer", "value": "https://sentry.io/"},
-        {"key": "Origin", "value": "https://sentry.io"}
+        { "key": "Referer", "value": "https://sentry.io/" },
+        { "key": "Origin", "value": "https://sentry.io" }
       ]
-=======
-      "headers": [{ "key": "Referer", "value": "https://sentry.io/" }]
->>>>>>> 1b76845a
     }
   ],
   "github": { "silent": true }
