--- conflicted
+++ resolved
@@ -30,11 +30,6 @@
     # This is just to prevent pytest from exiting if pytest-xdist isn't installed.
     "ignore:Unknown config option.*looponfailroots:pytest.PytestConfigWarning",
 
-<<<<<<< HEAD
-    "ignore::django.utils.deprecation.RemovedInDjango30Warning",
-
-=======
->>>>>>> 056ecb5a
     "ignore::django.utils.deprecation.RemovedInDjango30Warning",
 
     # DeprecationWarnings from Python 3.6's sre_parse are just so painful,
