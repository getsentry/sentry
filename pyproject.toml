--- conflicted
+++ resolved
@@ -622,11 +622,8 @@
     "sentry.snuba.metrics.extraction",
     "sentry.tasks.on_demand_metrics",
     "sentry.tasks.reprocessing2",
-<<<<<<< HEAD
     "sentry.tasks.unmerge",
-=======
     "sentry.utils.iterators",
->>>>>>> cde14a9e
     "sentry.utils.locking.backends.redis",
     "sentry.utils.redis",
     "sentry.utils.redis_metrics",
@@ -635,8 +632,6 @@
     "tests.sentry.relay.config.test_metric_extraction",
     "tests.sentry.tasks.test_on_demand_metrics",
     "tools.*",
-    #"sentry.search.events.*",
-    #"sentry.tasks.post_process",
 ]
 disallow_any_generics = true
 disallow_untyped_defs = true
