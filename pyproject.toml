[build-system]
requires = ["setuptools>=40.2.0,<64.0.0", "wheel"]
build-backend = "setuptools.build_meta"

[tool.black]
# File filtering is taken care of in pre-commit.
line-length = 100
target-version = ['py311']

[tool.isort]
profile = "black"
line_length = 100
lines_between_sections = 1
known_first_party = "sentry"
skip = "migrations"

[tool.pytest.ini_options]
python_files = "test_*.py sentry/testutils/*"
# note: When updating the traceback format, make sure to update .github/pytest.json
# We don't use the celery pytest plugin.
addopts = "--tb=short -p no:celery --nomigrations"
# TODO: --import-mode=importlib will become the default soon,
# currently we have a few relative imports that don't work with that.
markers = [
  "snuba: test requires access to snuba",
  "snuba_ci: test is run in snuba ci",
  "sentry_metrics: test requires access to sentry metrics",
  "symbolicator: test requires access to symbolicator",
]
filterwarnings = [
  # Consider all warnings to be errors other than the ignored ones.
  "error",

  # a bunch of google packages use legacy namespace packages
  "ignore:pkg_resources is deprecated as an API",
  "ignore:Deprecated call to `pkg_resources.declare_namespace\\('google.*'\\)`.",

  # this warning in protobuf causes a segfault in 3.12+ protocolbuffers/protobuf#15077
  "ignore:Type google\\._upb.*",

  # The following warning filters are for pytest only.
  "ignore:.*sentry.digests.backends.dummy.DummyBackend.*:sentry.utils.warnings.UnsupportedBackend",

  # pytest has not yet implemented the replacement for this yet
  "ignore:The --looponfail command line argument.*",
]
looponfailroots = ["src", "tests"]

[tool.mypy]
python_version = "3.11"
mypy_path = ["fixtures/stubs-for-mypy"]
plugins = [
  "pydantic.mypy",
  "mypy_django_plugin.main",
  "tools.mypy_helpers.plugin",
]
files = ["."]
exclude = ["^.venv/", "^venv/", "^self-hosted/"]

# minimal strictness settings
check_untyped_defs = true
no_implicit_reexport = true
warn_unreachable = true
warn_unused_configs = true
warn_unused_ignores = true
warn_redundant_casts = true
enable_error_code = ["ignore-without-code"]

[tool.django-stubs]
django_settings_module = "sentry.conf.server_mypy"

# these have py.typed but incorrect types
[[tool.mypy.overrides]]
module = [
  # TODO: these cause type errors when followed
  "snuba_sdk.*",
]
follow_imports = "skip"

# python3 -m tools.mypy_helpers.make_stub_ignores
# begin: missing 3rd party stubs
# - add .pyi files to fixtures/stubs-for-mypy
# - or find a 3rd party stub
[[tool.mypy.overrides]]
module = [
    "boto3.*",
    "botocore.client.*",
    "botocore.exceptions.*",
    "celery.*",
    "confluent_kafka.*",
    "cssselect.*",
    "django_zero_downtime_migrations.backends.postgres.schema.*",
    "docker.*",
    "fido2.*",
    "google.auth.*",
    "google.cloud.*",
    "google.resumable_media.common.*",
    "google.rpc.status_pb2.*",
    "google_crc32c.*",
    "kombu.*",
    "mistune.*",
    "onelogin.saml2.auth.*",
    "onelogin.saml2.constants.*",
    "onelogin.saml2.idp_metadata_parser.*",
    "phabricator.*",
    "progressbar.*",
    "rb.*",
    "requests_oauthlib.*",
    "sqlparse.*",
    "statsd.*",
    "u2flib_server.model.*",
    "unidiff.*",
]
ignore_missing_imports = true
# end: missing 3rd party stubs

# python3 -m tools.mypy_helpers.make_module_ignores
# begin: sentry modules with typing issues
# - remove the module from the list and fix the issues!
# - python3 -m tools.mypy_helpers.find_easiest_modules
[[tool.mypy.overrides]]
module = [
    "sentry.api.base",
    "sentry.api.bases.external_actor",
    "sentry.api.bases.incident",
    "sentry.api.bases.integration",
    "sentry.api.bases.organization_events",
    "sentry.api.bases.organization_request_change",
    "sentry.api.bases.organizationmember",
    "sentry.api.bases.project",
    "sentry.api.bases.project_request_change",
    "sentry.api.bases.rule",
    "sentry.api.bases.sentryapps",
    "sentry.api.bases.team",
    "sentry.api.endpoints.accept_organization_invite",
    "sentry.api.endpoints.artifact_lookup",
    "sentry.api.endpoints.auth_config",
    "sentry.api.endpoints.auth_login",
    "sentry.api.endpoints.catchall",
    "sentry.api.endpoints.chunk",
    "sentry.api.endpoints.codeowners",
    "sentry.api.endpoints.codeowners.index",
    "sentry.api.endpoints.event_attachments",
    "sentry.api.endpoints.group_external_issues",
    "sentry.api.endpoints.group_integration_details",
    "sentry.api.endpoints.group_integrations",
    "sentry.api.endpoints.index",
    "sentry.api.endpoints.integrations.install_request",
    "sentry.api.endpoints.integrations.sentry_apps.details",
    "sentry.api.endpoints.integrations.sentry_apps.index",
    "sentry.api.endpoints.integrations.sentry_apps.installation.index",
    "sentry.api.endpoints.integrations.sentry_apps.internal_app_token.index",
    "sentry.api.endpoints.integrations.sentry_apps.publish_request",
    "sentry.api.endpoints.integrations.sentry_apps.requests",
    "sentry.api.endpoints.integrations.sentry_apps.stats.details",
    "sentry.api.endpoints.internal.mail",
    "sentry.api.endpoints.notifications.notification_actions_details",
    "sentry.api.endpoints.organization_code_mapping_codeowners",
    "sentry.api.endpoints.organization_code_mapping_details",
    "sentry.api.endpoints.organization_code_mappings",
    "sentry.api.endpoints.organization_dashboard_details",
    "sentry.api.endpoints.organization_details",
    "sentry.api.endpoints.organization_events",
    "sentry.api.endpoints.organization_events_facets",
    "sentry.api.endpoints.organization_events_facets_performance",
    "sentry.api.endpoints.organization_events_meta",
    "sentry.api.endpoints.organization_events_spans_performance",
    "sentry.api.endpoints.organization_events_stats",
    "sentry.api.endpoints.organization_events_trace",
    "sentry.api.endpoints.organization_events_trends",
    "sentry.api.endpoints.organization_index",
    "sentry.api.endpoints.organization_issues_count",
    "sentry.api.endpoints.organization_member.details",
    "sentry.api.endpoints.organization_member.index",
    "sentry.api.endpoints.organization_member.requests.invite.details",
    "sentry.api.endpoints.organization_member_unreleased_commits",
    "sentry.api.endpoints.organization_metrics",
    "sentry.api.endpoints.organization_metrics_meta",
    "sentry.api.endpoints.organization_onboarding_continuation_email",
    "sentry.api.endpoints.organization_projects",
    "sentry.api.endpoints.organization_projects_experiment",
    "sentry.api.endpoints.organization_releases",
    "sentry.api.endpoints.organization_repositories",
    "sentry.api.endpoints.organization_request_project_creation",
    "sentry.api.endpoints.organization_search_details",
    "sentry.api.endpoints.organization_sessions",
    "sentry.api.endpoints.organization_stats",
    "sentry.api.endpoints.organization_teams",
    "sentry.api.endpoints.project_artifact_bundle_file_details",
    "sentry.api.endpoints.project_event_details",
    "sentry.api.endpoints.project_group_index",
    "sentry.api.endpoints.project_index",
    "sentry.api.endpoints.project_ownership",
    "sentry.api.endpoints.project_release_files",
    "sentry.api.endpoints.project_repo_path_parsing",
    "sentry.api.endpoints.project_rule_preview",
    "sentry.api.endpoints.project_rules_configuration",
    "sentry.api.endpoints.project_servicehook_stats",
    "sentry.api.endpoints.project_transaction_names",
    "sentry.api.endpoints.rule_snooze",
    "sentry.api.endpoints.team_details",
    "sentry.api.endpoints.team_release_count",
    "sentry.api.endpoints.team_time_to_resolution",
    "sentry.api.endpoints.user_details",
    "sentry.api.endpoints.user_subscriptions",
    "sentry.api.event_search",
    "sentry.api.helpers.deprecation",
    "sentry.api.helpers.group_index.index",
    "sentry.api.helpers.group_index.update",
    "sentry.api.helpers.group_index.validators.status_details",
    "sentry.api.invite_helper",
    "sentry.api.issue_search",
    "sentry.api.paginator",
    "sentry.api.permissions",
    "sentry.api.serializers.models.auth_provider",
    "sentry.api.serializers.models.dashboard",
    "sentry.api.serializers.models.doc_integration",
    "sentry.api.serializers.models.environment",
    "sentry.api.serializers.models.event",
    "sentry.api.serializers.models.external_actor",
    "sentry.api.serializers.models.group",
    "sentry.api.serializers.models.group_stream",
    "sentry.api.serializers.models.incident",
    "sentry.api.serializers.models.integration",
    "sentry.api.serializers.models.integration_feature",
    "sentry.api.serializers.models.notification_action",
    "sentry.api.serializers.models.organization",
    "sentry.api.serializers.models.organization_member.base",
    "sentry.api.serializers.models.plugin",
    "sentry.api.serializers.models.project",
    "sentry.api.serializers.models.role",
    "sentry.api.serializers.models.rule",
    "sentry.api.serializers.models.sentry_app",
    "sentry.api.serializers.models.team",
    "sentry.api.serializers.models.user",
    "sentry.api.serializers.models.user_identity_config",
    "sentry.api.serializers.rest_framework.doc_integration",
    "sentry.api.serializers.rest_framework.mentions",
    "sentry.api.serializers.rest_framework.notification_action",
    "sentry.api.serializers.rest_framework.rule",
    "sentry.api.serializers.rest_framework.sentry_app_request",
    "sentry.api.serializers.snuba",
    "sentry.api.validators.email",
    "sentry.auth.helper",
    "sentry.auth.provider",
    "sentry.auth.providers.dummy",
    "sentry.auth.providers.github.views",
    "sentry.auth.providers.google.views",
    "sentry.auth.providers.oauth2",
    "sentry.auth.providers.saml2.generic.views",
    "sentry.auth.providers.saml2.provider",
    "sentry.auth.providers.saml2.rippling.provider",
    "sentry.auth.providers.saml2.views",
    "sentry.auth.system",
    "sentry.auth.view",
    "sentry.db.mixin",
    "sentry.db.models.manager.base",
    "sentry.db.models.paranoia",
    "sentry.db.models.query",
    "sentry.db.models.utils",
    "sentry.db.postgres.base",
    "sentry.db.router",
    "sentry.digests.notifications",
    "sentry.discover.endpoints.discover_key_transactions",
    "sentry.eventstore.models",
    "sentry.features.handler",
    "sentry.features.manager",
    "sentry.grouping.fingerprinting",
    "sentry.grouping.strategies.hierarchical",
    "sentry.grouping.strategies.legacy",
    "sentry.grouping.strategies.newstyle",
    "sentry.identity.bitbucket.provider",
    "sentry.identity.github_enterprise.provider",
    "sentry.identity.gitlab.provider",
    "sentry.identity.oauth2",
    "sentry.identity.pipeline",
    "sentry.identity.providers.dummy",
    "sentry.identity.slack.provider",
    "sentry.incidents.endpoints.bases",
    "sentry.incidents.endpoints.organization_alert_rule_details",
    "sentry.incidents.endpoints.organization_alert_rule_index",
    "sentry.incidents.endpoints.organization_incident_comment_details",
    "sentry.incidents.endpoints.organization_incident_index",
    "sentry.incidents.logic",
    "sentry.incidents.subscription_processor",
    "sentry.incidents.tasks",
    "sentry.integrations.aws_lambda.integration",
    "sentry.integrations.base",
    "sentry.integrations.bitbucket.client",
    "sentry.integrations.bitbucket.installed",
    "sentry.integrations.bitbucket.integration",
    "sentry.integrations.bitbucket.issues",
    "sentry.integrations.bitbucket.uninstalled",
    "sentry.integrations.bitbucket.webhook",
    "sentry.integrations.bitbucket_server.client",
    "sentry.integrations.bitbucket_server.integration",
    "sentry.integrations.bitbucket_server.webhook",
    "sentry.integrations.example.integration",
    "sentry.integrations.example.repository",
    "sentry.integrations.github.client",
    "sentry.integrations.github.integration",
    "sentry.integrations.github.issues",
    "sentry.integrations.github.repository",
    "sentry.integrations.github.webhook",
    "sentry.integrations.github_enterprise.integration",
    "sentry.integrations.github_enterprise.webhook",
    "sentry.integrations.gitlab.client",
    "sentry.integrations.gitlab.integration",
    "sentry.integrations.gitlab.issues",
    "sentry.integrations.gitlab.webhooks",
    "sentry.integrations.jira.actions.form",
    "sentry.integrations.jira.client",
    "sentry.integrations.jira.integration",
    "sentry.integrations.jira.views.base",
    "sentry.integrations.jira.views.sentry_issue_details",
    "sentry.integrations.jira.webhooks.base",
    "sentry.integrations.jira.webhooks.issue_updated",
    "sentry.integrations.jira_server.client",
    "sentry.integrations.jira_server.integration",
    "sentry.integrations.jira_server.webhooks",
    "sentry.integrations.manager",
    "sentry.integrations.message_builder",
    "sentry.integrations.metric_alerts",
    "sentry.integrations.mixins.issues",
    "sentry.integrations.mixins.notifications",
    "sentry.integrations.mixins.repositories",
    "sentry.integrations.msteams.actions.form",
    "sentry.integrations.msteams.client",
    "sentry.integrations.msteams.integration",
    "sentry.integrations.msteams.link_identity",
    "sentry.integrations.msteams.notifications",
    "sentry.integrations.msteams.webhook",
    "sentry.integrations.notifications",
    "sentry.integrations.pagerduty.actions.form",
    "sentry.integrations.pagerduty.client",
    "sentry.integrations.pagerduty.integration",
    "sentry.integrations.pipeline",
    "sentry.integrations.slack.actions.form",
    "sentry.integrations.slack.client",
    "sentry.integrations.slack.integration",
    "sentry.integrations.slack.message_builder.issues",
    "sentry.integrations.slack.message_builder.notifications.digest",
    "sentry.integrations.slack.message_builder.notifications.issues",
    "sentry.integrations.slack.notifications",
    "sentry.integrations.slack.unfurl.discover",
    "sentry.integrations.slack.utils.channel",
    "sentry.integrations.slack.utils.users",
    "sentry.integrations.slack.views.link_identity",
    "sentry.integrations.slack.views.link_team",
    "sentry.integrations.slack.views.unlink_team",
    "sentry.integrations.slack.webhooks.action",
    "sentry.integrations.slack.webhooks.base",
    "sentry.integrations.slack.webhooks.command",
    "sentry.integrations.slack.webhooks.event",
    "sentry.integrations.utils.commit_context",
    "sentry.integrations.utils.sync",
    "sentry.integrations.vercel.client",
    "sentry.integrations.vercel.integration",
    "sentry.integrations.vercel.webhook",
    "sentry.integrations.vsts.client",
    "sentry.integrations.vsts.integration",
    "sentry.integrations.vsts.issues",
    "sentry.integrations.vsts.repository",
    "sentry.integrations.vsts_extension.integration",
    "sentry.issues.endpoints.group_events",
    "sentry.issues.endpoints.organization_group_index",
    "sentry.issues.endpoints.source_map_debug",
    "sentry.issues.search",
    "sentry.middleware.access_log",
    "sentry.middleware.auth",
    "sentry.middleware.ratelimit",
    "sentry.middleware.superuser",
    "sentry.models.auditlogentry",
    "sentry.models.integrations.external_issue",
    "sentry.models.integrations.sentry_app_installation",
    "sentry.models.organizationaccessrequest",
    "sentry.monitors.consumers.monitor_consumer",
    "sentry.monitors.endpoints.base",
    "sentry.monitors.endpoints.monitor_ingest_checkin_attachment",
    "sentry.monitors.endpoints.organization_monitor_index",
    "sentry.net.http",
    "sentry.net.socket",
    "sentry.notifications.additional_attachment_manager",
    "sentry.notifications.notifications.activity.base",
    "sentry.notifications.notifications.activity.release",
    "sentry.notifications.notifications.integration_nudge",
    "sentry.notifications.notifications.rules",
    "sentry.ownership.grammar",
    "sentry.pipeline.base",
    "sentry.pipeline.views.base",
    "sentry.pipeline.views.nested",
    "sentry.plugins.base.notifier",
    "sentry.plugins.base.urls",
    "sentry.plugins.bases.data_forwarding",
    "sentry.plugins.bases.issue",
    "sentry.plugins.bases.issue2",
    "sentry.plugins.bases.notify",
    "sentry.plugins.config",
    "sentry.plugins.endpoints",
    "sentry.plugins.providers.base",
    "sentry.plugins.providers.repository",
    "sentry.profiles.task",
    "sentry.profiles.utils",
    "sentry.receivers.releases",
    "sentry.receivers.sentry_apps",
    "sentry.release_health.metrics_sessions_v2",
    "sentry.release_health.tasks",
    "sentry.replays.endpoints.project_replay_clicks_index",
    "sentry.replays.lib.query",
    "sentry.rules.actions.integrations.base",
    "sentry.rules.actions.integrations.create_ticket.form",
    "sentry.rules.actions.integrations.create_ticket.utils",
    "sentry.rules.actions.notify_event_service",
    "sentry.rules.filters.assigned_to",
    "sentry.rules.history.preview",
    "sentry.scim.endpoints.members",
    "sentry.scim.endpoints.teams",
    "sentry.scim.endpoints.utils",
    "sentry.search.events.builder.discover",
    "sentry.search.events.builder.errors",
    "sentry.search.events.builder.metrics",
    "sentry.search.events.datasets.discover",
    "sentry.search.events.datasets.filter_aliases",
    "sentry.search.events.datasets.function_aliases",
    "sentry.search.events.datasets.metrics",
    "sentry.search.events.datasets.metrics_layer",
    "sentry.search.events.datasets.profile_functions",
    "sentry.search.events.datasets.profiles",
    "sentry.search.events.datasets.spans_metrics",
    "sentry.search.events.fields",
    "sentry.search.events.filter",
    "sentry.search.snuba.backend",
    "sentry.search.snuba.executors",
    "sentry.search.utils",
    "sentry.sentry_apps.apps",
    "sentry.sentry_apps.installations",
    "sentry.sentry_metrics.configuration",
    "sentry.sentry_metrics.consumers.indexer.slicing_router",
    "sentry.sentry_metrics.indexer.postgres.postgres_v2",
    "sentry.shared_integrations.client.base",
    "sentry.shared_integrations.client.proxy",
    "sentry.similarity.features",
    "sentry.snuba.discover",
    "sentry.snuba.errors",
    "sentry.snuba.issue_platform",
    "sentry.snuba.metrics.datasource",
    "sentry.snuba.metrics.fields.base",
    "sentry.snuba.metrics.query_builder",
    "sentry.snuba.sessions_v2",
    "sentry.snuba.spans_indexed",
    "sentry.snuba.spans_metrics",
    "sentry.stacktraces.functions",
    "sentry.tagstore.snuba.backend",
    "sentry.tagstore.types",
    "sentry.tasks.auth",
    "sentry.tasks.base",
    "sentry.tasks.codeowners.update_code_owners_schema",
    "sentry.tasks.deliver_from_outbox",
    "sentry.tasks.digests",
    "sentry.tasks.groupowner",
    "sentry.tasks.integrations",
    "sentry.tasks.integrations.migrate_issues",
    "sentry.tasks.integrations.migrate_repo",
    "sentry.tasks.integrations.slack.find_channel_id_for_rule",
    "sentry.tasks.integrations.slack.link_slack_user_identities",
    "sentry.tasks.integrations.sync_assignee_outbound_impl",
    "sentry.tasks.integrations.sync_status_inbound",
    "sentry.tasks.integrations.sync_status_outbound",
    "sentry.tasks.merge",
    "sentry.tasks.process_buffer",
    "sentry.tasks.sentry_apps",
    "sentry.tasks.store",
    "sentry.tasks.unmerge",
    "sentry.templatetags.sentry_assets",
    "sentry.templatetags.sentry_helpers",
    "sentry.templatetags.sentry_plugins",
    "sentry.testutils.asserts",
    "sentry.testutils.cases",
    "sentry.testutils.fixtures",
    "sentry.testutils.helpers.features",
    "sentry.testutils.helpers.notifications",
    "sentry.testutils.helpers.slack",
    "sentry.testutils.helpers.task_runner",
    "sentry.testutils.performance_issues.span_builder",
    "sentry.testutils.performance_issues.store_transaction",
    "sentry.tsdb.dummy",
    "sentry.tsdb.inmemory",
    "sentry.types.integrations",
    "sentry.utils.audit",
    "sentry.utils.auth",
    "sentry.utils.committers",
    "sentry.utils.distutils.commands.base",
    "sentry.utils.distutils.commands.build_assets",
    "sentry.utils.email.signer",
    "sentry.utils.locking.backends.migration",
    "sentry.utils.performance_issues.detectors.io_main_thread_detector",
    "sentry.utils.performance_issues.detectors.mn_plus_one_db_span_detector",
    "sentry.utils.performance_issues.detectors.n_plus_one_api_calls_detector",
    "sentry.utils.performance_issues.detectors.n_plus_one_db_span_detector",
    "sentry.utils.performance_issues.detectors.render_blocking_asset_span_detector",
    "sentry.utils.performance_issues.detectors.slow_db_query_detector",
    "sentry.utils.performance_issues.performance_detection",
    "sentry.utils.sentry_apps.webhooks",
    "sentry.utils.services",
    "sentry.utils.snowflake",
    "sentry.web.forms.accounts",
    "sentry.web.frontend.account_identity",
    "sentry.web.frontend.auth_close",
    "sentry.web.frontend.auth_login",
    "sentry.web.frontend.auth_logout",
    "sentry.web.frontend.auth_organization_login",
    "sentry.web.frontend.auth_provider_login",
    "sentry.web.frontend.base",
    "sentry.web.frontend.debug.debug_codeowners_auto_sync_failure_email",
    "sentry.web.frontend.debug.debug_incident_activity_email",
    "sentry.web.frontend.debug.debug_incident_trigger_email",
    "sentry.web.frontend.debug.debug_mfa_added_email",
    "sentry.web.frontend.debug.debug_mfa_removed_email",
    "sentry.web.frontend.debug.debug_new_processing_issues_email",
    "sentry.web.frontend.debug.debug_organization_integration_request",
    "sentry.web.frontend.debug.debug_organization_invite_request",
    "sentry.web.frontend.debug.debug_organization_join_request",
    "sentry.web.frontend.disabled_member_view",
    "sentry.web.frontend.generic",
    "sentry.web.frontend.group_plugin_action",
    "sentry.web.frontend.idp_email_verification",
    "sentry.web.frontend.integration_extension_configuration",
    "sentry.web.frontend.js_sdk_loader",
    "sentry.web.frontend.newest_issue",
    "sentry.web.frontend.oauth_authorize",
    "sentry.web.frontend.oauth_token",
    "sentry.web.frontend.organization_integration_setup",
    "sentry.web.frontend.pipeline_advancer",
    "sentry.web.frontend.project_event",
    "sentry.web.frontend.react_page",
    "sentry.web.frontend.reactivate_account",
    "sentry.web.frontend.setup_wizard",
    "sentry.web.frontend.shared_group_details",
    "sentry.web.frontend.twofactor",
    "sentry_plugins.bitbucket.client",
    "sentry_plugins.bitbucket.endpoints.webhook",
    "sentry_plugins.bitbucket.mixins",
    "sentry_plugins.client",
    "sentry_plugins.github.client",
    "sentry_plugins.github.plugin",
    "sentry_plugins.github.webhooks.base",
    "sentry_plugins.github.webhooks.integration",
    "sentry_plugins.heroku.plugin",
    "sentry_plugins.jira.client",
    "sentry_plugins.jira.plugin",
    "sentry_plugins.pivotal.plugin",
    "sentry_plugins.redmine.forms",
    "sentry_plugins.redmine.plugin",
    "sentry_plugins.splunk.plugin",
    "sentry_plugins.trello.plugin",
    "sentry_plugins.twilio.plugin",
    "tests.sentry.api.bases.test_organization",
    "tests.sentry.api.bases.test_project",
    "tests.sentry.api.bases.test_sentryapps",
    "tests.sentry.api.bases.test_team",
    "tests.sentry.api.endpoints.notifications.test_notification_actions_details",
    "tests.sentry.api.endpoints.notifications.test_notification_actions_index",
    "tests.sentry.api.endpoints.test_event_attachment_details",
    "tests.sentry.api.helpers.test_group_index",
    "tests.sentry.api.test_authentication",
    "tests.sentry.api.test_base",
    "tests.sentry.api.test_event_search",
    "tests.sentry.digests.test_notifications",
    "tests.sentry.eventstore.test_base",
    "tests.sentry.grouping.test_result",
    "tests.sentry.identity.test_oauth2",
    "tests.sentry.incidents.test_logic",
    "tests.sentry.ingest.test_slicing",
    "tests.sentry.integrations.github.test_client",
    "tests.sentry.integrations.slack.test_requests",
    "tests.sentry.issues.test_utils",
    "tests.sentry.models.test_organizationmember",
    "tests.sentry.replays.test_project_replay_recording_segment_index",
    "tests.sentry.tasks.test_post_process",
]
disable_error_code = [
    "arg-type",
    "assignment",
    "attr-defined",
    "call-arg",
    "call-overload",
    "dict-item",
    "has-type",
    "index",
    "list-item",
    "misc",
    "operator",
    "override",
    "return-value",
    "typeddict-item",
    "typeddict-unknown-key",
    "union-attr",
    "unreachable",
    "var-annotated",
]
# end: sentry modules with typing issues

# begin: stronger typing
[[tool.mypy.overrides]]
module = [
    "sentry.api.endpoints.issues.*",
    "sentry.api.helpers.actionable_items_helper",
    "sentry.api.helpers.events",
    "sentry.api.helpers.group_index.*",
    "sentry.api.helpers.group_index.validators.*",
    "sentry.api.issue_search",
    "sentry.buffer.base",
    "sentry.buffer.redis",
    "sentry.event_manager",
    "sentry.eventstore.reprocessing.redis",
    "sentry.grouping.fingerprinting",
    "sentry.issues.related.*",
<<<<<<< HEAD
    "sentry.middleware.access_log",
    "sentry.middleware.ratelimit",
=======
    "sentry.lang.java.processing",
    "sentry.migrations.*",
>>>>>>> f8c5a912
    "sentry.nodestore.base",
    "sentry.nodestore.bigtable.backend",
    "sentry.nodestore.django.backend",
    "sentry.nodestore.django.models",
    "sentry.nodestore.filesystem.backend",
    "sentry.nodestore.models",
    "sentry.relay.config.metric_extraction",
    "sentry.reprocessing2",
    "sentry.runner.*",
    "sentry.snuba.metrics.extraction",
    "sentry.tasks.on_demand_metrics",
    "sentry.tasks.reprocessing2",
    "sentry.utils.iterators",
    "sentry.utils.locking.backends.redis",
    "sentry.utils.redis",
    "sentry.utils.redis_metrics",
    "sentry_plugins.base",
    "tests.sentry.api.endpoints.issues.*",
    "tests.sentry.grouping.test_fingerprinting",
    "tests.sentry.relay.config.test_metric_extraction",
    "tests.sentry.tasks.test_on_demand_metrics",
    "tools.*",
]
disallow_any_generics = true
disallow_untyped_defs = true
# end: stronger typing<|MERGE_RESOLUTION|>--- conflicted
+++ resolved
@@ -615,13 +615,10 @@
     "sentry.eventstore.reprocessing.redis",
     "sentry.grouping.fingerprinting",
     "sentry.issues.related.*",
-<<<<<<< HEAD
+    "sentry.lang.java.processing",
     "sentry.middleware.access_log",
     "sentry.middleware.ratelimit",
-=======
-    "sentry.lang.java.processing",
     "sentry.migrations.*",
->>>>>>> f8c5a912
     "sentry.nodestore.base",
     "sentry.nodestore.bigtable.backend",
     "sentry.nodestore.django.backend",
