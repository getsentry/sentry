--- conflicted
+++ resolved
@@ -307,12 +307,6 @@
     "sentry.api.endpoints.organization_releases",
     "sentry.api.paginator",
     "sentry.db.postgres.base",
-<<<<<<< HEAD
-    "sentry.integrations.pagerduty.actions.form",
-=======
-    "sentry.integrations.slack.message_builder.notifications.issues",
-    "sentry.integrations.slack.webhooks.event",
->>>>>>> b57211de
     "sentry.issues.search",
     "sentry.middleware.auth",
     "sentry.middleware.ratelimit",
